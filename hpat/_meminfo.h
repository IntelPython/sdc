--- conflicted
+++ resolved
@@ -41,22 +41,13 @@
 
 typedef struct MemInfo NRT_MemInfo;
 
-void nrt_debug_print(char* fmt, ...)
+void nrt_debug_print(const char* fmt, ...)
 {
     va_list args;
 
-<<<<<<< HEAD
-void nrt_debug_print(const char *fmt, ...) {
-   va_list args;
-
-   va_start(args, fmt);
-   vfprintf(stderr, fmt, args);
-   va_end(args);
-=======
     va_start(args, fmt);
     vfprintf(stderr, fmt, args);
     va_end(args);
->>>>>>> 99c52908
 }
 
 #if 0
