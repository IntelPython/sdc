--- conflicted
+++ resolved
@@ -164,7 +164,6 @@
     return hpat_pandas_series_iloc_impl
 
 
-<<<<<<< HEAD
 @overload_attribute(SeriesType, 'values')
 def hpat_pandas_series_iloc(self):
     """
@@ -180,7 +179,16 @@
     """
 
     _func_name = 'Attribute values.'
-=======
+
+    if not isinstance(self, SeriesType):
+        raise TypingError('{} The object must be a pandas.series. Given: {}'.format(_func_name, self))
+
+    def hpat_pandas_series_values_impl(self):
+        return self._data
+
+    return hpat_pandas_series_values_impl
+
+
 @overload_attribute(SeriesType, 'index')
 def hpat_pandas_series_index(self):
     """
@@ -203,23 +211,14 @@
     """
 
     _func_name = 'Attribute index.'
->>>>>>> 6ba06c42
 
     if not isinstance(self, SeriesType):
         raise TypingError('{} The object must be a pandas.series. Given: {}'.format(_func_name, self))
 
-<<<<<<< HEAD
-    def hpat_pandas_series_values_impl(self):
-        return self._data
-
-    return hpat_pandas_series_values_impl
-
-=======
     def hpat_pandas_series_index_impl(self):
         return self._index
 
     return hpat_pandas_series_index_impl
->>>>>>> 6ba06c42
 
 
 @overload(len)
