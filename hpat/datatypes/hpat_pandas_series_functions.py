# *****************************************************************************
# Copyright (c) 2019, Intel Corporation All rights reserved.
#
# Redistribution and use in source and binary forms, with or without
# modification, are permitted provided that the following conditions are met:
#
#     Redistributions of source code must retain the above copyright notice,
#     this list of conditions and the following disclaimer.
#
#     Redistributions in binary form must reproduce the above copyright notice,
#     this list of conditions and the following disclaimer in the documentation
#     and/or other materials provided with the distribution.
#
# THIS SOFTWARE IS PROVIDED BY THE COPYRIGHT HOLDERS AND CONTRIBUTORS "AS IS"
# AND ANY EXPRESS OR IMPLIED WARRANTIES, INCLUDING, BUT NOT LIMITED TO,
# THE IMPLIED WARRANTIES OF MERCHANTABILITY AND FITNESS FOR A PARTICULAR
# PURPOSE ARE DISCLAIMED. IN NO EVENT SHALL THE COPYRIGHT HOLDER OR
# CONTRIBUTORS BE LIABLE FOR ANY DIRECT, INDIRECT, INCIDENTAL, SPECIAL,
# EXEMPLARY, OR CONSEQUENTIAL DAMAGES (INCLUDING, BUT NOT LIMITED TO,
# PROCUREMENT OF SUBSTITUTE GOODS OR SERVICES; LOSS OF USE, DATA, OR PROFITS;
# OR BUSINESS INTERRUPTION) HOWEVER CAUSED AND ON ANY THEORY OF LIABILITY,
# WHETHER IN CONTRACT, STRICT LIABILITY, OR TORT (INCLUDING NEGLIGENCE OR
# OTHERWISE) ARISING IN ANY WAY OUT OF THE USE OF THIS SOFTWARE,
# EVEN IF ADVISED OF THE POSSIBILITY OF SUCH DAMAGE.
# *****************************************************************************

"""

| :class:`pandas.Series` functions and operators implementations in HPAT
| Also, it contains Numba internal operators which are required for Series type handling

"""

import operator
import pandas

from numba import types
from numba.extending import (types, overload, overload_method, overload_attribute)
from numba.errors import TypingError

from hpat.hiframes.pd_series_ext import SeriesType


@overload(operator.getitem)
def hpat_pandas_series_getitem(self, idx):
    """
    Pandas Series operator :attr:`pandas.Series.get` implementation

    **Algorithm**: result = series[idx]
    
    **Test**: python -m hpat.runtests hpat.tests.test_series.TestSeries.test_static_getitem_series1
    
    Parameters
    ----------
    series: :obj:`pandas.Series`
           input series
    idx: :obj:`int`, :obj:`slice` or :obj:`pandas.Series`
        input index
    
    Returns
    -------
    :class:`pandas.Series` or an element of the underneath type
            object of :class:`pandas.Series`
    """

    _func_name = 'Operator getitem().'

    if not isinstance(self, SeriesType):
        raise TypingError('{} The object must be a pandas.series. Given: {}'.format(_func_name, self))

    if isinstance(idx, types.Integer):
        def hpat_pandas_series_getitem_idx_integer_impl(self, idx):
            """
            **Test**: python -m hpat.runtests hpat.tests.test_series.TestSeries.test_series_iloc1
            """

            result = self._data[idx]
            return result

        return hpat_pandas_series_getitem_idx_integer_impl

    if isinstance(idx, types.SliceType):
        def hpat_pandas_series_getitem_idx_slice_impl(self, idx):
            """
            **Test**: python -m hpat.runtests hpat.tests.test_series.TestSeries.test_series_iloc2
            """

            result = pandas.Series(self._data[idx])
            return result

        return hpat_pandas_series_getitem_idx_slice_impl

    if isinstance(idx, SeriesType):
        def hpat_pandas_series_getitem_idx_series_impl(self, idx):
            """
            **Test**: python -m hpat.runtests hpat.tests.test_series.TestSeries.test_setitem_series_bool2
            """
            super_index = idx._data
            result = self._data[super_index]
            return result

        return hpat_pandas_series_getitem_idx_series_impl

    raise TypingError('{} The index must be an Integer, Slice or a pandas.series. Given: {}'.format(_func_name, idx))


@overload_attribute(SeriesType, 'at')
@overload_attribute(SeriesType, 'iat')
@overload_attribute(SeriesType, 'iloc')
@overload_attribute(SeriesType, 'loc')
def hpat_pandas_series_iloc(self):
    """
    Pandas Series operators :attr:`pandas.Series.at`, :attr:`pandas.Series.iat`, :attr:`pandas.Series.iloc`, :attr:`pandas.Series.loc` implementation.

    .. only:: developer
       
       Test: python -m hpat.runtests hpat.tests.test_series.TestSeries.test_series_iloc2
    
    Parameters
    ----------
    series: :class:`pandas.Series`
           input series
    
    Returns
    -------
    :obj:`pandas.Series`
         returns an object of :obj:`pandas.Series`
    """

    _func_name = 'Operator at/iat/iloc/loc().'

    if not isinstance(self, SeriesType):
        raise TypingError('{} The object must be a pandas.series. Given: {}'.format(_func_name, self))

    def hpat_pandas_series_iloc_impl(self):
        return self

    return hpat_pandas_series_iloc_impl


<<<<<<< HEAD
@overload_attribute(SeriesType, 'shape')
def hpat_pandas_series_shape(self):
    """
    Pandas Series attribute :attr:`pandas.Series.shape` implementation

    **Algorithm**: result = series.shape

    **Test**: python -m hpat.runtests hpat.tests.test_series.TestSeries.test_series_shape1
=======
@overload_attribute(SeriesType, 'index')
def hpat_pandas_series_index(self):
    """
    Pandas Series attribute :attr:`pandas.Series.index` implementation

    **Algorithm**: result = series.index

    **Test**: python -m hpat.runtests hpat.tests.test_series.TestSeries.test_series_index1
              python -m hpat.runtests hpat.tests.test_series.TestSeries.test_series_index2
>>>>>>> 6ba06c42

    Parameters
    ----------
    series: :obj:`pandas.Series`
<<<<<<< HEAD
          input series

    Returns
    -------
    :obj:`tuple`
        a tuple of the shape of the underlying data
    """

    _func_name = 'Attribute shape.'
=======
           input series

    Returns
    -------
    :class:`pandas.Series`
           the index of the Series
    """

    _func_name = 'Attribute index.'
>>>>>>> 6ba06c42

    if not isinstance(self, SeriesType):
        raise TypingError('{} The object must be a pandas.series. Given: {}'.format(_func_name, self))

<<<<<<< HEAD
    def hpat_pandas_series_shape_impl(self):
        return self._data.shape

    return hpat_pandas_series_shape_impl
=======
    def hpat_pandas_series_index_impl(self):
        return self._index

    return hpat_pandas_series_index_impl
>>>>>>> 6ba06c42


@overload(len)
def hpat_pandas_series_len(self):
    """
    Pandas Series operator :func:`len` implementation
    
    .. only:: developer
    
       Test: python -m hpat.runtests hpat.tests.test_series.TestSeries.test_series_len
    
    Parameters
    ----------
    series: :class:`pandas.Series`
    
    Returns
    -------
    :obj:`int`
        number of items in the object
    """

    _func_name = 'Operator len().'

    if not isinstance(self, SeriesType):
        raise TypingError('{} The object must be a pandas.series. Given: {}'.format(_func_name, self))

    def hpat_pandas_series_len_impl(self):
        return len(self._data)

    return hpat_pandas_series_len_impl


@overload_method(SeriesType, 'isin')
def hpat_pandas_series_isin(self, values):
    """
    Pandas Series method :meth:`pandas.Series.isin` implementation.

    .. only:: developer

       Test: python -m hpat.runtests hpat.tests.test_series.TestSeries.test_series_isin_list1

    Parameters
    -----------
    values : :obj:`list` or :obj:`set` object
               specifies values to look for in the series

    Returns
    -------
    :obj:`pandas.Series`
         returns :obj:`pandas.Series` object indicating if each element of self is in values
    """

    _func_name = 'Method isin().'

    if not isinstance(self, SeriesType):
        raise TypingError(
            '{} The object must be a pandas.series. Given self: {}'.format(_func_name, self))

    if not isinstance(values, (types.Set, types.List)):
        raise TypingError(
            '{} The argument must be set or list-like object. Given values: {}'.format(_func_name, values))

    def hpat_pandas_series_isin_impl(self, values):
        # TODO: replace with below line when Numba supports np.isin in nopython mode
        # return pandas.Series(np.isin(self._data, values))
        return pandas.Series([(x in values) for x in self._data])

    return hpat_pandas_series_isin_impl


@overload_method(SeriesType, 'append')
def hpat_pandas_series_append(self, to_append):
    """    
    Pandas Series method :meth:`pandas.Series.append` implementation.
    
    .. only:: developer
    
       Test: python -m hpat.runtests hpat.tests.test_series.TestSeries.test_series_append1

    Parameters
    -----------
    to_append : :obj:`pandas.Series` object
               input argument
    ignore_index:
                 *unsupported*
    verify_integrity:
                     *unsupported*

    Returns
    -------
    :obj:`pandas.Series`
         returns :obj:`pandas.Series` object 
    """

    _func_name = 'Method append().'

    if not isinstance(self, SeriesType) or not isinstance(to_append, SeriesType):
        raise TypingError(
            '{} The object must be a pandas.series. Given self: {}, to_append: {}'.format(_func_name, self, to_append))

    def hpat_pandas_series_append_impl(self, to_append):
        return pandas.Series(self._data + to_append._data)

    return hpat_pandas_series_append_impl


@overload_method(SeriesType, 'ne')
def hpat_pandas_series_ne(lhs, rhs):
    """
    Pandas Series method :meth:`pandas.Series.ne` implementation. 

    .. only:: developer
    
       Test: python -m hpat.runtests hpat.tests.test_series.TestSeries.test_series_op8
       
    Parameters
    ----------
    lhs: :class:`pandas.Series`
        input arg
    level: type for this argument
         *unsupported*
    fill_value: type for this argument
              *unsupported*
    axis: type for this argument
         *unsupported*

    Returns
    -------
    :obj:`bool` 
       Returns True if successful, False otherwise
    """

    _func_name = 'Method ne().'

    if not isinstance(lhs, SeriesType) or not isinstance(rhs, SeriesType):
        raise TypingError('{} The object must be a pandas.series. Given lhs: {}, rhs: {}'.format(_func_name, lhs, rhs))

    def hpat_pandas_series_not_equal_impl(lhs, rhs):
        return pandas.Series(lhs._data != rhs._data)

    return hpat_pandas_series_not_equal_impl


@overload_method(SeriesType, 'add')
def hpat_pandas_series_add(lhs, rhs):
    """
    Pandas Series method 'add' implementation.
        https://pandas.pydata.org/pandas-docs/stable/reference/api/pandas.Series.add.html#pandas.Series.add

    Algorithm: result = lhs.add(other, level=None, fill_value=None, axis=0)

    Where:
               lhs: pandas.series
             other: pandas.series or scalar value
             level: unsupported
        fill_value: unsupported
              axis: unsupported
            result: pandas.series result of the operation

    Test:  python -m hpat.runtests hpat.tests.test_series.TestSeries.test_series_op5
    """

    _func_name = 'Method add().'

    if not isinstance(lhs, SeriesType):
        raise TypingError('{} The object must be a pandas.series. Given lhs: {}'.format(_func_name, lhs))

    if isinstance(rhs, SeriesType):
        def hpat_pandas_series_add_impl(lhs, rhs):
            """
            Test:  python -m hpat.runtests hpat.tests.test_series.TestSeries.test_series_op5
            """

            return pandas.Series(lhs._data + rhs._data)

        return hpat_pandas_series_add_impl

    if isinstance(rhs, types.Integer) or isinstance(rhs, types.Float):
        def hpat_pandas_series_add_number_impl(lhs, rhs):
            """
            Test:  python -m hpat.runtests hpat.tests.test_series.TestSeries.test_series_op5_integer_scalar
            Test:  python -m hpat.runtests hpat.tests.test_series.TestSeries.test_series_op5_float_scalar
            """

            return pandas.Series(lhs._data + rhs)

        return hpat_pandas_series_add_number_impl

    raise TypingError('{} The object must be a pandas.series or scalar. Given rhs: {}'.format(_func_name, rhs))


@overload_method(SeriesType, 'sub')
def hpat_pandas_series_sub(lhs, rhs):
    """
    Pandas Series method 'sub' implementation.
        https://pandas.pydata.org/pandas-docs/stable/reference/api/pandas.Series.sub.html#pandas.Series.sub

    Algorithm: result = lhs.sub(other, level=None, fill_value=None, axis=0)

    Where:
               lhs: pandas.series
             other: pandas.series or scalar value
             level: unsupported
        fill_value: unsupported
              axis: unsupported
            result: pandas.series result of the operation

    Test:  python -m hpat.runtests hpat.tests.test_series.TestSeries.test_series_op5
    """

    _func_name = 'Method sub().'

    if not isinstance(lhs, SeriesType):
        raise TypingError('{} The object must be a pandas.series. Given lhs: {}'.format(_func_name, lhs))

    if isinstance(rhs, SeriesType):
        def hpat_pandas_series_sub_impl(lhs, rhs):
            """
            Test:  python -m hpat.runtests hpat.tests.test_series.TestSeries.test_series_op5
            """

            return pandas.Series(lhs._data - rhs._data)

        return hpat_pandas_series_sub_impl

    if isinstance(rhs, types.Integer) or isinstance(rhs, types.Float):
        def hpat_pandas_series_sub_number_impl(lhs, rhs):
            """
            Test:  python -m hpat.runtests hpat.tests.test_series.TestSeries.test_series_op5_integer_scalar
            Test:  python -m hpat.runtests hpat.tests.test_series.TestSeries.test_series_op5_float_scalar
            """

            return pandas.Series(lhs._data - rhs)

        return hpat_pandas_series_sub_number_impl

    raise TypingError('{} The object must be a pandas.series or scalar. Given rhs: {}'.format(_func_name, rhs))


@overload_method(SeriesType, 'mul')
def hpat_pandas_series_mul(lhs, rhs):
    """
    Pandas Series method 'mul' implementation.
        https://pandas.pydata.org/pandas-docs/stable/reference/api/pandas.Series.mul.html#pandas.Series.mul

    Algorithm: result = lhs.mul(other, level=None, fill_value=None, axis=0)

    Where:
               lhs: pandas.series
             other: pandas.series or scalar value
             level: unsupported
        fill_value: unsupported
              axis: unsupported
            result: pandas.series result of the operation

    Test:  python -m hpat.runtests hpat.tests.test_series.TestSeries.test_series_op5
    """

    _func_name = 'Method mul().'

    if not isinstance(lhs, SeriesType):
        raise TypingError('{} The object must be a pandas.series. Given lhs: {}'.format(_func_name, lhs))

    if isinstance(rhs, SeriesType):
        def hpat_pandas_series_mul_impl(lhs, rhs):
            """
            Test:  python -m hpat.runtests hpat.tests.test_series.TestSeries.test_series_op5
            """

            return pandas.Series(lhs._data * rhs._data)

        return hpat_pandas_series_mul_impl

    if isinstance(rhs, types.Integer) or isinstance(rhs, types.Float):
        def hpat_pandas_series_mul_number_impl(lhs, rhs):
            """
            Test:  python -m hpat.runtests hpat.tests.test_series.TestSeries.test_series_op5_integer_scalar
            Test:  python -m hpat.runtests hpat.tests.test_series.TestSeries.test_series_op5_float_scalar
            """

            return pandas.Series(lhs._data * rhs)

        return hpat_pandas_series_mul_number_impl

    raise TypingError('{} The object must be a pandas.series or scalar. Given rhs: {}'.format(_func_name, rhs))


@overload_method(SeriesType, 'div')
@overload_method(SeriesType, 'truediv')
def hpat_pandas_series_div(lhs, rhs):
    """
    Pandas Series method 'div' implementation.
        https://pandas.pydata.org/pandas-docs/stable/reference/api/pandas.Series.div.html#pandas.Series.div
        https://pandas.pydata.org/pandas-docs/stable/reference/api/pandas.Series.truediv.html#pandas.Series.truediv

    Algorithm: result = lhs.div(other, level=None, fill_value=None, axis=0)
    Algorithm: result = lhs.truediv(other, level=None, fill_value=None, axis=0)

    Where:
               lhs: pandas.series
             other: pandas.series or scalar value
             level: unsupported
        fill_value: unsupported
              axis: unsupported
            result: pandas.series result of the operation

    Test:  python -m hpat.runtests hpat.tests.test_series.TestSeries.test_series_op5
    """

    _func_name = 'Method div()/truediv().'

    if not isinstance(lhs, SeriesType):
        raise TypingError('{} The object must be a pandas.series. Given lhs: {}'.format(_func_name, lhs))

    if isinstance(rhs, SeriesType):
        def hpat_pandas_series_div_impl(lhs, rhs):
            """
            Test:  python -m hpat.runtests hpat.tests.test_series.TestSeries.test_series_op5
            """

            return pandas.Series(lhs._data / rhs._data)

        return hpat_pandas_series_div_impl

    if isinstance(rhs, types.Integer) or isinstance(rhs, types.Float):
        def hpat_pandas_series_div_number_impl(lhs, rhs):
            """
            Test:  python -m hpat.runtests hpat.tests.test_series.TestSeries.test_series_op5_integer_scalar
            Test:  python -m hpat.runtests hpat.tests.test_series.TestSeries.test_series_op5_float_scalar
            """

            return pandas.Series(lhs._data / rhs)

        return hpat_pandas_series_div_number_impl

    raise TypingError('{} The object must be a pandas.series or scalar. Given rhs: {}'.format(_func_name, rhs))


@overload_method(SeriesType, 'floordiv')
def hpat_pandas_series_floordiv(lhs, rhs):
    """
    Pandas Series method 'floordiv' implementation.
        https://pandas.pydata.org/pandas-docs/stable/reference/api/pandas.Series.floordiv.html#pandas.Series.floordiv

    Algorithm: result = lhs.floordiv(other, level=None, fill_value=None, axis=0)

    Where:
               lhs: pandas.series
             other: pandas.series or scalar value
             level: unsupported
        fill_value: unsupported
              axis: unsupported
            result: pandas.series result of the operation

    Test:  python -m hpat.runtests hpat.tests.test_series.TestSeries.test_series_op5
    """

    _func_name = 'Method floordiv().'

    if not isinstance(lhs, SeriesType):
        raise TypingError('{} The object must be a pandas.series. Given lhs: {}'.format(_func_name, lhs))

    if isinstance(rhs, SeriesType):
        def hpat_pandas_series_floordiv_impl(lhs, rhs):
            """
            Test:  python -m hpat.runtests hpat.tests.test_series.TestSeries.test_series_op5
            """

            return pandas.Series(lhs._data // rhs._data)

        return hpat_pandas_series_floordiv_impl

    if isinstance(rhs, types.Integer) or isinstance(rhs, types.Float):
        def hpat_pandas_series_floordiv_number_impl(lhs, rhs):
            """
            Test:  python -m hpat.runtests hpat.tests.test_series.TestSeries.test_series_op5_integer_scalar
            Test:  python -m hpat.runtests hpat.tests.test_series.TestSeries.test_series_op5_float_scalar
            """

            return pandas.Series(lhs._data // rhs)

        return hpat_pandas_series_floordiv_number_impl

    raise TypingError('{} The object must be a pandas.series or scalar. Given rhs: {}'.format(_func_name, rhs))<|MERGE_RESOLUTION|>--- conflicted
+++ resolved
@@ -138,7 +138,6 @@
     return hpat_pandas_series_iloc_impl
 
 
-<<<<<<< HEAD
 @overload_attribute(SeriesType, 'shape')
 def hpat_pandas_series_shape(self):
     """
@@ -147,7 +146,29 @@
     **Algorithm**: result = series.shape
 
     **Test**: python -m hpat.runtests hpat.tests.test_series.TestSeries.test_series_shape1
-=======
+
+    Parameters
+    ----------
+    series: :obj:`pandas.Series`
+          input series
+
+    Returns
+    -------
+    :obj:`tuple`
+        a tuple of the shape of the underlying data
+    """
+
+    _func_name = 'Attribute shape.'
+
+    if not isinstance(self, SeriesType):
+        raise TypingError('{} The object must be a pandas.series. Given: {}'.format(_func_name, self))
+
+    def hpat_pandas_series_shape_impl(self):
+        return self._data.shape
+
+    return hpat_pandas_series_shape_impl
+
+
 @overload_attribute(SeriesType, 'index')
 def hpat_pandas_series_index(self):
     """
@@ -157,22 +178,10 @@
 
     **Test**: python -m hpat.runtests hpat.tests.test_series.TestSeries.test_series_index1
               python -m hpat.runtests hpat.tests.test_series.TestSeries.test_series_index2
->>>>>>> 6ba06c42
 
     Parameters
     ----------
     series: :obj:`pandas.Series`
-<<<<<<< HEAD
-          input series
-
-    Returns
-    -------
-    :obj:`tuple`
-        a tuple of the shape of the underlying data
-    """
-
-    _func_name = 'Attribute shape.'
-=======
            input series
 
     Returns
@@ -182,22 +191,14 @@
     """
 
     _func_name = 'Attribute index.'
->>>>>>> 6ba06c42
 
     if not isinstance(self, SeriesType):
         raise TypingError('{} The object must be a pandas.series. Given: {}'.format(_func_name, self))
 
-<<<<<<< HEAD
-    def hpat_pandas_series_shape_impl(self):
-        return self._data.shape
-
-    return hpat_pandas_series_shape_impl
-=======
     def hpat_pandas_series_index_impl(self):
         return self._index
 
     return hpat_pandas_series_index_impl
->>>>>>> 6ba06c42
 
 
 @overload(len)
