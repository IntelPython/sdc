# *****************************************************************************
# Copyright (c) 2019, Intel Corporation All rights reserved.
#
# Redistribution and use in source and binary forms, with or without
# modification, are permitted provided that the following conditions are met:
#
#     Redistributions of source code must retain the above copyright notice,
#     this list of conditions and the following disclaimer.
#
#     Redistributions in binary form must reproduce the above copyright notice,
#     this list of conditions and the following disclaimer in the documentation
#     and/or other materials provided with the distribution.
#
# THIS SOFTWARE IS PROVIDED BY THE COPYRIGHT HOLDERS AND CONTRIBUTORS "AS IS"
# AND ANY EXPRESS OR IMPLIED WARRANTIES, INCLUDING, BUT NOT LIMITED TO,
# THE IMPLIED WARRANTIES OF MERCHANTABILITY AND FITNESS FOR A PARTICULAR
# PURPOSE ARE DISCLAIMED. IN NO EVENT SHALL THE COPYRIGHT HOLDER OR
# CONTRIBUTORS BE LIABLE FOR ANY DIRECT, INDIRECT, INCIDENTAL, SPECIAL,
# EXEMPLARY, OR CONSEQUENTIAL DAMAGES (INCLUDING, BUT NOT LIMITED TO,
# PROCUREMENT OF SUBSTITUTE GOODS OR SERVICES; LOSS OF USE, DATA, OR PROFITS;
# OR BUSINESS INTERRUPTION) HOWEVER CAUSED AND ON ANY THEORY OF LIABILITY,
# WHETHER IN CONTRACT, STRICT LIABILITY, OR TORT (INCLUDING NEGLIGENCE OR
# OTHERWISE) ARISING IN ANY WAY OUT OF THE USE OF THIS SOFTWARE,
# EVEN IF ADVISED OF THE POSSIBILITY OF SUCH DAMAGE.
# *****************************************************************************

"""

| :class:`pandas.Series` functions and operators implementations in HPAT
| Also, it contains Numba internal operators which are required for Series type handling

"""

import numpy
import operator
import pandas
import numpy as np

from numba.errors import TypingError
from numba.extending import (types, overload, overload_method, overload_attribute)
from numba import types

import hpat
from hpat.hiframes.pd_series_ext import SeriesType
from hpat.str_arr_ext import StringArrayType
from hpat.utils import to_array


@overload(operator.getitem)
def hpat_pandas_series_getitem(self, idx):
    """
    Pandas Series operator :attr:`pandas.Series.get` implementation

    **Algorithm**: result = series[idx]
    
    **Test**: python -m hpat.runtests hpat.tests.test_series.TestSeries.test_static_getitem_series1
    
    Parameters
    ----------
    series: :obj:`pandas.Series`
           input series
    idx: :obj:`int`, :obj:`slice` or :obj:`pandas.Series`
        input index
    
    Returns
    -------
    :class:`pandas.Series` or an element of the underneath type
            object of :class:`pandas.Series`
    """

    _func_name = 'Operator getitem().'

    if not isinstance(self, SeriesType):
        raise TypingError('{} The object must be a pandas.series. Given: {}'.format(_func_name, self))

    if isinstance(idx, types.Integer):
        def hpat_pandas_series_getitem_idx_integer_impl(self, idx):
            """
            **Test**: python -m hpat.runtests hpat.tests.test_series.TestSeries.test_series_iloc1
            """

            result = self._data[idx]
            return result

        return hpat_pandas_series_getitem_idx_integer_impl

    if isinstance(idx, types.SliceType):
        def hpat_pandas_series_getitem_idx_slice_impl(self, idx):
            """
            **Test**: python -m hpat.runtests hpat.tests.test_series.TestSeries.test_series_iloc2
            """

            result = pandas.Series(self._data[idx])
            return result

        return hpat_pandas_series_getitem_idx_slice_impl

    if isinstance(idx, SeriesType):
        def hpat_pandas_series_getitem_idx_series_impl(self, idx):
            """
            **Test**: python -m hpat.runtests hpat.tests.test_series.TestSeries.test_setitem_series_bool2
            """
            super_index = idx._data
            result = self._data[super_index]
            return result

        return hpat_pandas_series_getitem_idx_series_impl

    raise TypingError('{} The index must be an Integer, Slice or a pandas.series. Given: {}'.format(_func_name, idx))


@overload_attribute(SeriesType, 'at')
@overload_attribute(SeriesType, 'iat')
@overload_attribute(SeriesType, 'iloc')
@overload_attribute(SeriesType, 'loc')
def hpat_pandas_series_iloc(self):
    """
    Pandas Series operators :attr:`pandas.Series.at`, :attr:`pandas.Series.iat`, :attr:`pandas.Series.iloc`, :attr:`pandas.Series.loc` implementation.

    .. only:: developer
       
       Test: python -m hpat.runtests hpat.tests.test_series.TestSeries.test_series_iloc2
    
    Parameters
    ----------
    series: :class:`pandas.Series`
           input series
    
    Returns
    -------
    :obj:`pandas.Series`
         returns an object of :obj:`pandas.Series`
    """

    _func_name = 'Operator at/iat/iloc/loc().'

    if not isinstance(self, SeriesType):
        raise TypingError('{} The object must be a pandas.series. Given: {}'.format(_func_name, self))

    def hpat_pandas_series_iloc_impl(self):
        return self

    return hpat_pandas_series_iloc_impl


@overload_attribute(SeriesType, 'shape')
def hpat_pandas_series_shape(self):
    """
    Pandas Series attribute :attr:`pandas.Series.shape` implementation

    **Algorithm**: result = series.shape

    **Test**: python -m hpat.runtests hpat.tests.test_series.TestSeries.test_series_shape1

    Parameters
    ----------
    series: :obj:`pandas.Series`
          input series

    Returns
    -------
    :obj:`tuple`
        a tuple of the shape of the underlying data
    """

    _func_name = 'Attribute shape.'

    if not isinstance(self, SeriesType):
        raise TypingError('{} The object must be a pandas.series. Given: {}'.format(_func_name, self))

    def hpat_pandas_series_shape_impl(self):
        return self._data.shape

    return hpat_pandas_series_shape_impl


@overload_attribute(SeriesType, 'values')
def hpat_pandas_series_iloc(self):
    """
    Pandas Series attribute 'values' implementation.
        https://pandas.pydata.org/pandas-docs/stable/reference/api/pandas.Series.values.html#pandas.Series.values

    Algorithm: result = series.values
    Where:
        series: pandas.series
        result: pandas.series as ndarray

    Test:  python -m hpat.runtests hpat.tests.test_series.TestSeries.test_series_values
    """

    _func_name = 'Attribute values.'

    if not isinstance(self, SeriesType):
        raise TypingError('{} The object must be a pandas.series. Given: {}'.format(_func_name, self))

    def hpat_pandas_series_values_impl(self):
        return self._data

    return hpat_pandas_series_values_impl


@overload_attribute(SeriesType, 'index')
def hpat_pandas_series_index(self):
    """
    Pandas Series attribute :attr:`pandas.Series.index` implementation

    **Algorithm**: result = series.index

    **Test**: python -m hpat.runtests hpat.tests.test_series.TestSeries.test_series_index1
              python -m hpat.runtests hpat.tests.test_series.TestSeries.test_series_index2

    Parameters
    ----------
    series: :obj:`pandas.Series`
           input series

    Returns
    -------
    :class:`pandas.Series`
           the index of the Series
    """

    _func_name = 'Attribute index.'

    if not isinstance(self, SeriesType):
        raise TypingError('{} The object must be a pandas.series. Given: {}'.format(_func_name, self))

    def hpat_pandas_series_index_impl(self):
        return self._index

    return hpat_pandas_series_index_impl


@overload(len)
def hpat_pandas_series_len(self):
    """
    Pandas Series operator :func:`len` implementation
    
    .. only:: developer
    
       Test: python -m hpat.runtests hpat.tests.test_series.TestSeries.test_series_len
    
    Parameters
    ----------
    series: :class:`pandas.Series`
    
    Returns
    -------
    :obj:`int`
        number of items in the object
    """

    _func_name = 'Operator len().'

    if not isinstance(self, SeriesType):
        raise TypingError('{} The object must be a pandas.series. Given: {}'.format(_func_name, self))

    def hpat_pandas_series_len_impl(self):
        return len(self._data)

    return hpat_pandas_series_len_impl


@overload_method(SeriesType, 'isin')
def hpat_pandas_series_isin(self, values):
    """
    Pandas Series method :meth:`pandas.Series.isin` implementation.

    .. only:: developer

       Test: python -m hpat.runtests hpat.tests.test_series.TestSeries.test_series_isin_list1

    Parameters
    -----------
    values : :obj:`list` or :obj:`set` object
               specifies values to look for in the series

    Returns
    -------
    :obj:`pandas.Series`
         returns :obj:`pandas.Series` object indicating if each element of self is in values
    """

    _func_name = 'Method isin().'

    if not isinstance(self, SeriesType):
        raise TypingError(
            '{} The object must be a pandas.series. Given self: {}'.format(_func_name, self))

    if not isinstance(values, (types.Set, types.List)):
        raise TypingError(
            '{} The argument must be set or list-like object. Given values: {}'.format(_func_name, values))

    def hpat_pandas_series_isin_impl(self, values):
        # TODO: replace with below line when Numba supports np.isin in nopython mode
        # return pandas.Series(np.isin(self._data, values))
        return pandas.Series([(x in values) for x in self._data])

    return hpat_pandas_series_isin_impl


@overload_method(SeriesType, 'append')
def hpat_pandas_series_append(self, to_append):
    """
    Pandas Series method :meth:`pandas.Series.append` implementation.
    
    .. only:: developer
    
       Test: python -m hpat.runtests hpat.tests.test_series.TestSeries.test_series_append1

    Parameters
    -----------
    to_append : :obj:`pandas.Series` object
               input argument
    ignore_index:
                 *unsupported*
    verify_integrity:
                     *unsupported*

    Returns
    -------
    :obj:`pandas.Series`
         returns :obj:`pandas.Series` object 
    """

    _func_name = 'Method append().'

    if not isinstance(self, SeriesType) or not isinstance(to_append, SeriesType):
        raise TypingError(
            '{} The object must be a pandas.series. Given self: {}, to_append: {}'.format(_func_name, self, to_append))

    def hpat_pandas_series_append_impl(self, to_append):
        return pandas.Series(self._data + to_append._data)

    return hpat_pandas_series_append_impl


@overload_method(SeriesType, 'groupby')
def hpat_pandas_series_groupby(
        self,
        by=None,
        axis=0,
        level=None,
        as_index=True,
        sort=True,
        group_keys=True,
        squeeze=False,
        observed=False):
    """
    Pandas Series method :meth:`pandas.Series.groupby` implementation.

    .. only:: developer

       Test: python -m hpat.runtests hpat.tests.test_series.TestSeries.test_series_groupby_count

    Parameters
    -----------
    self: :class:`pandas.Series`
        input arg
    by: :obj:`pandas.Series` object
        Used to determine the groups for the groupby
    axis:
        *unsupported*
    level:
        *unsupported*
    as_index:
        *unsupported*
    sort:
        *unsupported*
    group_keys:
        *unsupported*
    squeeze:
        *unsupported*
    observed:
        *unsupported*

    Returns
    -------
    :obj:`pandas.SeriesGroupBy`
         returns :obj:`pandas.SeriesGroupBy` object
    """

    _func_name = 'Method Series.groupby().'

    if not isinstance(self, SeriesType):
        raise TypingError('{} The object must be a pandas.series. Given: {}'.format(_func_name, self))

    if by is None and axis is None:
        raise TypingError("{} You have to supply one of 'by' or 'axis' parameters".format(_func_name))

    if level is not None and not isinstance(level, (types.Integer, types.NoneType, types.Omitted)):
        raise TypingError("{} 'level' must be an Integer. Given: {}".format(_func_name, level))

    def hpat_pandas_series_groupby_impl(
            self,
            by=None,
            axis=0,
            level=None,
            as_index=True,
            sort=True,
            group_keys=True,
            squeeze=False,
            observed=False):
        # TODO Needs to implement parameters value check
        # if level is not None and (level < -1 or level > 0):
        #     raise ValueError("Method Series.groupby(). level > 0 or level < -1 only valid with MultiIndex")

        return pandas.core.groupby.SeriesGroupBy(self)

    return hpat_pandas_series_groupby_impl


@overload_method(SeriesType, 'ne')
def hpat_pandas_series_ne(self, other, level=None, fill_value=None, axis=0):
    """
    Pandas Series method :meth:`pandas.Series.ne` implementation. 

    .. only:: developer
    
       Test: python -m hpat.runtests hpat.tests.test_series.TestSeries.test_series_op8
       
    Parameters
    ----------
    self: :class:`pandas.Series`
        input arg
    other: :obj:`pandas.Series`, :obj:`int` or :obj:`float`
        input arg
    level: :obj:`int` or name
         *unsupported*
    fill_value: :obj:`float` or None, default None
              *unsupported*
    axis: default 0
         *unsupported*

    Returns
    -------
    :obj:`pandas.Series`
         returns :obj:`pandas.Series` object
    """

    _func_name = 'Method ne().'

    if not isinstance(self, SeriesType):
        raise TypingError('{} The object must be a pandas.series. Given: {}'.format(_func_name, self))

    if level is not None or fill_value is not None or axis != 0:
        raise TypingError('{} Unsupported parameters. Given level: {}, fill_value: {}, axis: {}'.format(_func_name, level, fill_value, axis))

    if isinstance(other, SeriesType):
        def hpat_pandas_series_ne_impl(self, other):
            """
            Test:  python -m hpat.runtests hpat.tests.test_series.TestSeries.test_series_op8
            """

            return pandas.Series(self._data != other._data)

        return hpat_pandas_series_ne_impl

    if isinstance(other, types.Integer) or isinstance(other, types.Float):
        def hpat_pandas_series_ne_impl(self, other):
            """
            Test:  python -m hpat.runtests hpat.tests.test_series.TestSeries.test_series_op8_integer_scalar
            Test:  python -m hpat.runtests hpat.tests.test_series.TestSeries.test_series_op8_float_scalar
            """

            return pandas.Series(self._data != other)

        return hpat_pandas_series_ne_impl

    raise TypingError('{} The object must be a pandas.series and argument must be a number. Given: {} and other: {}'.format(_func_name, self, other))


@overload_method(SeriesType, 'add')
def hpat_pandas_series_add(self, other, level=None, fill_value=None, axis=0):
    """
    Pandas Series method :meth:`pandas.Series.add` implementation. 

    .. only:: developer
    
       Test: python -m hpat.runtests hpat.tests.test_series.TestSeries.test_series_op5
       
    Parameters
    ----------
    self: :class:`pandas.Series`
        input arg
    other: :obj:`pandas.Series`, :obj:`int` or :obj:`float`
        input arg
    level: :obj:`int` or name
         *unsupported*
    fill_value: :obj:`float` or None, default None
              *unsupported*
    axis: default 0
         *unsupported*

    Returns
    -------
    :obj:`pandas.Series`
         returns :obj:`pandas.Series` object
    """

    _func_name = 'Method add().'

    if not isinstance(self, SeriesType):
        raise TypingError('{} The object must be a pandas.series. Given: {}'.format(_func_name, self))

    if level is not None or fill_value is not None or axis != 0:
        raise TypingError('{} Unsupported parameters. Given level: {}, fill_value: {}, axis: {}'.format(_func_name, level, fill_value, axis))

    if isinstance(other, SeriesType):
        def hpat_pandas_series_add_impl(lhs, rhs):
            """
            Test:  python -m hpat.runtests hpat.tests.test_series.TestSeries.test_series_op5
            """

            return pandas.Series(lhs._data + rhs._data)

        return hpat_pandas_series_add_impl

    if isinstance(other, types.Integer) or isinstance(other, types.Float):
        def hpat_pandas_series_add_number_impl(lhs, rhs):
            """
            Test:  python -m hpat.runtests hpat.tests.test_series.TestSeries.test_series_op5_integer_scalar
            Test:  python -m hpat.runtests hpat.tests.test_series.TestSeries.test_series_op5_float_scalar
            """

            return pandas.Series(lhs._data + rhs)

        return hpat_pandas_series_add_number_impl

    raise TypingError('{} The object must be a pandas.series and argument must be a number. Given: {} and other: {}'.format(_func_name, self, other))


@overload_method(SeriesType, 'sub')
def hpat_pandas_series_sub(self, other, level=None, fill_value=None, axis=0):
    """
    Pandas Series method :meth:`pandas.Series.sub` implementation. 

    .. only:: developer
    
       Test: python -m hpat.runtests hpat.tests.test_series.TestSeries.test_series_op5
       
    Parameters
    ----------
    self: :class:`pandas.Series`
        input arg
    other: :obj:`pandas.Series`, :obj:`int` or :obj:`float`
        input arg
    level: :obj:`int` or name
         *unsupported*
    fill_value: :obj:`float` or None, default None
              *unsupported*
    axis: default 0
         *unsupported*

    Returns
    -------
    :obj:`pandas.Series`
         returns :obj:`pandas.Series` object
    """

    _func_name = 'Method sub().'

    if not isinstance(self, SeriesType):
        raise TypingError('{} The object must be a pandas.series. Given: {}'.format(_func_name, self))

    if level is not None or fill_value is not None or axis != 0:
        raise TypingError('{} Unsupported parameters. Given level: {}, fill_value: {}, axis: {}'.format(_func_name, level, fill_value, axis))

    if isinstance(other, SeriesType):
        def hpat_pandas_series_sub_impl(self, other):
            """
            Test:  python -m hpat.runtests hpat.tests.test_series.TestSeries.test_series_op5
            """

            return pandas.Series(self._data - other._data)

        return hpat_pandas_series_sub_impl

    if isinstance(other, types.Integer) or isinstance(other, types.Float):
        def hpat_pandas_series_sub_number_impl(self, other):
            """
            Test:  python -m hpat.runtests hpat.tests.test_series.TestSeries.test_series_op5_integer_scalar
            Test:  python -m hpat.runtests hpat.tests.test_series.TestSeries.test_series_op5_float_scalar
            """

            return pandas.Series(self._data - other)

        return hpat_pandas_series_sub_number_impl

    raise TypingError('{} The object must be a pandas.series or scalar. Given other: {}'.format(_func_name, other))


@overload_method(SeriesType, 'take')
def hpat_pandas_series_take(self, indices, axis=0, is_copy=False):
    """
    Pandas Series method :meth:`pandas.Series.take` implementation.

    .. only:: developer

       Tests: python -m hpat.runtests hpat.tests.test_series.TestSeries.test_series_take_index_default
              python -m hpat.runtests hpat.tests.test_series.TestSeries.test_series_take_index_default_unboxing
              python -m hpat.runtests hpat.tests.test_series.TestSeries.test_series_take_index_int
              python -m hpat.runtests hpat.tests.test_series.TestSeries.test_series_take_index_int_unboxing
              python -m hpat.runtests hpat.tests.test_series.TestSeries.test_series_take_index_str
              python -m hpat.runtests hpat.tests.test_series.TestSeries.test_series_take_index_str_unboxing

    Parameters
    ----------
    self: :obj:`pandas.Series`
        input series
    indices: :obj:`array-like`
         An array of ints indicating which positions to take
    axis: {0 or `index`, 1 or `columns`, None}, default 0
        The axis on which to select elements. 0 means that we are selecting rows,
        1 means that we are selecting columns.
        *unsupported*
    is_copy: :obj:`bool`, default True
        Whether to return a copy of the original object or not.
        *unsupported*

    Returns
    -------
    :obj:`pandas.Series`
         returns :obj:`pandas.Series` object containing the elements taken from the object
    """

    _func_name = 'Method take().'

    if not isinstance(self, SeriesType):
        raise TypingError('{} The object must be a pandas.series. Given: {}'.format(_func_name, self))

    if not isinstance(indices, types.List):
        raise TypingError('{} The indices must be a List. Given: {}'.format(_func_name, indices))

    if not (isinstance(axis, (types.Integer, types.Omitted)) or axis == 0):
        raise TypingError('{} The axis must be an Integer. Currently unsupported. Given: {}'.format(_func_name, axis))

    if not (isinstance(is_copy, (types.Boolean, types.Omitted)) or is_copy == False):
        raise TypingError('{} The is_copy must be a boolean. Given: {}'.format(_func_name, is_copy))

    if self.index is not types.none:
        def hpat_pandas_series_take_impl(self, indices, axis=0, is_copy=False):
            local_data = [self._data[i] for i in indices] 
            local_index = [self._index[i] for i in indices] 

            return pandas.Series(local_data, local_index)

        return hpat_pandas_series_take_impl
    else:
        def hpat_pandas_series_take_noindex_impl(self, indices, axis=0, is_copy=False):
            local_data = [self._data[i] for i in indices] 

            return pandas.Series(local_data, indices)
    
        return hpat_pandas_series_take_noindex_impl


@overload_method(SeriesType, 'mul')
def hpat_pandas_series_mul(self, other, level=None, fill_value=None, axis=0):
    """
    Pandas Series method :meth:`pandas.Series.mul` implementation. 

    .. only:: developer
    
       Test: python -m hpat.runtests hpat.tests.test_series.TestSeries.test_series_op5
       
    Parameters
    ----------
    self: :class:`pandas.Series`
        input arg
    other: :obj:`pandas.Series`, :obj:`int` or :obj:`float`
        input arg
    level: :obj:`int` or name
         *unsupported*
    fill_value: :obj:`float` or None, default None
              *unsupported*
    axis: default 0
         *unsupported*

    Returns
    -------
    :obj:`pandas.Series`
         returns :obj:`pandas.Series` object
    """

    _func_name = 'Method mul().'

    if not isinstance(self, SeriesType):
        raise TypingError('{} The object must be a pandas.series. Given: {}'.format(_func_name, self))

    if level is not None or fill_value is not None or axis != 0:
        raise TypingError('{} Unsupported parameters. Given level: {}, fill_value: {}, axis: {}'.format(_func_name, level, fill_value, axis))

    if isinstance(other, SeriesType):
        def hpat_pandas_series_mul_impl(self, other):
            """
            Test:  python -m hpat.runtests hpat.tests.test_series.TestSeries.test_series_op5
            """

            return pandas.Series(self._data * other._data)

        return hpat_pandas_series_mul_impl

    if isinstance(other, types.Integer) or isinstance(other, types.Float):
        def hpat_pandas_series_mul_number_impl(self, other):
            """
            Test:  python -m hpat.runtests hpat.tests.test_series.TestSeries.test_series_op5_integer_scalar
            Test:  python -m hpat.runtests hpat.tests.test_series.TestSeries.test_series_op5_float_scalar
            """

            return pandas.Series(self._data * other)

        return hpat_pandas_series_mul_number_impl

    raise TypingError('{} The object must be a pandas.series or scalar. Given other: {}'.format(_func_name, other))


@overload_method(SeriesType, 'div')
@overload_method(SeriesType, 'truediv')
def hpat_pandas_series_div(self, other, level=None, fill_value=None, axis=0):
    """
    Pandas Series method :meth:`pandas.Series.div` and :meth:`pandas.Series.truediv` implementation. 

    .. only:: developer
    
       Test: python -m hpat.runtests hpat.tests.test_series.TestSeries.test_series_op5
       
    Parameters
    ----------
    self: :class:`pandas.Series`
        input arg
    other: :obj:`pandas.Series`, :obj:`int` or :obj:`float`
        input arg
    level: :obj:`int` or name
         *unsupported*
    fill_value: :obj:`float` or None, default None
              *unsupported*
    axis: default 0
         *unsupported*

    Returns
    -------
    :obj:`pandas.Series`
         returns :obj:`pandas.Series` object
    """

    _func_name = 'Method div() or truediv().'

    if not isinstance(self, SeriesType):
        raise TypingError('{} The object must be a pandas.series. Given: {}'.format(_func_name, self))

    if level is not None or fill_value is not None or axis != 0:
        raise TypingError('{} Unsupported parameters. Given level: {}, fill_value: {}, axis: {}'.format(_func_name, level, fill_value, axis))

    if isinstance(other, SeriesType):
        def hpat_pandas_series_div_impl(self, other):
            """
            Test:  python -m hpat.runtests hpat.tests.test_series.TestSeries.test_series_op5
            """

            return pandas.Series(self._data / other._data)

        return hpat_pandas_series_div_impl

    if isinstance(other, types.Integer) or isinstance(other, types.Float):
        def hpat_pandas_series_div_number_impl(self, other):
            """
            Test:  python -m hpat.runtests hpat.tests.test_series.TestSeries.test_series_op5_integer_scalar
            Test:  python -m hpat.runtests hpat.tests.test_series.TestSeries.test_series_op5_float_scalar
            """

            return pandas.Series(self._data / other)

        return hpat_pandas_series_div_number_impl

    raise TypingError('{} The object must be a pandas.series or scalar. Given other: {}'.format(_func_name, other))


@overload_method(SeriesType, 'floordiv')
def hpat_pandas_series_floordiv(self, other, level=None, fill_value=None, axis=0):
    """
    Pandas Series method :meth:`pandas.Series.floordiv` implementation. 

    .. only:: developer
    
       Test: python -m hpat.runtests hpat.tests.test_series.TestSeries.test_series_op5
       
    Parameters
    ----------
    self: :class:`pandas.Series`
        input arg
    other: :obj:`pandas.Series`, :obj:`int` or :obj:`float`
        input arg
    level: :obj:`int` or name
         *unsupported*
    fill_value: :obj:`float` or None, default None
              *unsupported*
    axis: default 0
         *unsupported*

    Returns
    -------
    :obj:`pandas.Series`
         returns :obj:`pandas.Series` object
    """

    _func_name = 'Method floordiv().'

    if not isinstance(self, SeriesType):
        raise TypingError('{} The object must be a pandas.series. Given: {}'.format(_func_name, self))

    if level is not None or fill_value is not None or axis != 0:
        raise TypingError('{} Unsupported parameters. Given level: {}, fill_value: {}, axis: {}'.format(_func_name, level, fill_value, axis))

    if isinstance(other, SeriesType):
        def hpat_pandas_series_floordiv_impl(self, other):
            """
            Test:  python -m hpat.runtests hpat.tests.test_series.TestSeries.test_series_op5
            """

            return pandas.Series(self._data // other._data)

        return hpat_pandas_series_floordiv_impl

    if isinstance(other, types.Integer) or isinstance(other, types.Float):
        def hpat_pandas_series_floordiv_number_impl(self, other):
            """
            Test:  python -m hpat.runtests hpat.tests.test_series.TestSeries.test_series_op5_integer_scalar
            Test:  python -m hpat.runtests hpat.tests.test_series.TestSeries.test_series_op5_float_scalar
            """

            return pandas.Series(self._data // other)

        return hpat_pandas_series_floordiv_number_impl

    raise TypingError('{} The object must be a pandas.series or scalar. Given other: {}'.format(_func_name, other))


@overload_method(SeriesType, 'pow')
def hpat_pandas_series_pow(self, other, level=None, fill_value=None, axis=0):
    """
    Pandas Series method :meth:`pandas.Series.pow` implementation.
    .. only:: developer

       Test: python -m hpat.runtests hpat.tests.test_series.TestSeries.test_series_op5

    Parameters
    ----------
    self: :class:`pandas.Series`
        input arg
    other: :obj:`pandas.Series`, :obj:`int` or :obj:`float`
        input arg
    level: :obj:`int` or name
         *unsupported*
    fill_value: :obj:`float` or None, default None
              *unsupported*
    axis: default 0
         *unsupported*

    Returns
    -------
    :obj:`pandas.Series`
         returns :obj:`pandas.Series` object
    """

    _func_name = 'Method pow().'

    if not isinstance(self, SeriesType):
        raise TypingError('{} The object must be a pandas.series. Given: {}'.format(_func_name, self))

    if level is not None or fill_value is not None or axis != 0:
        raise TypingError('{} Unsupported parameters. Given level: {}, fill_value: {}, axis: {}'.format(_func_name, level, fill_value, axis))

    if isinstance(other, SeriesType):
        def hpat_pandas_series_pow_impl(self, other):
            """
            Test:  python -m hpat.runtests hpat.tests.test_series.TestSeries.test_series_op5
            """

            return pandas.Series(self._data ** other._data)

        return hpat_pandas_series_pow_impl

    if isinstance(other, types.Integer) or isinstance(other, types.Float):
        def hpat_pandas_series_pow_impl(self, other):
            """
            Test:  python -m hpat.runtests hpat.tests.test_series.TestSeries.test_series_op5_integer_scalar
            Test:  python -m hpat.runtests hpat.tests.test_series.TestSeries.test_series_op5_float_scalar
            """

            return pandas.Series(self._data ** other)

        return hpat_pandas_series_pow_impl

    raise TypingError('{} The object must be a pandas.series and argument must be a number. Given: {} and other: {}'.format(_func_name, self, other))


@overload_method(SeriesType, 'min')
def hpat_pandas_series_min(self, axis=None, skipna=True, level=None, numeric_only=None):
    """
    Pandas Series method :meth:`pandas.Series.min` implementation.

    .. only:: developer

       Test: python -m hpat.runtests hpat.tests.test_series.TestSeries.test_series_min
             python -m hpat.runtests hpat.tests.test_series.TestSeries.test_series_min_param

    Parameters
    -----------
    axis:
        *unsupported*
    skipna: :obj:`bool` object
        Exclude nan values when computing the result
    level:
        *unsupported*
    numeric_only:
        *unsupported*

    Returns
    -------
    :obj:
         returns :obj: scalar
    """

    _func_name = 'Method min().'

    if not isinstance(self, SeriesType):
        raise TypingError('{} The object must be a pandas.series. Given: {}'.format(_func_name, self))

    if not isinstance(self.data.dtype, (types.Integer, types.Float)):
        raise TypingError('{} Currently function supports only numeric values. Given data type: {}'.format(_func_name, self.data.dtype))

    if not isinstance(skipna, (types.Omitted, types.Boolean)) and skipna is not True:
        raise TypingError(
            '{} The parameter must be a boolean type. Given type skipna: {}'.format(_func_name, skipna))

    if not (isinstance(axis, types.Omitted) or axis is None) \
            or not (isinstance(level, types.Omitted) or level is None) \
            or not (isinstance(numeric_only, types.Omitted) or numeric_only is None):
        raise TypingError(
            '{} Unsupported parameters. Given axis: {}, level: {}, numeric_only: {}'.format(_func_name, axis, level,
                                                                                            numeric_only))

    def hpat_pandas_series_min_impl(self, axis=None, skipna=True, level=None, numeric_only=None):
        if skipna:
            return numpy.nanmin(self._data)

        return self._data.min()

    return hpat_pandas_series_min_impl


@overload_method(SeriesType, 'max')
def hpat_pandas_series_max(self, axis=None, skipna=True, level=None, numeric_only=None):
    """
    Pandas Series method :meth:`pandas.Series.max` implementation.

    .. only:: developer

       Test: python -m hpat.runtests hpat.tests.test_series.TestSeries.test_series_max
             python -m hpat.runtests hpat.tests.test_series.TestSeries.test_series_max_param

    Parameters
    -----------
    axis:
        *unsupported*
    skipna: :obj:`bool` object
        Exclude nan values when computing the result
    level:
        *unsupported*
    numeric_only:
        *unsupported*

    Returns
    -------
    :obj:
         returns :obj: scalar
    """

    _func_name = 'Method max().'

    if not isinstance(self, SeriesType):
        raise TypingError('{} The object must be a pandas.series. Given: {}'.format(_func_name, self))

    if not isinstance(self.data.dtype, (types.Integer, types.Float)):
        raise TypingError('{} Currently function supports only numeric values. Given data type: {}'.format(_func_name, self.data.dtype))

    if not isinstance(skipna, (types.Omitted, types.Boolean)) and skipna is not True:
        raise TypingError(
            '{} The parameter must be a boolean type. Given type skipna: {}'.format(_func_name, skipna))

    if not (isinstance(axis, types.Omitted) or axis is None) \
            or not (isinstance(level, types.Omitted) or level is None) \
            or not (isinstance(numeric_only, types.Omitted) or numeric_only is None):
        raise TypingError(
            '{} Unsupported parameters. Given axis: {}, level: {}, numeric_only: {}'.format(_func_name, axis, level,
                                                                                            numeric_only))

    def hpat_pandas_series_max_impl(self, axis=None, skipna=True, level=None, numeric_only=None):
        if skipna:
            return numpy.nanmax(self._data)

        return self._data.max()

    return hpat_pandas_series_max_impl


@overload_method(SeriesType, 'mod')
def hpat_pandas_series_mod(self, other, level=None, fill_value=None, axis=0):
    """
    Pandas Series method :meth:`pandas.Series.mod` implementation.
    .. only:: developer

       Test: python -m hpat.runtests hpat.tests.test_series.TestSeries.test_series_op5

    Parameters
    ----------
    self: :class:`pandas.Series`
        input arg
    other: :obj:`pandas.Series`, :obj:`int` or :obj:`float`
        input arg
    level: :obj:`int` or name
         *unsupported*
    fill_value: :obj:`float` or None, default None
              *unsupported*
    axis: default 0
         *unsupported*

    Returns
    -------
    :obj:`pandas.Series`
         returns :obj:`pandas.Series` object
    """

    _func_name = 'Method mod().'

    if not isinstance(self, SeriesType):
        raise TypingError('{} The object must be a pandas.series. Given: {}'.format(_func_name, self))

    if level is not None or fill_value is not None or axis != 0:
        raise TypingError('{} Unsupported parameters. Given level: {}, fill_value: {}, axis: {}'.format(_func_name, level, fill_value, axis))

    if isinstance(other, SeriesType):
        def hpat_pandas_series_mod_impl(self, other):
            """
            Test:  python -m hpat.runtests hpat.tests.test_series.TestSeries.test_series_op5
            """

            return pandas.Series(self._data % other._data)

        return hpat_pandas_series_mod_impl

    if isinstance(other, types.Integer) or isinstance(other, types.Float):
        def hpat_pandas_series_mod_impl(self, other):
            """
            Test:  python -m hpat.runtests hpat.tests.test_series.TestSeries.test_series_op5_integer_scalar
            Test:  python -m hpat.runtests hpat.tests.test_series.TestSeries.test_series_op5_float_scalar
            """

            return pandas.Series(self._data % other)

        return hpat_pandas_series_mod_impl

    raise TypingError('{} The object must be a pandas.series and argument must be a number. Given: {} and other: {}'.format(_func_name, self, other))


@overload_method(SeriesType, 'eq')
def hpat_pandas_series_eq(self, other, level=None, fill_value=None, axis=0):
    """
    Pandas Series method :meth:`pandas.Series.eq` implementation.
    .. only:: developer

       Test: python -m hpat.runtests hpat.tests.test_series.TestSeries.test_series_op8

    Parameters
    ----------
    self: :class:`pandas.Series`
        input arg
    other: :obj:`pandas.Series`, :obj:`int` or :obj:`float`
        input arg
    level: :obj:`int` or name
         *unsupported*
    fill_value: :obj:`float` or None, default None
              *unsupported*
    axis: default 0
         *unsupported*

    Returns
    -------
    :obj:`pandas.Series`
         returns :obj:`pandas.Series` object
    """

    _func_name = 'Method eq().'

    if not isinstance(self, SeriesType):
        raise TypingError('{} The object must be a pandas.series. Given: {}'.format(_func_name, self))

    if level is not None or fill_value is not None or axis != 0:
        raise TypingError('{} Unsupported parameters. Given level: {}, fill_value: {}, axis: {}'.format(_func_name, level, fill_value, axis))

    if isinstance(other, SeriesType):
        def hpat_pandas_series_eq_impl(self, other):
            """
            Test:  python -m hpat.runtests hpat.tests.test_series.TestSeries.test_series_op8
            """

            return pandas.Series(self._data == other._data)

        return hpat_pandas_series_eq_impl

    if isinstance(other, types.Integer) or isinstance(other, types.Float):
        def hpat_pandas_series_eq_impl(self, other):
            """
            Test:  python -m hpat.runtests hpat.tests.test_series.TestSeries.test_series_op8_integer_scalar
            Test:  python -m hpat.runtests hpat.tests.test_series.TestSeries.test_series_op8_float_scalar
            """

            return pandas.Series(self._data == other)

        return hpat_pandas_series_eq_impl

    raise TypingError('{} The object must be a pandas.series and argument must be a number. Given: {} and other: {}'.format(_func_name, self, other))


@overload_method(SeriesType, 'ge')
def hpat_pandas_series_ge(self, other, level=None, fill_value=None, axis=0):
    """
    Pandas Series method :meth:`pandas.Series.ge` implementation.
    .. only:: developer

       Test: python -m hpat.runtests hpat.tests.test_series.TestSeries.test_series_op8

    Parameters
    ----------
    self: :class:`pandas.Series`
        input arg
    other: :obj:`pandas.Series`, :obj:`int` or :obj:`float`
        input arg
    level: :obj:`int` or name
         *unsupported*
    fill_value: :obj:`float` or None, default None
              *unsupported*
    axis: default 0
         *unsupported*

    Returns
    -------
    :obj:`pandas.Series`
         returns :obj:`pandas.Series` object
    """

    _func_name = 'Method ge().'

    if not isinstance(self, SeriesType):
        raise TypingError('{} The object must be a pandas.series. Given: {}'.format(_func_name, self))

    if level is not None or fill_value is not None or axis != 0:
        raise TypingError('{} Unsupported parameters. Given level: {}, fill_value: {}, axis: {}'.format(_func_name, level, fill_value, axis))

    if isinstance(other, SeriesType):
        def hpat_pandas_series_ge_impl(self, other):
            """
            Test:  python -m hpat.runtests hpat.tests.test_series.TestSeries.test_series_op8
            """

            return pandas.Series(self._data >= other._data)

        return hpat_pandas_series_ge_impl

    if isinstance(other, types.Integer) or isinstance(other, types.Float):
        def hpat_pandas_series_ge_impl(self, other):
            """
            Test:  python -m hpat.runtests hpat.tests.test_series.TestSeries.test_series_op8_integer_scalar
            Test:  python -m hpat.runtests hpat.tests.test_series.TestSeries.test_series_op8_float_scalar
            """

            return pandas.Series(self._data >= other)

        return hpat_pandas_series_ge_impl

    raise TypingError('{} The object must be a pandas.series and argument must be a number. Given: {} and other: {}'.format(_func_name, self, other))


@overload_method(SeriesType, 'lt')
def hpat_pandas_series_lt(self, other, level=None, fill_value=None, axis=0):
    """
    Pandas Series method :meth:`pandas.Series.lt` implementation.
    .. only:: developer

       Test: python -m hpat.runtests hpat.tests.test_series.TestSeries.test_series_op8

    Parameters
    ----------
    self: :class:`pandas.Series`
        input arg
    other: :obj:`pandas.Series`, :obj:`int` or :obj:`float`
        input arg
    level: :obj:`int` or name
         *unsupported*
    fill_value: :obj:`float` or None, default None
              *unsupported*
    axis: default 0
         *unsupported*

    Returns
    -------
    :obj:`pandas.Series`
         returns :obj:`pandas.Series` object
    """

    _func_name = 'Method lt().'

    if not isinstance(self, SeriesType):
        raise TypingError('{} The object must be a pandas.series. Given: {}'.format(_func_name, self))

    if level is not None or fill_value is not None or axis != 0:
        raise TypingError('{} Unsupported parameters. Given level: {}, fill_value: {}, axis: {}'.format(_func_name, level, fill_value,axis))

    if isinstance(other, SeriesType):
        def hpat_pandas_series_lt_impl(self, other):
            """
            Test:  python -m hpat.runtests hpat.tests.test_series.TestSeries.test_series_op8
            """

            return pandas.Series(self._data < other._data)

        return hpat_pandas_series_lt_impl

    if isinstance(other, types.Integer) or isinstance(other, types.Float):
        def hpat_pandas_series_lt_impl(self, other):
            """
            Test:  python -m hpat.runtests hpat.tests.test_series.TestSeries.test_series_op8_integer_scalar
            Test:  python -m hpat.runtests hpat.tests.test_series.TestSeries.test_series_op8_float_scalar
            """

            return pandas.Series(self._data < other)

        return hpat_pandas_series_lt_impl

    raise TypingError('{} The object must be a pandas.series and argument must be a number. Given: {} and other: {}'.format(_func_name, self, other))


@overload_method(SeriesType, 'gt')
def hpat_pandas_series_gt(self, other, level=None, fill_value=None, axis=0):
    """
    Pandas Series method :meth:`pandas.Series.gt` implementation.
    .. only:: developer

       Test: python -m hpat.runtests hpat.tests.test_series.TestSeries.test_series_op8

    Parameters
    ----------
    self: :class:`pandas.Series`
        input arg
    other: :obj:`pandas.Series`, :obj:`int` or :obj:`float`
        input arg
    level: :obj:`int` or name
         *unsupported*
    fill_value: :obj:`float` or None, default None
              *unsupported*
    axis: default 0
         *unsupported*

    Returns
    -------
    :obj:`pandas.Series`
         returns :obj:`pandas.Series` object
    """

    _func_name = 'Method gt().'

    if not isinstance(self, SeriesType):
        raise TypingError('{} The object must be a pandas.series. Given: {}'.format(_func_name, self))

    if level is not None or fill_value is not None or axis != 0:
        raise TypingError('{} Unsupported parameters. Given level: {}, fill_value: {}, axis: {}'.format(_func_name, level, fill_value,axis))

    if isinstance(other, SeriesType):
        def hpat_pandas_series_gt_impl(self, other):
            """
            Test:  python -m hpat.runtests hpat.tests.test_series.TestSeries.test_series_op8
            """

            return pandas.Series(self._data > other._data)

        return hpat_pandas_series_gt_impl

    if isinstance(other, types.Integer) or isinstance(other, types.Float):
        def hpat_pandas_series_gt_impl(self, other):
            """
            Test:  python -m hpat.runtests hpat.tests.test_series.TestSeries.test_series_op8_integer_scalar
            Test:  python -m hpat.runtests hpat.tests.test_series.TestSeries.test_series_op8_float_scalar
            """

            return pandas.Series(self._data > other)

        return hpat_pandas_series_gt_impl

    raise TypingError('{} The object must be a pandas.series and argument must be a number. Given: {} and other: {}'.format(_func_name, self, other))


@overload_method(SeriesType, 'le')
def hpat_pandas_series_le(self, other, level=None, fill_value=None, axis=0):
    """
    Pandas Series method :meth:`pandas.Series.le` implementation.
    .. only:: developer

       Test: python -m hpat.runtests hpat.tests.test_series.TestSeries.test_series_op8

    Parameters
    ----------
    self: :class:`pandas.Series`
        input arg
    other: :obj:`pandas.Series`, :obj:`int` or :obj:`float`
        input arg
    level: :obj:`int` or name
         *unsupported*
    fill_value: :obj:`float` or None, default None
              *unsupported*
    axis: default 0
         *unsupported*

    Returns
    -------
    :obj:`pandas.Series`
         returns :obj:`pandas.Series` object
    """

    _func_name = 'Method le().'

    if not isinstance(self, SeriesType):
        raise TypingError('{} The object must be a pandas.series. Given: {}'.format(_func_name, self))

    if level is not None or fill_value is not None or axis != 0:
        raise TypingError('{} Unsupported parameters. Given level: {}, fill_value: {}, axis: {}'.format(_func_name, level, fill_value, axis))

    if isinstance(other, SeriesType):
        def hpat_pandas_series_le_impl(self, other):
            """
            Test:  python -m hpat.runtests hpat.tests.test_series.TestSeries.test_series_op8
            """

            return pandas.Series(self._data <= other._data)

        return hpat_pandas_series_le_impl

    if isinstance(other, types.Integer) or isinstance(other, types.Float):
        def hpat_pandas_series_le_impl(self, other):
            """
            Test:  python -m hpat.runtests hpat.tests.test_series.TestSeries.test_series_op8_integer_scalar
            Test:  python -m hpat.runtests hpat.tests.test_series.TestSeries.test_series_op8_float_scalar
            """

            return pandas.Series(self._data <= other)

        return hpat_pandas_series_le_impl

    raise TypingError('{} The object must be a pandas.series and argument must be a number. Given: {} and other: {}'.format(_func_name, self, other))


@overload_method(SeriesType, 'quantile')
def hpat_pandas_series_quantile(self, q=0.5, interpolation='linear'):
    """
    Pandas Series method :meth:`pandas.Series.quantile` implementation.

    .. only:: developer

       Test: python -m hpat.runtests hpat.tests.test_series.TestSeries.test_series_number_quantile

    Parameters
    -----------
    q : :obj: float or array-like object
              default 0.5
    interpolation: ‘linear’, ‘lower’, ‘higher’, ‘midpoint’, ‘nearest’
                 *unsupported*

    Returns
    -------
    :obj:`pandas.Series` or float
    """

    _func_name = 'Method quantile().'

    supported_q_types = (float, types.Float, types.Omitted)

    if not isinstance(self, SeriesType):
        raise TypingError(
            '{} The object must be a pandas.series. Given self: {}'.format(_func_name, self))

    if not isinstance(interpolation, types.Omitted) and interpolation is not 'linear':
        raise TypingError(
            '{} Unsupported parameters. Given interpolation: {}'.format(_func_name, interpolation))

    if type(q) not in supported_q_types:
        raise TypingError(
            '{} The parameter must be float. Given type q: {}'.format(_func_name, type(q)))

    def hpat_pandas_series_quantile_impl(self, q=0.5, interpolation='linear'):
        return np.quantile(self._data, q)

    return hpat_pandas_series_quantile_impl


@overload_method(SeriesType, 'abs')
def hpat_pandas_series_abs(self):
    """
    Pandas Series method :meth:`pandas.Series.abs` implementation.

    .. only:: developer

       Test: python -m hpat.runtests hpat.tests.test_series.TestSeries.test_series_abs1

    Parameters
    -----------
    self: :obj:`pandas.Series`
          input series

    Returns
    -------
    :obj:`pandas.Series`
         returns :obj:`pandas.Series` containing the absolute value of elements
    """

    _func_name = 'Method abs().'

    if not isinstance(self, SeriesType):
        raise TypingError(
            '{} The object must be a pandas.series. Given self: {}'.format(_func_name, self))

    if not isinstance(self.dtype, (types.Integer, types.Float)):
        raise TypingError(
            '{} The function only applies to elements that are all numeric. Given data type: {}'.format(_func_name, self.dtype))

    def hpat_pandas_series_abs_impl(self):
        return pandas.Series(numpy.abs(self._data))

    return hpat_pandas_series_abs_impl


@overload_method(SeriesType, 'unique')
def hpat_pandas_series_unique(self):
    """
    Pandas Series method :meth:`pandas.Series.unique` implementation.

    Note: Return values order is unspecified

    .. only:: developer

       Test: python -m hpat.runtests hpat.tests.test_series.TestSeries.test_unique_sorted

    Parameters
    -----------
    self: :class:`pandas.Series`
        input arg

    Returns
    -------
    :obj:`numpy.array`
         returns :obj:`numpy.array` ndarray
    """

    _func_name = 'Method unique().'

    if not isinstance(self, SeriesType):
        raise TypingError('{} The object must be a pandas.series. Given: {}'.format(_func_name, self))

    if isinstance(self.data, StringArrayType):
        def hpat_pandas_series_unique_str_impl(self):
            '''
            Returns sorted unique elements of an array

            Note: Can't use Numpy due to StringArrayType has no ravel() for noPython mode.
            Also, NotImplementedError: unicode_type cannot be represented as a Numpy dtype
            
            Test: python -m hpat.runtests hpat.tests.test_series.TestSeries.test_unique_str
            '''

            str_set = set(self._data)
            return to_array(str_set)

        return hpat_pandas_series_unique_str_impl

    def hpat_pandas_series_unique_impl(self):
        '''
        Returns sorted unique elements of an array
        
        Test: python -m hpat.runtests hpat.tests.test_series.TestSeries.test_unique
        '''

        return numpy.unique(self._data)

    return hpat_pandas_series_unique_impl
<<<<<<< HEAD
=======


@overload_method(SeriesType, 'nunique')
def hpat_pandas_series_nunique(self, dropna=True):
    """
    Pandas Series method :meth:`pandas.Series.nunique` implementation.
    
    Note: Unsupported mixed numeric and string data

    .. only:: developer

       Test: python -m hpat.runtests hpat.tests.test_series.TestSeries.test_series_nunique

    Parameters
    -----------
    self: :obj:`pandas.Series`
        input series
    dropna: :obj:`bool`, default True

    Returns
    -------
    :obj:`pandas.Series`
         returns :obj:`pandas.Series` object
    """

    _func_name = 'Method nunique().'

    if not isinstance(self, SeriesType):
        raise TypingError('{} The object must be a pandas.series. Given: {}'.format(_func_name, self))

    if isinstance(self.data, StringArrayType):
 
        def hpat_pandas_series_nunique_str_impl(self, dropna=True):
            """
            It is better to merge with Numeric branch
            Unsupported:
                ['aa', np.nan, 'b', 'b', 'cccc', np.nan, 'ddd', 'dd']
                [3, np.nan, 'b', 'b', 5.1, np.nan, 'ddd', 'dd']
            """

            str_set = set(self._data)
            return len(str_set)
 
        return hpat_pandas_series_nunique_str_impl

    def hpat_pandas_series_nunique_impl(self, dropna=True):
        """
        This function for Numeric data because NumPy dosn't support StringArrayType
        Algo looks a bit ambigous because, currently, set() can not be used with NumPy with Numba JIT
        """

        data_mask_for_nan = numpy.isnan(self._data)
        nan_exists = numpy.any(data_mask_for_nan)
        data_no_nan = self._data[~data_mask_for_nan]
        data_set = set(data_no_nan)
        if dropna or not nan_exists:
            return len(data_set)
        else:
            return len(data_set) + 1

    return hpat_pandas_series_nunique_impl
>>>>>>> 3e6ff29c
<|MERGE_RESOLUTION|>--- conflicted
+++ resolved
@@ -1491,8 +1491,6 @@
         return numpy.unique(self._data)
 
     return hpat_pandas_series_unique_impl
-<<<<<<< HEAD
-=======
 
 
 @overload_method(SeriesType, 'nunique')
@@ -1553,5 +1551,4 @@
         else:
             return len(data_set) + 1
 
-    return hpat_pandas_series_nunique_impl
->>>>>>> 3e6ff29c
+    return hpat_pandas_series_nunique_impl