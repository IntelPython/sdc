# *****************************************************************************
# Copyright (c) 2019, Intel Corporation All rights reserved.
#
# Redistribution and use in source and binary forms, with or without
# modification, are permitted provided that the following conditions are met:
#
#     Redistributions of source code must retain the above copyright notice,
#     this list of conditions and the following disclaimer.
#
#     Redistributions in binary form must reproduce the above copyright notice,
#     this list of conditions and the following disclaimer in the documentation
#     and/or other materials provided with the distribution.
#
# THIS SOFTWARE IS PROVIDED BY THE COPYRIGHT HOLDERS AND CONTRIBUTORS "AS IS"
# AND ANY EXPRESS OR IMPLIED WARRANTIES, INCLUDING, BUT NOT LIMITED TO,
# THE IMPLIED WARRANTIES OF MERCHANTABILITY AND FITNESS FOR A PARTICULAR
# PURPOSE ARE DISCLAIMED. IN NO EVENT SHALL THE COPYRIGHT HOLDER OR
# CONTRIBUTORS BE LIABLE FOR ANY DIRECT, INDIRECT, INCIDENTAL, SPECIAL,
# EXEMPLARY, OR CONSEQUENTIAL DAMAGES (INCLUDING, BUT NOT LIMITED TO,
# PROCUREMENT OF SUBSTITUTE GOODS OR SERVICES; LOSS OF USE, DATA, OR PROFITS;
# OR BUSINESS INTERRUPTION) HOWEVER CAUSED AND ON ANY THEORY OF LIABILITY,
# WHETHER IN CONTRACT, STRICT LIABILITY, OR TORT (INCLUDING NEGLIGENCE OR
# OTHERWISE) ARISING IN ANY WAY OUT OF THE USE OF THIS SOFTWARE,
# EVEN IF ADVISED OF THE POSSIBILITY OF SUCH DAMAGE.
# *****************************************************************************

"""

| :class:`pandas.Series` functions and operators implementations in HPAT
| Also, it contains Numba internal operators which are required for Series type handling

"""

import operator
import pandas

from numba import types
from numba.extending import (types, overload, overload_method, overload_attribute)
from numba.errors import TypingError

from hpat.hiframes.pd_series_ext import SeriesType


<<<<<<< HEAD
=======
'''
Pandas Series (https://pandas.pydata.org/pandas-docs/stable/reference/series.html)
functions and operators definition in HPAT
Also, it contains Numba internal operators which are required for Series type handling

Implemented operators:
    add
    at
    div
    getitem
    iat
    iloc
    len
    loc
    mul
    sub

Implemented methods:
    append
    ne
'''

>>>>>>> d08601e5

@overload(operator.getitem)
def hpat_pandas_series_getitem(self, idx):
    """
<<<<<<< HEAD
    Pandas Series operator :attr:`pandas.Series.get` implementation

    **Algorithm**: result = series[idx]
    
    **Test**: python -m hpat.runtests hpat.tests.test_series.TestSeries.test_static_getitem_series1
    
    Parameters
    ----------
    series: :obj:`pandas.Series`
           input series
    idx: :obj:`int`, :obj:`slice` or :obj:`pandas.Series`
        input index
    
    Returns
    -------
    :class:`pandas.Series` or an element of the underneath type
            object of :class:`pandas.Series`
=======
    Pandas Series opearator 'getitem' implementation

    Algorithm: result = series[idx]
    Where:
        series: pandas.series
           idx: integer number, slice or pandas.series
        result: pandas.series or an element of the underneath type

    Test:  python -m hpat.runtests hpat.tests.test_series.TestSeries.test_static_getitem_series1
>>>>>>> d08601e5
    """

    _func_name = 'Operator getitem().'

    if not isinstance(self, SeriesType):
        raise TypingError('{} The object must be a pandas.series. Given: {}'.format(_func_name, self))

    if isinstance(idx, types.Integer):
        def hpat_pandas_series_getitem_idx_integer_impl(self, idx):
            """
<<<<<<< HEAD
            **Test**: python -m hpat.runtests hpat.tests.test_series.TestSeries.test_series_iloc1
=======
            Test: python -m hpat.runtests hpat.tests.test_series.TestSeries.test_series_iloc1
>>>>>>> d08601e5
            """

            result = self._data[idx]
            return result

        return hpat_pandas_series_getitem_idx_integer_impl

    if isinstance(idx, types.SliceType):
        def hpat_pandas_series_getitem_idx_slice_impl(self, idx):
            """
<<<<<<< HEAD
            **Test**: python -m hpat.runtests hpat.tests.test_series.TestSeries.test_series_iloc2
=======
            Test: python -m hpat.runtests hpat.tests.test_series.TestSeries.test_series_iloc2
>>>>>>> d08601e5
            """

            result = pandas.Series(self._data[idx])
            return result

        return hpat_pandas_series_getitem_idx_slice_impl

    if isinstance(idx, SeriesType):
        def hpat_pandas_series_getitem_idx_series_impl(self, idx):
            """
<<<<<<< HEAD
            **Test**: python -m hpat.runtests hpat.tests.test_series.TestSeries.test_setitem_series_bool2
=======
            Test: python -m hpat.runtests hpat.tests.test_series.TestSeries.test_setitem_series_bool2
>>>>>>> d08601e5
            """
            super_index = idx._data
            result = self._data[super_index]
            return result

        return hpat_pandas_series_getitem_idx_series_impl

    raise TypingError('{} The index must be an Integer, Slice or a pandas.series. Given: {}'.format(_func_name, idx))


@overload_attribute(SeriesType, 'at')
@overload_attribute(SeriesType, 'iat')
@overload_attribute(SeriesType, 'iloc')
@overload_attribute(SeriesType, 'loc')
def hpat_pandas_series_iloc(self):
    """
<<<<<<< HEAD
    Pandas Series operators :attr:`pandas.Series.at`, :attr:`pandas.Series.iat`, :attr:`pandas.Series.iloc`, :attr:`pandas.Series.loc` implementation.

    .. only:: developer
       
       Test: python -m hpat.runtests hpat.tests.test_series.TestSeries.test_series_iloc2
    
    Parameters
    ----------
    series: :class:`pandas.Series`
           input series
    
    Returns
    -------
    :obj:`pandas.Series`
         returns an object of :obj:`pandas.Series`

=======
    Pandas Series opearator 'iloc' implementation.
        https://pandas.pydata.org/pandas-docs/stable/reference/api/pandas.Series.at.html#pandas.Series.at
        https://pandas.pydata.org/pandas-docs/stable/reference/api/pandas.Series.iat.html#pandas.Series.iat
        https://pandas.pydata.org/pandas-docs/stable/reference/api/pandas.Series.iloc.html#pandas.Series.iloc
        https://pandas.pydata.org/pandas-docs/stable/reference/api/pandas.Series.loc.html#pandas.Series.loc

    Algorithm: result = series.iloc
    Where:
        series: pandas.series
        result: pandas.series

    Test:  python -m hpat.runtests hpat.tests.test_series.TestSeries.test_series_iloc2
>>>>>>> d08601e5
    """

    _func_name = 'Operator at/iat/iloc/loc().'

    if not isinstance(self, SeriesType):
        raise TypingError('{} The object must be a pandas.series. Given: {}'.format(_func_name, self))

    def hpat_pandas_series_iloc_impl(self):
        return self

    return hpat_pandas_series_iloc_impl


@overload(len)
def hpat_pandas_series_len(self):
    """
<<<<<<< HEAD
    Pandas Series operator :func:`len` implementation
    
    .. only:: developer
    
       Test: python -m hpat.runtests hpat.tests.test_series.TestSeries.test_series_len
    
    Parameters
    ----------
    series: :class:`pandas.Series`
    
    Returns
    -------
    :obj:`int`
        number of items in the object
=======
    Pandas Series operator 'len' implementation
        https://docs.python.org/2/library/functions.html#len

    Algorithm: result = len(series)
    Where:
        series: pandas.series
        result: number of items in the object

    Test:  python -m hpat.runtests hpat.tests.test_series.TestSeries.test_series_len
>>>>>>> d08601e5
    """

    _func_name = 'Operator len().'

    if not isinstance(self, SeriesType):
        raise TypingError('{} The object must be a pandas.series. Given: {}'.format(_func_name, self))

    def hpat_pandas_series_len_impl(self):
        return len(self._data)

    return hpat_pandas_series_len_impl


@overload_method(SeriesType, 'append')
def hpat_pandas_series_append(self, to_append):
<<<<<<< HEAD
    """    
    Pandas Series method :meth:`pandas.Series.append` implementation.
    
    .. only:: developer
    
       Test: python -m hpat.runtests hpat.tests.test_series.TestSeries.test_series_append1

    Parameters
    -----------
    to_append : :obj:`pandas.Series` object
               input argument
    ignore_index:
                 *unsupported*
    verify_integrity:
                     *unsupported*

    Returns
    -------
    :obj:`pandas.Series`
         returns :obj:`pandas.Series` object 
=======
    """
    Pandas Series method 'append' implementation.
        https://pandas.pydata.org/pandas-docs/stable/reference/api/pandas.Series.append.html#pandas.Series.append

    Algorithm: result = S.append(self, to_append, ignore_index=False, verify_integrity=False)

    Where:
                   S: pandas.series
           to_append: pandas.series
        ignore_index: unsupported
    verify_integrity: unsupported
              result: new pandas.series object

    Test:  python -m hpat.runtests hpat.tests.test_series.TestSeries.test_series_append1
>>>>>>> d08601e5
    """

    _func_name = 'Method append().'

    if not isinstance(self, SeriesType) or not isinstance(to_append, SeriesType):
        raise TypingError(
            '{} The object must be a pandas.series. Given self: {}, to_append: {}'.format(_func_name, self, to_append))

    def hpat_pandas_series_append_impl(self, to_append):
        return pandas.Series(self._data + to_append._data)

    return hpat_pandas_series_append_impl


@overload_method(SeriesType, 'ne')
<<<<<<< HEAD
def hpat_pandas_series_ne(lhs, rhs):
    """
    Pandas Series method :meth:`pandas.Series.ne` implementation. 

    .. only:: developer
    
       Test: python -m hpat.runtests hpat.tests.test_series.TestSeries.test_series_op8
       
    Parameters
    ----------
    lhs: :class:`pandas.Series`
        input arg
    level: type for this argument
         *unsupported*
    fill_value: type for this argument
              *unsupported*
    axis: type for this argument
         *unsupported*

    Returns
    -------
    :obj:`bool` 
       Returns True if successful, False otherwise

=======
def hpat_pandas_series_not_equal(lhs, rhs):
    """
    Pandas Series method 'ne' implementation.
        https://pandas.pydata.org/pandas-docs/stable/reference/api/pandas.Series.ne.html#pandas.Series.ne

    Algorithm: result = lhs.ne(other, level=None, fill_value=None, axis=0)

    Where:
               lhs: pandas.series
             other: pandas.series
             level: unsupported
        fill_value: unsupported
              axis: unsupported
            result: boolean result

    Test:  python -m hpat.runtests hpat.tests.test_series.TestSeries.test_series_op8
>>>>>>> d08601e5
    """

    _func_name = 'Method ne().'

    if not isinstance(lhs, SeriesType) or not isinstance(rhs, SeriesType):
        raise TypingError('{} The object must be a pandas.series. Given lhs: {}, rhs: {}'.format(_func_name, lhs, rhs))

    def hpat_pandas_series_not_equal_impl(lhs, rhs):
        return pandas.Series(lhs._data != rhs._data)

    return hpat_pandas_series_not_equal_impl


@overload_method(SeriesType, 'add')
def hpat_pandas_series_add(lhs, rhs):
    """
    Pandas Series method 'add' implementation.
        https://pandas.pydata.org/pandas-docs/stable/reference/api/pandas.Series.add.html#pandas.Series.add

    Algorithm: result = lhs.add(other, level=None, fill_value=None, axis=0)

    Where:
               lhs: pandas.series
             other: pandas.series or scalar value
             level: unsupported
        fill_value: unsupported
              axis: unsupported
            result: pandas.series result of the operation

    Test:  python -m hpat.runtests hpat.tests.test_series.TestSeries.test_series_op5
    """

    _func_name = 'Method add().'

    if not isinstance(lhs, SeriesType):
        raise TypingError('{} The object must be a pandas.series. Given lhs: {}'.format(_func_name, lhs))

    if isinstance(rhs, SeriesType):
        def hpat_pandas_series_add_impl(lhs, rhs):
            """
            Test:  python -m hpat.runtests hpat.tests.test_series.TestSeries.test_series_op5
            """

            return pandas.Series(lhs._data + rhs._data)

        return hpat_pandas_series_add_impl

    if isinstance(rhs, types.Integer) or isinstance(rhs, types.Float):
        def hpat_pandas_series_add_number_impl(lhs, rhs):
            """
            Test:  python -m hpat.runtests hpat.tests.test_series.TestSeries.test_series_op5_integer_scalar
            Test:  python -m hpat.runtests hpat.tests.test_series.TestSeries.test_series_op5_float_scalar
            """

            return pandas.Series(lhs._data + rhs)

        return hpat_pandas_series_add_number_impl

    raise TypingError('{} The object must be a pandas.series or scalar. Given rhs: {}'.format(_func_name, rhs))


@overload_method(SeriesType, 'sub')
def hpat_pandas_series_sub(lhs, rhs):
    """
    Pandas Series method 'sub' implementation.
        https://pandas.pydata.org/pandas-docs/stable/reference/api/pandas.Series.sub.html#pandas.Series.sub

    Algorithm: result = lhs.sub(other, level=None, fill_value=None, axis=0)

    Where:
               lhs: pandas.series
             other: pandas.series or scalar value
             level: unsupported
        fill_value: unsupported
              axis: unsupported
            result: pandas.series result of the operation

    Test:  python -m hpat.runtests hpat.tests.test_series.TestSeries.test_series_op5
    """

    _func_name = 'Method sub().'

    if not isinstance(lhs, SeriesType):
        raise TypingError('{} The object must be a pandas.series. Given lhs: {}'.format(_func_name, lhs))

    if isinstance(rhs, SeriesType):
        def hpat_pandas_series_sub_impl(lhs, rhs):
            """
            Test:  python -m hpat.runtests hpat.tests.test_series.TestSeries.test_series_op5
            """

            return pandas.Series(lhs._data - rhs._data)

        return hpat_pandas_series_sub_impl

    if isinstance(rhs, types.Integer) or isinstance(rhs, types.Float):
        def hpat_pandas_series_sub_number_impl(lhs, rhs):
            """
            Test:  python -m hpat.runtests hpat.tests.test_series.TestSeries.test_series_op5_integer_scalar
            Test:  python -m hpat.runtests hpat.tests.test_series.TestSeries.test_series_op5_float_scalar
            """

            return pandas.Series(lhs._data - rhs)

        return hpat_pandas_series_sub_number_impl

    raise TypingError('{} The object must be a pandas.series or scalar. Given rhs: {}'.format(_func_name, rhs))


@overload_method(SeriesType, 'mul')
def hpat_pandas_series_mul(lhs, rhs):
    """
    Pandas Series method 'mul' implementation.
        https://pandas.pydata.org/pandas-docs/stable/reference/api/pandas.Series.mul.html#pandas.Series.mul

    Algorithm: result = lhs.mul(other, level=None, fill_value=None, axis=0)

    Where:
               lhs: pandas.series
             other: pandas.series or scalar value
             level: unsupported
        fill_value: unsupported
              axis: unsupported
            result: pandas.series result of the operation

    Test:  python -m hpat.runtests hpat.tests.test_series.TestSeries.test_series_op5
    """

    _func_name = 'Method mul().'

    if not isinstance(lhs, SeriesType):
        raise TypingError('{} The object must be a pandas.series. Given lhs: {}'.format(_func_name, lhs))

    if isinstance(rhs, SeriesType):
        def hpat_pandas_series_mul_impl(lhs, rhs):
            """
            Test:  python -m hpat.runtests hpat.tests.test_series.TestSeries.test_series_op5
            """

            return pandas.Series(lhs._data * rhs._data)

        return hpat_pandas_series_mul_impl

    if isinstance(rhs, types.Integer) or isinstance(rhs, types.Float):
        def hpat_pandas_series_mul_number_impl(lhs, rhs):
            """
            Test:  python -m hpat.runtests hpat.tests.test_series.TestSeries.test_series_op5_integer_scalar
            Test:  python -m hpat.runtests hpat.tests.test_series.TestSeries.test_series_op5_float_scalar
            """

            return pandas.Series(lhs._data * rhs)

        return hpat_pandas_series_mul_number_impl

    raise TypingError('{} The object must be a pandas.series or scalar. Given rhs: {}'.format(_func_name, rhs))


@overload_method(SeriesType, 'div')
@overload_method(SeriesType, 'truediv')
def hpat_pandas_series_div(lhs, rhs):
    """
    Pandas Series method 'div' implementation.
        https://pandas.pydata.org/pandas-docs/stable/reference/api/pandas.Series.div.html#pandas.Series.div
        https://pandas.pydata.org/pandas-docs/stable/reference/api/pandas.Series.truediv.html#pandas.Series.truediv

    Algorithm: result = lhs.div(other, level=None, fill_value=None, axis=0)
    Algorithm: result = lhs.truediv(other, level=None, fill_value=None, axis=0)

    Where:
               lhs: pandas.series
             other: pandas.series or scalar value
             level: unsupported
        fill_value: unsupported
              axis: unsupported
            result: pandas.series result of the operation

    Test:  python -m hpat.runtests hpat.tests.test_series.TestSeries.test_series_op5
    """

    _func_name = 'Method div()/truediv().'

    if not isinstance(lhs, SeriesType):
        raise TypingError('{} The object must be a pandas.series. Given lhs: {}'.format(_func_name, lhs))

    if isinstance(rhs, SeriesType):
        def hpat_pandas_series_div_impl(lhs, rhs):
            """
            Test:  python -m hpat.runtests hpat.tests.test_series.TestSeries.test_series_op5
            """

            return pandas.Series(lhs._data / rhs._data)

        return hpat_pandas_series_div_impl

    if isinstance(rhs, types.Integer) or isinstance(rhs, types.Float):
        def hpat_pandas_series_div_number_impl(lhs, rhs):
            """
            Test:  python -m hpat.runtests hpat.tests.test_series.TestSeries.test_series_op5_integer_scalar
            Test:  python -m hpat.runtests hpat.tests.test_series.TestSeries.test_series_op5_float_scalar
            """

            return pandas.Series(lhs._data / rhs)

        return hpat_pandas_series_div_number_impl

    raise TypingError('{} The object must be a pandas.series or scalar. Given rhs: {}'.format(_func_name, rhs))


@overload_method(SeriesType, 'floordiv')
def hpat_pandas_series_floordiv(lhs, rhs):
    """
    Pandas Series method 'floordiv' implementation.
        https://pandas.pydata.org/pandas-docs/stable/reference/api/pandas.Series.floordiv.html#pandas.Series.floordiv

    Algorithm: result = lhs.floordiv(other, level=None, fill_value=None, axis=0)

    Where:
               lhs: pandas.series
             other: pandas.series or scalar value
             level: unsupported
        fill_value: unsupported
              axis: unsupported
            result: pandas.series result of the operation

    Test:  python -m hpat.runtests hpat.tests.test_series.TestSeries.test_series_op5
    """

    _func_name = 'Method floordiv().'

    if not isinstance(lhs, SeriesType):
        raise TypingError('{} The object must be a pandas.series. Given lhs: {}'.format(_func_name, lhs))

    if isinstance(rhs, SeriesType):
        def hpat_pandas_series_floordiv_impl(lhs, rhs):
            """
            Test:  python -m hpat.runtests hpat.tests.test_series.TestSeries.test_series_op5
            """

            return pandas.Series(lhs._data // rhs._data)

        return hpat_pandas_series_floordiv_impl

    if isinstance(rhs, types.Integer) or isinstance(rhs, types.Float):
        def hpat_pandas_series_floordiv_number_impl(lhs, rhs):
            """
            Test:  python -m hpat.runtests hpat.tests.test_series.TestSeries.test_series_op5_integer_scalar
            Test:  python -m hpat.runtests hpat.tests.test_series.TestSeries.test_series_op5_float_scalar
            """

            return pandas.Series(lhs._data // rhs)

        return hpat_pandas_series_floordiv_number_impl

    raise TypingError('{} The object must be a pandas.series or scalar. Given rhs: {}'.format(_func_name, rhs))<|MERGE_RESOLUTION|>--- conflicted
+++ resolved
@@ -41,36 +41,9 @@
 from hpat.hiframes.pd_series_ext import SeriesType
 
 
-<<<<<<< HEAD
-=======
-'''
-Pandas Series (https://pandas.pydata.org/pandas-docs/stable/reference/series.html)
-functions and operators definition in HPAT
-Also, it contains Numba internal operators which are required for Series type handling
-
-Implemented operators:
-    add
-    at
-    div
-    getitem
-    iat
-    iloc
-    len
-    loc
-    mul
-    sub
-
-Implemented methods:
-    append
-    ne
-'''
-
->>>>>>> d08601e5
-
 @overload(operator.getitem)
 def hpat_pandas_series_getitem(self, idx):
     """
-<<<<<<< HEAD
     Pandas Series operator :attr:`pandas.Series.get` implementation
 
     **Algorithm**: result = series[idx]
@@ -88,17 +61,6 @@
     -------
     :class:`pandas.Series` or an element of the underneath type
             object of :class:`pandas.Series`
-=======
-    Pandas Series opearator 'getitem' implementation
-
-    Algorithm: result = series[idx]
-    Where:
-        series: pandas.series
-           idx: integer number, slice or pandas.series
-        result: pandas.series or an element of the underneath type
-
-    Test:  python -m hpat.runtests hpat.tests.test_series.TestSeries.test_static_getitem_series1
->>>>>>> d08601e5
     """
 
     _func_name = 'Operator getitem().'
@@ -109,11 +71,7 @@
     if isinstance(idx, types.Integer):
         def hpat_pandas_series_getitem_idx_integer_impl(self, idx):
             """
-<<<<<<< HEAD
             **Test**: python -m hpat.runtests hpat.tests.test_series.TestSeries.test_series_iloc1
-=======
-            Test: python -m hpat.runtests hpat.tests.test_series.TestSeries.test_series_iloc1
->>>>>>> d08601e5
             """
 
             result = self._data[idx]
@@ -124,11 +82,7 @@
     if isinstance(idx, types.SliceType):
         def hpat_pandas_series_getitem_idx_slice_impl(self, idx):
             """
-<<<<<<< HEAD
             **Test**: python -m hpat.runtests hpat.tests.test_series.TestSeries.test_series_iloc2
-=======
-            Test: python -m hpat.runtests hpat.tests.test_series.TestSeries.test_series_iloc2
->>>>>>> d08601e5
             """
 
             result = pandas.Series(self._data[idx])
@@ -139,11 +93,7 @@
     if isinstance(idx, SeriesType):
         def hpat_pandas_series_getitem_idx_series_impl(self, idx):
             """
-<<<<<<< HEAD
             **Test**: python -m hpat.runtests hpat.tests.test_series.TestSeries.test_setitem_series_bool2
-=======
-            Test: python -m hpat.runtests hpat.tests.test_series.TestSeries.test_setitem_series_bool2
->>>>>>> d08601e5
             """
             super_index = idx._data
             result = self._data[super_index]
@@ -160,7 +110,6 @@
 @overload_attribute(SeriesType, 'loc')
 def hpat_pandas_series_iloc(self):
     """
-<<<<<<< HEAD
     Pandas Series operators :attr:`pandas.Series.at`, :attr:`pandas.Series.iat`, :attr:`pandas.Series.iloc`, :attr:`pandas.Series.loc` implementation.
 
     .. only:: developer
@@ -176,21 +125,6 @@
     -------
     :obj:`pandas.Series`
          returns an object of :obj:`pandas.Series`
-
-=======
-    Pandas Series opearator 'iloc' implementation.
-        https://pandas.pydata.org/pandas-docs/stable/reference/api/pandas.Series.at.html#pandas.Series.at
-        https://pandas.pydata.org/pandas-docs/stable/reference/api/pandas.Series.iat.html#pandas.Series.iat
-        https://pandas.pydata.org/pandas-docs/stable/reference/api/pandas.Series.iloc.html#pandas.Series.iloc
-        https://pandas.pydata.org/pandas-docs/stable/reference/api/pandas.Series.loc.html#pandas.Series.loc
-
-    Algorithm: result = series.iloc
-    Where:
-        series: pandas.series
-        result: pandas.series
-
-    Test:  python -m hpat.runtests hpat.tests.test_series.TestSeries.test_series_iloc2
->>>>>>> d08601e5
     """
 
     _func_name = 'Operator at/iat/iloc/loc().'
@@ -207,7 +141,6 @@
 @overload(len)
 def hpat_pandas_series_len(self):
     """
-<<<<<<< HEAD
     Pandas Series operator :func:`len` implementation
     
     .. only:: developer
@@ -222,17 +155,6 @@
     -------
     :obj:`int`
         number of items in the object
-=======
-    Pandas Series operator 'len' implementation
-        https://docs.python.org/2/library/functions.html#len
-
-    Algorithm: result = len(series)
-    Where:
-        series: pandas.series
-        result: number of items in the object
-
-    Test:  python -m hpat.runtests hpat.tests.test_series.TestSeries.test_series_len
->>>>>>> d08601e5
     """
 
     _func_name = 'Operator len().'
@@ -248,7 +170,6 @@
 
 @overload_method(SeriesType, 'append')
 def hpat_pandas_series_append(self, to_append):
-<<<<<<< HEAD
     """    
     Pandas Series method :meth:`pandas.Series.append` implementation.
     
@@ -269,22 +190,6 @@
     -------
     :obj:`pandas.Series`
          returns :obj:`pandas.Series` object 
-=======
-    """
-    Pandas Series method 'append' implementation.
-        https://pandas.pydata.org/pandas-docs/stable/reference/api/pandas.Series.append.html#pandas.Series.append
-
-    Algorithm: result = S.append(self, to_append, ignore_index=False, verify_integrity=False)
-
-    Where:
-                   S: pandas.series
-           to_append: pandas.series
-        ignore_index: unsupported
-    verify_integrity: unsupported
-              result: new pandas.series object
-
-    Test:  python -m hpat.runtests hpat.tests.test_series.TestSeries.test_series_append1
->>>>>>> d08601e5
     """
 
     _func_name = 'Method append().'
@@ -300,7 +205,6 @@
 
 
 @overload_method(SeriesType, 'ne')
-<<<<<<< HEAD
 def hpat_pandas_series_ne(lhs, rhs):
     """
     Pandas Series method :meth:`pandas.Series.ne` implementation. 
@@ -324,25 +228,6 @@
     -------
     :obj:`bool` 
        Returns True if successful, False otherwise
-
-=======
-def hpat_pandas_series_not_equal(lhs, rhs):
-    """
-    Pandas Series method 'ne' implementation.
-        https://pandas.pydata.org/pandas-docs/stable/reference/api/pandas.Series.ne.html#pandas.Series.ne
-
-    Algorithm: result = lhs.ne(other, level=None, fill_value=None, axis=0)
-
-    Where:
-               lhs: pandas.series
-             other: pandas.series
-             level: unsupported
-        fill_value: unsupported
-              axis: unsupported
-            result: boolean result
-
-    Test:  python -m hpat.runtests hpat.tests.test_series.TestSeries.test_series_op8
->>>>>>> d08601e5
     """
 
     _func_name = 'Method ne().'
