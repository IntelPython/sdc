# *****************************************************************************
# Copyright (c) 2019, Intel Corporation All rights reserved.
#
# Redistribution and use in source and binary forms, with or without
# modification, are permitted provided that the following conditions are met:
#
#     Redistributions of source code must retain the above copyright notice,
#     this list of conditions and the following disclaimer.
#
#     Redistributions in binary form must reproduce the above copyright notice,
#     this list of conditions and the following disclaimer in the documentation
#     and/or other materials provided with the distribution.
#
# THIS SOFTWARE IS PROVIDED BY THE COPYRIGHT HOLDERS AND CONTRIBUTORS "AS IS"
# AND ANY EXPRESS OR IMPLIED WARRANTIES, INCLUDING, BUT NOT LIMITED TO,
# THE IMPLIED WARRANTIES OF MERCHANTABILITY AND FITNESS FOR A PARTICULAR
# PURPOSE ARE DISCLAIMED. IN NO EVENT SHALL THE COPYRIGHT HOLDER OR
# CONTRIBUTORS BE LIABLE FOR ANY DIRECT, INDIRECT, INCIDENTAL, SPECIAL,
# EXEMPLARY, OR CONSEQUENTIAL DAMAGES (INCLUDING, BUT NOT LIMITED TO,
# PROCUREMENT OF SUBSTITUTE GOODS OR SERVICES; LOSS OF USE, DATA, OR PROFITS;
# OR BUSINESS INTERRUPTION) HOWEVER CAUSED AND ON ANY THEORY OF LIABILITY,
# WHETHER IN CONTRACT, STRICT LIABILITY, OR TORT (INCLUDING NEGLIGENCE OR
# OTHERWISE) ARISING IN ANY WAY OUT OF THE USE OF THIS SOFTWARE,
# EVEN IF ADVISED OF THE POSSIBILITY OF SUCH DAMAGE.
# *****************************************************************************

"""

| :class:`pandas.Series` functions and operators implementations in HPAT
| Also, it contains Numba internal operators which are required for Series type handling

"""

import operator
import pandas
import numpy as np

from numba.extending import (types, overload, overload_method, overload_attribute)
from numba.errors import TypingError

from hpat.hiframes.pd_series_ext import SeriesType


'''
Pandas Series (https://pandas.pydata.org/pandas-docs/stable/reference/series.html)
functions and operators definition in HPAT
Also, it contains Numba internal operators which are required for Series type handling

Implemented operators:
    add
    at
    div
    getitem
    iat
    iloc
    len
    loc
    mul
    sub

Implemented methods:
    append
    ne

Implemented attributes:
    values
'''


@overload(operator.getitem)
def hpat_pandas_series_getitem(self, idx):
    """
    Pandas Series operator :attr:`pandas.Series.get` implementation

    **Algorithm**: result = series[idx]
    
    **Test**: python -m hpat.runtests hpat.tests.test_series.TestSeries.test_static_getitem_series1
    
    Parameters
    ----------
    series: :obj:`pandas.Series`
           input series
    idx: :obj:`int`, :obj:`slice` or :obj:`pandas.Series`
        input index
    
    Returns
    -------
    :class:`pandas.Series` or an element of the underneath type
            object of :class:`pandas.Series`
    """

    _func_name = 'Operator getitem().'

    if not isinstance(self, SeriesType):
        raise TypingError('{} The object must be a pandas.series. Given: {}'.format(_func_name, self))

    if isinstance(idx, types.Integer):
        def hpat_pandas_series_getitem_idx_integer_impl(self, idx):
            """
            **Test**: python -m hpat.runtests hpat.tests.test_series.TestSeries.test_series_iloc1
            """

            result = self._data[idx]
            return result

        return hpat_pandas_series_getitem_idx_integer_impl

    if isinstance(idx, types.SliceType):
        def hpat_pandas_series_getitem_idx_slice_impl(self, idx):
            """
            **Test**: python -m hpat.runtests hpat.tests.test_series.TestSeries.test_series_iloc2
            """

            result = pandas.Series(self._data[idx])
            return result

        return hpat_pandas_series_getitem_idx_slice_impl

    if isinstance(idx, SeriesType):
        def hpat_pandas_series_getitem_idx_series_impl(self, idx):
            """
            **Test**: python -m hpat.runtests hpat.tests.test_series.TestSeries.test_setitem_series_bool2
            """
            super_index = idx._data
            result = self._data[super_index]
            return result

        return hpat_pandas_series_getitem_idx_series_impl

    raise TypingError('{} The index must be an Integer, Slice or a pandas.series. Given: {}'.format(_func_name, idx))


@overload_attribute(SeriesType, 'at')
@overload_attribute(SeriesType, 'iat')
@overload_attribute(SeriesType, 'iloc')
@overload_attribute(SeriesType, 'loc')
def hpat_pandas_series_iloc(self):
    """
    Pandas Series operators :attr:`pandas.Series.at`, :attr:`pandas.Series.iat`, :attr:`pandas.Series.iloc`, :attr:`pandas.Series.loc` implementation.

    .. only:: developer
       
       Test: python -m hpat.runtests hpat.tests.test_series.TestSeries.test_series_iloc2
    
    Parameters
    ----------
    series: :class:`pandas.Series`
           input series
    
    Returns
    -------
    :obj:`pandas.Series`
         returns an object of :obj:`pandas.Series`
    """

    _func_name = 'Operator at/iat/iloc/loc().'

    if not isinstance(self, SeriesType):
        raise TypingError('{} The object must be a pandas.series. Given: {}'.format(_func_name, self))

    def hpat_pandas_series_iloc_impl(self):
        return self

    return hpat_pandas_series_iloc_impl


@overload_attribute(SeriesType, 'shape')
def hpat_pandas_series_shape(self):
    """
    Pandas Series attribute :attr:`pandas.Series.shape` implementation

    **Algorithm**: result = series.shape

    **Test**: python -m hpat.runtests hpat.tests.test_series.TestSeries.test_series_shape1

    Parameters
    ----------
    series: :obj:`pandas.Series`
          input series

    Returns
    -------
    :obj:`tuple`
        a tuple of the shape of the underlying data
    """

    _func_name = 'Attribute shape.'

    if not isinstance(self, SeriesType):
        raise TypingError('{} The object must be a pandas.series. Given: {}'.format(_func_name, self))

    def hpat_pandas_series_shape_impl(self):
        return self._data.shape

    return hpat_pandas_series_shape_impl


@overload_attribute(SeriesType, 'values')
def hpat_pandas_series_iloc(self):
    """
    Pandas Series attribute 'values' implementation.
        https://pandas.pydata.org/pandas-docs/stable/reference/api/pandas.Series.values.html#pandas.Series.values

    Algorithm: result = series.values
    Where:
        series: pandas.series
        result: pandas.series as ndarray

    Test:  python -m hpat.runtests hpat.tests.test_series.TestSeries.test_series_values
    """

    _func_name = 'Attribute values.'

    if not isinstance(self, SeriesType):
        raise TypingError('{} The object must be a pandas.series. Given: {}'.format(_func_name, self))

    def hpat_pandas_series_values_impl(self):
        return self._data

    return hpat_pandas_series_values_impl


@overload_attribute(SeriesType, 'index')
def hpat_pandas_series_index(self):
    """
    Pandas Series attribute :attr:`pandas.Series.index` implementation

    **Algorithm**: result = series.index

    **Test**: python -m hpat.runtests hpat.tests.test_series.TestSeries.test_series_index1
              python -m hpat.runtests hpat.tests.test_series.TestSeries.test_series_index2

    Parameters
    ----------
    series: :obj:`pandas.Series`
           input series

    Returns
    -------
    :class:`pandas.Series`
           the index of the Series
    """

    _func_name = 'Attribute index.'

    if not isinstance(self, SeriesType):
        raise TypingError('{} The object must be a pandas.series. Given: {}'.format(_func_name, self))

    def hpat_pandas_series_index_impl(self):
        return self._index

    return hpat_pandas_series_index_impl


@overload(len)
def hpat_pandas_series_len(self):
    """
    Pandas Series operator :func:`len` implementation
    
    .. only:: developer
    
       Test: python -m hpat.runtests hpat.tests.test_series.TestSeries.test_series_len
    
    Parameters
    ----------
    series: :class:`pandas.Series`
    
    Returns
    -------
    :obj:`int`
        number of items in the object
    """

    _func_name = 'Operator len().'

    if not isinstance(self, SeriesType):
        raise TypingError('{} The object must be a pandas.series. Given: {}'.format(_func_name, self))

    def hpat_pandas_series_len_impl(self):
        return len(self._data)

    return hpat_pandas_series_len_impl


@overload_method(SeriesType, 'isin')
def hpat_pandas_series_isin(self, values):
    """
    Pandas Series method :meth:`pandas.Series.isin` implementation.

    .. only:: developer

       Test: python -m hpat.runtests hpat.tests.test_series.TestSeries.test_series_isin_list1

    Parameters
    -----------
    values : :obj:`list` or :obj:`set` object
               specifies values to look for in the series

    Returns
    -------
    :obj:`pandas.Series`
         returns :obj:`pandas.Series` object indicating if each element of self is in values
    """

    _func_name = 'Method isin().'

    if not isinstance(self, SeriesType):
        raise TypingError(
            '{} The object must be a pandas.series. Given self: {}'.format(_func_name, self))

    if not isinstance(values, (types.Set, types.List)):
        raise TypingError(
            '{} The argument must be set or list-like object. Given values: {}'.format(_func_name, values))

    def hpat_pandas_series_isin_impl(self, values):
        # TODO: replace with below line when Numba supports np.isin in nopython mode
        # return pandas.Series(np.isin(self._data, values))
        return pandas.Series([(x in values) for x in self._data])

    return hpat_pandas_series_isin_impl


@overload_method(SeriesType, 'append')
def hpat_pandas_series_append(self, to_append):
    """    
    Pandas Series method :meth:`pandas.Series.append` implementation.
    
    .. only:: developer
    
       Test: python -m hpat.runtests hpat.tests.test_series.TestSeries.test_series_append1

    Parameters
    -----------
    to_append : :obj:`pandas.Series` object
               input argument
    ignore_index:
                 *unsupported*
    verify_integrity:
                     *unsupported*

    Returns
    -------
    :obj:`pandas.Series`
         returns :obj:`pandas.Series` object 
    """

    _func_name = 'Method append().'

    if not isinstance(self, SeriesType) or not isinstance(to_append, SeriesType):
        raise TypingError(
            '{} The object must be a pandas.series. Given self: {}, to_append: {}'.format(_func_name, self, to_append))

    def hpat_pandas_series_append_impl(self, to_append):
        return pandas.Series(self._data + to_append._data)

    return hpat_pandas_series_append_impl


@overload_method(SeriesType, 'ne')
def hpat_pandas_series_ne(self, other, level=None, fill_value=None, axis=0):
    """
    Pandas Series method :meth:`pandas.Series.ne` implementation. 

    .. only:: developer
    
       Test: python -m hpat.runtests hpat.tests.test_series.TestSeries.test_series_op8
       
    Parameters
    ----------
    self: :class:`pandas.Series`
        input arg
    other: :obj:`pandas.Series`, :obj:`int` or :obj:`float`
        input arg
    level: :obj:`int` or name
         *unsupported*
    fill_value: :obj:`float` or None, default None
              *unsupported*
    axis: default 0
         *unsupported*

    Returns
    -------
    :obj:`pandas.Series`
         returns :obj:`pandas.Series` object
    """

    _func_name = 'Method ne().'

    if not isinstance(self, SeriesType):
        raise TypingError('{} The object must be a pandas.series. Given: {}'.format(_func_name, self))

    if level is not None or fill_value is not None or axis != 0:
        raise TypingError('{} Unsupported parameters. Given level: {}, fill_value: {}, axis: {}'.format(_func_name, level, fill_value, axis))

    if isinstance(other, SeriesType):
        def hpat_pandas_series_ne_impl(self, other):
            """
            Test:  python -m hpat.runtests hpat.tests.test_series.TestSeries.test_series_op8
            """

            return pandas.Series(self._data != other._data)

        return hpat_pandas_series_ne_impl

    if isinstance(other, types.Integer) or isinstance(other, types.Float):
        def hpat_pandas_series_ne_impl(self, other):
            """
            Test:  python -m hpat.runtests hpat.tests.test_series.TestSeries.test_series_op8_integer_scalar
            Test:  python -m hpat.runtests hpat.tests.test_series.TestSeries.test_series_op8_float_scalar
            """

            return pandas.Series(self._data != other)

        return hpat_pandas_series_ne_impl

    raise TypingError('{} The object must be a pandas.series and argument must be a number. Given: {} and other: {}'.format(_func_name, self, other))


@overload_method(SeriesType, 'add')
def hpat_pandas_series_add(self, other, level=None, fill_value=None, axis=0):
    """
    Pandas Series method :meth:`pandas.Series.add` implementation. 

    .. only:: developer
    
       Test: python -m hpat.runtests hpat.tests.test_series.TestSeries.test_series_op5
       
    Parameters
    ----------
    self: :class:`pandas.Series`
        input arg
    other: :obj:`pandas.Series`, :obj:`int` or :obj:`float`
        input arg
    level: :obj:`int` or name
         *unsupported*
    fill_value: :obj:`float` or None, default None
              *unsupported*
    axis: default 0
         *unsupported*

    Returns
    -------
    :obj:`pandas.Series`
         returns :obj:`pandas.Series` object
    """

    _func_name = 'Method add().'

    if not isinstance(self, SeriesType):
        raise TypingError('{} The object must be a pandas.series. Given: {}'.format(_func_name, self))

    if level is not None or fill_value is not None or axis != 0:
        raise TypingError('{} Unsupported parameters. Given level: {}, fill_value: {}, axis: {}'.format(_func_name, level, fill_value, axis))

    if isinstance(other, SeriesType):
        def hpat_pandas_series_add_impl(lhs, rhs):
            """
            Test:  python -m hpat.runtests hpat.tests.test_series.TestSeries.test_series_op5
            """

            return pandas.Series(lhs._data + rhs._data)

        return hpat_pandas_series_add_impl

    if isinstance(other, types.Integer) or isinstance(other, types.Float):
        def hpat_pandas_series_add_number_impl(lhs, rhs):
            """
            Test:  python -m hpat.runtests hpat.tests.test_series.TestSeries.test_series_op5_integer_scalar
            Test:  python -m hpat.runtests hpat.tests.test_series.TestSeries.test_series_op5_float_scalar
            """

            return pandas.Series(lhs._data + rhs)

        return hpat_pandas_series_add_number_impl

    raise TypingError('{} The object must be a pandas.series and argument must be a number. Given: {} and other: {}'.format(_func_name, self, other))


@overload_method(SeriesType, 'sub')
def hpat_pandas_series_sub(self, other, level=None, fill_value=None, axis=0):
    """
    Pandas Series method :meth:`pandas.Series.sub` implementation. 

    .. only:: developer
    
       Test: python -m hpat.runtests hpat.tests.test_series.TestSeries.test_series_op5
       
    Parameters
    ----------
    self: :class:`pandas.Series`
        input arg
    other: :obj:`pandas.Series`, :obj:`int` or :obj:`float`
        input arg
    level: :obj:`int` or name
         *unsupported*
    fill_value: :obj:`float` or None, default None
              *unsupported*
    axis: default 0
         *unsupported*

    Returns
    -------
    :obj:`pandas.Series`
         returns :obj:`pandas.Series` object
    """

    _func_name = 'Method sub().'

    if not isinstance(self, SeriesType):
        raise TypingError('{} The object must be a pandas.series. Given: {}'.format(_func_name, self))

    if level is not None or fill_value is not None or axis != 0:
        raise TypingError('{} Unsupported parameters. Given level: {}, fill_value: {}, axis: {}'.format(_func_name, level, fill_value, axis))

    if isinstance(other, SeriesType):
        def hpat_pandas_series_sub_impl(self, other):
            """
            Test:  python -m hpat.runtests hpat.tests.test_series.TestSeries.test_series_op5
            """

            return pandas.Series(self._data - other._data)

        return hpat_pandas_series_sub_impl

    if isinstance(other, types.Integer) or isinstance(other, types.Float):
        def hpat_pandas_series_sub_number_impl(self, other):
            """
            Test:  python -m hpat.runtests hpat.tests.test_series.TestSeries.test_series_op5_integer_scalar
            Test:  python -m hpat.runtests hpat.tests.test_series.TestSeries.test_series_op5_float_scalar
            """

            return pandas.Series(self._data - other)

        return hpat_pandas_series_sub_number_impl

    raise TypingError('{} The object must be a pandas.series or scalar. Given other: {}'.format(_func_name, other))


@overload_method(SeriesType, 'mul')
def hpat_pandas_series_mul(self, other, level=None, fill_value=None, axis=0):
    """
    Pandas Series method :meth:`pandas.Series.mul` implementation. 

    .. only:: developer
    
       Test: python -m hpat.runtests hpat.tests.test_series.TestSeries.test_series_op5
       
    Parameters
    ----------
    self: :class:`pandas.Series`
        input arg
    other: :obj:`pandas.Series`, :obj:`int` or :obj:`float`
        input arg
    level: :obj:`int` or name
         *unsupported*
    fill_value: :obj:`float` or None, default None
              *unsupported*
    axis: default 0
         *unsupported*

    Returns
    -------
    :obj:`pandas.Series`
         returns :obj:`pandas.Series` object
    """

    _func_name = 'Method mul().'

    if not isinstance(self, SeriesType):
        raise TypingError('{} The object must be a pandas.series. Given: {}'.format(_func_name, self))

    if level is not None or fill_value is not None or axis != 0:
        raise TypingError('{} Unsupported parameters. Given level: {}, fill_value: {}, axis: {}'.format(_func_name, level, fill_value, axis))

    if isinstance(other, SeriesType):
        def hpat_pandas_series_mul_impl(self, other):
            """
            Test:  python -m hpat.runtests hpat.tests.test_series.TestSeries.test_series_op5
            """

            return pandas.Series(self._data * other._data)

        return hpat_pandas_series_mul_impl

    if isinstance(other, types.Integer) or isinstance(other, types.Float):
        def hpat_pandas_series_mul_number_impl(self, other):
            """
            Test:  python -m hpat.runtests hpat.tests.test_series.TestSeries.test_series_op5_integer_scalar
            Test:  python -m hpat.runtests hpat.tests.test_series.TestSeries.test_series_op5_float_scalar
            """

            return pandas.Series(self._data * other)

        return hpat_pandas_series_mul_number_impl

    raise TypingError('{} The object must be a pandas.series or scalar. Given other: {}'.format(_func_name, other))


@overload_method(SeriesType, 'div')
@overload_method(SeriesType, 'truediv')
def hpat_pandas_series_div(self, other, level=None, fill_value=None, axis=0):
    """
    Pandas Series method :meth:`pandas.Series.div` and :meth:`pandas.Series.truediv` implementation. 

    .. only:: developer
    
       Test: python -m hpat.runtests hpat.tests.test_series.TestSeries.test_series_op5
       
    Parameters
    ----------
    self: :class:`pandas.Series`
        input arg
    other: :obj:`pandas.Series`, :obj:`int` or :obj:`float`
        input arg
    level: :obj:`int` or name
         *unsupported*
    fill_value: :obj:`float` or None, default None
              *unsupported*
    axis: default 0
         *unsupported*

    Returns
    -------
    :obj:`pandas.Series`
         returns :obj:`pandas.Series` object
    """

    _func_name = 'Method div() or truediv().'

    if not isinstance(self, SeriesType):
        raise TypingError('{} The object must be a pandas.series. Given: {}'.format(_func_name, self))

    if level is not None or fill_value is not None or axis != 0:
        raise TypingError('{} Unsupported parameters. Given level: {}, fill_value: {}, axis: {}'.format(_func_name, level, fill_value, axis))

    if isinstance(other, SeriesType):
        def hpat_pandas_series_div_impl(self, other):
            """
            Test:  python -m hpat.runtests hpat.tests.test_series.TestSeries.test_series_op5
            """

            return pandas.Series(self._data / other._data)

        return hpat_pandas_series_div_impl

    if isinstance(other, types.Integer) or isinstance(other, types.Float):
        def hpat_pandas_series_div_number_impl(self, other):
            """
            Test:  python -m hpat.runtests hpat.tests.test_series.TestSeries.test_series_op5_integer_scalar
            Test:  python -m hpat.runtests hpat.tests.test_series.TestSeries.test_series_op5_float_scalar
            """

            return pandas.Series(self._data / other)

        return hpat_pandas_series_div_number_impl

    raise TypingError('{} The object must be a pandas.series or scalar. Given other: {}'.format(_func_name, other))


@overload_method(SeriesType, 'floordiv')
def hpat_pandas_series_floordiv(self, other, level=None, fill_value=None, axis=0):
    """
    Pandas Series method :meth:`pandas.Series.floordiv` implementation. 

    .. only:: developer
    
       Test: python -m hpat.runtests hpat.tests.test_series.TestSeries.test_series_op5
       
    Parameters
    ----------
    self: :class:`pandas.Series`
        input arg
    other: :obj:`pandas.Series`, :obj:`int` or :obj:`float`
        input arg
    level: :obj:`int` or name
         *unsupported*
    fill_value: :obj:`float` or None, default None
              *unsupported*
    axis: default 0
         *unsupported*

    Returns
    -------
    :obj:`pandas.Series`
         returns :obj:`pandas.Series` object
    """

    _func_name = 'Method floordiv().'

    if not isinstance(self, SeriesType):
        raise TypingError('{} The object must be a pandas.series. Given: {}'.format(_func_name, self))

    if level is not None or fill_value is not None or axis != 0:
        raise TypingError('{} Unsupported parameters. Given level: {}, fill_value: {}, axis: {}'.format(_func_name, level, fill_value, axis))

    if isinstance(other, SeriesType):
        def hpat_pandas_series_floordiv_impl(self, other):
            """
            Test:  python -m hpat.runtests hpat.tests.test_series.TestSeries.test_series_op5
            """

            return pandas.Series(self._data // other._data)

        return hpat_pandas_series_floordiv_impl

    if isinstance(other, types.Integer) or isinstance(other, types.Float):
        def hpat_pandas_series_floordiv_number_impl(self, other):
            """
            Test:  python -m hpat.runtests hpat.tests.test_series.TestSeries.test_series_op5_integer_scalar
            Test:  python -m hpat.runtests hpat.tests.test_series.TestSeries.test_series_op5_float_scalar
            """

            return pandas.Series(self._data // other)

        return hpat_pandas_series_floordiv_number_impl

<<<<<<< HEAD
    raise TypingError('{} The object must be a pandas.series or scalar. Given rhs: {}'.format(_func_name, rhs))


@overload_method(SeriesType, 'quantile')
def hpat_pandas_series_quantile(self, q=0.5, interpolation='linear'):
    """
    Pandas Series method :meth:`pandas.Series.quantile` implementation.

    .. only:: developer

       Test: python -m hpat.runtests hpat.tests.test_series.TestSeries.test_series_number_quantile

    Parameters
    -----------
    q : :obj: float or array-like object
              default 0.5
    interpolation: ‘linear’, ‘lower’, ‘higher’, ‘midpoint’, ‘nearest’
                 *unsupported*

    Returns
    -------
    :obj:`pandas.Series` or float
    """

    _func_name = 'Method quantile().'

    supported_q_types = (float, types.Float, types.Omitted)

    if not isinstance(self, SeriesType):
        raise TypingError(
            '{} The object must be a pandas.series. Given self: {}'.format(_func_name, self))

    if not isinstance(interpolation, types.Omitted) and interpolation is not 'linear':
        raise TypingError(
            '{} Unsupported parameters. Given interpolation: {}'.format(_func_name, interpolation, {type(interpolation)}))

    if type(q) not in supported_q_types:
        raise TypingError(
            '{} The parameter must be float. Given type q: {}'.format(_func_name, type(q)))

    def hpat_pandas_series_quantile_impl(self, q=0.5, interpolation='linear'):
        return np.quantile(self._data, q)

    return hpat_pandas_series_quantile_impl
=======
    raise TypingError('{} The object must be a pandas.series or scalar. Given other: {}'.format(_func_name, other))


@overload_method(SeriesType, 'pow')
def hpat_pandas_series_pow(self, other, level=None, fill_value=None, axis=0):
    """
    Pandas Series method :meth:`pandas.Series.pow` implementation.
    .. only:: developer

       Test: python -m hpat.runtests hpat.tests.test_series.TestSeries.test_series_op5

    Parameters
    ----------
    self: :class:`pandas.Series`
        input arg
    other: :obj:`pandas.Series`, :obj:`int` or :obj:`float`
        input arg
    level: :obj:`int` or name
         *unsupported*
    fill_value: :obj:`float` or None, default None
              *unsupported*
    axis: default 0
         *unsupported*

    Returns
    -------
    :obj:`pandas.Series`
         returns :obj:`pandas.Series` object
    """

    _func_name = 'Method pow().'

    if not isinstance(self, SeriesType):
        raise TypingError('{} The object must be a pandas.series. Given: {}'.format(_func_name, self))

    if level is not None or fill_value is not None or axis != 0:
        raise TypingError('{} Unsupported parameters. Given level: {}, fill_value: {}, axis: {}'.format(_func_name, level, fill_value, axis))

    if isinstance(other, SeriesType):
        def hpat_pandas_series_pow_impl(self, other):
            """
            Test:  python -m hpat.runtests hpat.tests.test_series.TestSeries.test_series_op5
            """

            return pandas.Series(self._data ** other._data)

        return hpat_pandas_series_pow_impl

    if isinstance(other, types.Integer) or isinstance(other, types.Float):
        def hpat_pandas_series_pow_impl(self, other):
            """
            Test:  python -m hpat.runtests hpat.tests.test_series.TestSeries.test_series_op5_integer_scalar
            Test:  python -m hpat.runtests hpat.tests.test_series.TestSeries.test_series_op5_float_scalar
            """

            return pandas.Series(self._data ** other)

        return hpat_pandas_series_pow_impl

    raise TypingError('{} The object must be a pandas.series and argument must be a number. Given: {} and other: {}'.format(_func_name, self, other))


@overload_method(SeriesType, 'mod')
def hpat_pandas_series_mod(self, other, level=None, fill_value=None, axis=0):
    """
    Pandas Series method :meth:`pandas.Series.mod` implementation.
    .. only:: developer

       Test: python -m hpat.runtests hpat.tests.test_series.TestSeries.test_series_op5

    Parameters
    ----------
    self: :class:`pandas.Series`
        input arg
    other: :obj:`pandas.Series`, :obj:`int` or :obj:`float`
        input arg
    level: :obj:`int` or name
         *unsupported*
    fill_value: :obj:`float` or None, default None
              *unsupported*
    axis: default 0
         *unsupported*

    Returns
    -------
    :obj:`pandas.Series`
         returns :obj:`pandas.Series` object
    """

    _func_name = 'Method mod().'

    if not isinstance(self, SeriesType):
        raise TypingError('{} The object must be a pandas.series. Given: {}'.format(_func_name, self))

    if level is not None or fill_value is not None or axis != 0:
        raise TypingError('{} Unsupported parameters. Given level: {}, fill_value: {}, axis: {}'.format(_func_name, level, fill_value, axis))

    if isinstance(other, SeriesType):
        def hpat_pandas_series_mod_impl(self, other):
            """
            Test:  python -m hpat.runtests hpat.tests.test_series.TestSeries.test_series_op5
            """

            return pandas.Series(self._data % other._data)

        return hpat_pandas_series_mod_impl

    if isinstance(other, types.Integer) or isinstance(other, types.Float):
        def hpat_pandas_series_mod_impl(self, other):
            """
            Test:  python -m hpat.runtests hpat.tests.test_series.TestSeries.test_series_op5_integer_scalar
            Test:  python -m hpat.runtests hpat.tests.test_series.TestSeries.test_series_op5_float_scalar
            """

            return pandas.Series(self._data % other)

        return hpat_pandas_series_mod_impl

    raise TypingError('{} The object must be a pandas.series and argument must be a number. Given: {} and other: {}'.format(_func_name, self, other))


@overload_method(SeriesType, 'eq')
def hpat_pandas_series_eq(self, other, level=None, fill_value=None, axis=0):
    """
    Pandas Series method :meth:`pandas.Series.eq` implementation.
    .. only:: developer

       Test: python -m hpat.runtests hpat.tests.test_series.TestSeries.test_series_op8

    Parameters
    ----------
    self: :class:`pandas.Series`
        input arg
    other: :obj:`pandas.Series`, :obj:`int` or :obj:`float`
        input arg
    level: :obj:`int` or name
         *unsupported*
    fill_value: :obj:`float` or None, default None
              *unsupported*
    axis: default 0
         *unsupported*

    Returns
    -------
    :obj:`pandas.Series`
         returns :obj:`pandas.Series` object
    """

    _func_name = 'Method eq().'

    if not isinstance(self, SeriesType):
        raise TypingError('{} The object must be a pandas.series. Given: {}'.format(_func_name, self))

    if level is not None or fill_value is not None or axis != 0:
        raise TypingError('{} Unsupported parameters. Given level: {}, fill_value: {}, axis: {}'.format(_func_name, level, fill_value, axis))

    if isinstance(other, SeriesType):
        def hpat_pandas_series_eq_impl(self, other):
            """
            Test:  python -m hpat.runtests hpat.tests.test_series.TestSeries.test_series_op8
            """

            return pandas.Series(self._data == other._data)

        return hpat_pandas_series_eq_impl

    if isinstance(other, types.Integer) or isinstance(other, types.Float):
        def hpat_pandas_series_eq_impl(self, other):
            """
            Test:  python -m hpat.runtests hpat.tests.test_series.TestSeries.test_series_op8_integer_scalar
            Test:  python -m hpat.runtests hpat.tests.test_series.TestSeries.test_series_op8_float_scalar
            """

            return pandas.Series(self._data == other)

        return hpat_pandas_series_eq_impl

    raise TypingError('{} The object must be a pandas.series and argument must be a number. Given: {} and other: {}'.format(_func_name, self, other))


@overload_method(SeriesType, 'ge')
def hpat_pandas_series_ge(self, other, level=None, fill_value=None, axis=0):
    """
    Pandas Series method :meth:`pandas.Series.ge` implementation.
    .. only:: developer

       Test: python -m hpat.runtests hpat.tests.test_series.TestSeries.test_series_op8

    Parameters
    ----------
    self: :class:`pandas.Series`
        input arg
    other: :obj:`pandas.Series`, :obj:`int` or :obj:`float`
        input arg
    level: :obj:`int` or name
         *unsupported*
    fill_value: :obj:`float` or None, default None
              *unsupported*
    axis: default 0
         *unsupported*

    Returns
    -------
    :obj:`pandas.Series`
         returns :obj:`pandas.Series` object
    """

    _func_name = 'Method ge().'

    if not isinstance(self, SeriesType):
        raise TypingError('{} The object must be a pandas.series. Given: {}'.format(_func_name, self))

    if level is not None or fill_value is not None or axis != 0:
        raise TypingError('{} Unsupported parameters. Given level: {}, fill_value: {}, axis: {}'.format(_func_name, level, fill_value, axis))

    if isinstance(other, SeriesType):
        def hpat_pandas_series_ge_impl(self, other):
            """
            Test:  python -m hpat.runtests hpat.tests.test_series.TestSeries.test_series_op8
            """

            return pandas.Series(self._data >= other._data)

        return hpat_pandas_series_ge_impl

    if isinstance(other, types.Integer) or isinstance(other, types.Float):
        def hpat_pandas_series_ge_impl(self, other):
            """
            Test:  python -m hpat.runtests hpat.tests.test_series.TestSeries.test_series_op8_integer_scalar
            Test:  python -m hpat.runtests hpat.tests.test_series.TestSeries.test_series_op8_float_scalar
            """

            return pandas.Series(self._data >= other)

        return hpat_pandas_series_ge_impl

    raise TypingError('{} The object must be a pandas.series and argument must be a number. Given: {} and other: {}'.format(_func_name, self, other))


@overload_method(SeriesType, 'lt')
def hpat_pandas_series_lt(self, other, level=None, fill_value=None, axis=0):
    """
    Pandas Series method :meth:`pandas.Series.lt` implementation.
    .. only:: developer

       Test: python -m hpat.runtests hpat.tests.test_series.TestSeries.test_series_op8

    Parameters
    ----------
    self: :class:`pandas.Series`
        input arg
    other: :obj:`pandas.Series`, :obj:`int` or :obj:`float`
        input arg
    level: :obj:`int` or name
         *unsupported*
    fill_value: :obj:`float` or None, default None
              *unsupported*
    axis: default 0
         *unsupported*

    Returns
    -------
    :obj:`pandas.Series`
         returns :obj:`pandas.Series` object
    """

    _func_name = 'Method lt().'

    if not isinstance(self, SeriesType):
        raise TypingError('{} The object must be a pandas.series. Given: {}'.format(_func_name, self))

    if level is not None or fill_value is not None or axis != 0:
        raise TypingError('{} Unsupported parameters. Given level: {}, fill_value: {}, axis: {}'.format(_func_name, level, fill_value,axis))

    if isinstance(other, SeriesType):
        def hpat_pandas_series_lt_impl(self, other):
            """
            Test:  python -m hpat.runtests hpat.tests.test_series.TestSeries.test_series_op8
            """

            return pandas.Series(self._data < other._data)

        return hpat_pandas_series_lt_impl

    if isinstance(other, types.Integer) or isinstance(other, types.Float):
        def hpat_pandas_series_lt_impl(self, other):
            """
            Test:  python -m hpat.runtests hpat.tests.test_series.TestSeries.test_series_op8_integer_scalar
            Test:  python -m hpat.runtests hpat.tests.test_series.TestSeries.test_series_op8_float_scalar
            """

            return pandas.Series(self._data < other)

        return hpat_pandas_series_lt_impl

    raise TypingError('{} The object must be a pandas.series and argument must be a number. Given: {} and other: {}'.format(_func_name, self, other))


@overload_method(SeriesType, 'gt')
def hpat_pandas_series_gt(self, other, level=None, fill_value=None, axis=0):
    """
    Pandas Series method :meth:`pandas.Series.gt` implementation.
    .. only:: developer

       Test: python -m hpat.runtests hpat.tests.test_series.TestSeries.test_series_op8

    Parameters
    ----------
    self: :class:`pandas.Series`
        input arg
    other: :obj:`pandas.Series`, :obj:`int` or :obj:`float`
        input arg
    level: :obj:`int` or name
         *unsupported*
    fill_value: :obj:`float` or None, default None
              *unsupported*
    axis: default 0
         *unsupported*

    Returns
    -------
    :obj:`pandas.Series`
         returns :obj:`pandas.Series` object
    """

    _func_name = 'Method gt().'

    if not isinstance(self, SeriesType):
        raise TypingError('{} The object must be a pandas.series. Given: {}'.format(_func_name, self))

    if level is not None or fill_value is not None or axis != 0:
        raise TypingError('{} Unsupported parameters. Given level: {}, fill_value: {}, axis: {}'.format(_func_name, level, fill_value,axis))

    if isinstance(other, SeriesType):
        def hpat_pandas_series_gt_impl(self, other):
            """
            Test:  python -m hpat.runtests hpat.tests.test_series.TestSeries.test_series_op8
            """

            return pandas.Series(self._data > other._data)

        return hpat_pandas_series_gt_impl

    if isinstance(other, types.Integer) or isinstance(other, types.Float):
        def hpat_pandas_series_gt_impl(self, other):
            """
            Test:  python -m hpat.runtests hpat.tests.test_series.TestSeries.test_series_op8_integer_scalar
            Test:  python -m hpat.runtests hpat.tests.test_series.TestSeries.test_series_op8_float_scalar
            """

            return pandas.Series(self._data > other)

        return hpat_pandas_series_gt_impl

    raise TypingError('{} The object must be a pandas.series and argument must be a number. Given: {} and other: {}'.format(_func_name, self, other))


@overload_method(SeriesType, 'le')
def hpat_pandas_series_le(self, other, level=None, fill_value=None, axis=0):
    """
    Pandas Series method :meth:`pandas.Series.le` implementation.
    .. only:: developer

       Test: python -m hpat.runtests hpat.tests.test_series.TestSeries.test_series_op8

    Parameters
    ----------
    self: :class:`pandas.Series`
        input arg
    other: :obj:`pandas.Series`, :obj:`int` or :obj:`float`
        input arg
    level: :obj:`int` or name
         *unsupported*
    fill_value: :obj:`float` or None, default None
              *unsupported*
    axis: default 0
         *unsupported*

    Returns
    -------
    :obj:`pandas.Series`
         returns :obj:`pandas.Series` object
    """

    _func_name = 'Method le().'

    if not isinstance(self, SeriesType):
        raise TypingError('{} The object must be a pandas.series. Given: {}'.format(_func_name, self))

    if level is not None or fill_value is not None or axis != 0:
        raise TypingError('{} Unsupported parameters. Given level: {}, fill_value: {}, axis: {}'.format(_func_name, level, fill_value, axis))

    if isinstance(other, SeriesType):
        def hpat_pandas_series_le_impl(self, other):
            """
            Test:  python -m hpat.runtests hpat.tests.test_series.TestSeries.test_series_op8
            """

            return pandas.Series(self._data <= other._data)

        return hpat_pandas_series_le_impl

    if isinstance(other, types.Integer) or isinstance(other, types.Float):
        def hpat_pandas_series_le_impl(self, other):
            """
            Test:  python -m hpat.runtests hpat.tests.test_series.TestSeries.test_series_op8_integer_scalar
            Test:  python -m hpat.runtests hpat.tests.test_series.TestSeries.test_series_op8_float_scalar
            """

            return pandas.Series(self._data <= other)

        return hpat_pandas_series_le_impl

    raise TypingError('{} The object must be a pandas.series and argument must be a number. Given: {} and other: {}'.format(_func_name, self, other))
>>>>>>> 33282dca
<|MERGE_RESOLUTION|>--- conflicted
+++ resolved
@@ -714,10 +714,422 @@
 
         return hpat_pandas_series_floordiv_number_impl
 
-<<<<<<< HEAD
-    raise TypingError('{} The object must be a pandas.series or scalar. Given rhs: {}'.format(_func_name, rhs))
-
-
+    raise TypingError('{} The object must be a pandas.series or scalar. Given other: {}'.format(_func_name, other))
+
+
+@overload_method(SeriesType, 'pow')
+def hpat_pandas_series_pow(self, other, level=None, fill_value=None, axis=0):
+    """
+    Pandas Series method :meth:`pandas.Series.pow` implementation.
+    .. only:: developer
+
+       Test: python -m hpat.runtests hpat.tests.test_series.TestSeries.test_series_op5
+
+    Parameters
+    ----------
+    self: :class:`pandas.Series`
+        input arg
+    other: :obj:`pandas.Series`, :obj:`int` or :obj:`float`
+        input arg
+    level: :obj:`int` or name
+         *unsupported*
+    fill_value: :obj:`float` or None, default None
+              *unsupported*
+    axis: default 0
+         *unsupported*
+
+    Returns
+    -------
+    :obj:`pandas.Series`
+         returns :obj:`pandas.Series` object
+    """
+
+    _func_name = 'Method pow().'
+
+    if not isinstance(self, SeriesType):
+        raise TypingError('{} The object must be a pandas.series. Given: {}'.format(_func_name, self))
+
+    if level is not None or fill_value is not None or axis != 0:
+        raise TypingError('{} Unsupported parameters. Given level: {}, fill_value: {}, axis: {}'.format(_func_name, level, fill_value, axis))
+
+    if isinstance(other, SeriesType):
+        def hpat_pandas_series_pow_impl(self, other):
+            """
+            Test:  python -m hpat.runtests hpat.tests.test_series.TestSeries.test_series_op5
+            """
+
+            return pandas.Series(self._data ** other._data)
+
+        return hpat_pandas_series_pow_impl
+
+    if isinstance(other, types.Integer) or isinstance(other, types.Float):
+        def hpat_pandas_series_pow_impl(self, other):
+            """
+            Test:  python -m hpat.runtests hpat.tests.test_series.TestSeries.test_series_op5_integer_scalar
+            Test:  python -m hpat.runtests hpat.tests.test_series.TestSeries.test_series_op5_float_scalar
+            """
+
+            return pandas.Series(self._data ** other)
+
+        return hpat_pandas_series_pow_impl
+
+    raise TypingError('{} The object must be a pandas.series and argument must be a number. Given: {} and other: {}'.format(_func_name, self, other))
+
+
+@overload_method(SeriesType, 'mod')
+def hpat_pandas_series_mod(self, other, level=None, fill_value=None, axis=0):
+    """
+    Pandas Series method :meth:`pandas.Series.mod` implementation.
+    .. only:: developer
+
+       Test: python -m hpat.runtests hpat.tests.test_series.TestSeries.test_series_op5
+
+    Parameters
+    ----------
+    self: :class:`pandas.Series`
+        input arg
+    other: :obj:`pandas.Series`, :obj:`int` or :obj:`float`
+        input arg
+    level: :obj:`int` or name
+         *unsupported*
+    fill_value: :obj:`float` or None, default None
+              *unsupported*
+    axis: default 0
+         *unsupported*
+
+    Returns
+    -------
+    :obj:`pandas.Series`
+         returns :obj:`pandas.Series` object
+    """
+
+    _func_name = 'Method mod().'
+
+    if not isinstance(self, SeriesType):
+        raise TypingError('{} The object must be a pandas.series. Given: {}'.format(_func_name, self))
+
+    if level is not None or fill_value is not None or axis != 0:
+        raise TypingError('{} Unsupported parameters. Given level: {}, fill_value: {}, axis: {}'.format(_func_name, level, fill_value, axis))
+
+    if isinstance(other, SeriesType):
+        def hpat_pandas_series_mod_impl(self, other):
+            """
+            Test:  python -m hpat.runtests hpat.tests.test_series.TestSeries.test_series_op5
+            """
+
+            return pandas.Series(self._data % other._data)
+
+        return hpat_pandas_series_mod_impl
+
+    if isinstance(other, types.Integer) or isinstance(other, types.Float):
+        def hpat_pandas_series_mod_impl(self, other):
+            """
+            Test:  python -m hpat.runtests hpat.tests.test_series.TestSeries.test_series_op5_integer_scalar
+            Test:  python -m hpat.runtests hpat.tests.test_series.TestSeries.test_series_op5_float_scalar
+            """
+
+            return pandas.Series(self._data % other)
+
+        return hpat_pandas_series_mod_impl
+
+    raise TypingError('{} The object must be a pandas.series and argument must be a number. Given: {} and other: {}'.format(_func_name, self, other))
+
+
+@overload_method(SeriesType, 'eq')
+def hpat_pandas_series_eq(self, other, level=None, fill_value=None, axis=0):
+    """
+    Pandas Series method :meth:`pandas.Series.eq` implementation.
+    .. only:: developer
+
+       Test: python -m hpat.runtests hpat.tests.test_series.TestSeries.test_series_op8
+
+    Parameters
+    ----------
+    self: :class:`pandas.Series`
+        input arg
+    other: :obj:`pandas.Series`, :obj:`int` or :obj:`float`
+        input arg
+    level: :obj:`int` or name
+         *unsupported*
+    fill_value: :obj:`float` or None, default None
+              *unsupported*
+    axis: default 0
+         *unsupported*
+
+    Returns
+    -------
+    :obj:`pandas.Series`
+         returns :obj:`pandas.Series` object
+    """
+
+    _func_name = 'Method eq().'
+
+    if not isinstance(self, SeriesType):
+        raise TypingError('{} The object must be a pandas.series. Given: {}'.format(_func_name, self))
+
+    if level is not None or fill_value is not None or axis != 0:
+        raise TypingError('{} Unsupported parameters. Given level: {}, fill_value: {}, axis: {}'.format(_func_name, level, fill_value, axis))
+
+    if isinstance(other, SeriesType):
+        def hpat_pandas_series_eq_impl(self, other):
+            """
+            Test:  python -m hpat.runtests hpat.tests.test_series.TestSeries.test_series_op8
+            """
+
+            return pandas.Series(self._data == other._data)
+
+        return hpat_pandas_series_eq_impl
+
+    if isinstance(other, types.Integer) or isinstance(other, types.Float):
+        def hpat_pandas_series_eq_impl(self, other):
+            """
+            Test:  python -m hpat.runtests hpat.tests.test_series.TestSeries.test_series_op8_integer_scalar
+            Test:  python -m hpat.runtests hpat.tests.test_series.TestSeries.test_series_op8_float_scalar
+            """
+
+            return pandas.Series(self._data == other)
+
+        return hpat_pandas_series_eq_impl
+
+    raise TypingError('{} The object must be a pandas.series and argument must be a number. Given: {} and other: {}'.format(_func_name, self, other))
+
+
+@overload_method(SeriesType, 'ge')
+def hpat_pandas_series_ge(self, other, level=None, fill_value=None, axis=0):
+    """
+    Pandas Series method :meth:`pandas.Series.ge` implementation.
+    .. only:: developer
+
+       Test: python -m hpat.runtests hpat.tests.test_series.TestSeries.test_series_op8
+
+    Parameters
+    ----------
+    self: :class:`pandas.Series`
+        input arg
+    other: :obj:`pandas.Series`, :obj:`int` or :obj:`float`
+        input arg
+    level: :obj:`int` or name
+         *unsupported*
+    fill_value: :obj:`float` or None, default None
+              *unsupported*
+    axis: default 0
+         *unsupported*
+
+    Returns
+    -------
+    :obj:`pandas.Series`
+         returns :obj:`pandas.Series` object
+    """
+
+    _func_name = 'Method ge().'
+
+    if not isinstance(self, SeriesType):
+        raise TypingError('{} The object must be a pandas.series. Given: {}'.format(_func_name, self))
+
+    if level is not None or fill_value is not None or axis != 0:
+        raise TypingError('{} Unsupported parameters. Given level: {}, fill_value: {}, axis: {}'.format(_func_name, level, fill_value, axis))
+
+    if isinstance(other, SeriesType):
+        def hpat_pandas_series_ge_impl(self, other):
+            """
+            Test:  python -m hpat.runtests hpat.tests.test_series.TestSeries.test_series_op8
+            """
+
+            return pandas.Series(self._data >= other._data)
+
+        return hpat_pandas_series_ge_impl
+
+    if isinstance(other, types.Integer) or isinstance(other, types.Float):
+        def hpat_pandas_series_ge_impl(self, other):
+            """
+            Test:  python -m hpat.runtests hpat.tests.test_series.TestSeries.test_series_op8_integer_scalar
+            Test:  python -m hpat.runtests hpat.tests.test_series.TestSeries.test_series_op8_float_scalar
+            """
+
+            return pandas.Series(self._data >= other)
+
+        return hpat_pandas_series_ge_impl
+
+    raise TypingError('{} The object must be a pandas.series and argument must be a number. Given: {} and other: {}'.format(_func_name, self, other))
+
+
+@overload_method(SeriesType, 'lt')
+def hpat_pandas_series_lt(self, other, level=None, fill_value=None, axis=0):
+    """
+    Pandas Series method :meth:`pandas.Series.lt` implementation.
+    .. only:: developer
+
+       Test: python -m hpat.runtests hpat.tests.test_series.TestSeries.test_series_op8
+
+    Parameters
+    ----------
+    self: :class:`pandas.Series`
+        input arg
+    other: :obj:`pandas.Series`, :obj:`int` or :obj:`float`
+        input arg
+    level: :obj:`int` or name
+         *unsupported*
+    fill_value: :obj:`float` or None, default None
+              *unsupported*
+    axis: default 0
+         *unsupported*
+
+    Returns
+    -------
+    :obj:`pandas.Series`
+         returns :obj:`pandas.Series` object
+    """
+
+    _func_name = 'Method lt().'
+
+    if not isinstance(self, SeriesType):
+        raise TypingError('{} The object must be a pandas.series. Given: {}'.format(_func_name, self))
+
+    if level is not None or fill_value is not None or axis != 0:
+        raise TypingError('{} Unsupported parameters. Given level: {}, fill_value: {}, axis: {}'.format(_func_name, level, fill_value,axis))
+
+    if isinstance(other, SeriesType):
+        def hpat_pandas_series_lt_impl(self, other):
+            """
+            Test:  python -m hpat.runtests hpat.tests.test_series.TestSeries.test_series_op8
+            """
+
+            return pandas.Series(self._data < other._data)
+
+        return hpat_pandas_series_lt_impl
+
+    if isinstance(other, types.Integer) or isinstance(other, types.Float):
+        def hpat_pandas_series_lt_impl(self, other):
+            """
+            Test:  python -m hpat.runtests hpat.tests.test_series.TestSeries.test_series_op8_integer_scalar
+            Test:  python -m hpat.runtests hpat.tests.test_series.TestSeries.test_series_op8_float_scalar
+            """
+
+            return pandas.Series(self._data < other)
+
+        return hpat_pandas_series_lt_impl
+
+    raise TypingError('{} The object must be a pandas.series and argument must be a number. Given: {} and other: {}'.format(_func_name, self, other))
+
+
+@overload_method(SeriesType, 'gt')
+def hpat_pandas_series_gt(self, other, level=None, fill_value=None, axis=0):
+    """
+    Pandas Series method :meth:`pandas.Series.gt` implementation.
+    .. only:: developer
+
+       Test: python -m hpat.runtests hpat.tests.test_series.TestSeries.test_series_op8
+
+    Parameters
+    ----------
+    self: :class:`pandas.Series`
+        input arg
+    other: :obj:`pandas.Series`, :obj:`int` or :obj:`float`
+        input arg
+    level: :obj:`int` or name
+         *unsupported*
+    fill_value: :obj:`float` or None, default None
+              *unsupported*
+    axis: default 0
+         *unsupported*
+
+    Returns
+    -------
+    :obj:`pandas.Series`
+         returns :obj:`pandas.Series` object
+    """
+
+    _func_name = 'Method gt().'
+
+    if not isinstance(self, SeriesType):
+        raise TypingError('{} The object must be a pandas.series. Given: {}'.format(_func_name, self))
+
+    if level is not None or fill_value is not None or axis != 0:
+        raise TypingError('{} Unsupported parameters. Given level: {}, fill_value: {}, axis: {}'.format(_func_name, level, fill_value,axis))
+
+    if isinstance(other, SeriesType):
+        def hpat_pandas_series_gt_impl(self, other):
+            """
+            Test:  python -m hpat.runtests hpat.tests.test_series.TestSeries.test_series_op8
+            """
+
+            return pandas.Series(self._data > other._data)
+
+        return hpat_pandas_series_gt_impl
+
+    if isinstance(other, types.Integer) or isinstance(other, types.Float):
+        def hpat_pandas_series_gt_impl(self, other):
+            """
+            Test:  python -m hpat.runtests hpat.tests.test_series.TestSeries.test_series_op8_integer_scalar
+            Test:  python -m hpat.runtests hpat.tests.test_series.TestSeries.test_series_op8_float_scalar
+            """
+
+            return pandas.Series(self._data > other)
+
+        return hpat_pandas_series_gt_impl
+
+    raise TypingError('{} The object must be a pandas.series and argument must be a number. Given: {} and other: {}'.format(_func_name, self, other))
+
+
+@overload_method(SeriesType, 'le')
+def hpat_pandas_series_le(self, other, level=None, fill_value=None, axis=0):
+    """
+    Pandas Series method :meth:`pandas.Series.le` implementation.
+    .. only:: developer
+
+       Test: python -m hpat.runtests hpat.tests.test_series.TestSeries.test_series_op8
+
+    Parameters
+    ----------
+    self: :class:`pandas.Series`
+        input arg
+    other: :obj:`pandas.Series`, :obj:`int` or :obj:`float`
+        input arg
+    level: :obj:`int` or name
+         *unsupported*
+    fill_value: :obj:`float` or None, default None
+              *unsupported*
+    axis: default 0
+         *unsupported*
+
+    Returns
+    -------
+    :obj:`pandas.Series`
+         returns :obj:`pandas.Series` object
+    """
+
+    _func_name = 'Method le().'
+
+    if not isinstance(self, SeriesType):
+        raise TypingError('{} The object must be a pandas.series. Given: {}'.format(_func_name, self))
+
+    if level is not None or fill_value is not None or axis != 0:
+        raise TypingError('{} Unsupported parameters. Given level: {}, fill_value: {}, axis: {}'.format(_func_name, level, fill_value, axis))
+
+    if isinstance(other, SeriesType):
+        def hpat_pandas_series_le_impl(self, other):
+            """
+            Test:  python -m hpat.runtests hpat.tests.test_series.TestSeries.test_series_op8
+            """
+
+            return pandas.Series(self._data <= other._data)
+
+        return hpat_pandas_series_le_impl
+
+    if isinstance(other, types.Integer) or isinstance(other, types.Float):
+        def hpat_pandas_series_le_impl(self, other):
+            """
+            Test:  python -m hpat.runtests hpat.tests.test_series.TestSeries.test_series_op8_integer_scalar
+            Test:  python -m hpat.runtests hpat.tests.test_series.TestSeries.test_series_op8_float_scalar
+            """
+
+            return pandas.Series(self._data <= other)
+
+        return hpat_pandas_series_le_impl
+
+    raise TypingError('{} The object must be a pandas.series and argument must be a number. Given: {} and other: {}'.format(_func_name, self, other))
+
+   
 @overload_method(SeriesType, 'quantile')
 def hpat_pandas_series_quantile(self, q=0.5, interpolation='linear'):
     """
@@ -749,7 +1161,7 @@
 
     if not isinstance(interpolation, types.Omitted) and interpolation is not 'linear':
         raise TypingError(
-            '{} Unsupported parameters. Given interpolation: {}'.format(_func_name, interpolation, {type(interpolation)}))
+            '{} Unsupported parameters. Given interpolation: {}'.format(_func_name, interpolation))
 
     if type(q) not in supported_q_types:
         raise TypingError(
@@ -759,419 +1171,3 @@
         return np.quantile(self._data, q)
 
     return hpat_pandas_series_quantile_impl
-=======
-    raise TypingError('{} The object must be a pandas.series or scalar. Given other: {}'.format(_func_name, other))
-
-
-@overload_method(SeriesType, 'pow')
-def hpat_pandas_series_pow(self, other, level=None, fill_value=None, axis=0):
-    """
-    Pandas Series method :meth:`pandas.Series.pow` implementation.
-    .. only:: developer
-
-       Test: python -m hpat.runtests hpat.tests.test_series.TestSeries.test_series_op5
-
-    Parameters
-    ----------
-    self: :class:`pandas.Series`
-        input arg
-    other: :obj:`pandas.Series`, :obj:`int` or :obj:`float`
-        input arg
-    level: :obj:`int` or name
-         *unsupported*
-    fill_value: :obj:`float` or None, default None
-              *unsupported*
-    axis: default 0
-         *unsupported*
-
-    Returns
-    -------
-    :obj:`pandas.Series`
-         returns :obj:`pandas.Series` object
-    """
-
-    _func_name = 'Method pow().'
-
-    if not isinstance(self, SeriesType):
-        raise TypingError('{} The object must be a pandas.series. Given: {}'.format(_func_name, self))
-
-    if level is not None or fill_value is not None or axis != 0:
-        raise TypingError('{} Unsupported parameters. Given level: {}, fill_value: {}, axis: {}'.format(_func_name, level, fill_value, axis))
-
-    if isinstance(other, SeriesType):
-        def hpat_pandas_series_pow_impl(self, other):
-            """
-            Test:  python -m hpat.runtests hpat.tests.test_series.TestSeries.test_series_op5
-            """
-
-            return pandas.Series(self._data ** other._data)
-
-        return hpat_pandas_series_pow_impl
-
-    if isinstance(other, types.Integer) or isinstance(other, types.Float):
-        def hpat_pandas_series_pow_impl(self, other):
-            """
-            Test:  python -m hpat.runtests hpat.tests.test_series.TestSeries.test_series_op5_integer_scalar
-            Test:  python -m hpat.runtests hpat.tests.test_series.TestSeries.test_series_op5_float_scalar
-            """
-
-            return pandas.Series(self._data ** other)
-
-        return hpat_pandas_series_pow_impl
-
-    raise TypingError('{} The object must be a pandas.series and argument must be a number. Given: {} and other: {}'.format(_func_name, self, other))
-
-
-@overload_method(SeriesType, 'mod')
-def hpat_pandas_series_mod(self, other, level=None, fill_value=None, axis=0):
-    """
-    Pandas Series method :meth:`pandas.Series.mod` implementation.
-    .. only:: developer
-
-       Test: python -m hpat.runtests hpat.tests.test_series.TestSeries.test_series_op5
-
-    Parameters
-    ----------
-    self: :class:`pandas.Series`
-        input arg
-    other: :obj:`pandas.Series`, :obj:`int` or :obj:`float`
-        input arg
-    level: :obj:`int` or name
-         *unsupported*
-    fill_value: :obj:`float` or None, default None
-              *unsupported*
-    axis: default 0
-         *unsupported*
-
-    Returns
-    -------
-    :obj:`pandas.Series`
-         returns :obj:`pandas.Series` object
-    """
-
-    _func_name = 'Method mod().'
-
-    if not isinstance(self, SeriesType):
-        raise TypingError('{} The object must be a pandas.series. Given: {}'.format(_func_name, self))
-
-    if level is not None or fill_value is not None or axis != 0:
-        raise TypingError('{} Unsupported parameters. Given level: {}, fill_value: {}, axis: {}'.format(_func_name, level, fill_value, axis))
-
-    if isinstance(other, SeriesType):
-        def hpat_pandas_series_mod_impl(self, other):
-            """
-            Test:  python -m hpat.runtests hpat.tests.test_series.TestSeries.test_series_op5
-            """
-
-            return pandas.Series(self._data % other._data)
-
-        return hpat_pandas_series_mod_impl
-
-    if isinstance(other, types.Integer) or isinstance(other, types.Float):
-        def hpat_pandas_series_mod_impl(self, other):
-            """
-            Test:  python -m hpat.runtests hpat.tests.test_series.TestSeries.test_series_op5_integer_scalar
-            Test:  python -m hpat.runtests hpat.tests.test_series.TestSeries.test_series_op5_float_scalar
-            """
-
-            return pandas.Series(self._data % other)
-
-        return hpat_pandas_series_mod_impl
-
-    raise TypingError('{} The object must be a pandas.series and argument must be a number. Given: {} and other: {}'.format(_func_name, self, other))
-
-
-@overload_method(SeriesType, 'eq')
-def hpat_pandas_series_eq(self, other, level=None, fill_value=None, axis=0):
-    """
-    Pandas Series method :meth:`pandas.Series.eq` implementation.
-    .. only:: developer
-
-       Test: python -m hpat.runtests hpat.tests.test_series.TestSeries.test_series_op8
-
-    Parameters
-    ----------
-    self: :class:`pandas.Series`
-        input arg
-    other: :obj:`pandas.Series`, :obj:`int` or :obj:`float`
-        input arg
-    level: :obj:`int` or name
-         *unsupported*
-    fill_value: :obj:`float` or None, default None
-              *unsupported*
-    axis: default 0
-         *unsupported*
-
-    Returns
-    -------
-    :obj:`pandas.Series`
-         returns :obj:`pandas.Series` object
-    """
-
-    _func_name = 'Method eq().'
-
-    if not isinstance(self, SeriesType):
-        raise TypingError('{} The object must be a pandas.series. Given: {}'.format(_func_name, self))
-
-    if level is not None or fill_value is not None or axis != 0:
-        raise TypingError('{} Unsupported parameters. Given level: {}, fill_value: {}, axis: {}'.format(_func_name, level, fill_value, axis))
-
-    if isinstance(other, SeriesType):
-        def hpat_pandas_series_eq_impl(self, other):
-            """
-            Test:  python -m hpat.runtests hpat.tests.test_series.TestSeries.test_series_op8
-            """
-
-            return pandas.Series(self._data == other._data)
-
-        return hpat_pandas_series_eq_impl
-
-    if isinstance(other, types.Integer) or isinstance(other, types.Float):
-        def hpat_pandas_series_eq_impl(self, other):
-            """
-            Test:  python -m hpat.runtests hpat.tests.test_series.TestSeries.test_series_op8_integer_scalar
-            Test:  python -m hpat.runtests hpat.tests.test_series.TestSeries.test_series_op8_float_scalar
-            """
-
-            return pandas.Series(self._data == other)
-
-        return hpat_pandas_series_eq_impl
-
-    raise TypingError('{} The object must be a pandas.series and argument must be a number. Given: {} and other: {}'.format(_func_name, self, other))
-
-
-@overload_method(SeriesType, 'ge')
-def hpat_pandas_series_ge(self, other, level=None, fill_value=None, axis=0):
-    """
-    Pandas Series method :meth:`pandas.Series.ge` implementation.
-    .. only:: developer
-
-       Test: python -m hpat.runtests hpat.tests.test_series.TestSeries.test_series_op8
-
-    Parameters
-    ----------
-    self: :class:`pandas.Series`
-        input arg
-    other: :obj:`pandas.Series`, :obj:`int` or :obj:`float`
-        input arg
-    level: :obj:`int` or name
-         *unsupported*
-    fill_value: :obj:`float` or None, default None
-              *unsupported*
-    axis: default 0
-         *unsupported*
-
-    Returns
-    -------
-    :obj:`pandas.Series`
-         returns :obj:`pandas.Series` object
-    """
-
-    _func_name = 'Method ge().'
-
-    if not isinstance(self, SeriesType):
-        raise TypingError('{} The object must be a pandas.series. Given: {}'.format(_func_name, self))
-
-    if level is not None or fill_value is not None or axis != 0:
-        raise TypingError('{} Unsupported parameters. Given level: {}, fill_value: {}, axis: {}'.format(_func_name, level, fill_value, axis))
-
-    if isinstance(other, SeriesType):
-        def hpat_pandas_series_ge_impl(self, other):
-            """
-            Test:  python -m hpat.runtests hpat.tests.test_series.TestSeries.test_series_op8
-            """
-
-            return pandas.Series(self._data >= other._data)
-
-        return hpat_pandas_series_ge_impl
-
-    if isinstance(other, types.Integer) or isinstance(other, types.Float):
-        def hpat_pandas_series_ge_impl(self, other):
-            """
-            Test:  python -m hpat.runtests hpat.tests.test_series.TestSeries.test_series_op8_integer_scalar
-            Test:  python -m hpat.runtests hpat.tests.test_series.TestSeries.test_series_op8_float_scalar
-            """
-
-            return pandas.Series(self._data >= other)
-
-        return hpat_pandas_series_ge_impl
-
-    raise TypingError('{} The object must be a pandas.series and argument must be a number. Given: {} and other: {}'.format(_func_name, self, other))
-
-
-@overload_method(SeriesType, 'lt')
-def hpat_pandas_series_lt(self, other, level=None, fill_value=None, axis=0):
-    """
-    Pandas Series method :meth:`pandas.Series.lt` implementation.
-    .. only:: developer
-
-       Test: python -m hpat.runtests hpat.tests.test_series.TestSeries.test_series_op8
-
-    Parameters
-    ----------
-    self: :class:`pandas.Series`
-        input arg
-    other: :obj:`pandas.Series`, :obj:`int` or :obj:`float`
-        input arg
-    level: :obj:`int` or name
-         *unsupported*
-    fill_value: :obj:`float` or None, default None
-              *unsupported*
-    axis: default 0
-         *unsupported*
-
-    Returns
-    -------
-    :obj:`pandas.Series`
-         returns :obj:`pandas.Series` object
-    """
-
-    _func_name = 'Method lt().'
-
-    if not isinstance(self, SeriesType):
-        raise TypingError('{} The object must be a pandas.series. Given: {}'.format(_func_name, self))
-
-    if level is not None or fill_value is not None or axis != 0:
-        raise TypingError('{} Unsupported parameters. Given level: {}, fill_value: {}, axis: {}'.format(_func_name, level, fill_value,axis))
-
-    if isinstance(other, SeriesType):
-        def hpat_pandas_series_lt_impl(self, other):
-            """
-            Test:  python -m hpat.runtests hpat.tests.test_series.TestSeries.test_series_op8
-            """
-
-            return pandas.Series(self._data < other._data)
-
-        return hpat_pandas_series_lt_impl
-
-    if isinstance(other, types.Integer) or isinstance(other, types.Float):
-        def hpat_pandas_series_lt_impl(self, other):
-            """
-            Test:  python -m hpat.runtests hpat.tests.test_series.TestSeries.test_series_op8_integer_scalar
-            Test:  python -m hpat.runtests hpat.tests.test_series.TestSeries.test_series_op8_float_scalar
-            """
-
-            return pandas.Series(self._data < other)
-
-        return hpat_pandas_series_lt_impl
-
-    raise TypingError('{} The object must be a pandas.series and argument must be a number. Given: {} and other: {}'.format(_func_name, self, other))
-
-
-@overload_method(SeriesType, 'gt')
-def hpat_pandas_series_gt(self, other, level=None, fill_value=None, axis=0):
-    """
-    Pandas Series method :meth:`pandas.Series.gt` implementation.
-    .. only:: developer
-
-       Test: python -m hpat.runtests hpat.tests.test_series.TestSeries.test_series_op8
-
-    Parameters
-    ----------
-    self: :class:`pandas.Series`
-        input arg
-    other: :obj:`pandas.Series`, :obj:`int` or :obj:`float`
-        input arg
-    level: :obj:`int` or name
-         *unsupported*
-    fill_value: :obj:`float` or None, default None
-              *unsupported*
-    axis: default 0
-         *unsupported*
-
-    Returns
-    -------
-    :obj:`pandas.Series`
-         returns :obj:`pandas.Series` object
-    """
-
-    _func_name = 'Method gt().'
-
-    if not isinstance(self, SeriesType):
-        raise TypingError('{} The object must be a pandas.series. Given: {}'.format(_func_name, self))
-
-    if level is not None or fill_value is not None or axis != 0:
-        raise TypingError('{} Unsupported parameters. Given level: {}, fill_value: {}, axis: {}'.format(_func_name, level, fill_value,axis))
-
-    if isinstance(other, SeriesType):
-        def hpat_pandas_series_gt_impl(self, other):
-            """
-            Test:  python -m hpat.runtests hpat.tests.test_series.TestSeries.test_series_op8
-            """
-
-            return pandas.Series(self._data > other._data)
-
-        return hpat_pandas_series_gt_impl
-
-    if isinstance(other, types.Integer) or isinstance(other, types.Float):
-        def hpat_pandas_series_gt_impl(self, other):
-            """
-            Test:  python -m hpat.runtests hpat.tests.test_series.TestSeries.test_series_op8_integer_scalar
-            Test:  python -m hpat.runtests hpat.tests.test_series.TestSeries.test_series_op8_float_scalar
-            """
-
-            return pandas.Series(self._data > other)
-
-        return hpat_pandas_series_gt_impl
-
-    raise TypingError('{} The object must be a pandas.series and argument must be a number. Given: {} and other: {}'.format(_func_name, self, other))
-
-
-@overload_method(SeriesType, 'le')
-def hpat_pandas_series_le(self, other, level=None, fill_value=None, axis=0):
-    """
-    Pandas Series method :meth:`pandas.Series.le` implementation.
-    .. only:: developer
-
-       Test: python -m hpat.runtests hpat.tests.test_series.TestSeries.test_series_op8
-
-    Parameters
-    ----------
-    self: :class:`pandas.Series`
-        input arg
-    other: :obj:`pandas.Series`, :obj:`int` or :obj:`float`
-        input arg
-    level: :obj:`int` or name
-         *unsupported*
-    fill_value: :obj:`float` or None, default None
-              *unsupported*
-    axis: default 0
-         *unsupported*
-
-    Returns
-    -------
-    :obj:`pandas.Series`
-         returns :obj:`pandas.Series` object
-    """
-
-    _func_name = 'Method le().'
-
-    if not isinstance(self, SeriesType):
-        raise TypingError('{} The object must be a pandas.series. Given: {}'.format(_func_name, self))
-
-    if level is not None or fill_value is not None or axis != 0:
-        raise TypingError('{} Unsupported parameters. Given level: {}, fill_value: {}, axis: {}'.format(_func_name, level, fill_value, axis))
-
-    if isinstance(other, SeriesType):
-        def hpat_pandas_series_le_impl(self, other):
-            """
-            Test:  python -m hpat.runtests hpat.tests.test_series.TestSeries.test_series_op8
-            """
-
-            return pandas.Series(self._data <= other._data)
-
-        return hpat_pandas_series_le_impl
-
-    if isinstance(other, types.Integer) or isinstance(other, types.Float):
-        def hpat_pandas_series_le_impl(self, other):
-            """
-            Test:  python -m hpat.runtests hpat.tests.test_series.TestSeries.test_series_op8_integer_scalar
-            Test:  python -m hpat.runtests hpat.tests.test_series.TestSeries.test_series_op8_float_scalar
-            """
-
-            return pandas.Series(self._data <= other)
-
-        return hpat_pandas_series_le_impl
-
-    raise TypingError('{} The object must be a pandas.series and argument must be a number. Given: {} and other: {}'.format(_func_name, self, other))
->>>>>>> 33282dca
