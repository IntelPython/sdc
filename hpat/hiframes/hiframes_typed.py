--- conflicted
+++ resolved
@@ -856,13 +856,8 @@
             data = self._get_series_data(series_var, nodes)
             return self._replace_func(func, [data], pre_nodes=nodes)
 
-<<<<<<< HEAD
-        if func_name in ('std', 'nunique', 'describe', 'isna',
+        if func_name in ('std', 'nunique', 'describe',
                          'isnull', 'median', 'idxmax', 'unique'):
-=======
-        if func_name in ('std', 'nunique', 'describe',
-                         'isnull', 'median', 'idxmin', 'idxmax', 'unique'):
->>>>>>> b1b281f4
             if rhs.args or rhs.kws:
                 raise ValueError("unsupported Series.{}() arguments".format(
                     func_name))
