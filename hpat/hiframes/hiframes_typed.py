import operator
from collections import defaultdict, namedtuple
import re
import numpy as np
import pandas as pd
import warnings
import datetime

import numba
from numba import ir, ir_utils, types
from numba.ir_utils import (replace_arg_nodes, compile_to_numba_ir,
                            find_topo_order, gen_np_call, get_definition, guard,
                            find_callname, mk_alloc, find_const, is_setitem,
                            is_getitem, mk_unique_var, dprint_func_ir,
                            build_definitions, find_build_sequence)
from numba.extending import overload
from numba.inline_closurecall import inline_closure_call
from numba.typing.arraydecl import ArrayAttribute
from numba.typing.templates import Signature, bound_function, signature, infer_global, AbstractTemplate, signature

import hpat
from hpat.utils import (debug_prints, inline_new_blocks, ReplaceFunc,
                        is_whole_slice, is_array)
from hpat.str_ext import (string_type, unicode_to_std_str, std_str_to_unicode,
                          list_string_array_type)
from hpat.str_arr_ext import (string_array_type, StringArrayType,
                              is_str_arr_typ, pre_alloc_string_array, get_utf8_size)
from hpat import hiframes
from hpat.hiframes import series_kernels, split_impl
from hpat.hiframes.pd_series_ext import (SeriesType, is_str_series_typ,
                                         series_to_array_type, is_dt64_series_typ,
                                         if_series_to_array_type, is_series_type,
                                         series_str_methods_type, SeriesRollingType, SeriesIatType,
                                         explicit_binop_funcs, series_dt_methods_type)
from hpat.hiframes.pd_index_ext import DatetimeIndexType
from hpat.hiframes.rolling import get_rolling_setup_args
from hpat.hiframes.aggregate import Aggregate
from hpat.hiframes.series_kernels import series_replace_funcs
from hpat.hiframes.split_impl import (string_array_split_view_type,
                                      StringArraySplitViewType, getitem_c_arr, get_array_ctypes_ptr,
                                      get_split_view_index, get_split_view_data_ptr)
from hpat.io.pio_api import h5dataset_type


_dt_index_binops = ('==', '!=', '>=', '>', '<=', '<', '-',
                    operator.eq, operator.ne, operator.ge, operator.gt,
                    operator.le, operator.lt, operator.sub)

_string_array_comp_ops = ('==', '!=', '>=', '>', '<=', '<',
                          operator.eq, operator.ne, operator.ge, operator.gt,
                          operator.le, operator.lt)

_binop_to_str = {
    operator.eq: '==',
    operator.ne: '!=',
    operator.ge: '>=',
    operator.gt: '>',
    operator.le: '<=',
    operator.lt: '<',
    operator.sub: '-',
    operator.add: '+',
    operator.mul: '*',
    operator.truediv: '/',
    operator.floordiv: '//',
    operator.mod: '%',
    operator.pow: '**',
    '==': '==',
    '!=': '!=',
    '>=': '>=',
    '>': '>',
    '<=': '<=',
    '<': '<',
    '-': '-',
    '+': '+',
    '*': '*',
    '/': '/',
    '//': '//',
    '%': '%',
    '**': '**',
}


class HiFramesTyped(object):
    """Analyze and transform hiframes calls after typing"""

    def __init__(self, func_ir, typingctx, typemap, calltypes):
        self.func_ir = func_ir
        self.typingctx = typingctx
        self.typemap = typemap
        self.calltypes = calltypes
        # keep track of tuple variables change by to_const_tuple
        self._type_changed_vars = []

    def run(self):
        blocks = self.func_ir.blocks
        # topo_order necessary so Series data replacement optimization can be
        # performed in one pass
        topo_order = find_topo_order(blocks)
        work_list = list((l, blocks[l]) for l in reversed(topo_order))
        while work_list:
            label, block = work_list.pop()
            new_body = []
            replaced = False
            for i, inst in enumerate(block.body):
                out_nodes = [inst]

                if isinstance(inst, ir.Assign):
                    self.func_ir._definitions[inst.target.name].remove(inst.value)
                    out_nodes = self._run_assign(inst)
                elif isinstance(inst, (ir.SetItem, ir.StaticSetItem)):
                    out_nodes = self._run_setitem(inst)
                else:
                    if isinstance(inst, (Aggregate, hiframes.sort.Sort,
                                         hiframes.join.Join, hiframes.filter.Filter,
                                         hpat.io.csv_ext.CsvReader)):
                        out_nodes = self._handle_hiframes_nodes(inst)

                if isinstance(out_nodes, list):
                    new_body.extend(out_nodes)
                    self._update_definitions(out_nodes)
                if isinstance(out_nodes, ReplaceFunc):
                    rp_func = out_nodes
                    if rp_func.pre_nodes is not None:
                        new_body.extend(rp_func.pre_nodes)
                        self._update_definitions(rp_func.pre_nodes)
                    # replace inst.value to a call with target args
                    # as expected by inline_closure_call
                    inst.value = ir.Expr.call(
                        ir.Var(block.scope, "dummy", inst.loc),
                        rp_func.args, (), inst.loc)
                    block.body = new_body + block.body[i:]
                    inline_closure_call(self.func_ir, rp_func.glbls,
                                        block, len(new_body), rp_func.func, self.typingctx,
                                        rp_func.arg_types,
                                        self.typemap, self.calltypes, work_list)
                    replaced = True
                    break
                if isinstance(out_nodes, dict):
                    block.body = new_body + block.body[i:]
                    inline_new_blocks(self.func_ir, block, i, out_nodes, work_list)
                    replaced = True
                    break

            if not replaced:
                blocks[label].body = new_body

        # XXX remove slice() of h5 read due to Numba's #3380 bug
        self.func_ir.blocks = ir_utils.simplify_CFG(self.func_ir.blocks)
        while ir_utils.remove_dead(self.func_ir.blocks, self.func_ir.arg_names,
                                   self.func_ir, self.typemap):
            pass

        self.func_ir._definitions = build_definitions(self.func_ir.blocks)
        dprint_func_ir(self.func_ir, "after hiframes_typed")
        return

    def _run_assign(self, assign):
        lhs = assign.target.name
        rhs = assign.value

        # fix type of lhs if type of rhs has been changed
        if isinstance(rhs, ir.Var) and rhs.name in self._type_changed_vars:
            self.typemap.pop(lhs)
            self.typemap[lhs] = self.typemap[rhs.name]
            self._type_changed_vars.append(lhs)

        if isinstance(rhs, ir.Expr):
            if rhs.op == 'getattr':
                return self._run_getattr(assign, rhs)

            if rhs.op == 'binop':
                return self._run_binop(assign, rhs)

            # XXX handling inplace_binop similar to binop for now
            # TODO handle inplace alignment similar to
            # add_special_arithmetic_methods() in pandas ops.py
            # TODO: inplace of str array?
            if rhs.op == 'inplace_binop':
                return self._run_binop(assign, rhs)

            if rhs.op == 'unary':
                return self._run_unary(assign, rhs)

            # replace getitems on Series.iat
            if rhs.op in ('getitem', 'static_getitem'):
                return self._run_getitem(assign, rhs)

            if rhs.op == 'call':
                return self._run_call(assign, lhs, rhs)

        return [assign]

    def _run_getitem(self, assign, rhs):
        nodes = []
        # Series(bool) as index
        if (rhs.op == 'getitem'
                and self.typemap[rhs.index.name] == SeriesType(types.bool_)):
            rhs.index = self._get_series_data(rhs.index, nodes)

        if isinstance(self.typemap[rhs.value.name], SeriesIatType):
            val_def = guard(get_definition, self.func_ir, rhs.value)
            assert (isinstance(val_def, ir.Expr) and val_def.op == 'getattr'
                    and val_def.attr in ('iat', 'iloc', 'loc'))
            series_var = val_def.value
            rhs.value = series_var

        # replace getitems on dt_index/dt64 series with Timestamp function
        if is_dt64_series_typ(self.typemap[rhs.value.name]):
            if rhs.op == 'getitem':
                ind_var = rhs.index
            else:
                ind_var = rhs.index_var

            in_arr = rhs.value

            def f(_in_arr, _ind):
                dt = _in_arr[_ind]
                s = np.int64(dt)
                return hpat.hiframes.pd_timestamp_ext.convert_datetime64_to_timestamp(s)

            data = self._get_series_data(in_arr, nodes)
            assert isinstance(self.typemap[ind_var.name],
                              (types.Integer, types.IntegerLiteral))
            f_block = compile_to_numba_ir(f, {'numba': numba, 'np': np,
                                              'hpat': hpat}, self.typingctx,
                                          (self.typemap[data.name], types.intp),
                                          self.typemap, self.calltypes).blocks.popitem()[1]
            replace_arg_nodes(f_block, [data, ind_var])
            nodes += f_block.body[:-2]
            nodes[-1].target = assign.target
            return nodes

        if isinstance(self.typemap[rhs.value.name], SeriesType):
            rhs.value = self._get_series_data(rhs.value, nodes)
            self._convert_series_calltype(rhs)
            lhs = assign.target
            # convert output to Series from Array
            if isinstance(self.typemap[lhs.name], SeriesType):
                new_lhs = ir.Var(
                    lhs.scope, mk_unique_var(lhs.name + '_data'), lhs.loc)
                self.typemap[new_lhs.name] = series_to_array_type(
                    self.typemap[lhs.name])
                nodes.append(ir.Assign(rhs, new_lhs, lhs.loc))
                return self._replace_func(
                    lambda A: hpat.hiframes.api.init_series(A), [new_lhs],
                    pre_nodes=nodes)

            nodes.append(assign)
            return nodes

        nodes.append(assign)
        return nodes

    def _run_setitem(self, inst):
        target_typ = self.typemap[inst.target.name]
        # Series as index
        # TODO: handle all possible cases
        nodes = []
        if (isinstance(inst, ir.SetItem)
                and isinstance(self.typemap[inst.index.name], SeriesType)):
            inst.index = self._get_series_data(inst.index, nodes)

        if (isinstance(inst, ir.SetItem)
                and isinstance(self.typemap[inst.value.name], SeriesType)):
            inst.value = self._get_series_data(inst.value, nodes)

        if target_typ == h5dataset_type:
            return self._handle_h5_write(inst.target, inst.index, inst.value)

        if isinstance(target_typ, SeriesIatType):
            val_def = guard(get_definition, self.func_ir, inst.target)
            assert (isinstance(val_def, ir.Expr) and val_def.op == 'getattr'
                    and val_def.attr in ('iat', 'iloc', 'loc'))
            series_var = val_def.value
            inst.target = series_var
            target_typ = target_typ.stype

        if isinstance(target_typ, SeriesType):
            # TODO: handle index
            data = self._get_series_data(inst.target, nodes)
            inst.target = data
            nodes.append(inst)
            self._convert_series_calltype(inst)
            return nodes

        nodes.append(inst)
        return nodes

    def _run_getattr(self, assign, rhs):
        rhs_type = self.typemap[rhs.value.name]  # get type of rhs value "S"

        # replace arr.dtype for dt64 since PA replaces with
        # np.datetime64[ns] which invalid, TODO: fix PA
        if (rhs.attr == 'dtype' and (is_series_type(rhs_type)
                                     or isinstance(rhs_type, types.Array)) and isinstance(
            rhs_type.dtype,
                (types.NPDatetime, types.NPTimedelta))):
            assign.value = ir.Global("numpy.datetime64", rhs_type.dtype, rhs.loc)
            return [assign]

        # replace arr.dtype since PA replacement inserts in the
        # beginning of block, preventing fusion. TODO: fix PA
        if (rhs.attr == 'dtype' and isinstance(
                if_series_to_array_type(rhs_type), types.Array)):
            typ_str = str(rhs_type.dtype)
            assign.value = ir.Global("np.dtype({})".format(typ_str), np.dtype(typ_str), rhs.loc)
            return [assign]

        # PR135. This needs to be commented out
        if isinstance(rhs_type, SeriesType) and rhs.attr == 'values':
            # simply return the column
            nodes = []
            var = self._get_series_data(rhs.value, nodes)
            assign.value = var
            nodes.append(assign)
            return nodes

        # PR171. This needs to be commented out
        # if isinstance(rhs_type, SeriesType) and rhs.attr == 'index':
        #     nodes = []
        #     assign.value = self._get_series_index(rhs.value, nodes)
        #     nodes.append(assign)
        #     return nodes

        if isinstance(rhs_type, SeriesType) and rhs.attr == 'shape':
            nodes = []
            data = self._get_series_data(rhs.value, nodes)
            return self._replace_func(
                lambda A: (len(A),), [data], pre_nodes=nodes)

        if isinstance(rhs_type, DatetimeIndexType) and rhs.attr == 'values':
            # simply return the data array
            nodes = []
            var = self._get_dt_index_data(rhs.value, nodes)
            assign.value = var
            nodes.append(assign)
            return nodes

        if isinstance(rhs_type, DatetimeIndexType):
            if rhs.attr in hpat.hiframes.pd_timestamp_ext.date_fields:
                return self._run_DatetimeIndex_field(assign, assign.target, rhs)
            if rhs.attr == 'date':
                return self._run_DatetimeIndex_date(assign, assign.target, rhs)

        if rhs_type == series_dt_methods_type:
            dt_def = guard(get_definition, self.func_ir, rhs.value)
            if dt_def is None:  # TODO: check for errors
                raise ValueError("invalid series.dt")
            rhs.value = dt_def.value
            if rhs.attr in hpat.hiframes.pd_timestamp_ext.date_fields:
                return self._run_DatetimeIndex_field(assign, assign.target, rhs)
            if rhs.attr == 'date':
                return self._run_DatetimeIndex_date(assign, assign.target, rhs)

        if isinstance(rhs_type, hpat.hiframes.pd_index_ext.TimedeltaIndexType):
            if rhs.attr in hpat.hiframes.pd_timestamp_ext.timedelta_fields:
                return self._run_Timedelta_field(assign, assign.target, rhs)

        if isinstance(rhs_type, SeriesType) and rhs.attr == 'size':
            # simply return the column
            nodes = []
            var = self._get_series_data(rhs.value, nodes)
            rhs.value = var
            nodes.append(assign)
            return nodes

        return [assign]

    def _run_binop(self, assign, rhs):
        res = self._handle_string_array_expr(assign, rhs)
        if res is not None:
            return res

        if self._is_dt_index_binop(rhs):
            return self._handle_dt_index_binop(assign, rhs)

        arg1, arg2 = rhs.lhs, rhs.rhs
        typ1, typ2 = self.typemap[arg1.name], self.typemap[arg2.name]
        if not (isinstance(typ1, SeriesType) or isinstance(typ2, SeriesType)):
            return [assign]

        nodes = []
        # TODO: support alignment, dt, etc.
        # S3 = S1 + S2 ->
        # S3_data = S1_data + S2_data; S3 = init_series(S3_data)
        if isinstance(typ1, SeriesType):
            arg1 = self._get_series_data(arg1, nodes)
        if isinstance(typ2, SeriesType):
            arg2 = self._get_series_data(arg2, nodes)

        rhs.lhs, rhs.rhs = arg1, arg2
        self._convert_series_calltype(rhs)

        # output stays as Array in A += B where A is Array
        if isinstance(self.typemap[assign.target.name], types.Array):
            assert isinstance(self.calltypes[rhs].return_type, types.Array)
            nodes.append(assign)
            return nodes

        out_data = ir.Var(
            arg1.scope, mk_unique_var(assign.target.name + '_data'), rhs.loc)
        self.typemap[out_data.name] = self.calltypes[rhs].return_type
        nodes.append(ir.Assign(rhs, out_data, rhs.loc))
        return self._replace_func(
            lambda data: hpat.hiframes.api.init_series(data, None, None),
            [out_data],
            pre_nodes=nodes
        )

    def _run_unary(self, assign, rhs):
        arg = rhs.value
        typ = self.typemap[arg.name]

        if isinstance(typ, SeriesType):
            nodes = []
            arg = self._get_series_data(arg, nodes)
            rhs.value = arg
            self._convert_series_calltype(rhs)
            out_data = ir.Var(
                arg.scope, mk_unique_var(assign.target.name + '_data'), rhs.loc)
            self.typemap[out_data.name] = self.calltypes[rhs].return_type
            nodes.append(ir.Assign(rhs, out_data, rhs.loc))
            return self._replace_func(
                lambda data: hpat.hiframes.api.init_series(data),
                [out_data],
                pre_nodes=nodes
            )

        return [assign]

    def _run_call(self, assign, lhs, rhs):
        fdef = guard(find_callname, self.func_ir, rhs, self.typemap)
        if fdef is None:
            from numba.stencil import StencilFunc
            # could be make_function from list comprehension which is ok
            func_def = guard(get_definition, self.func_ir, rhs.func)
            if isinstance(func_def, ir.Expr) and func_def.op == 'make_function':
                return [assign]
            if isinstance(func_def, ir.Global) and isinstance(func_def.value, StencilFunc):
                return [assign]
            warnings.warn(
                "function call couldn't be found for initial analysis")
            return [assign]
        else:
            func_name, func_mod = fdef

        if (isinstance(func_mod, ir.Var)
                and self.typemap[func_mod.name]
                == series_str_methods_type):
            f_def = guard(get_definition, self.func_ir, rhs.func)
            str_def = guard(get_definition, self.func_ir, f_def.value)
            if str_def is None:  # TODO: check for errors
                raise ValueError("invalid series.str")

            series_var = str_def.value

            return self._run_series_str_method(assign, assign.target, series_var, func_name, rhs)

        # replace _get_type_max_value(arr.dtype) since parfors
        # arr.dtype transformation produces invalid code for dt64
        # TODO: min
        if fdef == ('_get_type_max_value', 'hpat.hiframes.hiframes_typed'):
            if self.typemap[rhs.args[0].name] == types.DType(types.NPDatetime('ns')):
                return self._replace_func(
                    lambda: hpat.hiframes.pd_timestamp_ext.integer_to_dt64(
                        numba.targets.builtins.get_type_max_value(
                            numba.types.int64)), [])
            return self._replace_func(
                lambda d: numba.targets.builtins.get_type_max_value(
                    d), rhs.args)

        if fdef == ('h5_read_dummy', 'hpat.io.pio_api'):
            ndim = guard(find_const, self.func_ir, rhs.args[1])
            dtype_str = guard(find_const, self.func_ir, rhs.args[2])
            index_var = rhs.args[3]
            filter_read = False

            func_text = "def _h5_read_impl(dset_id, ndim, dtype_str, index):\n"
            if guard(is_whole_slice, self.typemap, self.func_ir, index_var):
                func_text += "  size_0 = hpat.io.pio_api.h5size(dset_id, np.int32(0))\n"
            else:
                # TODO: check index format for this case
                filter_read = True
                assert isinstance(self.typemap[index_var.name], types.BaseTuple)
                func_text += "  read_indices = hpat.io.pio_api.get_filter_read_indices(index[0])\n"
                func_text += "  size_0 = len(read_indices)\n"
            for i in range(1, ndim):
                func_text += "  size_{} = hpat.io.pio_api.h5size(dset_id, np.int32({}))\n".format(i, i)
            func_text += "  arr_shape = ({},)\n".format(
                ", ".join(["size_{}".format(i) for i in range(ndim)]))
            func_text += "  zero_tup = ({},)\n".format(", ".join(["0"] * ndim))
            func_text += "  A = np.empty(arr_shape, np.{})\n".format(
                dtype_str)
            if filter_read:
                func_text += "  err = hpat.io.pio_api.h5read_filter(dset_id, np.int32({}),\n".format(ndim)
                func_text += "                                      zero_tup, arr_shape, 0, A, read_indices)\n"
            else:
                func_text += "  err = hpat.io.pio_api.h5read(dset_id, np.int32({}),\n".format(ndim)
                func_text += "                               zero_tup, arr_shape, 0, A)\n"
            func_text += "  return A\n"

            loc_vars = {}
            exec(func_text, {}, loc_vars)
            _h5_read_impl = loc_vars['_h5_read_impl']
            return self._replace_func(_h5_read_impl, rhs.args)

        if fdef == ('DatetimeIndex', 'pandas'):
            return self._run_pd_DatetimeIndex(assign, assign.target, rhs)

        if fdef == ('Series', 'pandas'):
            arg_typs = tuple(self.typemap[v.name] for v in rhs.args)
            kw_typs = {name: self.typemap[v.name]
                       for name, v in dict(rhs.kws).items()}

            impl = hpat.hiframes.pd_series_ext.pd_series_overload(
                *arg_typs, **kw_typs)
            return self._replace_func(impl, rhs.args,
                                      pysig=self.calltypes[rhs].pysig, kws=dict(rhs.kws))

        if func_mod == 'hpat.hiframes.api':
            return self._run_call_hiframes(assign, assign.target, rhs, func_name)

        if func_mod == 'hpat.hiframes.rolling':
            return self._run_call_rolling(assign, assign.target, rhs, func_name)

        if fdef == ('empty_like', 'numpy'):
            return self._handle_empty_like(assign, lhs, rhs)

        if (isinstance(func_mod, ir.Var)
                and is_series_type(self.typemap[func_mod.name])):
            return self._run_call_series(
                assign, assign.target, rhs, func_mod, func_name)

        if (isinstance(func_mod, ir.Var) and isinstance(
                self.typemap[func_mod.name], SeriesRollingType)):
            return self._run_call_series_rolling(
                assign, assign.target, rhs, func_mod, func_name)

        if (isinstance(func_mod, ir.Var)
                and isinstance(
                    self.typemap[func_mod.name], DatetimeIndexType)):
            return self._run_call_dt_index(
                assign, assign.target, rhs, func_mod, func_name)

        if (fdef == ('concat_dummy', 'hpat.hiframes.pd_dataframe_ext')
                and isinstance(self.typemap[lhs], SeriesType)):
            return self._run_call_concat(assign, lhs, rhs)

        # handle sorted() with key lambda input
        if fdef == ('sorted', 'builtins') and 'key' in dict(rhs.kws):
            return self._handle_sorted_by_key(rhs)

        if fdef == ('init_dataframe', 'hpat.hiframes.pd_dataframe_ext'):
            return [assign]

        # XXX sometimes init_dataframe() can't be resolved in dataframe_pass
        # and there are get_dataframe_data() calls that could be optimized
        # example: test_sort_parallel
        if fdef == ('get_dataframe_data', 'hpat.hiframes.pd_dataframe_ext'):
            df_var = rhs.args[0]
            df_typ = self.typemap[df_var.name]
            ind = guard(find_const, self.func_ir, rhs.args[1])
            var_def = guard(get_definition, self.func_ir, df_var)
            call_def = guard(find_callname, self.func_ir, var_def)
            if call_def == ('init_dataframe', 'hpat.hiframes.pd_dataframe_ext'):
                assign.value = var_def.args[ind]

        if fdef == ('get_dataframe_index', 'hpat.hiframes.pd_dataframe_ext'):
            df_var = rhs.args[0]
            df_typ = self.typemap[df_var.name]
            n_cols = len(df_typ.columns)
            var_def = guard(get_definition, self.func_ir, df_var)
            call_def = guard(find_callname, self.func_ir, var_def)
            if call_def == ('init_dataframe', 'hpat.hiframes.pd_dataframe_ext'):
                assign.value = var_def.args[n_cols]

        # convert Series to Array for unhandled calls
        # TODO check all the functions that get here and handle if necessary
        nodes = []
        new_args = []
        for arg in rhs.args:
            if isinstance(self.typemap[arg.name], SeriesType):
                new_args.append(self._get_series_data(arg, nodes))
            else:
                new_args.append(arg)

        self._convert_series_calltype(rhs)
        rhs.args = new_args

        # Second condition is to avoid chenging SeriesGroupBy class members
        # test: python -m hpat.runtests hpat.tests.test_series.TestSeries.test_series_groupby_count
        if isinstance(self.typemap[lhs], SeriesType) and not isinstance(func_mod, ir.Var):
            scope = assign.target.scope
            new_lhs = ir.Var(scope, mk_unique_var(lhs + '_data'), rhs.loc)
            self.typemap[new_lhs.name] = self.calltypes[rhs].return_type
            nodes.append(ir.Assign(rhs, new_lhs, rhs.loc))
            def _replace_func_param_impl(A):
                return hpat.hiframes.api.init_series(A)
            return self._replace_func(_replace_func_param_impl, [new_lhs], pre_nodes=nodes)

        nodes.append(assign)
        return nodes

    def _run_call_hiframes(self, assign, lhs, rhs, func_name):
        if func_name in ('to_arr_from_series',):
            assign.value = rhs.args[0]
            return [assign]

        # pd.DataFrame() calls init_series for even Series since it's untyped
        # remove the call since it is invalid for analysis here
        # XXX remove when df pass is typed? (test_pass_series2)
        if func_name == 'init_series' and isinstance(
                self.typemap[rhs.args[0].name], SeriesType):
            assign.value = rhs.args[0]
            return [assign]

        if func_name == 'get_index_data':
            # fix_df_array() calls get_index_data() for DatetimeIndex
            # but it can be removed sometimes
            var_def = guard(get_definition, self.func_ir, rhs.args[0])
            call_def = guard(find_callname, self.func_ir, var_def)
            if call_def == ('init_datetime_index', 'hpat.hiframes.api'):
                assign.value = var_def.args[0]
                return [assign]

        if func_name == 'get_series_data':
            # fix_df_array() calls get_series_data() (e.g. for dataframes)
            # but it can be removed sometimes
            var_def = guard(get_definition, self.func_ir, rhs.args[0])
            call_def = guard(find_callname, self.func_ir, var_def)
            if call_def == ('init_series', 'hpat.hiframes.api'):
                assign.value = var_def.args[0]
                return [assign]

        if func_name in ('str_contains_regex', 'str_contains_noregex'):
            return self._handle_str_contains(assign, lhs, rhs, func_name)

        # arr = fix_df_array(col) -> arr=col if col is array
        if func_name == 'fix_df_array':
            in_typ = self.typemap[rhs.args[0].name]
            impl = hpat.hiframes.api.fix_df_array_overload(in_typ)
            return self._replace_func(impl, rhs.args)

        # arr = fix_rolling_array(col) -> arr=col if col is float array
        if func_name == 'fix_rolling_array':
            in_arr = rhs.args[0]
            if isinstance(self.typemap[in_arr.name].dtype, types.Float):
                assign.value = rhs.args[0]
                return [assign]
            else:
                def f(column):  # pragma: no cover
                    a = column.astype(np.float64)
                f_block = compile_to_numba_ir(f,
                                              {'hpat': hpat, 'np': np}, self.typingctx,
                                              (if_series_to_array_type(self.typemap[in_arr.name]),),
                                              self.typemap, self.calltypes).blocks.popitem()[1]
                replace_arg_nodes(f_block, [in_arr])
                nodes = f_block.body[:-3]
                nodes[-1].target = assign.target
                return nodes

        if func_name == 'series_filter_bool':
            return self._handle_df_col_filter(assign, lhs, rhs)

        if func_name == 'to_const_tuple':
            tup = rhs.args[0]
            tup_items = self._get_const_tup(tup)
            new_tup = ir.Expr.build_tuple(tup_items, tup.loc)
            assign.value = new_tup
            # fix type and definition of lhs
            self.typemap.pop(lhs.name)
            self._type_changed_vars.append(lhs.name)
            self.typemap[lhs.name] = types.Tuple(tuple(
                self.typemap[a.name] for a in tup_items))
            return [assign]

        if func_name == 'series_tup_to_arr_tup':
            in_typ = self.typemap[rhs.args[0].name]
            assert isinstance(in_typ, types.BaseTuple), 'tuple expected'
            series_vars = guard(get_definition, self.func_ir, rhs.args[0]).items
            nodes = []
            tup_items = [self._get_series_data(v, nodes) for v in series_vars]
            new_tup = ir.Expr.build_tuple(tup_items, lhs.loc)
            assign.value = new_tup
            nodes.append(assign)
            return nodes

        if func_name == 'concat':
            # concat() case where tuple type changes by to_const_type()
            if any([a.name in self._type_changed_vars for a in rhs.args]):
                argtyps = tuple(self.typemap[a.name] for a in rhs.args)
                old_sig = self.calltypes.pop(rhs)
                new_sig = self.typemap[rhs.func.name].get_call_type(
                    self.typingctx, argtyps, rhs.kws)
                self.calltypes[rhs] = new_sig

            # replace tuple of Series with tuple of Arrays
            in_vars, _ = guard(find_build_sequence, self.func_ir, rhs.args[0])
            nodes = []
            s_arrs = [self._get_series_data(v, nodes) if isinstance(
                self.typemap[v.name], SeriesType) else v for v in in_vars]
            new_tup = ir.Expr.build_tuple(s_arrs, lhs.loc)
            new_arg = ir.Var(lhs.scope, mk_unique_var(
                rhs.args[0].name + '_arrs'), lhs.loc)
            self.typemap[new_arg.name] = if_series_to_array_type(
                self.typemap[rhs.args[0].name])
            nodes.append(ir.Assign(new_tup, new_arg, lhs.loc))
            rhs.args[0] = new_arg
            nodes.append(assign)
            self.calltypes.pop(rhs)
            new_sig = self.typemap[rhs.func.name].get_call_type(
                self.typingctx, (self.typemap[new_arg.name],), rhs.kws)
            self.calltypes[rhs] = new_sig
            return nodes

        # replace isna early to enable more optimization in PA
        # TODO: handle more types
        if func_name == 'isna':
            arr = rhs.args[0]
            ind = rhs.args[1]
            arr_typ = self.typemap[arr.name]
            if isinstance(arr_typ, (types.Array, SeriesType)):
                if isinstance(arr_typ.dtype, types.Float):
                    def func(arr, i):
                        return np.isnan(arr[i])
                    return self._replace_func(func, [arr, ind])
                elif isinstance(
                        arr_typ.dtype, (types.NPDatetime, types.NPTimedelta)):
                    nat = arr_typ.dtype('NaT')
                    # TODO: replace with np.isnat
                    return self._replace_func(
                        lambda arr, i: arr[i] == nat, [arr, ind])
                elif arr_typ.dtype != string_type:
                    return self._replace_func(lambda arr, i: False, [arr, ind])

        if func_name == 'df_isin':
            # XXX df isin is different than Series.isin, df.isin considers
            #  index but Series.isin ignores it (everything is set)
            # TODO: support strings and other types
            nodes = []
            data, other = rhs.args

            def _isin_series(A, B):
                numba.parfor.init_prange()
                n = len(A)
                m = len(B)
                S = np.empty(n, np.bool_)
                for i in numba.parfor.internal_prange(n):
                    S[i] = (A[i] == B[i] if i < m else False)
                return S

            return self._replace_func(
                _isin_series, [data, other], pre_nodes=nodes)

        if func_name == 'df_isin_vals':
            nodes = []
            data = rhs.args[0]

            def _isin_series(A, vals):
                numba.parfor.init_prange()
                n = len(A)
                S = np.empty(n, np.bool_)
                for i in numba.parfor.internal_prange(n):
                    S[i] = A[i] in vals
                return S

            return self._replace_func(
                _isin_series, [data, rhs.args[1]], pre_nodes=nodes)

        if func_name == 'flatten_to_series':
            arg = rhs.args[0]
            in_typ = self.typemap[arg.name]
            nodes = []
            if isinstance(in_typ, SeriesType):
                arg = self._get_series_data(arg, nodes)

            def _flatten_impl(A):
                numba.parfor.init_prange()
                flat_list = []
                n = len(A)
                for i in numba.parfor.internal_prange(n):
                    elems = A[i]
                    for s in elems:
                        flat_list.append(s)

                return hpat.hiframes.api.init_series(
                    hpat.hiframes.api.parallel_fix_df_array(flat_list))
            return self._replace_func(_flatten_impl, [arg], pre_nodes=nodes)

        if func_name == 'to_numeric':
            out_dtype = self.typemap[lhs.name].dtype
            assert out_dtype == types.int64 or out_dtype == types.float64

            # TODO: handle non-Series input

            def _to_numeric_impl(A):
                # TODO: fix distributed
                numba.parfor.init_prange()
                n = len(A)
                B = np.empty(n, out_dtype)
                for i in numba.parfor.internal_prange(n):
                    hpat.str_arr_ext.str_arr_item_to_numeric(B, i, A, i)

                return hpat.hiframes.api.init_series(B)

            nodes = []
            data = self._get_series_data(rhs.args[0], nodes)
            return self._replace_func(_to_numeric_impl, [data],
                                      pre_nodes=nodes,
                                      extra_globals={'out_dtype': out_dtype})

        if func_name == 'parse_datetimes_from_strings':
            nodes = []
            data = self._get_series_data(rhs.args[0], nodes)

            def parse_impl(data):
                numba.parfor.init_prange()
                n = len(data)
                S = numba.unsafe.ndarray.empty_inferred((n,))
                for i in numba.parfor.internal_prange(n):
                    S[i] = hpat.hiframes.pd_timestamp_ext.parse_datetime_str(data[i])
                return S

            return self._replace_func(parse_impl, [data], pre_nodes=nodes)

        if func_name == 'get_itertuples':
            nodes = []
            new_args = []
            for arg in rhs.args:
                if isinstance(self.typemap[arg.name], SeriesType):
                    new_args.append(self._get_series_data(arg, nodes))
                else:
                    new_args.append(arg)

            self._convert_series_calltype(rhs)
            rhs.args = new_args

            nodes.append(assign)
            return nodes

        return self._handle_df_col_calls(assign, lhs, rhs, func_name)

    def _run_call_series(self, assign, lhs, rhs, series_var, func_name):
        # single arg functions
        if func_name in ('sum', 'count', 'mean', 'var', 'min', 'max'):
            if rhs.args or rhs.kws:
                raise ValueError("HPAT pipeline does not support arguments for Series.{}()".format(func_name))

            # TODO: handle skipna, min_count arguments
            series_typ = self.typemap[series_var.name]
            series_dtype = series_typ.dtype
            func = series_replace_funcs[func_name]
            if isinstance(func, dict):
                func = func[series_dtype]
            nodes = []
            data = self._get_series_data(series_var, nodes)
            return self._replace_func(func, [data], pre_nodes=nodes)

<<<<<<< HEAD
        if func_name in ('std', 'nunique', 'describe', 'isna', 'prod'
=======
        if func_name in ('std', 'nunique', 'describe',
>>>>>>> b1b281f4
                         'isnull', 'median', 'idxmin', 'idxmax', 'unique'):
            if rhs.args or rhs.kws:
                raise ValueError("unsupported Series.{}() arguments".format(
                    func_name))
            func = series_replace_funcs[func_name]
            # TODO: handle skipna, min_count arguments
            nodes = []
            if func_name == 'describe':
                data = series_var
            else:
                data = self._get_series_data(series_var, nodes)
            return self._replace_func(func, [data], pre_nodes=nodes)

        if func_name == 'quantile':
            nodes = []
            data = self._get_series_data(series_var, nodes)

            def run_call_series_quantile(A, q):
                return hpat.hiframes.api.quantile(A, q)

            def run_call_series_quantile_default(A):
                return hpat.hiframes.api.quantile(A, 0.5)

            if len(rhs.args) == 0:
                args = [data]
                replacement_func = run_call_series_quantile_default
            else:
                assert len(rhs.args) == 1, "invalid args for " + func_name
                args = [data, rhs.args[0]]
                replacement_func = run_call_series_quantile

            return self._replace_func(replacement_func, args, pre_nodes=nodes)

        if func_name == 'fillna':
            return self._run_call_series_fillna(assign, lhs, rhs, series_var)

        if func_name == 'dropna':
            return self._run_call_series_dropna(assign, lhs, rhs, series_var)

        if func_name == 'rename':
            nodes = []
            data = self._get_series_data(series_var, nodes)
            index = self._get_series_index(series_var, nodes)
            name = rhs.args[0]
            return self._replace_func(
                lambda data, index, name: hpat.hiframes.api.init_series(
                    data, index, name),
                [data, index, name], pre_nodes=nodes)

        if func_name == 'pct_change':
            nodes = []
            data = self._get_series_data(series_var, nodes)
            # TODO: support default period argument
            if len(rhs.args) == 0:
                args = [data]
                func = series_replace_funcs[func_name + "_default"]
            else:
                assert len(rhs.args) == 1, "invalid args for " + func_name
                shift_const = rhs.args[0]
                args = [data, shift_const]
                func = series_replace_funcs[func_name]
            return self._replace_func(func, args, pre_nodes=nodes)

        if func_name in ('nlargest', 'nsmallest'):
            # TODO: kws
            nodes = []
            data = self._get_series_data(series_var, nodes)
            name = self._get_series_name(series_var, nodes)
            if len(rhs.args) == 0 and not rhs.kws:
                return self._replace_func(
                    series_replace_funcs[func_name + '_default'], [data, name],
                    extra_globals={'gt_f': series_kernels.gt_f,
                                   'lt_f': series_kernels.lt_f},
                    pre_nodes=nodes)
            n_arg = rhs.args[0]
            func = series_replace_funcs[func_name]
            return self._replace_func(func, [data, n_arg, name],
                                      extra_globals={'gt_f': series_kernels.gt_f,
                                                     'lt_f': series_kernels.lt_f},
                                      pre_nodes=nodes)

        if func_name == 'head':
            nodes = []
            n_arg = self._get_arg('Series.head', rhs.args, dict(rhs.kws), 0,
                                  'n', default=False)  # TODO: proper default handling
            if n_arg is False:
                n_arg = ir.Var(lhs.scope, mk_unique_var('head_n'), lhs.loc)
                # default is 5
                self.typemap[n_arg.name] = types.IntegerLiteral(5)
                nodes.append(ir.Assign(
                    ir.Const(5, lhs.loc), n_arg, lhs.loc))

            data = self._get_series_data(series_var, nodes)
            func = series_replace_funcs[func_name]

            if self.typemap[series_var.name].index != types.none:
                index = self._get_series_index(series_var, nodes)
                func = series_replace_funcs['head_index']
            else:
                index = self._get_index_values(data, nodes)

            name = self._get_series_name(series_var, nodes)

            return self._replace_func(
                func, (data, index, n_arg, name), pre_nodes=nodes)

        if func_name in ('cov', 'corr'):
            S2 = rhs.args[0]
            func = series_replace_funcs[func_name]
            return self._replace_func(func, [series_var, S2])

        if func_name in ('argsort', 'sort_values'):
            return self._handle_series_sort(
                lhs, rhs, series_var, func_name == 'argsort')

        if func_name == 'rolling':
            # XXX: remove rolling setup call, assuming still available in definitions
            self.func_ir._definitions[lhs.name].append(rhs)
            return []

        if func_name == 'combine':
            return self._handle_series_combine(assign, lhs, rhs, series_var)

        if func_name in ('map', 'apply'):
            return self._handle_series_map(assign, lhs, rhs, series_var)

        if func_name == 'append':
            nodes = []
            data = self._get_series_data(series_var, nodes)
            other = rhs.args[0]
            if isinstance(self.typemap[other.name], SeriesType):
                func = series_replace_funcs['append_single']
                other = self._get_series_data(other, nodes)
            else:
                func = series_replace_funcs['append_tuple']
            return self._replace_func(func, [data, other], pre_nodes=nodes)

        if func_name == 'notna':
            # TODO: make sure this is fused and optimized properly
            return self._replace_func(
                lambda S: S.isna() == False, [series_var])

        if func_name == 'value_counts':
            nodes = []
            data = self._get_series_data(series_var, nodes)
            # reusing aggregate/count
            # TODO: write optimized implementation
            # data of input becomes both key and data for aggregate input
            # data of output is the counts
            out_key_var = ir.Var(lhs.scope, mk_unique_var(lhs.name + '_index'), lhs.loc)
            self.typemap[out_key_var.name] = self.typemap[data.name]
            out_data_var = ir.Var(lhs.scope, mk_unique_var(lhs.name + '_data'), lhs.loc)
            self.typemap[out_data_var.name] = self.typemap[lhs.name].data
            agg_func = series_replace_funcs['count']
            agg_node = hiframes.aggregate.Aggregate(
                lhs.name, 'series', ['series'], [out_key_var], {
                    'data': out_data_var}, {
                    'data': data}, [data], agg_func, None, lhs.loc)
            nodes.append(agg_node)
            # TODO: handle args like sort=False

            def func(A, B):
                return hpat.hiframes.api.init_series(A, B).sort_values(ascending=False)
            return self._replace_func(func, [out_data_var, out_key_var], pre_nodes=nodes)

        # astype with string output
        if func_name == 'astype' and is_str_series_typ(self.typemap[lhs.name]):
            # just return input if string
            if is_str_series_typ(self.typemap[series_var.name]):
                return self._replace_func(lambda a: a, [series_var])
            func = series_replace_funcs['astype_str']
            nodes = []
            data = self._get_series_data(series_var, nodes)
            return self._replace_func(func, [data], pre_nodes=nodes)

        if func_name in explicit_binop_funcs.keys():
            binop_map = {k: _binop_to_str[v] for k, v in explicit_binop_funcs.items()}
            func_text = "def _binop_impl(A, B):\n"
            func_text += "  return A {} B\n".format(binop_map[func_name])

            loc_vars = {}
            exec(func_text, {}, loc_vars)
            _binop_impl = loc_vars['_binop_impl']
            return self._replace_func(_binop_impl, [series_var] + rhs.args)

        # functions we revert to Numpy for now, otherwise warning
        _conv_to_np_funcs = ('cumsum', 'cumprod', 'astype')
        # TODO: handle series-specific cases for this funcs
        if (not func_name.startswith("values.") and func_name
                not in _conv_to_np_funcs):
            warnings.warn("unknown Series call {}, reverting to Numpy".format(
                func_name))

        if func_name in _conv_to_np_funcs:
            nodes = []
            data = self._get_series_data(series_var, nodes)

            n_args = len(rhs.args)
            arg_names = ", ".join("arg{}".format(i) for i in range(n_args))
            sep_comma = ", " if n_args > 0 else ""
            func_text = "def _func_impl(A{}{}):\n".format(sep_comma, arg_names)
            func_text += ("  return hpat.hiframes.api.init_series(A.{}({}))\n"
                          ).format(func_name, arg_names)

            loc_vars = {}
            exec(func_text, {}, loc_vars)
            _func_impl = loc_vars['_func_impl']
            return self._replace_func(_func_impl, [data] + rhs.args,
                                      pre_nodes=nodes)

        return [assign]

    def _handle_series_sort(self, lhs, rhs, series_var, is_argsort):
        """creates an index list and passes it to a Sort node as data
        """
        # get data array
        nodes = []
        data = self._get_series_data(series_var, nodes)

        # get index array
        if self.typemap[series_var.name].index != types.none:
            index_var = self._get_series_index(series_var, nodes)
        else:
            index_var = self._get_index_values(data, nodes)

        # output data arrays for results, before conversion to Series
        out_data = ir.Var(lhs.scope, mk_unique_var(lhs.name + '_data'), lhs.loc)
        self.typemap[out_data.name] = self.typemap[lhs.name].data
        out_index = ir.Var(lhs.scope, mk_unique_var(lhs.name + '_index'), lhs.loc)
        self.typemap[out_index.name] = self.typemap[index_var.name]

        # indexes are input/output Sort data
        in_df = {'inds': index_var}
        out_df = {'inds': out_index}
        # data arrays are Sort key
        in_keys = [data]
        out_keys = [out_data]
        args = [out_data, out_index]

        if is_argsort:
            # output of argsort doesn't have new index so assign None
            none_index = ir.Var(lhs.scope, mk_unique_var(lhs.name + '_index'), lhs.loc)
            self.typemap[none_index.name] = types.none
            nodes.append(ir.Assign(
                ir.Const(None, lhs.loc), none_index, lhs.loc))
            args = [out_index, none_index]
            ascending = True
        else:
            # TODO refactor to use overload_method
            ascending = self._get_arg(
                'sort_values', rhs.args, dict(rhs.kws), 1, 'ascending',
                default=True)
            if isinstance(ascending, ir.Var):  # TODO: check error
                ascending = find_const(self.func_ir, ascending)

        # Sort node
        nodes.append(hiframes.sort.Sort(data.name, lhs.name, in_keys,
                                        out_keys, in_df, out_df, False, lhs.loc, ascending))

        # create output Series
        return self._replace_func(
            lambda A, B: hpat.hiframes.api.init_series(A, B),
            args,
            pre_nodes=nodes)

    def _run_call_series_fillna(self, assign, lhs, rhs, series_var):
        dtype = self.typemap[series_var.name].dtype
        val = rhs.args[0]
        nodes = []
        data = self._get_series_data(series_var, nodes)
        name = self._get_series_name(series_var, nodes)
        kws = dict(rhs.kws)
        inplace = False
        if 'inplace' in kws:
            inplace = guard(find_const, self.func_ir, kws['inplace'])
            if inplace is None:  # pragma: no cover
                raise ValueError("inplace arg to fillna should be constant")

        if inplace:
            if dtype == string_type:
                # optimization: just set null bit if fill is empty
                if guard(find_const, self.func_ir, val) == "":
                    return self._replace_func(
                        lambda A: hpat.str_arr_ext.set_null_bits(A),
                        [data],
                        pre_nodes=nodes)
                # Since string arrays can't be changed, we have to create a new
                # array and assign it back to the same Series variable
                # result back to the same variable
                # TODO: handle string array reflection

                def str_fillna_impl(A, fill, name):
                    # not using A.fillna since definition list is not working
                    # for A to find callname
                    return hpat.hiframes.api.fillna_str_alloc(A, fill, name)
                    # A.fillna(fill)

                assign.target = series_var  # replace output
                return self._replace_func(str_fillna_impl, [data, val, name], pre_nodes=nodes)
            else:
                return self._replace_func(
                    lambda a, b, c: hpat.hiframes.api.fillna(a, b, c),
                    [data, data, val],
                    pre_nodes=nodes)
        else:
            if dtype == string_type:
                func = series_replace_funcs['fillna_str_alloc']
            else:
                func = series_replace_funcs['fillna_alloc']
            return self._replace_func(func, [data, val, name], pre_nodes=nodes)

    def _run_call_series_dropna(self, assign, lhs, rhs, series_var):
        dtype = self.typemap[series_var.name].dtype
        kws = dict(rhs.kws)
        inplace = False
        if 'inplace' in kws:
            inplace = guard(find_const, self.func_ir, kws['inplace'])
            if inplace is None:  # pragma: no cover
                raise ValueError("inplace arg to dropna should be constant")

        nodes = []
        data = self._get_series_data(series_var, nodes)
        name = self._get_series_name(series_var, nodes)

        if inplace:
            # Since arrays can't resize inplace, we have to create a new
            # array and assign it back to the same Series variable
            # result back to the same variable
            def dropna_impl(A, name):
                # not using A.dropna since definition list is not working
                # for A to find callname
                return hpat.hiframes.api.dropna(A, name)

            assign.target = series_var  # replace output
            return self._replace_func(dropna_impl, [data, name], pre_nodes=nodes)
        else:
            if dtype == string_type:
                func = series_replace_funcs['dropna_str_alloc']
            elif isinstance(dtype, types.Float):
                func = series_replace_funcs['dropna_float']
            else:
                # integer case, TODO: bool, date etc.
                def func(A, name):
                    return hpat.hiframes.api.init_series(A, None, name)
            return self._replace_func(func, [data, name], pre_nodes=nodes)

    def _handle_series_map(self, assign, lhs, rhs, series_var):
        """translate df.A.map(lambda a:...) to prange()
        """
        # error checking: make sure there is function input only
        if len(rhs.args) != 1:
            raise ValueError("map expects 1 argument")
        func = guard(get_definition, self.func_ir, rhs.args[0])
        if func is None or not (isinstance(func, ir.Expr)
                                and func.op == 'make_function'):
            raise ValueError("lambda for map not found")

        dtype = self.typemap[series_var.name].dtype
        nodes = []
        data = self._get_series_data(series_var, nodes)
        out_typ = self.typemap[lhs.name].dtype

        # TODO: handle non numpy alloc types like string array
        # prange func to inline
        func_text = "def f(A):\n"
        func_text += "  numba.parfor.init_prange()\n"
        func_text += "  n = len(A)\n"
        func_text += "  S = numba.unsafe.ndarray.empty_inferred((n,))\n"
        func_text += "  for i in numba.parfor.internal_prange(n):\n"
        if dtype == types.NPDatetime('ns'):
            func_text += "    t = hpat.hiframes.pd_timestamp_ext.convert_datetime64_to_timestamp(np.int64(A[i]))\n"
        elif isinstance(dtype, types.BaseTuple):
            func_text += "    t = hpat.hiframes.api.convert_rec_to_tup(A[i])\n"
        else:
            func_text += "    t = A[i]\n"
        func_text += "    v = map_func(t)\n"
        if isinstance(out_typ, types.BaseTuple):
            func_text += "    S[i] = hpat.hiframes.api.convert_tup_to_rec(v)\n"
        else:
            func_text += "    S[i] = v\n"
        # func_text += "    print(S[i])\n"
        func_text += "  return hpat.hiframes.api.init_series(S)\n"
        #func_text += "  return ret\n"

        loc_vars = {}
        exec(func_text, {}, loc_vars)
        f = loc_vars['f']

        _globals = self.func_ir.func_id.func.__globals__
        f_ir = compile_to_numba_ir(f, {'numba': numba, 'np': np, 'hpat': hpat})

        # fix definitions to enable finding sentinel
        f_ir._definitions = build_definitions(f_ir.blocks)
        topo_order = find_topo_order(f_ir.blocks)

        # find sentinel function and replace with user func
        for l in topo_order:
            block = f_ir.blocks[l]
            for i, stmt in enumerate(block.body):
                if (isinstance(stmt, ir.Assign)
                        and isinstance(stmt.value, ir.Expr)
                        and stmt.value.op == 'call'):
                    fdef = guard(get_definition, f_ir, stmt.value.func)
                    if isinstance(fdef, ir.Global) and fdef.name == 'map_func':
                        inline_closure_call(f_ir, _globals, block, i, func)
                        break

        # remove sentinel global to avoid type inference issues
        ir_utils.remove_dead(f_ir.blocks, f_ir.arg_names, f_ir)
        f_ir._definitions = build_definitions(f_ir.blocks)
        arg_typs = (self.typemap[data.name],)
        f_typemap, _f_ret_t, f_calltypes = numba.compiler.type_inference_stage(
            self.typingctx, f_ir, arg_typs, None)
        # remove argument entries like arg.a from typemap
        arg_names = [vname for vname in f_typemap if vname.startswith("arg.")]
        for a in arg_names:
            f_typemap.pop(a)
        self.typemap.update(f_typemap)
        self.calltypes.update(f_calltypes)
        replace_arg_nodes(f_ir.blocks[topo_order[0]], [data])
        f_ir.blocks[topo_order[0]].body = nodes + f_ir.blocks[topo_order[0]].body
        return f_ir.blocks

    def _run_call_rolling(self, assign, lhs, rhs, func_name):
        # replace input arguments with data arrays from Series
        nodes = []
        new_args = []
        for arg in rhs.args:
            if isinstance(self.typemap[arg.name], SeriesType):
                new_args.append(self._get_series_data(arg, nodes))
            else:
                new_args.append(arg)

        self._convert_series_calltype(rhs)
        rhs.args = new_args

        if func_name == 'rolling_corr':
            def rolling_corr_impl(arr, other, win, center):
                cov = hpat.hiframes.rolling.rolling_cov(
                    arr, other, win, center)
                a_std = hpat.hiframes.rolling.rolling_fixed(
                    arr, win, center, False, 'std')
                b_std = hpat.hiframes.rolling.rolling_fixed(
                    other, win, center, False, 'std')
                return cov / (a_std * b_std)
            return self._replace_func(
                rolling_corr_impl, rhs.args, pre_nodes=nodes)
        if func_name == 'rolling_cov':
            def rolling_cov_impl(arr, other, w, center):  # pragma: no cover
                ddof = 1
                X = arr.astype(np.float64)
                Y = other.astype(np.float64)
                XpY = X + Y
                XtY = X * Y
                count = hpat.hiframes.rolling.rolling_fixed(
                    XpY, w, center, False, 'count')
                mean_XtY = hpat.hiframes.rolling.rolling_fixed(
                    XtY, w, center, False, 'mean')
                mean_X = hpat.hiframes.rolling.rolling_fixed(
                    X, w, center, False, 'mean')
                mean_Y = hpat.hiframes.rolling.rolling_fixed(
                    Y, w, center, False, 'mean')
                bias_adj = count / (count - ddof)
                return (mean_XtY - mean_X * mean_Y) * bias_adj
            return self._replace_func(
                rolling_cov_impl, rhs.args, pre_nodes=nodes)
        # replace apply function with dispatcher obj, now the type is known
        if (func_name == 'rolling_fixed' and isinstance(
                self.typemap[rhs.args[4].name], types.MakeFunctionLiteral)):
            # for apply case, create a dispatcher for the kernel and pass it
            # TODO: automatically handle lambdas in Numba
            dtype = self.typemap[rhs.args[0].name].dtype
            out_dtype = self.typemap[lhs.name].dtype
            func_node = guard(get_definition, self.func_ir, rhs.args[4])
            imp_dis = self._handle_rolling_apply_func(
                func_node, dtype, out_dtype)

            def f(arr, w, center):  # pragma: no cover
                df_arr = hpat.hiframes.rolling.rolling_fixed(
                    arr, w, center, False, _func)
            f_block = compile_to_numba_ir(f, {'hpat': hpat, '_func': imp_dis},
                                          self.typingctx,
                                          tuple(self.typemap[v.name] for v in rhs.args[:-2]),
                                          self.typemap, self.calltypes).blocks.popitem()[1]
            replace_arg_nodes(f_block, rhs.args[:-2])
            nodes += f_block.body[:-3]  # remove none return
            nodes[-1].target = lhs
            return nodes
        elif (func_name == 'rolling_variable' and isinstance(
                self.typemap[rhs.args[5].name], types.MakeFunctionLiteral)):
            # for apply case, create a dispatcher for the kernel and pass it
            # TODO: automatically handle lambdas in Numba
            dtype = self.typemap[rhs.args[0].name].dtype
            out_dtype = self.typemap[lhs.name].dtype
            func_node = guard(get_definition, self.func_ir, rhs.args[5])
            imp_dis = self._handle_rolling_apply_func(
                func_node, dtype, out_dtype)

            def f(arr, on_arr, w, center):  # pragma: no cover
                df_arr = hpat.hiframes.rolling.rolling_variable(
                    arr, on_arr, w, center, False, _func)
            f_block = compile_to_numba_ir(f, {'hpat': hpat, '_func': imp_dis},
                                          self.typingctx,
                                          tuple(self.typemap[v.name] for v in rhs.args[:-2]),
                                          self.typemap, self.calltypes).blocks.popitem()[1]
            replace_arg_nodes(f_block, rhs.args[:-2])
            nodes += f_block.body[:-3]  # remove none return
            nodes[-1].target = lhs
            return nodes

        nodes.append(assign)
        return nodes

    def _handle_series_combine(self, assign, lhs, rhs, series_var):
        """translate s1.combine(s2,lambda x1,x2 :...) to prange()
        """
        # error checking: make sure there is function input only
        if len(rhs.args) < 2:
            raise ValueError("not enough arguments in call to combine")
        if len(rhs.args) > 3:
            raise ValueError("too many arguments in call to combine")
        func = guard(get_definition, self.func_ir, rhs.args[1])
        if func is None or not (isinstance(func, ir.Expr)
                                and func.op == 'make_function'):
            raise ValueError("lambda for combine not found")

        out_typ = self.typemap[lhs.name].dtype
        other = rhs.args[0]
        nodes = []
        data = self._get_series_data(series_var, nodes)
        other_data = self._get_series_data(other, nodes)

        # If we are called with 3 arguments, we must use 3rd arg as a fill value,
        # instead of Nan.
        use_nan = len(rhs.args) == 2

        # prange func to inline
        if use_nan:
            func_text = "def f(A, B):\n"
        else:
            func_text = "def f(A, B, C):\n"
        func_text += "  n1 = len(A)\n"
        func_text += "  n2 = len(B)\n"
        func_text += "  n = max(n1, n2)\n"
        if not isinstance(self.typemap[series_var.name].dtype, types.Float) and use_nan:
            func_text += "  assert n1 == n, 'can not use NAN for non-float series, with different length'\n"
        if not isinstance(self.typemap[other.name].dtype, types.Float) and use_nan:
            func_text += "  assert n2 == n, 'can not use NAN for non-float series, with different length'\n"
        func_text += "  numba.parfor.init_prange()\n"
        func_text += "  S = numba.unsafe.ndarray.empty_inferred((n,))\n"
        func_text += "  for i in numba.parfor.internal_prange(n):\n"
        if use_nan and isinstance(self.typemap[series_var.name].dtype, types.Float):
            func_text += "    t1 = np.nan\n"
            func_text += "    if i < n1:\n"
            func_text += "      t1 = A[i]\n"
        # length is equal, due to assertion above
        elif use_nan:
            func_text += "    t1 = A[i]\n"
        else:
            func_text += "    t1 = C\n"
            func_text += "    if i < n1:\n"
            func_text += "      t1 = A[i]\n"
        # same, but for 2nd argument
        if use_nan and isinstance(self.typemap[other.name].dtype, types.Float):
            func_text += "    t2 = np.nan\n"
            func_text += "    if i < n2:\n"
            func_text += "      t2 = B[i]\n"
        elif use_nan:
            func_text += "    t2 = B[i]\n"
        else:
            func_text += "    t2 = C\n"
            func_text += "    if i < n2:\n"
            func_text += "      t2 = B[i]\n"
        func_text += "    S[i] = map_func(t1, t2)\n"
        func_text += "  return hpat.hiframes.api.init_series(S)\n"

        loc_vars = {}
        exec(func_text, {}, loc_vars)
        f = loc_vars['f']

        _globals = self.func_ir.func_id.func.__globals__
        f_ir = compile_to_numba_ir(f, {'numba': numba, 'np': np, 'hpat': hpat})

        # fix definitions to enable finding sentinel
        f_ir._definitions = build_definitions(f_ir.blocks)
        topo_order = find_topo_order(f_ir.blocks)

        # find sentinel function and replace with user func
        for l in topo_order:
            block = f_ir.blocks[l]
            for i, stmt in enumerate(block.body):
                if (isinstance(stmt, ir.Assign)
                        and isinstance(stmt.value, ir.Expr)
                        and stmt.value.op == 'call'):
                    fdef = guard(get_definition, f_ir, stmt.value.func)
                    if isinstance(fdef, ir.Global) and fdef.name == 'map_func':
                        inline_closure_call(f_ir, _globals, block, i, func)
                        break

        # remove sentinel global to avoid type inference issues
        ir_utils.remove_dead(f_ir.blocks, f_ir.arg_names, f_ir)
        f_ir._definitions = build_definitions(f_ir.blocks)
        arg_typs = (self.typemap[data.name], self.typemap[other_data.name],)
        if not use_nan:
            arg_typs += (self.typemap[rhs.args[2].name],)
        f_typemap, _f_ret_t, f_calltypes = numba.compiler.type_inference_stage(
            self.typingctx, f_ir, arg_typs, None)
        # remove argument entries like arg.a from typemap
        arg_names = [vname for vname in f_typemap if vname.startswith("arg.")]
        for a in arg_names:
            f_typemap.pop(a)
        self.typemap.update(f_typemap)
        self.calltypes.update(f_calltypes)
        func_args = [data, other_data]
        if not use_nan:
            func_args.append(rhs.args[2])
        first_block = f_ir.blocks[topo_order[0]]
        replace_arg_nodes(first_block, func_args)
        first_block.body = nodes + first_block.body
        return f_ir.blocks

    def _run_call_series_rolling(self, assign, lhs, rhs, rolling_var, func_name):
        """
        Handle Series rolling calls like:
          A = df.column.rolling(3).sum()
        """
        rolling_call = guard(get_definition, self.func_ir, rolling_var)
        assert isinstance(rolling_call, ir.Expr) and rolling_call.op == 'call'
        call_def = guard(get_definition, self.func_ir, rolling_call.func)
        assert isinstance(call_def, ir.Expr) and call_def.op == 'getattr'
        series_var = call_def.value
        nodes = []
        data = self._get_series_data(series_var, nodes)

        window, center, on = get_rolling_setup_args(self.func_ir, rolling_call, False)
        if not isinstance(center, ir.Var):
            center_var = ir.Var(lhs.scope, mk_unique_var("center"), lhs.loc)
            self.typemap[center_var.name] = types.bool_
            nodes.append(ir.Assign(ir.Const(center, lhs.loc), center_var, lhs.loc))
            center = center_var

        if func_name in ('cov', 'corr'):
            # TODO: variable window
            if len(rhs.args) == 1:
                other = self._get_series_data(rhs.args[0], nodes)
            else:
                other = data
            if func_name == 'cov':
                def f(a, b, w, c):
                    return hpat.hiframes.api.init_series(hpat.hiframes.rolling.rolling_cov(a, b, w, c))
            if func_name == 'corr':
                def f(a, b, w, c):
                    return hpat.hiframes.api.init_series(hpat.hiframes.rolling.rolling_corr(a, b, w, c))
            return self._replace_func(f, [data, other, window, center],
                                      pre_nodes=nodes)
        elif func_name == 'apply':
            func_node = guard(get_definition, self.func_ir, rhs.args[0])
            dtype = self.typemap[data.name].dtype
            out_dtype = self.typemap[lhs.name].dtype
            func_global = self._handle_rolling_apply_func(func_node, dtype, out_dtype)
        else:
            func_global = func_name

        def f(arr, w, center):  # pragma: no cover
            return hpat.hiframes.api.init_series(hpat.hiframes.rolling.rolling_fixed(arr, w, center, False, _func))
        args = [data, window, center]
        return self._replace_func(f, args, pre_nodes=nodes, extra_globals={'_func': func_global})

    def _handle_rolling_apply_func(self, func_node, dtype, out_dtype):
        if func_node is None:
            raise ValueError("cannot find kernel function for rolling.apply() call")
        # TODO: more error checking on the kernel to make sure it doesn't
        # use global/closure variables
        if func_node.closure is not None:
            raise ValueError("rolling apply kernel functions cannot have closure variables")
        if func_node.defaults is not None:
            raise ValueError("rolling apply kernel functions cannot have default arguments")
        # create a function from the code object
        glbs = self.func_ir.func_id.func.__globals__
        lcs = {}
        exec("def f(A): return A", glbs, lcs)
        kernel_func = lcs['f']
        kernel_func.__code__ = func_node.code
        kernel_func.__name__ = func_node.code.co_name
        # use hpat's sequential pipeline to enable pandas operations
        # XXX seq pipeline used since dist pass causes a hang
        m = numba.ir_utils._max_label
        impl_disp = numba.njit(
            kernel_func, pipeline_class=hpat.compiler.HPATPipelineSeq)
        # precompile to avoid REP counting conflict in testing
        sig = out_dtype(types.Array(dtype, 1, 'C'))
        impl_disp.compile(sig)
        numba.ir_utils._max_label += m
        return impl_disp

    def _run_DatetimeIndex_field(self, assign, lhs, rhs):
        """transform DatetimeIndex.<field> and Series.dt.<field>
        """
        nodes = []
        in_typ = self.typemap[rhs.value.name]
        if isinstance(in_typ, DatetimeIndexType):
            arr = self._get_dt_index_data(rhs.value, nodes)
            is_dt_index = True
        else:
            arr = self._get_series_data(rhs.value, nodes)
            is_dt_index = False
        field = rhs.attr

        func_text = 'def f(dti):\n'
        func_text += '    numba.parfor.init_prange()\n'
        func_text += '    n = len(dti)\n'
        #func_text += '    S = numba.unsafe.ndarray.empty_inferred((n,))\n'
        # TODO: why doesn't empty_inferred work for t4 mortgage test?
        func_text += '    S = np.empty(n, np.int64)\n'
        func_text += '    for i in numba.parfor.internal_prange(n):\n'
        func_text += '        dt64 = hpat.hiframes.pd_timestamp_ext.dt64_to_integer(dti[i])\n'
        func_text += '        ts = hpat.hiframes.pd_timestamp_ext.convert_datetime64_to_timestamp(dt64)\n'
        func_text += '        S[i] = ts.' + field + '\n'
        if is_dt_index:  # TODO: support Int64Index
            func_text += '    return hpat.hiframes.api.init_series(S)\n'
        else:
            func_text += '    return hpat.hiframes.api.init_series(S)\n'
        loc_vars = {}
        exec(func_text, {}, loc_vars)
        f = loc_vars['f']

        return self._replace_func(f, [arr], pre_nodes=nodes)

    def _run_DatetimeIndex_date(self, assign, lhs, rhs):
        """transform DatetimeIndex.date and Series.dt.date
        """
        nodes = []
        in_typ = self.typemap[rhs.value.name]
        if isinstance(in_typ, DatetimeIndexType):
            arr = self._get_dt_index_data(rhs.value, nodes)
            is_dt_index = True
        else:
            arr = self._get_series_data(rhs.value, nodes)
            is_dt_index = False

        func_text = 'def f(dti):\n'
        func_text += '    numba.parfor.init_prange()\n'
        func_text += '    n = len(dti)\n'
        func_text += '    S = numba.unsafe.ndarray.empty_inferred((n,))\n'
        func_text += '    for i in numba.parfor.internal_prange(n):\n'
        func_text += '        dt64 = hpat.hiframes.pd_timestamp_ext.dt64_to_integer(dti[i])\n'
        func_text += '        ts = hpat.hiframes.pd_timestamp_ext.convert_datetime64_to_timestamp(dt64)\n'
        func_text += '        S[i] = hpat.hiframes.pd_timestamp_ext.datetime_date_ctor(ts.year, ts.month, ts.day)\n'
        #func_text += '        S[i] = datetime.date(ts.year, ts.month, ts.day)\n'
        #func_text += '        S[i] = ts.day + (ts.month << 16) + (ts.year << 32)\n'
        if is_dt_index:  # DatetimeIndex returns Array but Series.dt returns Series
            func_text += '    return hpat.hiframes.datetime_date_ext.np_arr_to_array_datetime_date(S)\n'
        else:
            func_text += '    return hpat.hiframes.api.init_series(S)\n'
        loc_vars = {}
        exec(func_text, {}, loc_vars)
        f = loc_vars['f']

        return self._replace_func(f, [arr], pre_nodes=nodes)

    def _run_call_dt_index(self, assign, lhs, rhs, dt_index_var, func_name):
        if func_name in ('min', 'max'):
            if rhs.args or rhs.kws:
                raise ValueError(
                    "unsupported DatetimeIndex.{}() arguments".format(
                        func_name))
            func = series_replace_funcs[func_name][types.NPDatetime('ns')]
            nodes = []
            data = self._get_dt_index_data(dt_index_var, nodes)
            return self._replace_func(func, [data], pre_nodes=nodes)

    def _run_Timedelta_field(self, assign, lhs, rhs):
        """transform Timedelta.<field>
        """
        nodes = []
        arr = self._get_timedelta_index_data(rhs.value, nodes)
        field = rhs.attr

        func_text = 'def f(dti):\n'
        func_text += '    numba.parfor.init_prange()\n'
        func_text += '    n = len(dti)\n'
        func_text += '    S = numba.unsafe.ndarray.empty_inferred((n,))\n'
        func_text += '    for i in numba.parfor.internal_prange(n):\n'
        func_text += '        dt64 = hpat.hiframes.pd_timestamp_ext.timedelta64_to_integer(dti[i])\n'
        if field == 'nanoseconds':
            func_text += '        S[i] = dt64 % 1000\n'
        elif field == 'microseconds':
            func_text += '        S[i] = dt64 // 1000 % 100000\n'
        elif field == 'seconds':
            func_text += '        S[i] = dt64 // (1000 * 1000000) % (60 * 60 * 24)\n'
        elif field == 'days':
            func_text += '        S[i] = dt64 // (1000 * 1000000 * 60 * 60 * 24)\n'
        else:
            assert(0)
        func_text += '    return S\n'
        loc_vars = {}
        exec(func_text, {}, loc_vars)
        f = loc_vars['f']

        return self._replace_func(f, [arr], pre_nodes=nodes)

    def _run_pd_DatetimeIndex(self, assign, lhs, rhs):
        """transform pd.DatetimeIndex() call with string array argument
        """
        arg_typs = tuple(self.typemap[v.name] for v in rhs.args)
        kw_typs = {name: self.typemap[v.name]
                   for name, v in dict(rhs.kws).items()}
        impl = hpat.hiframes.pd_index_ext.pd_datetimeindex_overload(
            *arg_typs, **kw_typs)
        return self._replace_func(impl, rhs.args,
                                  pysig=self.calltypes[rhs].pysig, kws=dict(rhs.kws))

    def _run_series_str_method(self, assign, lhs, series_var, func_name, rhs):

        supported_methods = (hpat.hiframes.pd_series_ext.str2str_methods
                             + ('len', 'replace', 'split', 'get', 'contains'))
        if func_name not in supported_methods:
            raise NotImplementedError(
                "Series.str.{} not supported yet".format(func_name))

        nodes = []
        arr = self._get_series_data(series_var, nodes)

        # string 2 string methods
        if func_name in hpat.hiframes.pd_series_ext.str2str_methods:
            func_text = 'def f(str_arr):\n'
            func_text += '    numba.parfor.init_prange()\n'
            func_text += '    n = len(str_arr)\n'
            # functions that don't change the number of characters
            if func_name in ('capitalize', 'lower', 'swapcase', 'title', 'upper'):
                func_text += '    num_chars = num_total_chars(str_arr)\n'
            else:
                func_text += '    num_chars = 0\n'
                func_text += '    for i in numba.parfor.internal_prange(n):\n'
                func_text += '        num_chars += get_utf8_size(str_arr[i].{}())\n'.format(func_name)
            func_text += '    S = hpat.str_arr_ext.pre_alloc_string_array(n, num_chars)\n'
            func_text += '    for i in numba.parfor.internal_prange(n):\n'
            func_text += '        S[i] = str_arr[i].{}()\n'.format(func_name)
            func_text += '    return hpat.hiframes.api.init_series(S)\n'
            loc_vars = {}
            # print(func_text)
            exec(func_text, {}, loc_vars)
            f = loc_vars['f']
            return self._replace_func(f, [arr], pre_nodes=nodes,
                                      extra_globals={
                'num_total_chars': hpat.str_arr_ext.num_total_chars,
                'get_utf8_size': hpat.str_arr_ext.get_utf8_size,
            })

        if func_name == 'contains':
            return self._run_series_str_contains(rhs, arr, nodes)

        if func_name == 'replace':
            return self._run_series_str_replace(assign, lhs, arr, rhs, nodes)

        if func_name == 'split':
            return self._run_series_str_split(assign, lhs, arr, rhs, nodes)

        if func_name == 'get':
            return self._run_series_str_get(assign, lhs, arr, rhs, nodes)

        if func_name == 'len':
            out_typ = 'np.int64'

        func_text = 'def f(str_arr):\n'
        func_text += '    numba.parfor.init_prange()\n'
        func_text += '    n = len(str_arr)\n'
        #func_text += '    S = numba.unsafe.ndarray.empty_inferred((n,))\n'
        # TODO: use empty_inferred after it is fixed
        func_text += '    S = np.empty(n, {})\n'.format(out_typ)
        func_text += '    for i in numba.parfor.internal_prange(n):\n'
        func_text += '        val = str_arr[i]\n'
        func_text += '        S[i] = len(val)\n'
        func_text += '    return hpat.hiframes.api.init_series(S)\n'
        loc_vars = {}
        exec(func_text, {}, loc_vars)
        f = loc_vars['f']

        return self._replace_func(f, [arr], pre_nodes=nodes)

    def _run_series_str_replace(self, assign, lhs, arr, rhs, nodes):
        regex = True
        # TODO: refactor arg parsing
        kws = dict(rhs.kws)
        if 'regex' in kws:
            regex = guard(find_const, self.func_ir, kws['regex'])
            if regex is None:
                raise ValueError(
                    "str.replace regex argument should be constant")

        impl = (series_kernels._str_replace_regex_impl if regex
                else series_kernels._str_replace_noregex_impl)

        return self._replace_func(
            impl,
            [arr, rhs.args[0], rhs.args[1]], pre_nodes=nodes,
            extra_globals={'unicode_to_std_str': unicode_to_std_str,
                           'std_str_to_unicode': std_str_to_unicode,
                           'pre_alloc_string_array': pre_alloc_string_array,
                           'get_utf8_size': get_utf8_size,
                           're': re}
        )

    def _run_series_str_split(self, assign, lhs, arr, rhs, nodes):
        sep = self._get_arg('str.split', rhs.args, dict(rhs.kws), 0, 'pat',
                            default=False)  # TODO: proper default handling
        if sep is False:
            sep = ir.Var(lhs.scope, mk_unique_var('split_sep'), lhs.loc)
            sep_typ = types.none
            self.typemap[sep.name] = types.none
            nodes.append(ir.Assign(
                ir.Const(None, lhs.loc), sep, lhs.loc))
        else:
            sep_typ = self.typemap[sep.name]

        def _str_split_impl(str_arr, sep):
            numba.parfor.init_prange()
            n = len(str_arr)
            out_arr = hpat.str_ext.alloc_list_list_str(n)
            for i in numba.parfor.internal_prange(n):
                in_str = str_arr[i]
                out_arr[i] = in_str.split(sep)

            return hpat.hiframes.api.init_series(out_arr)

        if isinstance(sep_typ, types.StringLiteral) and len(sep_typ.literal_value) == 1:
            def _str_split_impl(str_arr, sep):
                out_arr = hpat.hiframes.split_impl.compute_split_view(
                    str_arr, sep)
                return hpat.hiframes.api.init_series(out_arr)

        return self._replace_func(_str_split_impl, [arr, sep], pre_nodes=nodes)

    def _run_series_str_get(self, assign, lhs, arr, rhs, nodes):
        arr_typ = self.typemap[arr.name]
        # XXX only supports get for list(list(str)) input and split view
        assert (arr_typ == types.List(types.List(string_type))
                or arr_typ == string_array_split_view_type)
        ind_var = rhs.args[0]

        def _str_get_impl(str_arr, ind):
            numba.parfor.init_prange()
            n = len(str_arr)
            n_total_chars = 0
            str_list = hpat.str_ext.alloc_str_list(n)
            for i in numba.parfor.internal_prange(n):
                # TODO: support NAN
                in_list_str = str_arr[i]
                out_str = in_list_str[ind]
                str_list[i] = out_str
                n_total_chars += get_utf8_size(out_str)
            numba.parfor.init_prange()
            out_arr = pre_alloc_string_array(n, n_total_chars)
            for i in numba.parfor.internal_prange(n):
                _str = str_list[i]
                out_arr[i] = _str
            return hpat.hiframes.api.init_series(out_arr)

        if arr_typ == string_array_split_view_type:
            # TODO: refactor and enable distributed
            def _str_get_impl(arr, ind):
                numba.parfor.init_prange()
                n = len(arr)
                n_total_chars = 0
                for i in numba.parfor.internal_prange(n):
                    data_start, length = get_split_view_index(arr, i, ind)
                    n_total_chars += length
                numba.parfor.init_prange()
                out_arr = pre_alloc_string_array(n, n_total_chars)
                for i in numba.parfor.internal_prange(n):
                    data_start, length = get_split_view_index(arr, i, ind)
                    ptr = get_split_view_data_ptr(arr, data_start)
                    hpat.str_arr_ext.setitem_str_arr_ptr(out_arr, i, ptr, length)
                return hpat.hiframes.api.init_series(out_arr)

        return self._replace_func(_str_get_impl, [arr, ind_var],
                                  pre_nodes=nodes,
                                  extra_globals={'pre_alloc_string_array': pre_alloc_string_array,
                                                 'get_array_ctypes_ptr': get_array_ctypes_ptr,
                                                 'getitem_c_arr': getitem_c_arr,
                                                 'get_split_view_index': get_split_view_index,
                                                 'get_split_view_data_ptr': get_split_view_data_ptr,
                                                 'get_utf8_size': get_utf8_size})

    def _is_dt_index_binop(self, rhs):
        if rhs.op != 'binop':
            return False

        if rhs.fn not in _dt_index_binops:
            return False

        arg1, arg2 = self.typemap[rhs.lhs.name], self.typemap[rhs.rhs.name]
        # one of them is dt_index but not both
        if ((is_dt64_series_typ(arg1) or is_dt64_series_typ(arg2))
                and not (is_dt64_series_typ(arg1) and is_dt64_series_typ(arg2))):
            return True

        if ((isinstance(arg1, DatetimeIndexType) or isinstance(arg2, DatetimeIndexType))
                and not (isinstance(arg1, DatetimeIndexType) and isinstance(arg2, DatetimeIndexType))):
            return True

        return False

    def _handle_dt_index_binop(self, assign, rhs):
        arg1, arg2 = rhs.lhs, rhs.rhs

        def _is_allowed_type(t):
            return is_dt64_series_typ(t) or t == string_type

        # TODO: this has to be more generic to support all combinations.
        if (is_dt64_series_typ(self.typemap[arg1.name])
                and self.typemap[arg2.name] == hpat.hiframes.pd_timestamp_ext.pandas_timestamp_type
                and rhs.fn in ('-', operator.sub)):
            return self._replace_func(
                series_kernels._column_sub_impl_datetime_series_timestamp,
                [arg1, arg2])

        if (isinstance(self.typemap[arg1.name], DatetimeIndexType)
                and self.typemap[arg2.name] == hpat.hiframes.pd_timestamp_ext.pandas_timestamp_type
                and rhs.fn in ('-', operator.sub)):
            nodes = []
            arg1 = self._get_dt_index_data(arg1, nodes)
            return self._replace_func(
                series_kernels._column_sub_impl_datetimeindex_timestamp, [
                    arg1, arg2], pre_nodes=nodes)

        if (not _is_allowed_type(types.unliteral(self.typemap[arg1.name]))
                or not _is_allowed_type(types.unliteral(self.typemap[arg2.name]))):
            raise ValueError("DatetimeIndex operation not supported")

        # string comparison with DatetimeIndex
        op_str = _binop_to_str[rhs.fn]
        typ1 = self.typemap[arg1.name]
        typ2 = self.typemap[arg2.name]
        nodes = []
        is_out_series = False

        func_text = 'def f(arg1, arg2):\n'
        if is_dt64_series_typ(typ1) or isinstance(typ1, DatetimeIndexType):
            if is_dt64_series_typ(typ1):
                is_out_series = True
                arg1 = self._get_series_data(arg1, nodes)
            else:
                arg1 = self._get_dt_index_data(arg1, nodes)
            func_text += '  dt_index, _str = arg1, arg2\n'
            comp = 'dt_index[i] {} other'.format(op_str)
        else:
            if is_dt64_series_typ(typ2):
                is_out_series = True
                arg2 = self._get_series_data(arg2, nodes)
            else:
                arg2 = self._get_dt_index_data(arg2, nodes)
            func_text += '  dt_index, _str = arg2, arg1\n'
            comp = 'other {} dt_index[i]'.format(op_str)
        func_text += '  l = len(dt_index)\n'
        func_text += '  other = hpat.hiframes.pd_timestamp_ext.parse_datetime_str(_str)\n'
        func_text += '  S = numba.unsafe.ndarray.empty_inferred((l,))\n'
        func_text += '  for i in numba.parfor.internal_prange(l):\n'
        func_text += '    S[i] = {}\n'.format(comp)
        if is_out_series:  # TODO: test
            func_text += '  return hpat.hiframes.api.init_series(S)\n'
        else:
            func_text += '  return S\n'
        loc_vars = {}
        exec(func_text, {}, loc_vars)
        f = loc_vars['f']
        # print(func_text)
        return self._replace_func(f, [arg1, arg2])

    def _handle_string_array_expr(self, assign, rhs):
        # convert str_arr==str into parfor
        if (rhs.fn in _string_array_comp_ops
                and is_str_arr_typ(self.typemap[rhs.lhs.name])
                or is_str_arr_typ(self.typemap[rhs.rhs.name])):
            nodes = []
            arg1 = rhs.lhs
            arg2 = rhs.rhs
            is_series = False
            if is_str_series_typ(self.typemap[arg1.name]):
                arg1 = self._get_series_data(arg1, nodes)
                is_series = True
            if is_str_series_typ(self.typemap[arg2.name]):
                arg2 = self._get_series_data(arg2, nodes)
                is_series = True

            arg1_access = 'A'
            arg2_access = 'B'
            len_call = 'len(A)'
            if is_str_arr_typ(self.typemap[arg1.name]):
                arg1_access = 'A[i]'
                # replace type now for correct typing of len, etc.
                self.typemap.pop(arg1.name)
                self.typemap[arg1.name] = string_array_type

            if is_str_arr_typ(self.typemap[arg2.name]):
                arg1_access = 'B[i]'
                len_call = 'len(B)'
                self.typemap.pop(arg2.name)
                self.typemap[arg2.name] = string_array_type

            op_str = _binop_to_str[rhs.fn]

            func_text = 'def f(A, B):\n'
            func_text += '  l = {}\n'.format(len_call)
            func_text += '  S = np.empty(l, dtype=np.bool_)\n'
            func_text += '  for i in numba.parfor.internal_prange(l):\n'
            func_text += '    S[i] = {} {} {}\n'.format(arg1_access, op_str,
                                                        arg2_access)
            if is_series:
                func_text += '  return hpat.hiframes.api.init_series(S)\n'
            else:
                func_text += '  return S\n'

            loc_vars = {}
            exec(func_text, {}, loc_vars)
            f = loc_vars['f']
            return self._replace_func(f, [arg1, arg2], pre_nodes=nodes)

        return None

    def _run_series_str_contains(self, rhs, series_var, nodes):
        """
        Handle string contains like:
          B = df.column.str.contains('oo*', regex=True)
        """
        kws = dict(rhs.kws)
        pat = rhs.args[0]
        regex = True  # default regex arg is True
        if 'regex' in kws:
            regex = guard(find_const, self.func_ir, kws['regex'])
            if regex is None:
                raise ValueError("str.contains expects constant regex argument")
        if regex:
            fname = "str_contains_regex"
        else:
            fname = "str_contains_noregex"

        return self._replace_func(
            series_replace_funcs[fname], [series_var, pat], pre_nodes=nodes)

    def _handle_empty_like(self, assign, lhs, rhs):
        # B = empty_like(A) -> B = empty(len(A), dtype)
        in_arr = rhs.args[0]

        if self.typemap[in_arr.name].ndim == 1:
            # generate simpler len() for 1D case
            def f(_in_arr):  # pragma: no cover
                _alloc_size = len(_in_arr)
                _out_arr = np.empty(_alloc_size, _in_arr.dtype)
        else:
            def f(_in_arr):  # pragma: no cover
                _alloc_size = _in_arr.shape
                _out_arr = np.empty(_alloc_size, _in_arr.dtype)

        f_block = compile_to_numba_ir(f, {'np': np}, self.typingctx, (if_series_to_array_type(
            self.typemap[in_arr.name]),), self.typemap, self.calltypes).blocks.popitem()[1]
        replace_arg_nodes(f_block, [in_arr])
        nodes = f_block.body[:-3]  # remove none return
        nodes[-1].target = assign.target
        return nodes

    def _handle_str_contains(self, assign, lhs, rhs, fname):

        if fname == 'str_contains_regex':
            comp_func = 'hpat.str_ext.contains_regex'
        elif fname == 'str_contains_noregex':
            comp_func = 'hpat.str_ext.contains_noregex'
        else:
            assert False

        func_text = 'def f(str_arr, pat):\n'
        func_text += '  l = len(str_arr)\n'
        func_text += '  S = np.empty(l, dtype=np.bool_)\n'
        func_text += '  for i in numba.parfor.internal_prange(l):\n'
        func_text += '    S[i] = {}(str_arr[i], pat)\n'.format(comp_func)
        func_text += '  return hpat.hiframes.api.init_series(S)\n'
        loc_vars = {}
        exec(func_text, {}, loc_vars)
        f = loc_vars['f']
        return self._replace_func(f, rhs.args)

    def _handle_df_col_filter(self, assign, lhs, rhs):
        nodes = []
        in_arr = rhs.args[0]
        bool_arr = rhs.args[1]
        if is_series_type(self.typemap[in_arr.name]):
            in_arr = self._get_series_data(in_arr, nodes)
        if is_series_type(self.typemap[bool_arr.name]):
            bool_arr = self._get_series_data(bool_arr, nodes)

        return self._replace_func(series_kernels._column_filter_impl,
                                  [in_arr, bool_arr],
                                  pre_nodes=nodes)

    def _handle_df_col_calls(self, assign, lhs, rhs, func_name):

        if func_name == 'count':
            return self._replace_func(
                series_kernels._column_count_impl, rhs.args)

        if func_name == 'fillna':
            return self._replace_func(
                series_kernels._column_fillna_impl, rhs.args)

        if func_name == 'fillna_str_alloc':
            return self._replace_func(
                series_kernels._series_fillna_str_alloc_impl, rhs.args)

        if func_name == 'dropna':
            # df.dropna case
            if isinstance(self.typemap[rhs.args[0].name], types.BaseTuple):
                return self._handle_df_dropna(assign, lhs, rhs)
            dtype = self.typemap[rhs.args[0].name].dtype
            if dtype == string_type:
                func = series_replace_funcs['dropna_str_alloc']
            elif isinstance(dtype, types.Float):
                func = series_replace_funcs['dropna_float']
            else:
                # integer case, TODO: bool, date etc.
                def func(A):
                    return hpat.hiframes.api.init_series(A)
            return self._replace_func(func, rhs.args)

        if func_name == 'column_sum':
            return self._replace_func(series_kernels._column_sum_impl_basic, rhs.args)

        if func_name == 'mean':
            return self._replace_func(series_kernels._column_mean_impl, rhs.args)

        if func_name == 'var':
            return self._replace_func(series_kernels._column_var_impl, rhs.args)

        return [assign]

    def _handle_df_dropna(self, assign, lhs, rhs):
        in_typ = self.typemap[rhs.args[0].name]

        in_vars, _ = guard(find_build_sequence, self.func_ir, rhs.args[0])
        in_names = [mk_unique_var(in_vars[i].name).replace('.', '_') for i in range(len(in_vars))]
        out_names = [mk_unique_var(in_vars[i].name).replace('.', '_') for i in range(len(in_vars))]
        str_colnames = [in_names[i] for i, t in enumerate(in_typ.types) if is_str_arr_typ(t)]
        list_str_colnames = [in_names[i] for i, t in enumerate(in_typ.types) if t == list_string_array_type]
        split_view_colnames = [in_names[i] for i, t in enumerate(in_typ.types) if t == string_array_split_view_type]
        isna_calls = ['hpat.hiframes.api.isna({}, i)'.format(v) for v in in_names]

        func_text = "def _dropna_impl(arr_tup, inplace):\n"
        func_text += "  ({},) = arr_tup\n".format(", ".join(in_names))
        func_text += "  old_len = len({})\n".format(in_names[0])
        func_text += "  new_len = 0\n"
        for c in str_colnames:
            func_text += "  num_chars_{} = 0\n".format(c)
        func_text += "  for i in numba.parfor.internal_prange(old_len):\n"
        func_text += "    if not ({}):\n".format(' or '.join(isna_calls))
        func_text += "      new_len += 1\n"
        for c in str_colnames:
            func_text += "      num_chars_{} += len({}[i])\n".format(c, c)
        for v, out in zip(in_names, out_names):
            if v in str_colnames:
                func_text += "  {} = hpat.str_arr_ext.pre_alloc_string_array(new_len, num_chars_{})\n".format(out, v)
            elif v in list_str_colnames:
                func_text += "  {} = hpat.str_ext.alloc_list_list_str(new_len)\n".format(out)
            elif v in split_view_colnames:
                # TODO support dropna() for split view
                func_text += "  {} = {}\n".format(out, v)
            else:
                func_text += "  {} = np.empty(new_len, {}.dtype)\n".format(out, v)
        func_text += "  curr_ind = 0\n"
        func_text += "  for i in numba.parfor.internal_prange(old_len):\n"
        func_text += "    if not ({}):\n".format(' or '.join(isna_calls))
        for v, out in zip(in_names, out_names):
            if v in split_view_colnames:
                continue
            func_text += "      {}[curr_ind] = {}[i]\n".format(out, v)
        func_text += "      curr_ind += 1\n"
        func_text += "  return ({},)\n".format(", ".join(out_names))

        loc_vars = {}
        exec(func_text, {}, loc_vars)
        _dropna_impl = loc_vars['_dropna_impl']
        return self._replace_func(_dropna_impl, rhs.args)

    def _run_call_concat(self, assign, lhs, rhs):
        nodes = []
        series_list = guard(get_definition, self.func_ir, rhs.args[0]).items
        arrs = [self._get_series_data(v, nodes) for v in series_list]
        arr_tup = ir.Var(rhs.args[0].scope, mk_unique_var('arr_tup'), rhs.args[0].loc)
        self.typemap[arr_tup.name] = types.Tuple([self.typemap[a.name] for a in arrs])
        tup_expr = ir.Expr.build_tuple(arrs, arr_tup.loc)
        nodes.append(ir.Assign(tup_expr, arr_tup, arr_tup.loc))
        return self._replace_func(
            lambda arr_list: hpat.hiframes.api.init_series(hpat.hiframes.api.concat(arr_list)),
            [arr_tup], pre_nodes=nodes)

    def _handle_h5_write(self, dset, index, arr):
        if index != slice(None):
            raise ValueError("Only HDF5 write of full array supported")
        assert isinstance(self.typemap[arr.name], types.Array)
        ndim = self.typemap[arr.name].ndim

        func_text = "def _h5_write_impl(dset_id, arr):\n"
        func_text += "  zero_tup = ({},)\n".format(", ".join(["0"] * ndim))
        # TODO: remove after support arr.shape in parallel
        func_text += "  arr_shape = ({},)\n".format(", ".join(["arr.shape[{}]".format(i) for i in range(ndim)]))
        func_text += "  err = hpat.io.pio_api.h5write(dset_id, np.int32({}),\n".format(ndim)
        func_text += "                                zero_tup, arr_shape, 0, arr)\n"

        loc_vars = {}
        exec(func_text, {}, loc_vars)
        _h5_write_impl = loc_vars['_h5_write_impl']
        f_block = compile_to_numba_ir(_h5_write_impl,
                                      {'np': np,
                                       'hpat': hpat},
                                      self.typingctx,
                                      (self.typemap[dset.name],
                                       self.typemap[arr.name]),
                                      self.typemap,
                                      self.calltypes).blocks.popitem()[1]
        replace_arg_nodes(f_block, [dset, arr])
        nodes = f_block.body[:-3]  # remove none return
        return nodes

    def _handle_sorted_by_key(self, rhs):
        """generate a sort function with the given key lambda
        """
        # TODO: handle reverse
        from numba.targets import quicksort
        # get key lambda
        key_lambda_var = dict(rhs.kws)['key']
        key_lambda = guard(get_definition, self.func_ir, key_lambda_var)
        if key_lambda is None or not (isinstance(key_lambda, ir.Expr) and key_lambda.op == 'make_function'):
            raise ValueError("sorted(): lambda for key not found")

        # wrap lambda in function
        def key_lambda_wrapper(A):
            return A
        key_lambda_wrapper.__code__ = key_lambda.code
        key_func = numba.njit(key_lambda_wrapper)

        # make quicksort with new lt
        def lt(a, b):
            return key_func(a) < key_func(b)
        sort_func = quicksort.make_jit_quicksort(lt=lt).run_quicksort

        return self._replace_func(
            lambda a: _sort_func(a), rhs.args,
            extra_globals={'_sort_func': numba.njit(sort_func)})

    def _get_const_tup(self, tup_var):
        tup_def = guard(get_definition, self.func_ir, tup_var)
        if isinstance(tup_def, ir.Expr):
            if tup_def.op == 'binop' and tup_def.fn in ('+', operator.add):
                return (self._get_const_tup(tup_def.lhs) + self._get_const_tup(tup_def.rhs))
            if tup_def.op in ('build_tuple', 'build_list'):
                return tup_def.items
        raise ValueError("constant tuple expected")

    def _get_dt_index_data(self, dt_var, nodes):
        var_def = guard(get_definition, self.func_ir, dt_var)
        call_def = guard(find_callname, self.func_ir, var_def)
        if call_def == ('init_datetime_index', 'hpat.hiframes.api'):
            return var_def.args[0]

        f_block = compile_to_numba_ir(
            lambda S: hpat.hiframes.api.get_index_data(S),
            {'hpat': hpat},
            self.typingctx,
            (self.typemap[dt_var.name],),
            self.typemap,
            self.calltypes
        ).blocks.popitem()[1]
        replace_arg_nodes(f_block, [dt_var])
        nodes += f_block.body[:-2]
        return nodes[-1].target

    def _get_series_data(self, series_var, nodes):
        # optimization: return data var directly if series has a single
        # definition by init_series()
        # e.g. S = init_series(A, None)
        # XXX assuming init_series() is the only call to create a series
        # and series._data is never overwritten
        var_def = guard(get_definition, self.func_ir, series_var)
        call_def = guard(find_callname, self.func_ir, var_def)
        if call_def == ('init_series', 'hpat.hiframes.api'):
            return var_def.args[0]

        # XXX use get_series_data() for getting data instead of S._data
        # to enable alias analysis
        f_block = compile_to_numba_ir(
            lambda S: hpat.hiframes.api.get_series_data(S),
            {'hpat': hpat},
            self.typingctx,
            (self.typemap[series_var.name],),
            self.typemap,
            self.calltypes
        ).blocks.popitem()[1]
        replace_arg_nodes(f_block, [series_var])
        nodes += f_block.body[:-2]
        return nodes[-1].target

    def _get_series_index(self, series_var, nodes):
        # XXX assuming init_series is the only call to create a series
        # and series._index is never overwritten
        var_def = guard(get_definition, self.func_ir, series_var)
        call_def = guard(find_callname, self.func_ir, var_def)
        if (call_def == ('init_series', 'hpat.hiframes.api')
                and (len(var_def.args) >= 2
                     and not self._is_const_none(var_def.args[1]))):
            return var_def.args[1]

        # XXX use get_series_index() for getting data instead of S._index
        # to enable alias analysis
        f_block = compile_to_numba_ir(
            lambda S: hpat.hiframes.api.get_series_index(S),
            {'hpat': hpat},
            self.typingctx,
            (self.typemap[series_var.name],),
            self.typemap,
            self.calltypes
        ).blocks.popitem()[1]
        replace_arg_nodes(f_block, [series_var])
        nodes += f_block.body[:-2]
        return nodes[-1].target

    def _get_index_values(self, series_data, nodes):
        """
        Generate index values by numpy.arange

        :param series_data: numba ir.Var for series data
        :param nodes: list of all irs
        :return: numba ir.Var for generated index
        """

        def _gen_arange(S):  # pragma: no cover
            n = len(S)
            return np.arange(n)

        f_block = compile_to_numba_ir(
            _gen_arange, {'np': np}, self.typingctx,
            (self.typemap[series_data.name],),
            self.typemap, self.calltypes).blocks.popitem()[1]
        replace_arg_nodes(f_block, [series_data])
        nodes += f_block.body[:-2]
        return nodes[-1].target

    def _get_series_name(self, series_var, nodes):
        var_def = guard(get_definition, self.func_ir, series_var)
        call_def = guard(find_callname, self.func_ir, var_def)
        if (call_def == ('init_series', 'hpat.hiframes.api')
                and len(var_def.args) == 3):
            return var_def.args[2]

        f_block = compile_to_numba_ir(
            lambda S: hpat.hiframes.api.get_series_name(S),
            {'hpat': hpat},
            self.typingctx,
            (self.typemap[series_var.name],),
            self.typemap,
            self.calltypes
        ).blocks.popitem()[1]
        replace_arg_nodes(f_block, [series_var])
        nodes += f_block.body[:-2]
        return nodes[-1].target

    def _get_timedelta_index_data(self, dt_var, nodes):
        var_def = guard(get_definition, self.func_ir, dt_var)
        call_def = guard(find_callname, self.func_ir, var_def)
        if call_def == ('init_timedelta_index', 'hpat.hiframes.api'):
            return var_def.args[0]

        f_block = compile_to_numba_ir(
            lambda S: hpat.hiframes.api.get_index_data(S),
            {'hpat': hpat},
            self.typingctx,
            (self.typemap[dt_var.name],),
            self.typemap,
            self.calltypes
        ).blocks.popitem()[1]
        replace_arg_nodes(f_block, [dt_var])
        nodes += f_block.body[:-2]
        return nodes[-1].target

    def _replace_func(self, func, args, const=False,
                      pre_nodes=None, extra_globals=None, pysig=None, kws=None):
        glbls = {'numba': numba, 'np': np, 'hpat': hpat}
        if extra_globals is not None:
            glbls.update(extra_globals)

        # create explicit arg variables for defaults if func has any
        # XXX: inine_closure_call() can't handle defaults properly
        if pysig is not None:
            pre_nodes = [] if pre_nodes is None else pre_nodes
            scope = next(iter(self.func_ir.blocks.values())).scope
            loc = scope.loc

            def normal_handler(index, param, default):
                return default

            def default_handler(index, param, default):
                d_var = ir.Var(scope, mk_unique_var('defaults'), loc)
                self.typemap[d_var.name] = numba.typeof(default)
                node = ir.Assign(ir.Const(default, loc), d_var, loc)
                pre_nodes.append(node)
                return d_var

            # TODO: stararg needs special handling?
            args = numba.typing.fold_arguments(
                pysig, args, kws, normal_handler, default_handler,
                normal_handler)

        arg_typs = tuple(self.typemap[v.name] for v in args)

        if const:
            new_args = []
            for i, arg in enumerate(args):
                val = guard(find_const, self.func_ir, arg)
                if val:
                    new_args.append(types.literal(val))
                else:
                    new_args.append(arg_typs[i])
            arg_typs = tuple(new_args)
        return ReplaceFunc(func, arg_typs, args, glbls, pre_nodes)

    def _convert_series_calltype(self, call):
        sig = self.calltypes[call]
        if sig is None:
            return
        assert isinstance(sig, Signature)

        # XXX using replace() since it copies, otherwise cached overload
        # functions fail
        new_sig = sig.replace(return_type=if_series_to_array_type(sig.return_type))
        new_sig.args = tuple(map(if_series_to_array_type, sig.args))

        # XXX: side effect: force update of call signatures
        if isinstance(call, ir.Expr) and call.op == 'call':
            # StencilFunc requires kws for typing so sig.args can't be used
            # reusing sig.args since some types become Const in sig
            argtyps = new_sig.args[:len(call.args)]
            kwtyps = {name: self.typemap[v.name] for name, v in call.kws}
            sig = new_sig
            new_sig = self.typemap[call.func.name].get_call_type(
                self.typingctx, argtyps, kwtyps)
            # calltypes of things like BoundFunction (array.call) need to
            # be updated for lowering to work
            # XXX: new_sig could be None for things like np.int32()
            if call in self.calltypes and new_sig is not None:
                old_sig = self.calltypes[call]
                # fix types with undefined dtypes in empty_inferred, etc.
                return_type = _fix_typ_undefs(new_sig.return_type, old_sig.return_type)
                args = tuple(_fix_typ_undefs(a, b) for a, b in zip(new_sig.args, old_sig.args))
                new_sig = Signature(return_type, args, new_sig.recvr, new_sig.pysig)

        if new_sig is not None:
            # XXX sometimes new_sig is None for some reason
            # FIXME e.g. test_series_nlargest_parallel1 np.int32()
            self.calltypes.pop(call)
            self.calltypes[call] = new_sig
        return

    def is_bool_arr(self, varname):
        typ = self.typemap[varname]
        return (isinstance(if_series_to_array_type(typ), types.Array)
                and typ.dtype == types.bool_)

    def _is_const_none(self, var):
        var_def = guard(get_definition, self.func_ir, var)
        return isinstance(var_def, ir.Const) and var_def.value is None

    def _handle_hiframes_nodes(self, inst):
        if isinstance(inst, Aggregate):
            # now that type inference is done, remove type vars to
            # enable dead code elimination
            inst.out_typer_vars = None
            use_vars = inst.key_arrs + list(inst.df_in_vars.values())
            if inst.pivot_arr is not None:
                use_vars.append(inst.pivot_arr)
            def_vars = list(inst.df_out_vars.values())
            if inst.out_key_vars is not None:
                def_vars += inst.out_key_vars
            apply_copies_func = hiframes.aggregate.apply_copies_aggregate
        elif isinstance(inst, hiframes.sort.Sort):
            use_vars = inst.key_arrs + list(inst.df_in_vars.values())
            def_vars = []
            if not inst.inplace:
                def_vars = inst.out_key_arrs + list(inst.df_out_vars.values())
            apply_copies_func = hiframes.sort.apply_copies_sort
        elif isinstance(inst, hiframes.join.Join):
            use_vars = list(inst.right_vars.values()) + list(inst.left_vars.values())
            def_vars = list(inst.df_out_vars.values())
            apply_copies_func = hiframes.join.apply_copies_join
        elif isinstance(inst, hpat.io.csv_ext.CsvReader):
            use_vars = []
            def_vars = inst.out_vars
            apply_copies_func = hpat.io.csv_ext.apply_copies_csv
        else:
            assert isinstance(inst, hiframes.filter.Filter)
            use_vars = list(inst.df_in_vars.values())
            if isinstance(self.typemap[inst.bool_arr.name], SeriesType):
                use_vars.append(inst.bool_arr)
            def_vars = list(inst.df_out_vars.values())
            apply_copies_func = hiframes.filter.apply_copies_filter

        out_nodes = self._convert_series_hiframes_nodes(
            inst, use_vars, def_vars, apply_copies_func)

        return out_nodes

    def _update_definitions(self, node_list):
        loc = ir.Loc("", 0)
        dumm_block = ir.Block(ir.Scope(None, loc), loc)
        dumm_block.body = node_list
        build_definitions({0: dumm_block}, self.func_ir._definitions)
        return

    def _convert_series_hiframes_nodes(self, inst, use_vars, def_vars,
                                       apply_copies_func):
        #
        out_nodes = []
        varmap = {v.name: self._get_series_data(v, out_nodes) for v in use_vars
                  if isinstance(self.typemap[v.name], SeriesType)}
        apply_copies_func(inst, varmap, None, None, None, None)
        out_nodes.append(inst)

        for v in def_vars:
            self.func_ir._definitions[v.name].remove(inst)
        varmap = {}
        for v in def_vars:
            if not isinstance(self.typemap[v.name], SeriesType):
                continue
            data_var = ir.Var(
                v.scope, mk_unique_var(v.name + 'data'), v.loc)
            self.typemap[data_var.name] = series_to_array_type(self.typemap[v.name])
            f_block = compile_to_numba_ir(
                lambda A: hpat.hiframes.api.init_series(A),
                {'hpat': hpat},
                self.typingctx,
                (self.typemap[data_var.name],),
                self.typemap,
                self.calltypes
            ).blocks.popitem()[1]
            replace_arg_nodes(f_block, [data_var])
            out_nodes += f_block.body[:-2]
            out_nodes[-1].target = v
            varmap[v.name] = data_var

        apply_copies_func(inst, varmap, None, None, None, None)
        return out_nodes

    def _get_arg(self, f_name, args, kws, arg_no, arg_name, default=None,
                 err_msg=None):
        arg = None
        if len(args) > arg_no:
            arg = args[arg_no]
        elif arg_name in kws:
            arg = kws[arg_name]

        if arg is None:
            if default is not None:
                return default
            if err_msg is None:
                err_msg = "{} requires '{}' argument".format(f_name, arg_name)
            raise ValueError(err_msg)
        return arg


def _fix_typ_undefs(new_typ, old_typ):
    if isinstance(old_typ, (types.Array, SeriesType)):
        assert isinstance(new_typ, (types.Array, SeriesType, StringArrayType,
                                    types.List, StringArraySplitViewType))
        if new_typ.dtype == types.undefined:
            return new_typ.copy(old_typ.dtype)
    if isinstance(old_typ, (types.Tuple, types.UniTuple)):
        return types.Tuple([_fix_typ_undefs(t, u)
                            for t, u in zip(new_typ.types, old_typ.types)])
    # TODO: fix List, Set
    return new_typ<|MERGE_RESOLUTION|>--- conflicted
+++ resolved
@@ -856,11 +856,7 @@
             data = self._get_series_data(series_var, nodes)
             return self._replace_func(func, [data], pre_nodes=nodes)
 
-<<<<<<< HEAD
-        if func_name in ('std', 'nunique', 'describe', 'isna', 'prod'
-=======
-        if func_name in ('std', 'nunique', 'describe',
->>>>>>> b1b281f4
+        if func_name in ('std', 'nunique', 'describe', 'prod'
                          'isnull', 'median', 'idxmin', 'idxmax', 'unique'):
             if rhs.args or rhs.kws:
                 raise ValueError("unsupported Series.{}() arguments".format(
