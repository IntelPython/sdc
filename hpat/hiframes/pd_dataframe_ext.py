--- conflicted
+++ resolved
@@ -641,19 +641,12 @@
     # use it later to branch based on the value available at compile time
     onHasNoneType = isinstance(numba.typeof(on), types.NoneType)
     def _impl(left, right, how='inner', on=None, left_on=None,
-<<<<<<< HEAD
               right_on=None, left_index=False, right_index=False, sort=False,
               suffixes=('_x', '_y'), copy=True, indicator=False, validate=None):
-        if on is not None:
-=======
-            right_on=None, left_index=False, right_index=False, sort=False,
-            suffixes=('_x', '_y'), copy=True, indicator=False, validate=None):
         if not onHasNoneType:
->>>>>>> be69dbf9
             left_on = right_on = on
 
-        return hpat.hiframes.api.join_dummy(
-            left, right, left_on, right_on, how)
+        return hpat.hiframes.api.join_dummy(left, right, left_on, right_on, how)
 
     return _impl
 
@@ -668,21 +661,13 @@
     # use it later to branch based on the value available at compile time
     onHasNoneType = isinstance(numba.typeof(on), types.NoneType)
     def _impl(left, right, on=None, left_on=None, right_on=None,
-<<<<<<< HEAD
               left_index=False, right_index=False, by=None, left_by=None,
               right_by=None, suffixes=('_x', '_y'), tolerance=None,
               allow_exact_matches=True, direction='backward'):
-        if on is not None:
-=======
-            left_index=False, right_index=False, by=None, left_by=None,
-            right_by=None, suffixes=('_x', '_y'), tolerance=None,
-            allow_exact_matches=True, direction='backward'):
         if not onHasNoneType:
->>>>>>> be69dbf9
             left_on = right_on = on
 
-        return hpat.hiframes.api.join_dummy(
-            left, right, left_on, right_on, 'asof')
+        return hpat.hiframes.api.join_dummy(left, right, left_on, right_on, 'asof')
 
     return _impl
 
