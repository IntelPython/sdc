--- conflicted
+++ resolved
@@ -992,14 +992,8 @@
 
 # TODO: add itemsize, strides, etc. when removed from Pandas
 _not_series_array_attrs = ['flat', 'ctypes', 'itemset', 'reshape', 'sort', 'flatten',
-<<<<<<< HEAD
-                           'resolve_take', 'resolve_max', 'resolve_min',
-                           'resolve_mean',
-                           'resolve_nunique']
-=======
-                           'resolve_shift', 'resolve_sum', 'resolve_copy',
+                           'resolve_shift', 'resolve_sum', 'resolve_copy', 'resolve_mean',
                            'resolve_take', 'resolve_max', 'resolve_min', 'resolve_nunique']
->>>>>>> 6ec91aec
 
 # use ArrayAttribute for attributes not defined in SeriesAttribute
 for attr, func in numba.typing.arraydecl.ArrayAttribute.__dict__.items():
