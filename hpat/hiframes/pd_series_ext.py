# *****************************************************************************
# Copyright (c) 2019, Intel Corporation All rights reserved.
#
# Redistribution and use in source and binary forms, with or without
# modification, are permitted provided that the following conditions are met:
#
#     Redistributions of source code must retain the above copyright notice,
#     this list of conditions and the following disclaimer.
#
#     Redistributions in binary form must reproduce the above copyright notice,
#     this list of conditions and the following disclaimer in the documentation
#     and/or other materials provided with the distribution.
#
# THIS SOFTWARE IS PROVIDED BY THE COPYRIGHT HOLDERS AND CONTRIBUTORS "AS IS"
# AND ANY EXPRESS OR IMPLIED WARRANTIES, INCLUDING, BUT NOT LIMITED TO,
# THE IMPLIED WARRANTIES OF MERCHANTABILITY AND FITNESS FOR A PARTICULAR
# PURPOSE ARE DISCLAIMED. IN NO EVENT SHALL THE COPYRIGHT HOLDER OR
# CONTRIBUTORS BE LIABLE FOR ANY DIRECT, INDIRECT, INCIDENTAL, SPECIAL,
# EXEMPLARY, OR CONSEQUENTIAL DAMAGES (INCLUDING, BUT NOT LIMITED TO,
# PROCUREMENT OF SUBSTITUTE GOODS OR SERVICES; LOSS OF USE, DATA, OR PROFITS;
# OR BUSINESS INTERRUPTION) HOWEVER CAUSED AND ON ANY THEORY OF LIABILITY,
# WHETHER IN CONTRACT, STRICT LIABILITY, OR TORT (INCLUDING NEGLIGENCE OR
# OTHERWISE) ARISING IN ANY WAY OUT OF THE USE OF THIS SOFTWARE,
# EVEN IF ADVISED OF THE POSSIBILITY OF SUCH DAMAGE.
# *****************************************************************************

import datetime
import operator
import numpy as np
import pandas as pd
import llvmlite.llvmpy.core as lc

import numba
from numba import types, cgutils
from numba.extending import (
    models,
    register_model,
    lower_cast,
    lower_builtin,
    infer_getattr,
    type_callable,
    infer,
    overload,
    make_attribute_wrapper)
from numba.typing.arraydecl import (get_array_index_type, _expand_integer, ArrayAttribute, SetItemBuffer)
from numba.typing.npydecl import (
    Numpy_rules_ufunc,
    NumpyRulesArrayOperator,
    NumpyRulesInplaceArrayOperator,
    NumpyRulesUnaryArrayOperator,
    NdConstructorLike)
from numba.typing.templates import (infer_global, AbstractTemplate, signature, AttributeTemplate, bound_function)
from numba.targets.imputils import (impl_ret_new_ref, iternext_impl, RefType)
from numba.targets.arrayobj import (make_array, _getitem_array1d)

import hpat
from hpat.hiframes.pd_categorical_ext import (PDCategoricalDtype, CategoricalArray)
from hpat.hiframes.pd_timestamp_ext import (pandas_timestamp_type, datetime_date_type)
from hpat.hiframes.rolling import supported_rolling_funcs
from hpat.hiframes.split_impl import (string_array_split_view_type, GetItemStringArraySplitView)
from hpat.str_arr_ext import (
    string_array_type,
    iternext_str_array,
    offset_typ,
    char_typ,
    str_arr_payload_type,
    StringArrayType,
    GetItemStringArray)
from hpat.str_ext import string_type, list_string_array_type


class SeriesType(types.IterableType):
    """Temporary type class for Series objects.
    """

    def __init__(self, dtype, data=None, index=None, is_named=False):
        # keeping data array in type since operators can make changes such
        # as making array unaligned etc.
        data = _get_series_array_type(dtype) if data is None else data
        # convert Record to tuple (for tuple output of map)
        # TODO: handle actual Record objects in Series?
        self.dtype = (types.Tuple(list(dict(dtype.members).values()))
                      if isinstance(dtype, types.Record) else dtype)
        self.data = data
        if index is None:
            index = types.none
        self.index = index
        # keep is_named in type to enable boxing
        self.is_named = is_named
        super(SeriesType, self).__init__(
            name="series({}, {}, {}, {})".format(dtype, data, index, is_named))

    def copy(self, dtype=None):
        # XXX is copy necessary?
        index = types.none if self.index == types.none else self.index.copy()
        dtype = dtype if dtype is not None else self.dtype
        data = _get_series_array_type(dtype)
        return SeriesType(dtype, data, index)

    @property
    def key(self):
        # needed?
        return self.dtype, self.data, self.index, self.is_named

    @property
    def ndim(self):
        return self.data.ndim

    def unify(self, typingctx, other):
        if isinstance(other, SeriesType):
            new_index = types.none
            if self.index != types.none and other.index != types.none:
                new_index = self.index.unify(typingctx, other.index)
            elif other.index != types.none:
                new_index = other.index
            elif self.index != types.none:
                new_index = self.index

            # If dtype matches or other.dtype is undefined (inferred)
            if other.dtype == self.dtype or not other.dtype.is_precise():
                return SeriesType(
                    self.dtype,
                    self.data.unify(typingctx, other.data),
                    new_index)

        # XXX: unify Series/Array as Array
        return super(SeriesType, self).unify(typingctx, other)

    def can_convert_to(self, typingctx, other):
        # same as types.Array
        if (isinstance(other, SeriesType) and other.dtype == self.dtype):
            # called for overload selection sometimes
            # TODO: fix index
            if self.index == types.none and other.index == types.none:
                return self.data.can_convert_to(typingctx, other.data)
            if self.index != types.none and other.index != types.none:
                return max(self.data.can_convert_to(typingctx, other.data),
                           self.index.can_convert_to(typingctx, other.index))

    def is_precise(self):
        # same as types.Array
        return self.dtype.is_precise()

    @property
    def iterator_type(self):
        # TODO: fix timestamp
        return SeriesIterator(self)


class SeriesIterator(types.SimpleIteratorType):
    """
    Type class for iterator over dataframe series.
    """

    def __init__(self, series_type):
        self.series_type = series_type
        self.array_type = series_type.data

        name = f'iter({self.series_type.data})'
        yield_type = series_type.dtype
        super(SeriesIterator, self).__init__(name, yield_type)

    @property
    def _iternext(self):
        if isinstance(self.array_type, StringArrayType):
            return iternext_str_array
        elif isinstance(self.array_type, types.Array):
            return iternext_series_array


@register_model(SeriesIterator)
class SeriesIteratorModel(models.StructModel):
    def __init__(self, dmm, fe_type):
        members = [('index', types.EphemeralPointer(types.uintp)),
                   ('array', fe_type.series_type.data)]

        models.StructModel.__init__(self, dmm, fe_type, members)


def _get_series_array_type(dtype):
    """get underlying default array type of series based on its dtype
    """
    # list(list(str))
    if dtype == types.List(string_type):
        # default data layout is list but split view is used if possible
        return list_string_array_type
    # string array
    elif dtype == string_type:
        return string_array_type

    # categorical
    if isinstance(dtype, PDCategoricalDtype):
        return CategoricalArray(dtype)

    # use recarray data layout for series of tuples
    if isinstance(dtype, types.BaseTuple):
        if any(not isinstance(t, types.Number) for t in dtype.types):
            # TODO: support more types. what types can be in recarrays?
            raise ValueError("series tuple dtype {} includes non-numerics".format(dtype))
        np_dtype = np.dtype(
            ','.join(str(t) for t in dtype.types), align=True)
        dtype = numba.numpy_support.from_dtype(np_dtype)

    # TODO: other types?
    # regular numpy array
    return types.Array(dtype, 1, 'C')


def is_str_series_typ(t):
    return isinstance(t, SeriesType) and t.dtype == string_type


def is_dt64_series_typ(t):
    return isinstance(t, SeriesType) and t.dtype == types.NPDatetime('ns')


def is_timedelta64_series_typ(t):
    return isinstance(t, SeriesType) and t.dtype == types.NPTimedelta('ns')


def is_datetime_date_series_typ(t):
    return isinstance(t, SeriesType) and t.dtype == datetime_date_type


# register_model(SeriesType)(models.ArrayModel)
# need to define model since fix_df_array overload goes to native code
@register_model(SeriesType)
class SeriesModel(models.StructModel):
    def __init__(self, dmm, fe_type):
        name_typ = string_type if fe_type.is_named else types.none
        members = [
            ('data', fe_type.data),
            ('index', fe_type.index),
            ('name', name_typ),
        ]
        super(SeriesModel, self).__init__(dmm, fe_type, members)


make_attribute_wrapper(SeriesType, 'data', '_data')
make_attribute_wrapper(SeriesType, 'index', '_index')
make_attribute_wrapper(SeriesType, 'name', '_name')


@lower_builtin('getiter', SeriesType)
def getiter_series(context, builder, sig, args):
    """
    Getting iterator for the Series type

    :param context: context descriptor
    :param builder: llvmlite IR Builder
    :param sig: iterator signature
    :param args: tuple with iterator arguments, such as instruction, operands and types
    :param result: iternext result
    :return: reference to iterator
    """

    arraytype = sig.args[0].data

    # Create instruction to get array to iterate
    zero_member_pointer = context.get_constant(types.intp, 0)
    zero_member = context.get_constant(types.int32, 0)
    alloca = args[0].operands[0]
    gep_result = builder.gep(alloca, [zero_member_pointer, zero_member])
    array = builder.load(gep_result)

    # TODO: call numba getiter with gep_result for array
    iterobj = context.make_helper(builder, sig.return_type)
    zero_index = context.get_constant(types.intp, 0)
    indexptr = cgutils.alloca_once_value(builder, zero_index)

    iterobj.index = indexptr
    iterobj.array = array

    if context.enable_nrt:
        context.nrt.incref(builder, arraytype, array)

    result = iterobj._getvalue()
    # Note: a decref on the iterator will dereference all internal MemInfo*
    out = impl_ret_new_ref(context, builder, sig.return_type, result)
    return out


# TODO: call it from numba.targets.arrayobj, need separate function in numba
def iternext_series_array(context, builder, sig, args, result):
    """
    Implementation of iternext() for the ArrayIterator type

    :param context: context descriptor
    :param builder: llvmlite IR Builder
    :param sig: iterator signature
    :param args: tuple with iterator arguments, such as instruction, operands and types
    :param result: iternext result
    """

    [iterty] = sig.args
    [iter] = args
    arrayty = iterty.array_type

    if arrayty.ndim != 1:
        raise NotImplementedError("iterating over %dD array" % arrayty.ndim)

    iterobj = context.make_helper(builder, iterty, value=iter)
    ary = make_array(arrayty)(context, builder, value=iterobj.array)

    nitems, = cgutils.unpack_tuple(builder, ary.shape, count=1)

    index = builder.load(iterobj.index)
    is_valid = builder.icmp(lc.ICMP_SLT, index, nitems)
    result.set_valid(is_valid)

    with builder.if_then(is_valid):
        value = _getitem_array1d(context, builder, arrayty, ary, index,
                                 wraparound=False)
        result.yield_(value)
        nindex = cgutils.increment_index(builder, index)
        builder.store(nindex, iterobj.index)


@lower_builtin('iternext', SeriesIterator)
@iternext_impl(RefType.BORROWED)
def iternext_series(context, builder, sig, args, result):
    """
    Iternext implementation depending on Array type

    :param context: context descriptor
    :param builder: llvmlite IR Builder
    :param sig: iterator signature
    :param args: tuple with iterator arguments, such as instruction, operands and types
    :param result: iternext result
    """
    iternext_func = sig.args[0]._iternext
    iternext_func(context=context, builder=builder, sig=sig, args=args, result=result)


def series_to_array_type(typ, replace_boxed=False):
    return typ.data
    # return _get_series_array_type(typ.dtype)


def is_series_type(typ):
    return isinstance(typ, SeriesType)


def arr_to_series_type(arr):
    series_type = None
    if isinstance(arr, types.Array):
        series_type = SeriesType(arr.dtype, arr)
    elif arr == string_array_type:
        # StringArray is readonly
        series_type = SeriesType(string_type)
    elif arr == list_string_array_type:
        series_type = SeriesType(types.List(string_type))
    elif arr == string_array_split_view_type:
        series_type = SeriesType(types.List(string_type),
                                 string_array_split_view_type)
    return series_type


def if_series_to_array_type(typ, replace_boxed=False):
    if isinstance(typ, SeriesType):
        return series_to_array_type(typ, replace_boxed)

    if isinstance(typ, (types.Tuple, types.UniTuple)):
        return types.Tuple(
            [if_series_to_array_type(t, replace_boxed) for t in typ.types])
    if isinstance(typ, types.List):
        return types.List(if_series_to_array_type(typ.dtype, replace_boxed))
    if isinstance(typ, types.Set):
        return types.Set(if_series_to_array_type(typ.dtype, replace_boxed))
    # TODO: other types that can have Series inside?
    return typ


def if_arr_to_series_type(typ):
    if isinstance(typ, types.Array) or typ in (string_array_type,
                                               list_string_array_type, string_array_split_view_type):
        return arr_to_series_type(typ)
    if isinstance(typ, (types.Tuple, types.UniTuple)):
        return types.Tuple([if_arr_to_series_type(t) for t in typ.types])
    if isinstance(typ, types.List):
        return types.List(if_arr_to_series_type(typ.dtype))
    if isinstance(typ, types.Set):
        return types.Set(if_arr_to_series_type(typ.dtype))
    # TODO: other types that can have Arrays inside?
    return typ


# TODO remove this cast?
@lower_cast(SeriesType, string_array_type)
@lower_cast(string_array_type, SeriesType)
def cast_string_series(context, builder, fromty, toty, val):
    return val

# cast Series(int8) to Series(cat) for init_series() in test_csv_cat1
# TODO: separate array type for Categorical data
@lower_cast(SeriesType, types.Array)
@lower_cast(types.Array, SeriesType)
@lower_cast(SeriesType, SeriesType)
def cast_series(context, builder, fromty, toty, val):
    return val

# --------------------------------------------------------------------------- #
# --- typing similar to arrays adopted from arraydecl.py, npydecl.py -------- #


@infer_getattr
class SeriesAttribute(AttributeTemplate):
    key = SeriesType

    # PR135. This needs to be commented out
    def resolve_values(self, ary):
        return series_to_array_type(ary, True)

    # PR135. This needs to be commented out
    def resolve_T(self, ary):
        return series_to_array_type(ary, True)

# PR135. This needs to be commented out
    # def resolve_shape(self, ary):
    #     return types.Tuple((types.int64,))

# PR171. This needs to be commented out
#     def resolve_index(self, ary):
#         return ary.index

    def resolve_str(self, ary):
        assert ary.dtype in (string_type, types.List(string_type))
        # TODO: add dtype to series_str_methods_type
        return series_str_methods_type

    def resolve_dt(self, ary):
        assert ary.dtype == types.NPDatetime('ns')
        return series_dt_methods_type

# PR135. This needs to be commented out
    def resolve_iat(self, ary):
        return SeriesIatType(ary)

# PR135. This needs to be commented out
    def resolve_iloc(self, ary):
        # TODO: support iat/iloc differences
        return SeriesIatType(ary)

# PR135. This needs to be commented out
    def resolve_loc(self, ary):
        # TODO: support iat/iloc differences
        return SeriesIatType(ary)

    # @bound_function("array.astype")
    # def resolve_astype(self, ary, args, kws):
    #     # TODO: handle other types like datetime etc.
    #     dtype, = args
    #     if ((isinstance(dtype, types.Function) and dtype.typing_key == str)
    #             or (isinstance(dtype, types.StringLiteral) and dtype.literal_value == 'str')):
    #         ret_type = SeriesType(string_type, index=ary.index)
    #         sig = signature(ret_type, *args)
    #     else:
    #         resolver = ArrayAttribute.resolve_astype.__wrapped__
    #         sig = resolver(self, ary.data, args, kws)
    #         sig.return_type = if_arr_to_series_type(sig.return_type)
    #     return sig

    # @bound_function("array.copy")
    # def resolve_copy(self, ary, args, kws):
    #     # TODO: copy other types like list(str)
    #     dtype = ary.dtype
    #     if dtype == string_type:
    #         ret_type = SeriesType(string_type)
    #         sig = signature(ret_type, *args)
    #     else:
    #         resolver = ArrayAttribute.resolve_copy.__wrapped__
    #         sig = resolver(self, ary.data, args, kws)
    #         sig.return_type = if_arr_to_series_type(sig.return_type)
    #     return sig

    @bound_function("series.rolling")
    def resolve_rolling(self, ary, args, kws):
        return signature(SeriesRollingType(ary.dtype), *args)

    # @bound_function("array.argsort")
    # def resolve_argsort(self, ary, args, kws):
    #     resolver = ArrayAttribute.resolve_argsort.__wrapped__
    #     sig = resolver(self, ary.data, args, kws)
    #     sig.return_type = if_arr_to_series_type(sig.return_type)
    #     return sig

    # @bound_function("series.sort_values")
    # def resolve_sort_values(self, ary, args, kws):
    #     # output will have permuted input index
    #     out_index = ary.index
    #     if out_index == types.none:
    #         out_index = types.Array(types.intp, 1, 'C')
    #     out = SeriesType(ary.dtype, ary.data, out_index)
    #     return signature(out, *args)

#     @bound_function("array.take")
#     def resolve_take(self, ary, args, kws):
#         resolver = ArrayAttribute.resolve_take.__wrapped__
#         sig = resolver(self, ary.data, args, kws)
#         sig.return_type = if_arr_to_series_type(sig.return_type)
#         return sig

    # @bound_function("series.quantile")
    # def resolve_quantile(self, ary, args, kws):
    #     # TODO: fix quantile output type if not float64
    #     return signature(types.float64, *args)

    # @bound_function("series.count")
    # def resolve_count(self, ary, args, kws):
    #     return signature(types.intp, *args)

    # @bound_function("series.nunique")
    # def resolve_nunique(self, ary, args, kws):
    #     return signature(types.intp, *args)

    # @bound_function("series.unique")
    # def resolve_unique(self, ary, args, kws):
    #     # unique returns ndarray for some reason
    #     arr_typ = series_to_array_type(ary)
    #     return signature(arr_typ, *args)

    @bound_function("series.describe")
    def resolve_describe(self, ary, args, kws):
        # TODO: return namedtuple or labeled Series
        return signature(string_type, *args)

    # PR135. This needs to be commented out (for the new impl to be called)
    @bound_function("series.fillna")
    def resolve_fillna(self, ary, args, kws):
        out = ary
        # output is None for inplace case
        if 'inplace' in kws and kws['inplace'] == types.literal(True):
            out = types.none
        return signature(out, *args)

    # PR135. This needs to be commented out (for new-style impl to be called)
    @bound_function("series.dropna")
    def resolve_dropna(self, ary, args, kws):
        out = ary
        # output is None for inplace case
        if 'inplace' in kws and kws['inplace'] == types.literal(True):
            out = types.none
        return signature(out, *args)

    # @bound_function("series.shift")
    # def resolve_shift(self, ary, args, kws):
    #     # TODO: support default period argument
    #     out = ary
    #     # integers are converted to float64 to store NaN
    #     if isinstance(ary.dtype, types.Integer):
    #         out = out.copy(dtype=types.float64)
    #     return signature(out, *args)

    @bound_function("series.pct_change")
    def resolve_pct_change(self, ary, args, kws):
        # TODO: support default period argument
        out = ary
        # integers are converted to float64 to store NaN
        if isinstance(ary.dtype, types.Integer):
            out = out.copy(dtype=types.float64)
        return signature(out, *args)

    def _resolve_map_func(self, ary, args, kws):
        dtype = ary.dtype
        # getitem returns Timestamp for dt_index and series(dt64)
        if dtype == types.NPDatetime('ns'):
            dtype = pandas_timestamp_type
        code = args[0].literal_value.code
        _globals = {'np': np}
        # XXX hack in hiframes_typed to make globals available
        if hasattr(args[0].literal_value, 'globals'):
            # TODO: use code.co_names to find globals actually used?
            _globals = args[0].literal_value.globals

        f_ir = numba.ir_utils.get_ir_of_code(_globals, code)
        f_typemap, f_return_type, f_calltypes = numba.typed_passes.type_inference_stage(
            self.context, f_ir, (dtype,), None)

        return signature(SeriesType(f_return_type), *args)

    @bound_function("series.map")
    def resolve_map(self, ary, args, kws):
        return self._resolve_map_func(ary, args, kws)

    @bound_function("series.apply")
    def resolve_apply(self, ary, args, kws):
        # TODO: handle apply differences: extra args, np ufuncs etc.
        return self._resolve_map_func(ary, args, kws)

    def _resolve_combine_func(self, ary, args, kws):
        dtype1 = ary.dtype
        # getitem returns Timestamp for dt_index and series(dt64)
        if dtype1 == types.NPDatetime('ns'):
            dtype1 = pandas_timestamp_type
        dtype2 = args[0].dtype
        if dtype2 == types.NPDatetime('ns'):
            dtype2 = pandas_timestamp_type
        code = args[1].literal_value.code
        f_ir = numba.ir_utils.get_ir_of_code({'np': np}, code)
        f_typemap, f_return_type, f_calltypes = numba.typed_passes.type_inference_stage(
            self.context, f_ir, (dtype1, dtype2,), None)
        return signature(SeriesType(f_return_type), *args)

    @bound_function("series.combine")
    def resolve_combine(self, ary, args, kws):
        return self._resolve_combine_func(ary, args, kws)

    # @bound_function("series.abs")
    # def resolve_abs(self, ary, args, kws):
    #     # call np.abs(A) to get return type
    #     arr_typ = series_to_array_type(ary)
    #     all_args = tuple([arr_typ] + list(args))
    #     ret_typ = self.context.resolve_function_type(np.abs, all_args, kws).return_type
    #     ret_typ = if_arr_to_series_type(ret_typ)
    #     return signature(ret_typ, *args)

    def _resolve_cov_func(self, ary, args, kws):
        # array is valid since hiframes_typed calls this after type replacement
        assert len(args) == 1 and isinstance(args[0], (SeriesType, types.Array))
        assert isinstance(ary.dtype, types.Number)
        assert isinstance(args[0].dtype, types.Number)
        is_complex_op = isinstance(ary.dtype, types.Complex) or isinstance(args[0].dtype, types.Complex)
        ret_typ = types.complex128 if is_complex_op else types.float64
        return signature(ret_typ, *args)

    @bound_function("series.cov")
    def resolve_cov(self, ary, args, kws):
        return self._resolve_cov_func(ary, args, kws)

    @bound_function("series.corr")
    def resolve_corr(self, ary, args, kws):
        return self._resolve_cov_func(ary, args, kws)

# PR135. This needs to be commented out
    @bound_function("series.append")
    def resolve_append(self, ary, args, kws):
        # TODO: ignore_index
        assert not kws
        arr_typ = if_series_to_array_type(ary)
        other, = args
        if isinstance(other, (SeriesType, types.Array)):
            all_arrs = types.Tuple((arr_typ, if_series_to_array_type(other)))
        elif isinstance(other, types.BaseTuple):
            all_arrs = types.Tuple((arr_typ, *[if_series_to_array_type(a) for a in other.types]))
        elif isinstance(other, (types.List, types.Set)):
            # add only one value from the list for typing since it shouldn't
            # matter for np.concatenate typing
            all_arrs = types.Tuple((arr_typ, if_series_to_array_type(other.dtype)))
        else:
            raise ValueError("Invalid input for Series.append (Series, or tuple/list of Series expected)")

        # TODO: list
        # call np.concatenate to handle type promotion e.g. int, float -> float
        ret_typ = self.context.resolve_function_type(np.concatenate, (all_arrs,), kws).return_type
        ret_typ = if_arr_to_series_type(ret_typ)
        return signature(ret_typ, *args)

    # @bound_function("series.isna")
    # def resolve_isna(self, ary, args, kws):
    #     assert not kws
    #     assert not args
    #     return signature(SeriesType(types.boolean))

    # alias of isna
    # @bound_function("series.isnull")
    # def resolve_isnull(self, ary, args, kws):
    #     assert not kws
    #     assert not args
    #     return signature(SeriesType(types.boolean))

    # @bound_function("series.notna")
    # def resolve_notna(self, ary, args, kws):
    #     assert not kws
    #     assert not args
    #     return signature(SeriesType(types.boolean))

    @bound_function("series.nlargest")
    def resolve_nlargest(self, ary, args, kws):
        assert not kws
        return signature(ary, *args)

    @bound_function("series.nsmallest")
    def resolve_nsmallest(self, ary, args, kws):
        assert not kws
        return signature(ary, *args)

    @bound_function("series.head")
    def resolve_head(self, ary, args, kws):
        assert not kws
        return signature(ary, *args)

#     @bound_function("series.median")
#     def resolve_median(self, ary, args, kws):
#         assert not kws
#         dtype = ary.dtype
#         # median converts integer output to float
#         dtype = types.float64 if isinstance(dtype, types.Integer) else dtype
#         return signature(dtype, *args)

    # @bound_function("series.idxmin")
    # def resolve_idxmin(self, ary, args, kws):
    #     assert not kws
    #     return signature(types.intp, *args)

    # @bound_function("series.idxmax")
    # def resolve_idxmax(self, ary, args, kws):
    #     assert not kws
    #     return signature(types.intp, *args)

    # @bound_function("series.max")
    # def resolve_max(self, ary, args, kws):
    #     assert not kws
    #     dtype = ary.dtype
    #     dtype = (pandas_timestamp_type
    #              if isinstance(dtype, types.NPDatetime) else dtype)
    #     return signature(dtype, *args)

    # @bound_function("series.min")
    # def resolve_min(self, ary, args, kws):
    #     assert not kws
    #     dtype = ary.dtype
    #     dtype = (pandas_timestamp_type
    #              if isinstance(dtype, types.NPDatetime) else dtype)
    #     return signature(dtype, *args)

    # @bound_function("series.value_counts")
    # def resolve_value_counts(self, ary, args, kws):
    #     # output is int series with original data as index
    #     out = SeriesType(
    #         types.int64, types.Array(types.int64, 1, 'C'), ary.data)
    #     return signature(out, *args)

    @bound_function("series.rename")
    def resolve_rename(self, ary, args, kws):
        # TODO: support index rename, kws
        assert len(args) == 1 and isinstance(
            args[0], (types.UnicodeType, types.StringLiteral))
        out = SeriesType(ary.dtype, ary.data, ary.index, True)
        return signature(out, *args)


# TODO: use ops logic from pandas/core/ops.py
# # called from numba/numpy_support.py:resolve_output_type
# # similar to SmartArray (targets/smartarray.py)
# @type_callable('__array_wrap__')
# def type_series_array_wrap(context):
#     def typer(input_type, result):
#         if isinstance(input_type, SeriesType):
#             return input_type.copy(dtype=result.dtype,
#                                    ndim=result.ndim,
#                                    layout=result.layout)

#     return typer

str2str_methods = ('capitalize', 'lower', 'lstrip', 'rstrip',
                   'strip', 'swapcase', 'title', 'upper')


class SeriesStrMethodType(types.Type):
    def __init__(self):
        name = "SeriesStrMethodType"
        super(SeriesStrMethodType, self).__init__(name)


series_str_methods_type = SeriesStrMethodType()


@infer_getattr
class SeriesStrMethodAttribute(AttributeTemplate):
    key = SeriesStrMethodType

    @bound_function("strmethod.contains")
    def resolve_contains(self, ary, args, kws):
        return signature(SeriesType(types.bool_), *args)

    @bound_function("strmethod.len")
    def resolve_len(self, ary, args, kws):
        return signature(SeriesType(types.int64), *args)

    @bound_function("strmethod.replace")
    def resolve_replace(self, ary, args, kws):
        return signature(SeriesType(string_type), *args)

    @bound_function("strmethod.split")
    def resolve_split(self, ary, args, kws):
        out = SeriesType(types.List(string_type))
        if (len(args) == 1 and isinstance(args[0], types.StringLiteral)
                and len(args[0].literal_value) == 1):
            out = SeriesType(types.List(string_type), string_array_split_view_type)
        return signature(out, *args)

    @bound_function("strmethod.get")
    def resolve_get(self, ary, args, kws):
        # XXX only list(list(str)) supported
        return signature(SeriesType(string_type), *args)

    def generic_resolve(self, s_str, func_name):
        if func_name not in str2str_methods:
            raise ValueError("Series.str.{} is not supported yet".format(
                func_name))

        template_key = 'strmethod.' + func_name
        out_typ = SeriesType(string_type)

        class MethodTemplate(AbstractTemplate):
            key = template_key

            def generic(self, args, kws):
                return signature(out_typ, *args)

        return types.BoundFunction(MethodTemplate, s_str)


class SeriesDtMethodType(types.Type):
    def __init__(self):
        name = "SeriesDtMethodType"
        super(SeriesDtMethodType, self).__init__(name)


series_dt_methods_type = SeriesDtMethodType()


@infer_getattr
class SeriesDtMethodAttribute(AttributeTemplate):
    key = SeriesDtMethodType

    def resolve_date(self, ary):
        return SeriesType(datetime_date_type)  # TODO: name, index


# all date fields return int64 same as Timestamp fields
def resolve_date_field(self, ary):
    return SeriesType(types.int64)


for field in hpat.hiframes.pd_timestamp_ext.date_fields:
    setattr(SeriesDtMethodAttribute, "resolve_" + field, resolve_date_field)


class SeriesRollingType(types.Type):
    def __init__(self, dtype):
        self.dtype = dtype
        name = "SeriesRollingType({})".format(dtype)
        super(SeriesRollingType, self).__init__(name)


@infer_getattr
class SeriesRollingAttribute(AttributeTemplate):
    key = SeriesRollingType

    @bound_function("rolling.apply")
    def resolve_apply(self, ary, args, kws):
        # result is always float64 (see Pandas window.pyx:roll_generic)
        return signature(SeriesType(types.float64), *args)

    @bound_function("rolling.cov")
    def resolve_cov(self, ary, args, kws):
        return signature(SeriesType(types.float64), *args)

    @bound_function("rolling.corr")
    def resolve_corr(self, ary, args, kws):
        return signature(SeriesType(types.float64), *args)

# similar to install_array_method in arraydecl.py


def install_rolling_method(name, generic):
    my_attr = {"key": "rolling." + name, "generic": generic}
    temp_class = type("Rolling_" + name, (AbstractTemplate,), my_attr)

    def rolling_attribute_attachment(self, ary):
        return types.BoundFunction(temp_class, ary)

    setattr(SeriesRollingAttribute, "resolve_" + name, rolling_attribute_attachment)


def rolling_generic(self, args, kws):
    # output is always float64
    return signature(SeriesType(types.float64), *args)


for fname in supported_rolling_funcs:
    install_rolling_method(fname, rolling_generic)


class SeriesIatType(types.Type):
    def __init__(self, stype):
        self.stype = stype
        name = "SeriesIatType({})".format(stype)
        super(SeriesIatType, self).__init__(name)


# PR135. This needs to be commented out
@infer_global(operator.getitem)
class GetItemSeriesIat(AbstractTemplate):
    key = operator.getitem

    def generic(self, args, kws):
        # iat[] is the same as regular getitem
        if isinstance(args[0], SeriesIatType):
            return GetItemSeries.generic(self, (args[0].stype, args[1]), kws)


@infer
@infer_global(operator.eq)
@infer_global(operator.ne)
@infer_global(operator.ge)
@infer_global(operator.gt)
@infer_global(operator.le)
@infer_global(operator.lt)
class SeriesCompEqual(AbstractTemplate):
    key = '=='

    def generic(self, args, kws):
        from hpat.str_arr_ext import is_str_arr_typ
        assert not kws
        [va, vb] = args
        # if one of the inputs is string array
        if is_str_series_typ(va) or is_str_series_typ(vb):
            # inputs should be either string array or string
            assert is_str_arr_typ(va) or va == string_type
            assert is_str_arr_typ(vb) or vb == string_type
            return signature(SeriesType(types.boolean), va, vb)

        if ((is_dt64_series_typ(va) and vb == string_type)
                or (is_dt64_series_typ(vb) and va == string_type)):
            return signature(SeriesType(types.boolean), va, vb)


@infer
class CmpOpNEqSeries(SeriesCompEqual):
    key = '!='


@infer
class CmpOpGESeries(SeriesCompEqual):
    key = '>='


@infer
class CmpOpGTSeries(SeriesCompEqual):
    key = '>'


@infer
class CmpOpLESeries(SeriesCompEqual):
    key = '<='


@infer
class CmpOpLTSeries(SeriesCompEqual):
    key = '<'

# @infer_global(operator.getitem)
# class GetItemBuffer(AbstractTemplate):
#     key = operator.getitem

#     def generic(self, args, kws):
#         assert not kws
#         [ary, idx] = args
#         import pdb; pdb.set_trace()
#         if not isinstance(ary, SeriesType):
#             return
#         out = get_array_index_type(ary, idx)
#         # check result to be dt64 since it might be sliced array
#         # replace result with Timestamp
#         if out is not None and out.result == types.NPDatetime('ns'):
#             return signature(pandas_timestamp_type, ary, out.index)


def install_array_method(name, generic):
    # taken from arraydecl.py, Series instead of Array
    my_attr = {"key": "array." + name, "generic": generic}
    temp_class = type("Series_" + name, (AbstractTemplate,), my_attr)

    def array_attribute_attachment(self, ary):
        return types.BoundFunction(temp_class, ary)

    setattr(SeriesAttribute, "resolve_" + name, array_attribute_attachment)


def generic_expand_cumulative_series(self, args, kws):
    # taken from arraydecl.py, replaced Array with Series
    assert not args
    assert not kws
    assert isinstance(self.this, SeriesType)
    return_type = SeriesType(_expand_integer(self.this.dtype))
    return signature(return_type, recvr=self.this)


# replacing cumprod since arraydecl.py definition uses types.Array
install_array_method('cumprod', generic_expand_cumulative_series)

# TODO: add itemsize, strides, etc. when removed from Pandas
_not_series_array_attrs = ['flat', 'ctypes', 'itemset', 'reshape', 'sort', 'flatten',
                           'resolve_cumsum',
                           'resolve_shift', 'resolve_sum', 'resolve_copy', 'resolve_corr', 'resolve_mean',
                           'resolve_take', 'resolve_max', 'resolve_min', 'resolve_nunique',
<<<<<<< HEAD
                           'resolve_argsort', 'resolve_sort_values', 'resolve_pct_change',
                           'resolve_prod', 'resolve_count', 'resolve_dropna', 'resolve_fillna']
=======
                           'resolve_argsort', 'resolve_sort_values',
                           'resolve_prod', 'resolve_count', 'resolve_dropna', 'resolve_fillna', 'resolve_astype']
>>>>>>> b2e183ea

# disable using of some Array attributes in non-hpat pipeline only
if not hpat.config.config_pipeline_hpat_default:
    for attr in ['resolve_std', 'resolve_var']:
        _not_series_array_attrs.append(attr)

_non_hpat_pipeline_attrs = ['resolve_nsmallest', 'resolve_nlargest', 'resolve_cov', 'resolve_corr', 'resolve_pct_change']

# use ArrayAttribute for attributes not defined in SeriesAttribute
for attr, func in numba.typing.arraydecl.ArrayAttribute.__dict__.items():
    if (attr.startswith('resolve_')
            and attr not in SeriesAttribute.__dict__
            and attr not in _not_series_array_attrs):
        setattr(SeriesAttribute, attr, func)

# remove some attributes from SeriesAttribute for non-hpat pipeline
if not hpat.config.config_pipeline_hpat_default:
    for attr in _non_hpat_pipeline_attrs:
        if attr in SeriesAttribute.__dict__:
            delattr(SeriesAttribute, attr)

# PR135. This needs to be commented out
@infer_global(operator.getitem)
class GetItemSeries(AbstractTemplate):
    key = operator.getitem

    def generic(self, args, kws):
        assert not kws
        [in_arr, in_idx] = args
        is_arr_series = False
        is_idx_series = False
        is_arr_dt_index = False

        if not isinstance(in_arr, SeriesType) and not isinstance(in_idx, SeriesType):
            return None

        if isinstance(in_arr, SeriesType):
            in_arr = series_to_array_type(in_arr)
            is_arr_series = True
            if in_arr.dtype == types.NPDatetime('ns'):
                is_arr_dt_index = True

        if isinstance(in_idx, SeriesType):
            in_idx = series_to_array_type(in_idx)
            is_idx_series = True

        # TODO: dt_index
        if in_arr == string_array_type:
            # XXX fails due in overload
            # compile_internal version results in symbol not found!
            # sig = self.context.resolve_function_type(
            #     operator.getitem, (in_arr, in_idx), kws)
            # HACK to get avoid issues for now
            if isinstance(in_idx, (types.Integer, types.IntegerLiteral)):
                sig = string_type(in_arr, in_idx)
            else:
                sig = GetItemStringArray.generic(self, (in_arr, in_idx), kws)
        elif in_arr == list_string_array_type:
            # TODO: split view
            # mimic array indexing for list
            if (isinstance(in_idx, types.Array) and in_idx.ndim == 1
                    and isinstance(
                        in_idx.dtype, (types.Integer, types.Boolean))):
                sig = signature(in_arr, in_arr, in_idx)
            else:
                sig = numba.typing.collections.GetItemSequence.generic(
                    self, (in_arr, in_idx), kws)
        elif in_arr == string_array_split_view_type:
            sig = GetItemStringArraySplitView.generic(
                self, (in_arr, in_idx), kws)
        else:
            out = get_array_index_type(in_arr, in_idx)
            sig = signature(out.result, in_arr, out.index)

        if sig is not None:
            arg1 = sig.args[0]
            arg2 = sig.args[1]
            if is_arr_series:
                sig.return_type = if_arr_to_series_type(sig.return_type)
                arg1 = if_arr_to_series_type(arg1)
            if is_idx_series:
                arg2 = if_arr_to_series_type(arg2)
            sig.args = (arg1, arg2)
            # dt_index and Series(dt64) should return Timestamp
            if is_arr_dt_index and sig.return_type == types.NPDatetime('ns'):
                sig.return_type = pandas_timestamp_type
        return sig


@infer_global(operator.setitem)
class SetItemSeries(SetItemBuffer):
    def generic(self, args, kws):
        assert not kws
        series, idx, val = args
        if not isinstance(series, SeriesType):
            return None
        # TODO: handle any of args being Series independently
        ary = series_to_array_type(series)
        is_idx_series = False
        if isinstance(idx, SeriesType):
            idx = series_to_array_type(idx)
            is_idx_series = True
        is_val_series = False
        if isinstance(val, SeriesType):
            val = series_to_array_type(val)
            is_val_series = True
        # TODO: strings, dt_index
        res = super(SetItemSeries, self).generic((ary, idx, val), kws)
        if res is not None:
            new_series = if_arr_to_series_type(res.args[0])
            idx = res.args[1]
            val = res.args[2]
            if is_idx_series:
                idx = if_arr_to_series_type(idx)
            if is_val_series:
                val = if_arr_to_series_type(val)
            res.args = (new_series, idx, val)
            return res


@infer_global(operator.setitem)
class SetItemSeriesIat(SetItemSeries):
    def generic(self, args, kws):
        # iat[] is the same as regular setitem
        if isinstance(args[0], SeriesIatType):
            return SetItemSeries.generic(self, (args[0].stype, args[1], args[2]), kws)


inplace_ops = [
    operator.iadd,
    operator.isub,
    operator.imul,
    operator.itruediv,
    operator.ifloordiv,
    operator.imod,
    operator.ipow,
    operator.ilshift,
    operator.irshift,
    operator.iand,
    operator.ior,
    operator.ixor,
]


def series_op_generic(cls, self, args, kws):
    # return if no Series
    if not any(isinstance(arg, SeriesType) for arg in args):
        return None
    # convert args to array
    new_args = tuple(if_series_to_array_type(arg) for arg in args)
    sig = super(cls, self).generic(new_args, kws)
    # convert back to Series
    if sig is not None:
        # if A += B and A is array but B is Series, the output is Array
        # TODO: other cases?
        if not (self.key in inplace_ops and isinstance(args[0], types.Array)):
            sig.return_type = if_arr_to_series_type(sig.return_type)
        sig.args = args
    return sig


class SeriesOpUfuncs(NumpyRulesArrayOperator):
    def generic(self, args, kws):
        return series_op_generic(SeriesOpUfuncs, self, args, kws)


def install_series_method(op, name, generic):
    # taken from arraydecl.py, Series instead of Array
    my_attr = {"key": op, "generic": generic}
    temp_class = type("Series_" + name, (SeriesOpUfuncs,), my_attr)

    def array_attribute_attachment(self, ary):
        return types.BoundFunction(temp_class, ary)

    setattr(SeriesAttribute, "resolve_" + name, array_attribute_attachment)


explicit_binop_funcs = {
    # 'add': operator.add,
    # 'sub': operator.sub,
    # 'mul': operator.mul,
    # 'div': operator.truediv,
    # 'truediv': operator.truediv,
    # 'floordiv': operator.floordiv,
    # 'mod': operator.mod,
    # 'pow': operator.pow,
    # 'lt': operator.lt,
    # 'gt': operator.gt,
    # 'le': operator.le,
    # 'ge': operator.ge,
    # 'ne': operator.ne,
    # 'eq': operator.eq,
}


def ex_binop_generic(self, args, kws):
    return SeriesOpUfuncs.generic(self, (self.this,) + args, kws)


for fname, op in explicit_binop_funcs.items():
    install_series_method(op, fname, ex_binop_generic)


class SeriesInplaceOpUfuncs(NumpyRulesInplaceArrayOperator):
    def generic(self, args, kws):
        return series_op_generic(SeriesInplaceOpUfuncs, self, args, kws)


class SeriesUnaryOpUfuncs(NumpyRulesUnaryArrayOperator):
    def generic(self, args, kws):
        return series_op_generic(SeriesUnaryOpUfuncs, self, args, kws)


# TODO: change class name to Series in install_operations
SeriesOpUfuncs.install_operations()
SeriesInplaceOpUfuncs.install_operations()
SeriesUnaryOpUfuncs.install_operations()


class Series_Numpy_rules_ufunc(Numpy_rules_ufunc):
    def generic(self, args, kws):
        return series_op_generic(Series_Numpy_rules_ufunc, self, args, kws)


# copied from npydecl.py since deleted
_aliases = set(["bitwise_not", "mod", "abs"])
if np.divide == np.true_divide:
    _aliases.add("divide")

for func in numba.typing.npydecl.supported_ufuncs:
    name = func.__name__
    # _numpy_ufunc(func)

    class typing_class(Series_Numpy_rules_ufunc):
        key = func

    typing_class.__name__ = "resolve_series_{0}".format(name)

    if name not in _aliases:
        infer_global(func, types.Function(typing_class))


# @infer_global(len)
# class LenSeriesType(AbstractTemplate):
#     def generic(self, args, kws):
#         if not kws and len(args) == 1 and isinstance(args[0], SeriesType):
#             return signature(types.intp, *args)

# @infer_global(np.empty_like)
# @infer_global(np.zeros_like)
# @infer_global(np.ones_like)
# class SeriesLikeTyper(NdConstructorLike):
#     def generic(self):
#         typer = super(SeriesLikeTyper, self).generic()
#         def wrapper(*args, **kws):
#             new_args = tuple(if_series_to_array_type(arg) for arg in args)
#             new_kws = {n:if_series_to_array_type(t) for n,t in kws.items()}
#             return typer(*new_args, **new_kws)
#         return wrapper

# @infer_global(np.full_like)

# TODO: handle all timedelta args


def type_sub(context):
    def typer(val1, val2):
        if is_dt64_series_typ(val1) and val2 == pandas_timestamp_type:
            return SeriesType(types.NPTimedelta('ns'))

        from hpat.hiframes.pd_index_ext import DatetimeIndexType
        if isinstance(val1, DatetimeIndexType) and val2 == pandas_timestamp_type:
            from hpat.hiframes.pd_index_ext import TimedeltaIndexType
            return TimedeltaIndexType(False)
    return typer


type_callable('-')(type_sub)
type_callable(operator.sub)(type_sub)


@overload(pd.Series)
def pd_series_overload(data=None, index=None, dtype=None, name=None, copy=False, fastpath=False):

    is_index_none = isinstance(index, types.NoneType) or index is None

    def hpat_pandas_series_ctor_impl(data=None, index=None, dtype=None, name=None, copy=False, fastpath=False):

        '''' use binop here as otherwise Numba's dead branch pruning doesn't work
        TODO: replace with 'if not is_index_none' when resolved '''
        if is_index_none == False:  # noqa
            fix_index = hpat.hiframes.api.fix_df_array(index)
        else:
            fix_index = index

        return hpat.hiframes.api.init_series(hpat.hiframes.api.fix_df_array(data), fix_index, name)

    return hpat_pandas_series_ctor_impl

from hpat.datatypes.hpat_pandas_series_functions import *<|MERGE_RESOLUTION|>--- conflicted
+++ resolved
@@ -996,13 +996,8 @@
                            'resolve_cumsum',
                            'resolve_shift', 'resolve_sum', 'resolve_copy', 'resolve_corr', 'resolve_mean',
                            'resolve_take', 'resolve_max', 'resolve_min', 'resolve_nunique',
-<<<<<<< HEAD
                            'resolve_argsort', 'resolve_sort_values', 'resolve_pct_change',
-                           'resolve_prod', 'resolve_count', 'resolve_dropna', 'resolve_fillna']
-=======
-                           'resolve_argsort', 'resolve_sort_values',
                            'resolve_prod', 'resolve_count', 'resolve_dropna', 'resolve_fillna', 'resolve_astype']
->>>>>>> b2e183ea
 
 # disable using of some Array attributes in non-hpat pipeline only
 if not hpat.config.config_pipeline_hpat_default:
