# *****************************************************************************
# Copyright (c) 2019, Intel Corporation All rights reserved.
#
# Redistribution and use in source and binary forms, with or without
# modification, are permitted provided that the following conditions are met:
#
#     Redistributions of source code must retain the above copyright notice,
#     this list of conditions and the following disclaimer.
#
#     Redistributions in binary form must reproduce the above copyright notice,
#     this list of conditions and the following disclaimer in the documentation
#     and/or other materials provided with the distribution.
#
# THIS SOFTWARE IS PROVIDED BY THE COPYRIGHT HOLDERS AND CONTRIBUTORS "AS IS"
# AND ANY EXPRESS OR IMPLIED WARRANTIES, INCLUDING, BUT NOT LIMITED TO,
# THE IMPLIED WARRANTIES OF MERCHANTABILITY AND FITNESS FOR A PARTICULAR
# PURPOSE ARE DISCLAIMED. IN NO EVENT SHALL THE COPYRIGHT HOLDER OR
# CONTRIBUTORS BE LIABLE FOR ANY DIRECT, INDIRECT, INCIDENTAL, SPECIAL,
# EXEMPLARY, OR CONSEQUENTIAL DAMAGES (INCLUDING, BUT NOT LIMITED TO,
# PROCUREMENT OF SUBSTITUTE GOODS OR SERVICES; LOSS OF USE, DATA, OR PROFITS;
# OR BUSINESS INTERRUPTION) HOWEVER CAUSED AND ON ANY THEORY OF LIABILITY,
# WHETHER IN CONTRACT, STRICT LIABILITY, OR TORT (INCLUDING NEGLIGENCE OR
# OTHERWISE) ARISING IN ANY WAY OUT OF THE USE OF THIS SOFTWARE,
# EVEN IF ADVISED OF THE POSSIBILITY OF SUCH DAMAGE.
# *****************************************************************************

import datetime
import operator
import numpy as np
import pandas as pd
import llvmlite.llvmpy.core as lc

import numba
from numba import types, cgutils
from numba.extending import (
    models,
    register_model,
    lower_cast,
    lower_builtin,
    infer_getattr,
    type_callable,
    infer,
    overload,
    make_attribute_wrapper)
from numba.typing.arraydecl import (get_array_index_type, _expand_integer, ArrayAttribute, SetItemBuffer)
from numba.typing.npydecl import (
    Numpy_rules_ufunc,
    NumpyRulesArrayOperator,
    NumpyRulesInplaceArrayOperator,
    NumpyRulesUnaryArrayOperator,
    NdConstructorLike)
from numba.typing.templates import (infer_global, AbstractTemplate, signature, AttributeTemplate, bound_function)
from numba.targets.imputils import (impl_ret_new_ref, iternext_impl, RefType)
from numba.targets.arrayobj import (make_array, _getitem_array1d)

import hpat
from hpat.hiframes.pd_categorical_ext import (PDCategoricalDtype, CategoricalArray)
from hpat.hiframes.pd_timestamp_ext import (pandas_timestamp_type, datetime_date_type)
from hpat.hiframes.rolling import supported_rolling_funcs
from hpat.hiframes.split_impl import (string_array_split_view_type, GetItemStringArraySplitView)
from hpat.str_arr_ext import (
    string_array_type,
    iternext_str_array,
    offset_typ,
    char_typ,
    str_arr_payload_type,
    StringArrayType,
    GetItemStringArray)
from hpat.str_ext import string_type, list_string_array_type


class SeriesType(types.IterableType):
    """Temporary type class for Series objects.
    """

    def __init__(self, dtype, data=None, index=None, is_named=False):
        # keeping data array in type since operators can make changes such
        # as making array unaligned etc.
        data = _get_series_array_type(dtype) if data is None else data
        # convert Record to tuple (for tuple output of map)
        # TODO: handle actual Record objects in Series?
        self.dtype = (types.Tuple(list(dict(dtype.members).values()))
                      if isinstance(dtype, types.Record) else dtype)
        self.data = data
        if index is None:
            index = types.none
        self.index = index
        # keep is_named in type to enable boxing
        self.is_named = is_named
        super(SeriesType, self).__init__(
            name="series({}, {}, {}, {})".format(dtype, data, index, is_named))

    def copy(self, dtype=None):
        # XXX is copy necessary?
        index = types.none if self.index == types.none else self.index.copy()
        dtype = dtype if dtype is not None else self.dtype
        data = _get_series_array_type(dtype)
        return SeriesType(dtype, data, index)

    @property
    def key(self):
        # needed?
        return self.dtype, self.data, self.index, self.is_named

    @property
    def ndim(self):
        return self.data.ndim

    def unify(self, typingctx, other):
        if isinstance(other, SeriesType):
            new_index = types.none
            if self.index != types.none and other.index != types.none:
                new_index = self.index.unify(typingctx, other.index)
            elif other.index != types.none:
                new_index = other.index
            elif self.index != types.none:
                new_index = self.index

            # If dtype matches or other.dtype is undefined (inferred)
            if other.dtype == self.dtype or not other.dtype.is_precise():
                return SeriesType(
                    self.dtype,
                    self.data.unify(typingctx, other.data),
                    new_index)

        # XXX: unify Series/Array as Array
        return super(SeriesType, self).unify(typingctx, other)

    def can_convert_to(self, typingctx, other):
        # same as types.Array
        if (isinstance(other, SeriesType) and other.dtype == self.dtype):
            # called for overload selection sometimes
            # TODO: fix index
            if self.index == types.none and other.index == types.none:
                return self.data.can_convert_to(typingctx, other.data)
            if self.index != types.none and other.index != types.none:
                return max(self.data.can_convert_to(typingctx, other.data),
                           self.index.can_convert_to(typingctx, other.index))

    def is_precise(self):
        # same as types.Array
        return self.dtype.is_precise()

    @property
    def iterator_type(self):
        # TODO: fix timestamp
        return SeriesIterator(self)


class SeriesIterator(types.SimpleIteratorType):
    """
    Type class for iterator over dataframe series.
    """

    def __init__(self, series_type):
        self.series_type = series_type
        self.array_type = series_type.data

        name = f'iter({self.series_type.data})'
        yield_type = series_type.dtype
        super(SeriesIterator, self).__init__(name, yield_type)

    @property
    def _iternext(self):
        if isinstance(self.array_type, StringArrayType):
            return iternext_str_array
        elif isinstance(self.array_type, types.Array):
            return iternext_series_array


@register_model(SeriesIterator)
class SeriesIteratorModel(models.StructModel):
    def __init__(self, dmm, fe_type):
        members = [('index', types.EphemeralPointer(types.uintp)),
                   ('array', fe_type.series_type.data)]

        models.StructModel.__init__(self, dmm, fe_type, members)


def _get_series_array_type(dtype):
    """get underlying default array type of series based on its dtype
    """
    # list(list(str))
    if dtype == types.List(string_type):
        # default data layout is list but split view is used if possible
        return list_string_array_type
    # string array
    elif dtype == string_type:
        return string_array_type

    # categorical
    if isinstance(dtype, PDCategoricalDtype):
        return CategoricalArray(dtype)

    # use recarray data layout for series of tuples
    if isinstance(dtype, types.BaseTuple):
        if any(not isinstance(t, types.Number) for t in dtype.types):
            # TODO: support more types. what types can be in recarrays?
            raise ValueError("series tuple dtype {} includes non-numerics".format(dtype))
        np_dtype = np.dtype(
            ','.join(str(t) for t in dtype.types), align=True)
        dtype = numba.numpy_support.from_dtype(np_dtype)

    # TODO: other types?
    # regular numpy array
    return types.Array(dtype, 1, 'C')


def is_str_series_typ(t):
    return isinstance(t, SeriesType) and t.dtype == string_type


def is_dt64_series_typ(t):
    return isinstance(t, SeriesType) and t.dtype == types.NPDatetime('ns')


def is_timedelta64_series_typ(t):
    return isinstance(t, SeriesType) and t.dtype == types.NPTimedelta('ns')


def is_datetime_date_series_typ(t):
    return isinstance(t, SeriesType) and t.dtype == datetime_date_type


# register_model(SeriesType)(models.ArrayModel)
# need to define model since fix_df_array overload goes to native code
@register_model(SeriesType)
class SeriesModel(models.StructModel):
    def __init__(self, dmm, fe_type):
        name_typ = string_type if fe_type.is_named else types.none
        members = [
            ('data', fe_type.data),
            ('index', fe_type.index),
            ('name', name_typ),
        ]
        super(SeriesModel, self).__init__(dmm, fe_type, members)


make_attribute_wrapper(SeriesType, 'data', '_data')
make_attribute_wrapper(SeriesType, 'index', '_index')
make_attribute_wrapper(SeriesType, 'name', '_name')


@lower_builtin('getiter', SeriesType)
def getiter_series(context, builder, sig, args):
    """
    Getting iterator for the Series type

    :param context: context descriptor
    :param builder: llvmlite IR Builder
    :param sig: iterator signature
    :param args: tuple with iterator arguments, such as instruction, operands and types
    :param result: iternext result
    :return: reference to iterator
    """

    arraytype = sig.args[0].data

    # Create instruction to get array to iterate
    zero_member_pointer = context.get_constant(types.intp, 0)
    zero_member = context.get_constant(types.int32, 0)
    alloca = args[0].operands[0]
    gep_result = builder.gep(alloca, [zero_member_pointer, zero_member])
    array = builder.load(gep_result)

    # TODO: call numba getiter with gep_result for array
    iterobj = context.make_helper(builder, sig.return_type)
    zero_index = context.get_constant(types.intp, 0)
    indexptr = cgutils.alloca_once_value(builder, zero_index)

    iterobj.index = indexptr
    iterobj.array = array

    if context.enable_nrt:
        context.nrt.incref(builder, arraytype, array)

    result = iterobj._getvalue()
    # Note: a decref on the iterator will dereference all internal MemInfo*
    out = impl_ret_new_ref(context, builder, sig.return_type, result)
    return out


# TODO: call it from numba.targets.arrayobj, need separate function in numba
def iternext_series_array(context, builder, sig, args, result):
    """
    Implementation of iternext() for the ArrayIterator type

    :param context: context descriptor
    :param builder: llvmlite IR Builder
    :param sig: iterator signature
    :param args: tuple with iterator arguments, such as instruction, operands and types
    :param result: iternext result
    """

    [iterty] = sig.args
    [iter] = args
    arrayty = iterty.array_type

    if arrayty.ndim != 1:
        raise NotImplementedError("iterating over %dD array" % arrayty.ndim)

    iterobj = context.make_helper(builder, iterty, value=iter)
    ary = make_array(arrayty)(context, builder, value=iterobj.array)

    nitems, = cgutils.unpack_tuple(builder, ary.shape, count=1)

    index = builder.load(iterobj.index)
    is_valid = builder.icmp(lc.ICMP_SLT, index, nitems)
    result.set_valid(is_valid)

    with builder.if_then(is_valid):
        value = _getitem_array1d(context, builder, arrayty, ary, index,
                                 wraparound=False)
        result.yield_(value)
        nindex = cgutils.increment_index(builder, index)
        builder.store(nindex, iterobj.index)


@lower_builtin('iternext', SeriesIterator)
@iternext_impl(RefType.BORROWED)
def iternext_series(context, builder, sig, args, result):
    """
    Iternext implementation depending on Array type

    :param context: context descriptor
    :param builder: llvmlite IR Builder
    :param sig: iterator signature
    :param args: tuple with iterator arguments, such as instruction, operands and types
    :param result: iternext result
    """
    iternext_func = sig.args[0]._iternext
    iternext_func(context=context, builder=builder, sig=sig, args=args, result=result)


def series_to_array_type(typ, replace_boxed=False):
    return typ.data
    # return _get_series_array_type(typ.dtype)


def is_series_type(typ):
    return isinstance(typ, SeriesType)


def arr_to_series_type(arr):
    series_type = None
    if isinstance(arr, types.Array):
        series_type = SeriesType(arr.dtype, arr)
    elif arr == string_array_type:
        # StringArray is readonly
        series_type = SeriesType(string_type)
    elif arr == list_string_array_type:
        series_type = SeriesType(types.List(string_type))
    elif arr == string_array_split_view_type:
        series_type = SeriesType(types.List(string_type),
                                 string_array_split_view_type)
    return series_type


def if_series_to_array_type(typ, replace_boxed=False):
    if isinstance(typ, SeriesType):
        return series_to_array_type(typ, replace_boxed)

    if isinstance(typ, (types.Tuple, types.UniTuple)):
        return types.Tuple(
            [if_series_to_array_type(t, replace_boxed) for t in typ.types])
    if isinstance(typ, types.List):
        return types.List(if_series_to_array_type(typ.dtype, replace_boxed))
    if isinstance(typ, types.Set):
        return types.Set(if_series_to_array_type(typ.dtype, replace_boxed))
    # TODO: other types that can have Series inside?
    return typ


def if_arr_to_series_type(typ):
    if isinstance(typ, types.Array) or typ in (string_array_type,
                                               list_string_array_type, string_array_split_view_type):
        return arr_to_series_type(typ)
    if isinstance(typ, (types.Tuple, types.UniTuple)):
        return types.Tuple([if_arr_to_series_type(t) for t in typ.types])
    if isinstance(typ, types.List):
        return types.List(if_arr_to_series_type(typ.dtype))
    if isinstance(typ, types.Set):
        return types.Set(if_arr_to_series_type(typ.dtype))
    # TODO: other types that can have Arrays inside?
    return typ


# TODO remove this cast?
@lower_cast(SeriesType, string_array_type)
@lower_cast(string_array_type, SeriesType)
def cast_string_series(context, builder, fromty, toty, val):
    return val

# cast Series(int8) to Series(cat) for init_series() in test_csv_cat1
# TODO: separate array type for Categorical data
@lower_cast(SeriesType, types.Array)
@lower_cast(types.Array, SeriesType)
@lower_cast(SeriesType, SeriesType)
def cast_series(context, builder, fromty, toty, val):
    return val

# --------------------------------------------------------------------------- #
# --- typing similar to arrays adopted from arraydecl.py, npydecl.py -------- #


@infer_getattr
class SeriesAttribute(AttributeTemplate):
    key = SeriesType

    # PR135. This needs to be commented out
    def resolve_values(self, ary):
        return series_to_array_type(ary, True)

# PR135. This needs to be commented out
    # def resolve_shape(self, ary):
    #     return types.Tuple((types.int64,))

# PR171. This needs to be commented out
#     def resolve_index(self, ary):
#         return ary.index

    def resolve_str(self, ary):
        assert ary.dtype in (string_type, types.List(string_type))
        # TODO: add dtype to series_str_methods_type
        return series_str_methods_type

    def resolve_dt(self, ary):
        assert ary.dtype == types.NPDatetime('ns')
        return series_dt_methods_type

# PR135. This needs to be commented out
    def resolve_iat(self, ary):
        return SeriesIatType(ary)

# PR135. This needs to be commented out
    def resolve_iloc(self, ary):
        # TODO: support iat/iloc differences
        return SeriesIatType(ary)

# PR135. This needs to be commented out
    def resolve_loc(self, ary):
        # TODO: support iat/iloc differences
        return SeriesIatType(ary)

    @bound_function("array.astype")
    def resolve_astype(self, ary, args, kws):
        # TODO: handle other types like datetime etc.
        dtype, = args
        if isinstance(dtype, types.Function) and dtype.typing_key == str:
            ret_type = SeriesType(string_type)
            sig = signature(ret_type, *args)
        else:
            resolver = ArrayAttribute.resolve_astype.__wrapped__
            sig = resolver(self, ary.data, args, kws)
            sig.return_type = if_arr_to_series_type(sig.return_type)
        return sig

    @bound_function("array.copy")
    def resolve_copy(self, ary, args, kws):
        # TODO: copy other types like list(str)
        dtype = ary.dtype
        if dtype == string_type:
            ret_type = SeriesType(string_type)
            sig = signature(ret_type, *args)
        else:
            resolver = ArrayAttribute.resolve_copy.__wrapped__
            sig = resolver(self, ary.data, args, kws)
            sig.return_type = if_arr_to_series_type(sig.return_type)
        return sig

    @bound_function("series.rolling")
    def resolve_rolling(self, ary, args, kws):
        return signature(SeriesRollingType(ary.dtype), *args)

    @bound_function("array.argsort")
    def resolve_argsort(self, ary, args, kws):
        resolver = ArrayAttribute.resolve_argsort.__wrapped__
        sig = resolver(self, ary.data, args, kws)
        sig.return_type = if_arr_to_series_type(sig.return_type)
        return sig

    @bound_function("series.sort_values")
    def resolve_sort_values(self, ary, args, kws):
        # output will have permuted input index
        out_index = ary.index
        if out_index == types.none:
            out_index = types.Array(types.intp, 1, 'C')
        out = SeriesType(ary.dtype, ary.data, out_index)
        return signature(out, *args)

#     @bound_function("array.take")
#     def resolve_take(self, ary, args, kws):
#         resolver = ArrayAttribute.resolve_take.__wrapped__
#         sig = resolver(self, ary.data, args, kws)
#         sig.return_type = if_arr_to_series_type(sig.return_type)
#         return sig

    @bound_function("series.quantile")
    def resolve_quantile(self, ary, args, kws):
        # TODO: fix quantile output type if not float64
        return signature(types.float64, *args)

    @bound_function("series.count")
    def resolve_count(self, ary, args, kws):
        return signature(types.intp, *args)

    @bound_function("series.nunique")
    def resolve_nunique(self, ary, args, kws):
        return signature(types.intp, *args)

    # @bound_function("series.unique")
    # def resolve_unique(self, ary, args, kws):
    #     # unique returns ndarray for some reason
    #     arr_typ = series_to_array_type(ary)
    #     return signature(arr_typ, *args)

    @bound_function("series.describe")
    def resolve_describe(self, ary, args, kws):
        # TODO: return namedtuple or labeled Series
        return signature(string_type, *args)

    @bound_function("series.fillna")
    def resolve_fillna(self, ary, args, kws):
        out = ary
        # output is None for inplace case
        if 'inplace' in kws and kws['inplace'] == types.literal(True):
            out = types.none
        return signature(out, *args)

    @bound_function("series.dropna")
    def resolve_dropna(self, ary, args, kws):
        out = ary
        # output is None for inplace case
        if 'inplace' in kws and kws['inplace'] == types.literal(True):
            out = types.none
        return signature(out, *args)

    @bound_function("series.shift")
    def resolve_shift(self, ary, args, kws):
        # TODO: support default period argument
        out = ary
        # integers are converted to float64 to store NaN
        if isinstance(ary.dtype, types.Integer):
            out = out.copy(dtype=types.float64)
        return signature(out, *args)

    @bound_function("series.pct_change")
    def resolve_pct_change(self, ary, args, kws):
        # TODO: support default period argument
        out = ary
        # integers are converted to float64 to store NaN
        if isinstance(ary.dtype, types.Integer):
            out = out.copy(dtype=types.float64)
        return signature(out, *args)

    def _resolve_map_func(self, ary, args, kws):
        dtype = ary.dtype
        # getitem returns Timestamp for dt_index and series(dt64)
        if dtype == types.NPDatetime('ns'):
            dtype = pandas_timestamp_type
        code = args[0].literal_value.code
        _globals = {'np': np}
        # XXX hack in hiframes_typed to make globals available
        if hasattr(args[0].literal_value, 'globals'):
            # TODO: use code.co_names to find globals actually used?
            _globals = args[0].literal_value.globals

        f_ir = numba.ir_utils.get_ir_of_code(_globals, code)
        f_typemap, f_return_type, f_calltypes = numba.compiler.type_inference_stage(
            self.context, f_ir, (dtype,), None)

        return signature(SeriesType(f_return_type), *args)

    @bound_function("series.map")
    def resolve_map(self, ary, args, kws):
        return self._resolve_map_func(ary, args, kws)

    @bound_function("series.apply")
    def resolve_apply(self, ary, args, kws):
        # TODO: handle apply differences: extra args, np ufuncs etc.
        return self._resolve_map_func(ary, args, kws)

    def _resolve_combine_func(self, ary, args, kws):
        dtype1 = ary.dtype
        # getitem returns Timestamp for dt_index and series(dt64)
        if dtype1 == types.NPDatetime('ns'):
            dtype1 = pandas_timestamp_type
        dtype2 = args[0].dtype
        if dtype2 == types.NPDatetime('ns'):
            dtype2 = pandas_timestamp_type
        code = args[1].literal_value.code
        f_ir = numba.ir_utils.get_ir_of_code({'np': np}, code)
        f_typemap, f_return_type, f_calltypes = numba.compiler.type_inference_stage(
            self.context, f_ir, (dtype1, dtype2,), None)
        return signature(SeriesType(f_return_type), *args)

    @bound_function("series.combine")
    def resolve_combine(self, ary, args, kws):
        return self._resolve_combine_func(ary, args, kws)

    # @bound_function("series.abs")
    # def resolve_abs(self, ary, args, kws):
    #     # call np.abs(A) to get return type
    #     arr_typ = series_to_array_type(ary)
    #     all_args = tuple([arr_typ] + list(args))
    #     ret_typ = self.context.resolve_function_type(np.abs, all_args, kws).return_type
    #     ret_typ = if_arr_to_series_type(ret_typ)
    #     return signature(ret_typ, *args)

    def _resolve_cov_func(self, ary, args, kws):
        # array is valid since hiframes_typed calls this after type replacement
        assert len(args) == 1 and isinstance(args[0], (SeriesType, types.Array))
        assert isinstance(ary.dtype, types.Number)
        assert isinstance(args[0].dtype, types.Number)
        is_complex_op = isinstance(ary.dtype, types.Complex) or isinstance(args[0].dtype, types.Complex)
        ret_typ = types.complex128 if is_complex_op else types.float64
        return signature(ret_typ, *args)

    @bound_function("series.cov")
    def resolve_cov(self, ary, args, kws):
        return self._resolve_cov_func(ary, args, kws)

    @bound_function("series.corr")
    def resolve_corr(self, ary, args, kws):
        return self._resolve_cov_func(ary, args, kws)

# PR135. This needs to be commented out
    @bound_function("series.append")
    def resolve_append(self, ary, args, kws):
        # TODO: ignore_index
        assert not kws
        arr_typ = if_series_to_array_type(ary)
        other, = args
        if isinstance(other, (SeriesType, types.Array)):
            all_arrs = types.Tuple((arr_typ, if_series_to_array_type(other)))
        elif isinstance(other, types.BaseTuple):
            all_arrs = types.Tuple((arr_typ, *[if_series_to_array_type(a) for a in other.types]))
        elif isinstance(other, (types.List, types.Set)):
            # add only one value from the list for typing since it shouldn't
            # matter for np.concatenate typing
            all_arrs = types.Tuple((arr_typ, if_series_to_array_type(other.dtype)))
        else:
            raise ValueError("Invalid input for Series.append (Series, or tuple/list of Series expected)")

        # TODO: list
        # call np.concatenate to handle type promotion e.g. int, float -> float
        ret_typ = self.context.resolve_function_type(np.concatenate, (all_arrs,), kws).return_type
        ret_typ = if_arr_to_series_type(ret_typ)
        return signature(ret_typ, *args)

    @bound_function("series.isna")
    def resolve_isna(self, ary, args, kws):
        assert not kws
        assert not args
        return signature(SeriesType(types.boolean))

    # alias of isna
    @bound_function("series.isnull")
    def resolve_isnull(self, ary, args, kws):
        assert not kws
        assert not args
        return signature(SeriesType(types.boolean))

    @bound_function("series.notna")
    def resolve_notna(self, ary, args, kws):
        assert not kws
        assert not args
        return signature(SeriesType(types.boolean))

    @bound_function("series.nlargest")
    def resolve_nlargest(self, ary, args, kws):
        assert not kws
        return signature(ary, *args)

    @bound_function("series.nsmallest")
    def resolve_nsmallest(self, ary, args, kws):
        assert not kws
        return signature(ary, *args)

    @bound_function("series.head")
    def resolve_head(self, ary, args, kws):
        assert not kws
        return signature(ary, *args)

    @bound_function("series.median")
    def resolve_median(self, ary, args, kws):
        assert not kws
        dtype = ary.dtype
        # median converts integer output to float
        dtype = types.float64 if isinstance(dtype, types.Integer) else dtype
        return signature(dtype, *args)

    @bound_function("series.idxmin")
    def resolve_idxmin(self, ary, args, kws):
        assert not kws
        return signature(types.intp, *args)

    @bound_function("series.idxmax")
    def resolve_idxmax(self, ary, args, kws):
        assert not kws
        return signature(types.intp, *args)

    # @bound_function("series.max")
    # def resolve_max(self, ary, args, kws):
    #     assert not kws
    #     dtype = ary.dtype
    #     dtype = (pandas_timestamp_type
    #              if isinstance(dtype, types.NPDatetime) else dtype)
    #     return signature(dtype, *args)

    # @bound_function("series.min")
    # def resolve_min(self, ary, args, kws):
    #     assert not kws
    #     dtype = ary.dtype
    #     dtype = (pandas_timestamp_type
    #              if isinstance(dtype, types.NPDatetime) else dtype)
    #     return signature(dtype, *args)

    @bound_function("series.value_counts")
    def resolve_value_counts(self, ary, args, kws):
        # output is int series with original data as index
        out = SeriesType(
            types.int64, types.Array(types.int64, 1, 'C'), ary.data)
        return signature(out, *args)

    @bound_function("series.rename")
    def resolve_rename(self, ary, args, kws):
        # TODO: support index rename, kws
        assert len(args) == 1 and isinstance(
            args[0], (types.UnicodeType, types.StringLiteral))
        out = SeriesType(ary.dtype, ary.data, ary.index, True)
        return signature(out, *args)


# TODO: use ops logic from pandas/core/ops.py
# # called from numba/numpy_support.py:resolve_output_type
# # similar to SmartArray (targets/smartarray.py)
# @type_callable('__array_wrap__')
# def type_series_array_wrap(context):
#     def typer(input_type, result):
#         if isinstance(input_type, SeriesType):
#             return input_type.copy(dtype=result.dtype,
#                                    ndim=result.ndim,
#                                    layout=result.layout)

#     return typer

str2str_methods = ('capitalize', 'lower', 'lstrip', 'rstrip',
                   'strip', 'swapcase', 'title', 'upper')


class SeriesStrMethodType(types.Type):
    def __init__(self):
        name = "SeriesStrMethodType"
        super(SeriesStrMethodType, self).__init__(name)


series_str_methods_type = SeriesStrMethodType()


@infer_getattr
class SeriesStrMethodAttribute(AttributeTemplate):
    key = SeriesStrMethodType

    @bound_function("strmethod.contains")
    def resolve_contains(self, ary, args, kws):
        return signature(SeriesType(types.bool_), *args)

    @bound_function("strmethod.len")
    def resolve_len(self, ary, args, kws):
        return signature(SeriesType(types.int64), *args)

    @bound_function("strmethod.replace")
    def resolve_replace(self, ary, args, kws):
        return signature(SeriesType(string_type), *args)

    @bound_function("strmethod.split")
    def resolve_split(self, ary, args, kws):
        out = SeriesType(types.List(string_type))
        if (len(args) == 1 and isinstance(args[0], types.StringLiteral)
                and len(args[0].literal_value) == 1):
            out = SeriesType(types.List(string_type), string_array_split_view_type)
        return signature(out, *args)

    @bound_function("strmethod.get")
    def resolve_get(self, ary, args, kws):
        # XXX only list(list(str)) supported
        return signature(SeriesType(string_type), *args)

    def generic_resolve(self, s_str, func_name):
        if func_name not in str2str_methods:
            raise ValueError("Series.str.{} is not supported yet".format(
                func_name))

        template_key = 'strmethod.' + func_name
        out_typ = SeriesType(string_type)

        class MethodTemplate(AbstractTemplate):
            key = template_key

            def generic(self, args, kws):
                return signature(out_typ, *args)

        return types.BoundFunction(MethodTemplate, s_str)


class SeriesDtMethodType(types.Type):
    def __init__(self):
        name = "SeriesDtMethodType"
        super(SeriesDtMethodType, self).__init__(name)


series_dt_methods_type = SeriesDtMethodType()


@infer_getattr
class SeriesDtMethodAttribute(AttributeTemplate):
    key = SeriesDtMethodType

    def resolve_date(self, ary):
        return SeriesType(datetime_date_type)  # TODO: name, index


# all date fields return int64 same as Timestamp fields
def resolve_date_field(self, ary):
    return SeriesType(types.int64)


for field in hpat.hiframes.pd_timestamp_ext.date_fields:
    setattr(SeriesDtMethodAttribute, "resolve_" + field, resolve_date_field)


class SeriesRollingType(types.Type):
    def __init__(self, dtype):
        self.dtype = dtype
        name = "SeriesRollingType({})".format(dtype)
        super(SeriesRollingType, self).__init__(name)


@infer_getattr
class SeriesRollingAttribute(AttributeTemplate):
    key = SeriesRollingType

    @bound_function("rolling.apply")
    def resolve_apply(self, ary, args, kws):
        # result is always float64 (see Pandas window.pyx:roll_generic)
        return signature(SeriesType(types.float64), *args)

    @bound_function("rolling.cov")
    def resolve_cov(self, ary, args, kws):
        return signature(SeriesType(types.float64), *args)

    @bound_function("rolling.corr")
    def resolve_corr(self, ary, args, kws):
        return signature(SeriesType(types.float64), *args)

# similar to install_array_method in arraydecl.py


def install_rolling_method(name, generic):
    my_attr = {"key": "rolling." + name, "generic": generic}
    temp_class = type("Rolling_" + name, (AbstractTemplate,), my_attr)

    def rolling_attribute_attachment(self, ary):
        return types.BoundFunction(temp_class, ary)

    setattr(SeriesRollingAttribute, "resolve_" + name, rolling_attribute_attachment)


def rolling_generic(self, args, kws):
    # output is always float64
    return signature(SeriesType(types.float64), *args)


for fname in supported_rolling_funcs:
    install_rolling_method(fname, rolling_generic)


class SeriesIatType(types.Type):
    def __init__(self, stype):
        self.stype = stype
        name = "SeriesIatType({})".format(stype)
        super(SeriesIatType, self).__init__(name)


# PR135. This needs to be commented out
@infer_global(operator.getitem)
class GetItemSeriesIat(AbstractTemplate):
    key = operator.getitem

    def generic(self, args, kws):
        # iat[] is the same as regular getitem
        if isinstance(args[0], SeriesIatType):
            return GetItemSeries.generic(self, (args[0].stype, args[1]), kws)


@infer
@infer_global(operator.eq)
@infer_global(operator.ne)
@infer_global(operator.ge)
@infer_global(operator.gt)
@infer_global(operator.le)
@infer_global(operator.lt)
class SeriesCompEqual(AbstractTemplate):
    key = '=='

    def generic(self, args, kws):
        from hpat.str_arr_ext import is_str_arr_typ
        assert not kws
        [va, vb] = args
        # if one of the inputs is string array
        if is_str_series_typ(va) or is_str_series_typ(vb):
            # inputs should be either string array or string
            assert is_str_arr_typ(va) or va == string_type
            assert is_str_arr_typ(vb) or vb == string_type
            return signature(SeriesType(types.boolean), va, vb)

        if ((is_dt64_series_typ(va) and vb == string_type)
                or (is_dt64_series_typ(vb) and va == string_type)):
            return signature(SeriesType(types.boolean), va, vb)


@infer
class CmpOpNEqSeries(SeriesCompEqual):
    key = '!='


@infer
class CmpOpGESeries(SeriesCompEqual):
    key = '>='


@infer
class CmpOpGTSeries(SeriesCompEqual):
    key = '>'


@infer
class CmpOpLESeries(SeriesCompEqual):
    key = '<='


@infer
class CmpOpLTSeries(SeriesCompEqual):
    key = '<'

# @infer_global(operator.getitem)
# class GetItemBuffer(AbstractTemplate):
#     key = operator.getitem

#     def generic(self, args, kws):
#         assert not kws
#         [ary, idx] = args
#         import pdb; pdb.set_trace()
#         if not isinstance(ary, SeriesType):
#             return
#         out = get_array_index_type(ary, idx)
#         # check result to be dt64 since it might be sliced array
#         # replace result with Timestamp
#         if out is not None and out.result == types.NPDatetime('ns'):
#             return signature(pandas_timestamp_type, ary, out.index)


def install_array_method(name, generic):
    # taken from arraydecl.py, Series instead of Array
    my_attr = {"key": "array." + name, "generic": generic}
    temp_class = type("Series_" + name, (AbstractTemplate,), my_attr)

    def array_attribute_attachment(self, ary):
        return types.BoundFunction(temp_class, ary)

    setattr(SeriesAttribute, "resolve_" + name, array_attribute_attachment)


def generic_expand_cumulative_series(self, args, kws):
    # taken from arraydecl.py, replaced Array with Series
    assert not args
    assert not kws
    assert isinstance(self.this, SeriesType)
    return_type = SeriesType(_expand_integer(self.this.dtype))
    return signature(return_type, recvr=self.this)


# replacing cumsum/cumprod since arraydecl.py definition uses types.Array
for fname in ["cumsum", "cumprod"]:
    install_array_method(fname, generic_expand_cumulative_series)

# TODO: add itemsize, strides, etc. when removed from Pandas
<<<<<<< HEAD
_not_series_array_attrs = ['flat', 'ctypes', 'itemset', 'reshape', 'sort', 'flatten', 'resolve_take', 'resolve_min']
=======
_not_series_array_attrs = ['flat', 'ctypes', 'itemset', 'reshape', 'sort', 'flatten',
                           'resolve_take', 'resolve_max']
>>>>>>> 2a3535ee

# use ArrayAttribute for attributes not defined in SeriesAttribute
for attr, func in numba.typing.arraydecl.ArrayAttribute.__dict__.items():
    if (attr.startswith('resolve_')
            and attr not in SeriesAttribute.__dict__
            and attr not in _not_series_array_attrs):
        setattr(SeriesAttribute, attr, func)


# PR135. This needs to be commented out
@infer_global(operator.getitem)
class GetItemSeries(AbstractTemplate):
    key = operator.getitem

    def generic(self, args, kws):
        assert not kws
        [in_arr, in_idx] = args
        is_arr_series = False
        is_idx_series = False
        is_arr_dt_index = False

        if not isinstance(in_arr, SeriesType) and not isinstance(in_idx, SeriesType):
            return None

        if isinstance(in_arr, SeriesType):
            in_arr = series_to_array_type(in_arr)
            is_arr_series = True
            if in_arr.dtype == types.NPDatetime('ns'):
                is_arr_dt_index = True

        if isinstance(in_idx, SeriesType):
            in_idx = series_to_array_type(in_idx)
            is_idx_series = True

        # TODO: dt_index
        if in_arr == string_array_type:
            # XXX fails due in overload
            # compile_internal version results in symbol not found!
            # sig = self.context.resolve_function_type(
            #     operator.getitem, (in_arr, in_idx), kws)
            # HACK to get avoid issues for now
            if isinstance(in_idx, (types.Integer, types.IntegerLiteral)):
                sig = string_type(in_arr, in_idx)
            else:
                sig = GetItemStringArray.generic(self, (in_arr, in_idx), kws)
        elif in_arr == list_string_array_type:
            # TODO: split view
            # mimic array indexing for list
            if (isinstance(in_idx, types.Array) and in_idx.ndim == 1
                    and isinstance(
                        in_idx.dtype, (types.Integer, types.Boolean))):
                sig = signature(in_arr, in_arr, in_idx)
            else:
                sig = numba.typing.collections.GetItemSequence.generic(
                    self, (in_arr, in_idx), kws)
        elif in_arr == string_array_split_view_type:
            sig = GetItemStringArraySplitView.generic(
                self, (in_arr, in_idx), kws)
        else:
            out = get_array_index_type(in_arr, in_idx)
            sig = signature(out.result, in_arr, out.index)

        if sig is not None:
            arg1 = sig.args[0]
            arg2 = sig.args[1]
            if is_arr_series:
                sig.return_type = if_arr_to_series_type(sig.return_type)
                arg1 = if_arr_to_series_type(arg1)
            if is_idx_series:
                arg2 = if_arr_to_series_type(arg2)
            sig.args = (arg1, arg2)
            # dt_index and Series(dt64) should return Timestamp
            if is_arr_dt_index and sig.return_type == types.NPDatetime('ns'):
                sig.return_type = pandas_timestamp_type
        return sig


@infer_global(operator.setitem)
class SetItemSeries(SetItemBuffer):
    def generic(self, args, kws):
        assert not kws
        series, idx, val = args
        if not isinstance(series, SeriesType):
            return None
        # TODO: handle any of args being Series independently
        ary = series_to_array_type(series)
        is_idx_series = False
        if isinstance(idx, SeriesType):
            idx = series_to_array_type(idx)
            is_idx_series = True
        is_val_series = False
        if isinstance(val, SeriesType):
            val = series_to_array_type(val)
            is_val_series = True
        # TODO: strings, dt_index
        res = super(SetItemSeries, self).generic((ary, idx, val), kws)
        if res is not None:
            new_series = if_arr_to_series_type(res.args[0])
            idx = res.args[1]
            val = res.args[2]
            if is_idx_series:
                idx = if_arr_to_series_type(idx)
            if is_val_series:
                val = if_arr_to_series_type(val)
            res.args = (new_series, idx, val)
            return res


@infer_global(operator.setitem)
class SetItemSeriesIat(SetItemSeries):
    def generic(self, args, kws):
        # iat[] is the same as regular setitem
        if isinstance(args[0], SeriesIatType):
            return SetItemSeries.generic(self, (args[0].stype, args[1], args[2]), kws)


inplace_ops = [
    operator.iadd,
    operator.isub,
    operator.imul,
    operator.itruediv,
    operator.ifloordiv,
    operator.imod,
    operator.ipow,
    operator.ilshift,
    operator.irshift,
    operator.iand,
    operator.ior,
    operator.ixor,
]


def series_op_generic(cls, self, args, kws):
    # return if no Series
    if not any(isinstance(arg, SeriesType) for arg in args):
        return None
    # convert args to array
    new_args = tuple(if_series_to_array_type(arg) for arg in args)
    sig = super(cls, self).generic(new_args, kws)
    # convert back to Series
    if sig is not None:
        # if A += B and A is array but B is Series, the output is Array
        # TODO: other cases?
        if not (self.key in inplace_ops and isinstance(args[0], types.Array)):
            sig.return_type = if_arr_to_series_type(sig.return_type)
        sig.args = args
    return sig


class SeriesOpUfuncs(NumpyRulesArrayOperator):
    def generic(self, args, kws):
        return series_op_generic(SeriesOpUfuncs, self, args, kws)


def install_series_method(op, name, generic):
    # taken from arraydecl.py, Series instead of Array
    my_attr = {"key": op, "generic": generic}
    temp_class = type("Series_" + name, (SeriesOpUfuncs,), my_attr)

    def array_attribute_attachment(self, ary):
        return types.BoundFunction(temp_class, ary)

    setattr(SeriesAttribute, "resolve_" + name, array_attribute_attachment)


explicit_binop_funcs = {
    # 'add': operator.add,
    # 'sub': operator.sub,
    # 'mul': operator.mul,
    # 'div': operator.truediv,
    # 'truediv': operator.truediv,
    # 'floordiv': operator.floordiv,
    # 'mod': operator.mod,
    # 'pow': operator.pow,
    # 'lt': operator.lt,
    # 'gt': operator.gt,
    # 'le': operator.le,
    # 'ge': operator.ge,
    # 'ne': operator.ne,
    # 'eq': operator.eq,
}


def ex_binop_generic(self, args, kws):
    return SeriesOpUfuncs.generic(self, (self.this,) + args, kws)


for fname, op in explicit_binop_funcs.items():
    install_series_method(op, fname, ex_binop_generic)


class SeriesInplaceOpUfuncs(NumpyRulesInplaceArrayOperator):
    def generic(self, args, kws):
        return series_op_generic(SeriesInplaceOpUfuncs, self, args, kws)


class SeriesUnaryOpUfuncs(NumpyRulesUnaryArrayOperator):
    def generic(self, args, kws):
        return series_op_generic(SeriesUnaryOpUfuncs, self, args, kws)


# TODO: change class name to Series in install_operations
SeriesOpUfuncs.install_operations()
SeriesInplaceOpUfuncs.install_operations()
SeriesUnaryOpUfuncs.install_operations()


class Series_Numpy_rules_ufunc(Numpy_rules_ufunc):
    def generic(self, args, kws):
        return series_op_generic(Series_Numpy_rules_ufunc, self, args, kws)


# copied from npydecl.py since deleted
_aliases = set(["bitwise_not", "mod", "abs"])
if np.divide == np.true_divide:
    _aliases.add("divide")

for func in numba.typing.npydecl.supported_ufuncs:
    name = func.__name__
    # _numpy_ufunc(func)

    class typing_class(Series_Numpy_rules_ufunc):
        key = func

    typing_class.__name__ = "resolve_series_{0}".format(name)

    if name not in _aliases:
        infer_global(func, types.Function(typing_class))


# @infer_global(len)
# class LenSeriesType(AbstractTemplate):
#     def generic(self, args, kws):
#         if not kws and len(args) == 1 and isinstance(args[0], SeriesType):
#             return signature(types.intp, *args)

# @infer_global(np.empty_like)
# @infer_global(np.zeros_like)
# @infer_global(np.ones_like)
# class SeriesLikeTyper(NdConstructorLike):
#     def generic(self):
#         typer = super(SeriesLikeTyper, self).generic()
#         def wrapper(*args, **kws):
#             new_args = tuple(if_series_to_array_type(arg) for arg in args)
#             new_kws = {n:if_series_to_array_type(t) for n,t in kws.items()}
#             return typer(*new_args, **new_kws)
#         return wrapper

# @infer_global(np.full_like)

# TODO: handle all timedelta args


def type_sub(context):
    def typer(val1, val2):
        if is_dt64_series_typ(val1) and val2 == pandas_timestamp_type:
            return SeriesType(types.NPTimedelta('ns'))

        from hpat.hiframes.pd_index_ext import DatetimeIndexType
        if isinstance(val1, DatetimeIndexType) and val2 == pandas_timestamp_type:
            from hpat.hiframes.pd_index_ext import TimedeltaIndexType
            return TimedeltaIndexType(False)
    return typer


type_callable('-')(type_sub)
type_callable(operator.sub)(type_sub)


@overload(pd.Series)
def pd_series_overload(data=None, index=None, dtype=None, name=None, copy=False, fastpath=False):

    if index is not None:
        def hpat_pandas_series_index_ctor_impl(
                data=None,
                index=None,
                dtype=None,
                name=None,
                copy=False,
                fastpath=False):
            return hpat.hiframes.api.init_series(
                hpat.hiframes.api.fix_df_array(data),
                hpat.hiframes.api.fix_df_array(index),
                name)

        return hpat_pandas_series_index_ctor_impl

    def hpat_pandas_series_ctor_impl(data=None, index=None, dtype=None, name=None, copy=False, fastpath=False):
        return hpat.hiframes.api.init_series(hpat.hiframes.api.fix_df_array(data), index, name)

    return hpat_pandas_series_ctor_impl

from hpat.datatypes.hpat_pandas_series_functions import *<|MERGE_RESOLUTION|>--- conflicted
+++ resolved
@@ -986,12 +986,8 @@
     install_array_method(fname, generic_expand_cumulative_series)
 
 # TODO: add itemsize, strides, etc. when removed from Pandas
-<<<<<<< HEAD
-_not_series_array_attrs = ['flat', 'ctypes', 'itemset', 'reshape', 'sort', 'flatten', 'resolve_take', 'resolve_min']
-=======
 _not_series_array_attrs = ['flat', 'ctypes', 'itemset', 'reshape', 'sort', 'flatten',
-                           'resolve_take', 'resolve_max']
->>>>>>> 2a3535ee
+                           'resolve_take', 'resolve_max', 'resolve_min']
 
 # use ArrayAttribute for attributes not defined in SeriesAttribute
 for attr, func in numba.typing.arraydecl.ArrayAttribute.__dict__.items():
