--- conflicted
+++ resolved
@@ -28,38 +28,15 @@
 import operator
 import numpy as np
 import pandas as pd
+import llvmlite.llvmpy.core as lc
 
 import numba
-<<<<<<< HEAD
-import hpat
-import llvmlite.llvmpy.core as lc
 from numba import types, cgutils
-from numba.extending import (models, register_model, lower_cast, infer_getattr,
-                             type_callable, infer, overload, make_attribute_wrapper, lower_builtin)
-from numba.typing.templates import (infer_global, AbstractTemplate, signature,
-                                    AttributeTemplate, bound_function)
-from numba.typing.arraydecl import (get_array_index_type, _expand_integer,
-                                    ArrayAttribute, SetItemBuffer)
-from numba.typing.npydecl import (Numpy_rules_ufunc, NumpyRulesArrayOperator,
-                                  NumpyRulesInplaceArrayOperator, NumpyRulesUnaryArrayOperator,
-                                  NdConstructorLike)
-from numba.targets.imputils import (impl_ret_new_ref, iternext_impl, RefType)
-from numba.targets.arrayobj import (make_array, _getitem_array1d)
-from hpat.str_ext import string_type, list_string_array_type
-from hpat.str_arr_ext import (string_array_type, iternext_str_array, offset_typ, char_typ,
-                              str_arr_payload_type, StringArrayType, GetItemStringArray)
-from hpat.hiframes.pd_timestamp_ext import pandas_timestamp_type, datetime_date_type
-from hpat.hiframes.pd_categorical_ext import (PDCategoricalDtype,
-                                              CategoricalArray)
-from hpat.hiframes.rolling import supported_rolling_funcs
-from hpat.hiframes.split_impl import (string_array_split_view_type,
-    GetItemStringArraySplitView)
-=======
-from numba import types
 from numba.extending import (
     models,
     register_model,
     lower_cast,
+    lower_builtin,
     infer_getattr,
     type_callable,
     infer,
@@ -73,6 +50,8 @@
     NumpyRulesUnaryArrayOperator,
     NdConstructorLike)
 from numba.typing.templates import (infer_global, AbstractTemplate, signature, AttributeTemplate, bound_function)
+from numba.targets.imputils import (impl_ret_new_ref, iternext_impl, RefType)
+from numba.targets.arrayobj import (make_array, _getitem_array1d)
 
 import hpat
 from hpat.hiframes.pd_categorical_ext import (PDCategoricalDtype, CategoricalArray)
@@ -81,13 +60,13 @@
 from hpat.hiframes.split_impl import (string_array_split_view_type, GetItemStringArraySplitView)
 from hpat.str_arr_ext import (
     string_array_type,
+    iternext_str_array,
     offset_typ,
     char_typ,
     str_arr_payload_type,
     StringArrayType,
     GetItemStringArray)
 from hpat.str_ext import string_type, list_string_array_type
->>>>>>> 4f7eb895
 
 
 class SeriesType(types.IterableType):
