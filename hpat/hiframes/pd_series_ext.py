# *****************************************************************************
# Copyright (c) 2019, Intel Corporation All rights reserved.
#
# Redistribution and use in source and binary forms, with or without
# modification, are permitted provided that the following conditions are met:
#
#     Redistributions of source code must retain the above copyright notice,
#     this list of conditions and the following disclaimer.
#
#     Redistributions in binary form must reproduce the above copyright notice,
#     this list of conditions and the following disclaimer in the documentation
#     and/or other materials provided with the distribution.
#
# THIS SOFTWARE IS PROVIDED BY THE COPYRIGHT HOLDERS AND CONTRIBUTORS "AS IS"
# AND ANY EXPRESS OR IMPLIED WARRANTIES, INCLUDING, BUT NOT LIMITED TO,
# THE IMPLIED WARRANTIES OF MERCHANTABILITY AND FITNESS FOR A PARTICULAR
# PURPOSE ARE DISCLAIMED. IN NO EVENT SHALL THE COPYRIGHT HOLDER OR
# CONTRIBUTORS BE LIABLE FOR ANY DIRECT, INDIRECT, INCIDENTAL, SPECIAL,
# EXEMPLARY, OR CONSEQUENTIAL DAMAGES (INCLUDING, BUT NOT LIMITED TO,
# PROCUREMENT OF SUBSTITUTE GOODS OR SERVICES; LOSS OF USE, DATA, OR PROFITS;
# OR BUSINESS INTERRUPTION) HOWEVER CAUSED AND ON ANY THEORY OF LIABILITY,
# WHETHER IN CONTRACT, STRICT LIABILITY, OR TORT (INCLUDING NEGLIGENCE OR
# OTHERWISE) ARISING IN ANY WAY OUT OF THE USE OF THIS SOFTWARE,
# EVEN IF ADVISED OF THE POSSIBILITY OF SUCH DAMAGE.
# *****************************************************************************

import datetime
import operator
import numpy as np
import pandas as pd
import llvmlite.llvmpy.core as lc

import numba
from numba import types, cgutils
from numba.extending import (
    models,
    register_model,
    lower_cast,
    lower_builtin,
    infer_getattr,
    type_callable,
    infer,
    overload,
    make_attribute_wrapper)
from numba.typing.arraydecl import (get_array_index_type, _expand_integer, ArrayAttribute, SetItemBuffer)
from numba.typing.npydecl import (
    Numpy_rules_ufunc,
    NumpyRulesArrayOperator,
    NumpyRulesInplaceArrayOperator,
    NumpyRulesUnaryArrayOperator,
    NdConstructorLike)
from numba.typing.templates import (infer_global, AbstractTemplate, signature, AttributeTemplate, bound_function)
from numba.targets.imputils import (impl_ret_new_ref, iternext_impl, RefType)
from numba.targets.arrayobj import (make_array, _getitem_array1d)

import hpat
from hpat.hiframes.pd_categorical_ext import (PDCategoricalDtype, CategoricalArray)
from hpat.hiframes.pd_timestamp_ext import (pandas_timestamp_type, datetime_date_type)
from hpat.hiframes.rolling import supported_rolling_funcs
from hpat.hiframes.split_impl import (string_array_split_view_type, GetItemStringArraySplitView)
from hpat.str_arr_ext import (
    string_array_type,
    iternext_str_array,
    offset_typ,
    char_typ,
    str_arr_payload_type,
    StringArrayType,
    GetItemStringArray)
from hpat.str_ext import string_type, list_string_array_type


class SeriesType(types.IterableType):
    """Temporary type class for Series objects.
    """

    def __init__(self, dtype, data=None, index=None, is_named=False):
        # keeping data array in type since operators can make changes such
        # as making array unaligned etc.
        data = _get_series_array_type(dtype) if data is None else data
        # convert Record to tuple (for tuple output of map)
        # TODO: handle actual Record objects in Series?
        self.dtype = (types.Tuple(list(dict(dtype.members).values()))
                      if isinstance(dtype, types.Record) else dtype)
        self.data = data
        if index is None:
            index = types.none
        self.index = index
        # keep is_named in type to enable boxing
        self.is_named = is_named
        super(SeriesType, self).__init__(
            name="series({}, {}, {}, {})".format(dtype, data, index, is_named))

    def copy(self, dtype=None):
        # XXX is copy necessary?
        index = types.none if self.index == types.none else self.index.copy()
        dtype = dtype if dtype is not None else self.dtype
        data = _get_series_array_type(dtype)
        return SeriesType(dtype, data, index)

    @property
    def key(self):
        # needed?
        return self.dtype, self.data, self.index, self.is_named

    @property
    def ndim(self):
        return self.data.ndim

    def unify(self, typingctx, other):
        if isinstance(other, SeriesType):
            new_index = types.none
            if self.index != types.none and other.index != types.none:
                new_index = self.index.unify(typingctx, other.index)
            elif other.index != types.none:
                new_index = other.index
            elif self.index != types.none:
                new_index = self.index

            # If dtype matches or other.dtype is undefined (inferred)
            if other.dtype == self.dtype or not other.dtype.is_precise():
                return SeriesType(
                    self.dtype,
                    self.data.unify(typingctx, other.data),
                    new_index)

        # XXX: unify Series/Array as Array
        return super(SeriesType, self).unify(typingctx, other)

    def can_convert_to(self, typingctx, other):
        # same as types.Array
        if (isinstance(other, SeriesType) and other.dtype == self.dtype):
            # called for overload selection sometimes
            # TODO: fix index
            if self.index == types.none and other.index == types.none:
                return self.data.can_convert_to(typingctx, other.data)
            if self.index != types.none and other.index != types.none:
                return max(self.data.can_convert_to(typingctx, other.data),
                           self.index.can_convert_to(typingctx, other.index))

    def is_precise(self):
        # same as types.Array
        return self.dtype.is_precise()

    @property
    def iterator_type(self):
        # TODO: fix timestamp
        return SeriesIterator(self)


class SeriesIterator(types.SimpleIteratorType):
    """
    Type class for iterator over dataframe series.
    """

    def __init__(self, series_type):
        self.series_type = series_type
        self.array_type = series_type.data

        name = f'iter({self.series_type.data})'
        yield_type = series_type.dtype
        super(SeriesIterator, self).__init__(name, yield_type)

    @property
    def _iternext(self):
        if isinstance(self.array_type, StringArrayType):
            return iternext_str_array
        elif isinstance(self.array_type, types.Array):
            return iternext_series_array


@register_model(SeriesIterator)
class SeriesIteratorModel(models.StructModel):
    def __init__(self, dmm, fe_type):
        members = [('index', types.EphemeralPointer(types.uintp)),
                   ('array', fe_type.series_type.data)]

        models.StructModel.__init__(self, dmm, fe_type, members)


def _get_series_array_type(dtype):
    """get underlying default array type of series based on its dtype
    """
    # list(list(str))
    if dtype == types.List(string_type):
        # default data layout is list but split view is used if possible
        return list_string_array_type
    # string array
    elif dtype == string_type:
        return string_array_type

    # categorical
    if isinstance(dtype, PDCategoricalDtype):
        return CategoricalArray(dtype)

    # use recarray data layout for series of tuples
    if isinstance(dtype, types.BaseTuple):
        if any(not isinstance(t, types.Number) for t in dtype.types):
            # TODO: support more types. what types can be in recarrays?
            raise ValueError("series tuple dtype {} includes non-numerics".format(dtype))
        np_dtype = np.dtype(
            ','.join(str(t) for t in dtype.types), align=True)
        dtype = numba.numpy_support.from_dtype(np_dtype)

    # TODO: other types?
    # regular numpy array
    return types.Array(dtype, 1, 'C')


def is_str_series_typ(t):
    return isinstance(t, SeriesType) and t.dtype == string_type


def is_dt64_series_typ(t):
    return isinstance(t, SeriesType) and t.dtype == types.NPDatetime('ns')


def is_timedelta64_series_typ(t):
    return isinstance(t, SeriesType) and t.dtype == types.NPTimedelta('ns')


def is_datetime_date_series_typ(t):
    return isinstance(t, SeriesType) and t.dtype == datetime_date_type


# register_model(SeriesType)(models.ArrayModel)
# need to define model since fix_df_array overload goes to native code
@register_model(SeriesType)
class SeriesModel(models.StructModel):
    def __init__(self, dmm, fe_type):
        name_typ = string_type if fe_type.is_named else types.none
        members = [
            ('data', fe_type.data),
            ('index', fe_type.index),
            ('name', name_typ),
        ]
        super(SeriesModel, self).__init__(dmm, fe_type, members)


make_attribute_wrapper(SeriesType, 'data', '_data')
make_attribute_wrapper(SeriesType, 'index', '_index')
make_attribute_wrapper(SeriesType, 'name', '_name')


@lower_builtin('getiter', SeriesType)
def getiter_series(context, builder, sig, args):
    """
    Getting iterator for the Series type

    :param context: context descriptor
    :param builder: llvmlite IR Builder
    :param sig: iterator signature
    :param args: tuple with iterator arguments, such as instruction, operands and types
    :param result: iternext result
    :return: reference to iterator
    """

    arraytype = sig.args[0].data

    # Create instruction to get array to iterate
    zero_member_pointer = context.get_constant(types.intp, 0)
    zero_member = context.get_constant(types.int32, 0)
    alloca = args[0].operands[0]
    gep_result = builder.gep(alloca, [zero_member_pointer, zero_member])
    array = builder.load(gep_result)

    # TODO: call numba getiter with gep_result for array
    iterobj = context.make_helper(builder, sig.return_type)
    zero_index = context.get_constant(types.intp, 0)
    indexptr = cgutils.alloca_once_value(builder, zero_index)

    iterobj.index = indexptr
    iterobj.array = array

    if context.enable_nrt:
        context.nrt.incref(builder, arraytype, array)

    result = iterobj._getvalue()
    # Note: a decref on the iterator will dereference all internal MemInfo*
    out = impl_ret_new_ref(context, builder, sig.return_type, result)
    return out


# TODO: call it from numba.targets.arrayobj, need separate function in numba
def iternext_series_array(context, builder, sig, args, result):
    """
    Implementation of iternext() for the ArrayIterator type

    :param context: context descriptor
    :param builder: llvmlite IR Builder
    :param sig: iterator signature
    :param args: tuple with iterator arguments, such as instruction, operands and types
    :param result: iternext result
    """

    [iterty] = sig.args
    [iter] = args
    arrayty = iterty.array_type

    if arrayty.ndim != 1:
        raise NotImplementedError("iterating over %dD array" % arrayty.ndim)

    iterobj = context.make_helper(builder, iterty, value=iter)
    ary = make_array(arrayty)(context, builder, value=iterobj.array)

    nitems, = cgutils.unpack_tuple(builder, ary.shape, count=1)

    index = builder.load(iterobj.index)
    is_valid = builder.icmp(lc.ICMP_SLT, index, nitems)
    result.set_valid(is_valid)

    with builder.if_then(is_valid):
        value = _getitem_array1d(context, builder, arrayty, ary, index,
                                 wraparound=False)
        result.yield_(value)
        nindex = cgutils.increment_index(builder, index)
        builder.store(nindex, iterobj.index)


@lower_builtin('iternext', SeriesIterator)
@iternext_impl(RefType.BORROWED)
def iternext_series(context, builder, sig, args, result):
    """
    Iternext implementation depending on Array type

    :param context: context descriptor
    :param builder: llvmlite IR Builder
    :param sig: iterator signature
    :param args: tuple with iterator arguments, such as instruction, operands and types
    :param result: iternext result
    """
    iternext_func = sig.args[0]._iternext
    iternext_func(context=context, builder=builder, sig=sig, args=args, result=result)


def series_to_array_type(typ, replace_boxed=False):
    return typ.data
    # return _get_series_array_type(typ.dtype)


def is_series_type(typ):
    return isinstance(typ, SeriesType)


def arr_to_series_type(arr):
    series_type = None
    if isinstance(arr, types.Array):
        series_type = SeriesType(arr.dtype, arr)
    elif arr == string_array_type:
        # StringArray is readonly
        series_type = SeriesType(string_type)
    elif arr == list_string_array_type:
        series_type = SeriesType(types.List(string_type))
    elif arr == string_array_split_view_type:
        series_type = SeriesType(types.List(string_type),
                                 string_array_split_view_type)
    return series_type


def if_series_to_array_type(typ, replace_boxed=False):
    if isinstance(typ, SeriesType):
        return series_to_array_type(typ, replace_boxed)

    if isinstance(typ, (types.Tuple, types.UniTuple)):
        return types.Tuple(
            [if_series_to_array_type(t, replace_boxed) for t in typ.types])
    if isinstance(typ, types.List):
        return types.List(if_series_to_array_type(typ.dtype, replace_boxed))
    if isinstance(typ, types.Set):
        return types.Set(if_series_to_array_type(typ.dtype, replace_boxed))
    # TODO: other types that can have Series inside?
    return typ


def if_arr_to_series_type(typ):
    if isinstance(typ, types.Array) or typ in (string_array_type,
                                               list_string_array_type, string_array_split_view_type):
        return arr_to_series_type(typ)
    if isinstance(typ, (types.Tuple, types.UniTuple)):
        return types.Tuple([if_arr_to_series_type(t) for t in typ.types])
    if isinstance(typ, types.List):
        return types.List(if_arr_to_series_type(typ.dtype))
    if isinstance(typ, types.Set):
        return types.Set(if_arr_to_series_type(typ.dtype))
    # TODO: other types that can have Arrays inside?
    return typ


# TODO remove this cast?
@lower_cast(SeriesType, string_array_type)
@lower_cast(string_array_type, SeriesType)
def cast_string_series(context, builder, fromty, toty, val):
    return val

# cast Series(int8) to Series(cat) for init_series() in test_csv_cat1
# TODO: separate array type for Categorical data
@lower_cast(SeriesType, types.Array)
@lower_cast(types.Array, SeriesType)
@lower_cast(SeriesType, SeriesType)
def cast_series(context, builder, fromty, toty, val):
    return val

# --------------------------------------------------------------------------- #
# --- typing similar to arrays adopted from arraydecl.py, npydecl.py -------- #


@infer_getattr
class SeriesAttribute(AttributeTemplate):
    key = SeriesType

    # PR135. This needs to be commented out
    def resolve_values(self, ary):
        return series_to_array_type(ary, True)

    # PR135. This needs to be commented out
    def resolve_T(self, ary):
        return series_to_array_type(ary, True)

# PR135. This needs to be commented out
    # def resolve_shape(self, ary):
    #     return types.Tuple((types.int64,))

# PR171. This needs to be commented out
#     def resolve_index(self, ary):
#         return ary.index

    def resolve_str(self, ary):
        assert ary.dtype in (string_type, types.List(string_type))
        # TODO: add dtype to series_str_methods_type
        return series_str_methods_type

    def resolve_dt(self, ary):
        assert ary.dtype == types.NPDatetime('ns')
        return series_dt_methods_type

# PR135. This needs to be commented out
    def resolve_iat(self, ary):
        return SeriesIatType(ary)

# PR135. This needs to be commented out
    def resolve_iloc(self, ary):
        # TODO: support iat/iloc differences
        return SeriesIatType(ary)

# PR135. This needs to be commented out
    def resolve_loc(self, ary):
        # TODO: support iat/iloc differences
        return SeriesIatType(ary)

    @bound_function("array.astype")
    def resolve_astype(self, ary, args, kws):
        # TODO: handle other types like datetime etc.
        dtype, = args
        if ((isinstance(dtype, types.Function) and dtype.typing_key == str)
                or (isinstance(dtype, types.StringLiteral) and dtype.literal_value == 'str')):
            ret_type = SeriesType(string_type, index=ary.index)
            sig = signature(ret_type, *args)
        else:
            resolver = ArrayAttribute.resolve_astype.__wrapped__
            sig = resolver(self, ary.data, args, kws)
            sig.return_type = if_arr_to_series_type(sig.return_type)
        return sig

    @bound_function("array.copy")
    def resolve_copy(self, ary, args, kws):
        # TODO: copy other types like list(str)
        dtype = ary.dtype
        if dtype == string_type:
            ret_type = SeriesType(string_type)
            sig = signature(ret_type, *args)
        else:
            resolver = ArrayAttribute.resolve_copy.__wrapped__
            sig = resolver(self, ary.data, args, kws)
            sig.return_type = if_arr_to_series_type(sig.return_type)
        return sig

    @bound_function("series.rolling")
    def resolve_rolling(self, ary, args, kws):
        return signature(SeriesRollingType(ary.dtype), *args)

    @bound_function("array.argsort")
    def resolve_argsort(self, ary, args, kws):
        resolver = ArrayAttribute.resolve_argsort.__wrapped__
        sig = resolver(self, ary.data, args, kws)
        sig.return_type = if_arr_to_series_type(sig.return_type)
        return sig

    @bound_function("series.sort_values")
    def resolve_sort_values(self, ary, args, kws):
        # output will have permuted input index
        out_index = ary.index
        if out_index == types.none:
            out_index = types.Array(types.intp, 1, 'C')
        out = SeriesType(ary.dtype, ary.data, out_index)
        return signature(out, *args)

#     @bound_function("array.take")
#     def resolve_take(self, ary, args, kws):
#         resolver = ArrayAttribute.resolve_take.__wrapped__
#         sig = resolver(self, ary.data, args, kws)
#         sig.return_type = if_arr_to_series_type(sig.return_type)
#         return sig

    # @bound_function("series.quantile")
    # def resolve_quantile(self, ary, args, kws):
    #     # TODO: fix quantile output type if not float64
    #     return signature(types.float64, *args)

    @bound_function("series.count")
    def resolve_count(self, ary, args, kws):
        return signature(types.intp, *args)

    # @bound_function("series.nunique")
    # def resolve_nunique(self, ary, args, kws):
    #     return signature(types.intp, *args)

    # @bound_function("series.unique")
    # def resolve_unique(self, ary, args, kws):
    #     # unique returns ndarray for some reason
    #     arr_typ = series_to_array_type(ary)
    #     return signature(arr_typ, *args)

    @bound_function("series.describe")
    def resolve_describe(self, ary, args, kws):
        # TODO: return namedtuple or labeled Series
        return signature(string_type, *args)

    @bound_function("series.fillna")
    def resolve_fillna(self, ary, args, kws):
        out = ary
        # output is None for inplace case
        if 'inplace' in kws and kws['inplace'] == types.literal(True):
            out = types.none
        return signature(out, *args)

    @bound_function("series.dropna")
    def resolve_dropna(self, ary, args, kws):
        out = ary
        # output is None for inplace case
        if 'inplace' in kws and kws['inplace'] == types.literal(True):
            out = types.none
        return signature(out, *args)

    # @bound_function("series.shift")
    # def resolve_shift(self, ary, args, kws):
    #     # TODO: support default period argument
    #     out = ary
    #     # integers are converted to float64 to store NaN
    #     if isinstance(ary.dtype, types.Integer):
    #         out = out.copy(dtype=types.float64)
    #     return signature(out, *args)

    @bound_function("series.pct_change")
    def resolve_pct_change(self, ary, args, kws):
        # TODO: support default period argument
        out = ary
        # integers are converted to float64 to store NaN
        if isinstance(ary.dtype, types.Integer):
            out = out.copy(dtype=types.float64)
        return signature(out, *args)

    def _resolve_map_func(self, ary, args, kws):
        dtype = ary.dtype
        # getitem returns Timestamp for dt_index and series(dt64)
        if dtype == types.NPDatetime('ns'):
            dtype = pandas_timestamp_type
        code = args[0].literal_value.code
        _globals = {'np': np}
        # XXX hack in hiframes_typed to make globals available
        if hasattr(args[0].literal_value, 'globals'):
            # TODO: use code.co_names to find globals actually used?
            _globals = args[0].literal_value.globals

        f_ir = numba.ir_utils.get_ir_of_code(_globals, code)
        f_typemap, f_return_type, f_calltypes = numba.compiler.type_inference_stage(
            self.context, f_ir, (dtype,), None)

        return signature(SeriesType(f_return_type), *args)

    @bound_function("series.map")
    def resolve_map(self, ary, args, kws):
        return self._resolve_map_func(ary, args, kws)

    @bound_function("series.apply")
    def resolve_apply(self, ary, args, kws):
        # TODO: handle apply differences: extra args, np ufuncs etc.
        return self._resolve_map_func(ary, args, kws)

    def _resolve_combine_func(self, ary, args, kws):
        dtype1 = ary.dtype
        # getitem returns Timestamp for dt_index and series(dt64)
        if dtype1 == types.NPDatetime('ns'):
            dtype1 = pandas_timestamp_type
        dtype2 = args[0].dtype
        if dtype2 == types.NPDatetime('ns'):
            dtype2 = pandas_timestamp_type
        code = args[1].literal_value.code
        f_ir = numba.ir_utils.get_ir_of_code({'np': np}, code)
        f_typemap, f_return_type, f_calltypes = numba.compiler.type_inference_stage(
            self.context, f_ir, (dtype1, dtype2,), None)
        return signature(SeriesType(f_return_type), *args)

    @bound_function("series.combine")
    def resolve_combine(self, ary, args, kws):
        return self._resolve_combine_func(ary, args, kws)

    # @bound_function("series.abs")
    # def resolve_abs(self, ary, args, kws):
    #     # call np.abs(A) to get return type
    #     arr_typ = series_to_array_type(ary)
    #     all_args = tuple([arr_typ] + list(args))
    #     ret_typ = self.context.resolve_function_type(np.abs, all_args, kws).return_type
    #     ret_typ = if_arr_to_series_type(ret_typ)
    #     return signature(ret_typ, *args)

    def _resolve_cov_func(self, ary, args, kws):
        # array is valid since hiframes_typed calls this after type replacement
        assert len(args) == 1 and isinstance(args[0], (SeriesType, types.Array))
        assert isinstance(ary.dtype, types.Number)
        assert isinstance(args[0].dtype, types.Number)
        is_complex_op = isinstance(ary.dtype, types.Complex) or isinstance(args[0].dtype, types.Complex)
        ret_typ = types.complex128 if is_complex_op else types.float64
        return signature(ret_typ, *args)

    @bound_function("series.cov")
    def resolve_cov(self, ary, args, kws):
        return self._resolve_cov_func(ary, args, kws)

    @bound_function("series.corr")
    def resolve_corr(self, ary, args, kws):
        return self._resolve_cov_func(ary, args, kws)

# PR135. This needs to be commented out
    @bound_function("series.append")
    def resolve_append(self, ary, args, kws):
        # TODO: ignore_index
        assert not kws
        arr_typ = if_series_to_array_type(ary)
        other, = args
        if isinstance(other, (SeriesType, types.Array)):
            all_arrs = types.Tuple((arr_typ, if_series_to_array_type(other)))
        elif isinstance(other, types.BaseTuple):
            all_arrs = types.Tuple((arr_typ, *[if_series_to_array_type(a) for a in other.types]))
        elif isinstance(other, (types.List, types.Set)):
            # add only one value from the list for typing since it shouldn't
            # matter for np.concatenate typing
            all_arrs = types.Tuple((arr_typ, if_series_to_array_type(other.dtype)))
        else:
            raise ValueError("Invalid input for Series.append (Series, or tuple/list of Series expected)")

        # TODO: list
        # call np.concatenate to handle type promotion e.g. int, float -> float
        ret_typ = self.context.resolve_function_type(np.concatenate, (all_arrs,), kws).return_type
        ret_typ = if_arr_to_series_type(ret_typ)
        return signature(ret_typ, *args)

    @bound_function("series.isna")
    def resolve_isna(self, ary, args, kws):
        assert not kws
        assert not args
        return signature(SeriesType(types.boolean))

    # alias of isna
    @bound_function("series.isnull")
    def resolve_isnull(self, ary, args, kws):
        assert not kws
        assert not args
        return signature(SeriesType(types.boolean))

    @bound_function("series.notna")
    def resolve_notna(self, ary, args, kws):
        assert not kws
        assert not args
        return signature(SeriesType(types.boolean))

    @bound_function("series.nlargest")
    def resolve_nlargest(self, ary, args, kws):
        assert not kws
        return signature(ary, *args)

    @bound_function("series.nsmallest")
    def resolve_nsmallest(self, ary, args, kws):
        assert not kws
        return signature(ary, *args)

    @bound_function("series.head")
    def resolve_head(self, ary, args, kws):
        assert not kws
        return signature(ary, *args)

    @bound_function("series.median")
    def resolve_median(self, ary, args, kws):
        assert not kws
        dtype = ary.dtype
        # median converts integer output to float
        dtype = types.float64 if isinstance(dtype, types.Integer) else dtype
        return signature(dtype, *args)

    @bound_function("series.idxmin")
    def resolve_idxmin(self, ary, args, kws):
        assert not kws
        return signature(types.intp, *args)

    @bound_function("series.idxmax")
    def resolve_idxmax(self, ary, args, kws):
        assert not kws
        return signature(types.intp, *args)

    # @bound_function("series.max")
    # def resolve_max(self, ary, args, kws):
    #     assert not kws
    #     dtype = ary.dtype
    #     dtype = (pandas_timestamp_type
    #              if isinstance(dtype, types.NPDatetime) else dtype)
    #     return signature(dtype, *args)

    # @bound_function("series.min")
    # def resolve_min(self, ary, args, kws):
    #     assert not kws
    #     dtype = ary.dtype
    #     dtype = (pandas_timestamp_type
    #              if isinstance(dtype, types.NPDatetime) else dtype)
    #     return signature(dtype, *args)

    @bound_function("series.value_counts")
    def resolve_value_counts(self, ary, args, kws):
        # output is int series with original data as index
        out = SeriesType(
            types.int64, types.Array(types.int64, 1, 'C'), ary.data)
        return signature(out, *args)

    @bound_function("series.rename")
    def resolve_rename(self, ary, args, kws):
        # TODO: support index rename, kws
        assert len(args) == 1 and isinstance(
            args[0], (types.UnicodeType, types.StringLiteral))
        out = SeriesType(ary.dtype, ary.data, ary.index, True)
        return signature(out, *args)


# TODO: use ops logic from pandas/core/ops.py
# # called from numba/numpy_support.py:resolve_output_type
# # similar to SmartArray (targets/smartarray.py)
# @type_callable('__array_wrap__')
# def type_series_array_wrap(context):
#     def typer(input_type, result):
#         if isinstance(input_type, SeriesType):
#             return input_type.copy(dtype=result.dtype,
#                                    ndim=result.ndim,
#                                    layout=result.layout)

#     return typer

str2str_methods = ('capitalize', 'lower', 'lstrip', 'rstrip',
                   'strip', 'swapcase', 'title', 'upper')


class SeriesStrMethodType(types.Type):
    def __init__(self):
        name = "SeriesStrMethodType"
        super(SeriesStrMethodType, self).__init__(name)


series_str_methods_type = SeriesStrMethodType()


@infer_getattr
class SeriesStrMethodAttribute(AttributeTemplate):
    key = SeriesStrMethodType

    @bound_function("strmethod.contains")
    def resolve_contains(self, ary, args, kws):
        return signature(SeriesType(types.bool_), *args)

    @bound_function("strmethod.len")
    def resolve_len(self, ary, args, kws):
        return signature(SeriesType(types.int64), *args)

    @bound_function("strmethod.replace")
    def resolve_replace(self, ary, args, kws):
        return signature(SeriesType(string_type), *args)

    @bound_function("strmethod.split")
    def resolve_split(self, ary, args, kws):
        out = SeriesType(types.List(string_type))
        if (len(args) == 1 and isinstance(args[0], types.StringLiteral)
                and len(args[0].literal_value) == 1):
            out = SeriesType(types.List(string_type), string_array_split_view_type)
        return signature(out, *args)

    @bound_function("strmethod.get")
    def resolve_get(self, ary, args, kws):
        # XXX only list(list(str)) supported
        return signature(SeriesType(string_type), *args)

    def generic_resolve(self, s_str, func_name):
        if func_name not in str2str_methods:
            raise ValueError("Series.str.{} is not supported yet".format(
                func_name))

        template_key = 'strmethod.' + func_name
        out_typ = SeriesType(string_type)

        class MethodTemplate(AbstractTemplate):
            key = template_key

            def generic(self, args, kws):
                return signature(out_typ, *args)

        return types.BoundFunction(MethodTemplate, s_str)


class SeriesDtMethodType(types.Type):
    def __init__(self):
        name = "SeriesDtMethodType"
        super(SeriesDtMethodType, self).__init__(name)


series_dt_methods_type = SeriesDtMethodType()


@infer_getattr
class SeriesDtMethodAttribute(AttributeTemplate):
    key = SeriesDtMethodType

    def resolve_date(self, ary):
        return SeriesType(datetime_date_type)  # TODO: name, index


# all date fields return int64 same as Timestamp fields
def resolve_date_field(self, ary):
    return SeriesType(types.int64)


for field in hpat.hiframes.pd_timestamp_ext.date_fields:
    setattr(SeriesDtMethodAttribute, "resolve_" + field, resolve_date_field)


class SeriesRollingType(types.Type):
    def __init__(self, dtype):
        self.dtype = dtype
        name = "SeriesRollingType({})".format(dtype)
        super(SeriesRollingType, self).__init__(name)


@infer_getattr
class SeriesRollingAttribute(AttributeTemplate):
    key = SeriesRollingType

    @bound_function("rolling.apply")
    def resolve_apply(self, ary, args, kws):
        # result is always float64 (see Pandas window.pyx:roll_generic)
        return signature(SeriesType(types.float64), *args)

    @bound_function("rolling.cov")
    def resolve_cov(self, ary, args, kws):
        return signature(SeriesType(types.float64), *args)

    @bound_function("rolling.corr")
    def resolve_corr(self, ary, args, kws):
        return signature(SeriesType(types.float64), *args)

# similar to install_array_method in arraydecl.py


def install_rolling_method(name, generic):
    my_attr = {"key": "rolling." + name, "generic": generic}
    temp_class = type("Rolling_" + name, (AbstractTemplate,), my_attr)

    def rolling_attribute_attachment(self, ary):
        return types.BoundFunction(temp_class, ary)

    setattr(SeriesRollingAttribute, "resolve_" + name, rolling_attribute_attachment)


def rolling_generic(self, args, kws):
    # output is always float64
    return signature(SeriesType(types.float64), *args)


for fname in supported_rolling_funcs:
    install_rolling_method(fname, rolling_generic)


class SeriesIatType(types.Type):
    def __init__(self, stype):
        self.stype = stype
        name = "SeriesIatType({})".format(stype)
        super(SeriesIatType, self).__init__(name)


# PR135. This needs to be commented out
@infer_global(operator.getitem)
class GetItemSeriesIat(AbstractTemplate):
    key = operator.getitem

    def generic(self, args, kws):
        # iat[] is the same as regular getitem
        if isinstance(args[0], SeriesIatType):
            return GetItemSeries.generic(self, (args[0].stype, args[1]), kws)


@infer
@infer_global(operator.eq)
@infer_global(operator.ne)
@infer_global(operator.ge)
@infer_global(operator.gt)
@infer_global(operator.le)
@infer_global(operator.lt)
class SeriesCompEqual(AbstractTemplate):
    key = '=='

    def generic(self, args, kws):
        from hpat.str_arr_ext import is_str_arr_typ
        assert not kws
        [va, vb] = args
        # if one of the inputs is string array
        if is_str_series_typ(va) or is_str_series_typ(vb):
            # inputs should be either string array or string
            assert is_str_arr_typ(va) or va == string_type
            assert is_str_arr_typ(vb) or vb == string_type
            return signature(SeriesType(types.boolean), va, vb)

        if ((is_dt64_series_typ(va) and vb == string_type)
                or (is_dt64_series_typ(vb) and va == string_type)):
            return signature(SeriesType(types.boolean), va, vb)


@infer
class CmpOpNEqSeries(SeriesCompEqual):
    key = '!='


@infer
class CmpOpGESeries(SeriesCompEqual):
    key = '>='


@infer
class CmpOpGTSeries(SeriesCompEqual):
    key = '>'


@infer
class CmpOpLESeries(SeriesCompEqual):
    key = '<='


@infer
class CmpOpLTSeries(SeriesCompEqual):
    key = '<'

# @infer_global(operator.getitem)
# class GetItemBuffer(AbstractTemplate):
#     key = operator.getitem

#     def generic(self, args, kws):
#         assert not kws
#         [ary, idx] = args
#         import pdb; pdb.set_trace()
#         if not isinstance(ary, SeriesType):
#             return
#         out = get_array_index_type(ary, idx)
#         # check result to be dt64 since it might be sliced array
#         # replace result with Timestamp
#         if out is not None and out.result == types.NPDatetime('ns'):
#             return signature(pandas_timestamp_type, ary, out.index)


def install_array_method(name, generic):
    # taken from arraydecl.py, Series instead of Array
    my_attr = {"key": "array." + name, "generic": generic}
    temp_class = type("Series_" + name, (AbstractTemplate,), my_attr)

    def array_attribute_attachment(self, ary):
        return types.BoundFunction(temp_class, ary)

    setattr(SeriesAttribute, "resolve_" + name, array_attribute_attachment)


def generic_expand_cumulative_series(self, args, kws):
    # taken from arraydecl.py, replaced Array with Series
    assert not args
    assert not kws
    assert isinstance(self.this, SeriesType)
    return_type = SeriesType(_expand_integer(self.this.dtype))
    return signature(return_type, recvr=self.this)


# replacing cumsum/cumprod since arraydecl.py definition uses types.Array
for fname in ["cumsum", "cumprod"]:
    install_array_method(fname, generic_expand_cumulative_series)

# TODO: add itemsize, strides, etc. when removed from Pandas
_not_series_array_attrs = ['flat', 'ctypes', 'itemset', 'reshape', 'sort', 'flatten',
<<<<<<< HEAD
                           'resolve_shift',
=======
                           'resolve_sum',
>>>>>>> b29d0f93
                           'resolve_take', 'resolve_max', 'resolve_min', 'resolve_nunique']

# use ArrayAttribute for attributes not defined in SeriesAttribute
for attr, func in numba.typing.arraydecl.ArrayAttribute.__dict__.items():
    if (attr.startswith('resolve_')
            and attr not in SeriesAttribute.__dict__
            and attr not in _not_series_array_attrs):
        setattr(SeriesAttribute, attr, func)


# PR135. This needs to be commented out
@infer_global(operator.getitem)
class GetItemSeries(AbstractTemplate):
    key = operator.getitem

    def generic(self, args, kws):
        assert not kws
        [in_arr, in_idx] = args
        is_arr_series = False
        is_idx_series = False
        is_arr_dt_index = False

        if not isinstance(in_arr, SeriesType) and not isinstance(in_idx, SeriesType):
            return None

        if isinstance(in_arr, SeriesType):
            in_arr = series_to_array_type(in_arr)
            is_arr_series = True
            if in_arr.dtype == types.NPDatetime('ns'):
                is_arr_dt_index = True

        if isinstance(in_idx, SeriesType):
            in_idx = series_to_array_type(in_idx)
            is_idx_series = True

        # TODO: dt_index
        if in_arr == string_array_type:
            # XXX fails due in overload
            # compile_internal version results in symbol not found!
            # sig = self.context.resolve_function_type(
            #     operator.getitem, (in_arr, in_idx), kws)
            # HACK to get avoid issues for now
            if isinstance(in_idx, (types.Integer, types.IntegerLiteral)):
                sig = string_type(in_arr, in_idx)
            else:
                sig = GetItemStringArray.generic(self, (in_arr, in_idx), kws)
        elif in_arr == list_string_array_type:
            # TODO: split view
            # mimic array indexing for list
            if (isinstance(in_idx, types.Array) and in_idx.ndim == 1
                    and isinstance(
                        in_idx.dtype, (types.Integer, types.Boolean))):
                sig = signature(in_arr, in_arr, in_idx)
            else:
                sig = numba.typing.collections.GetItemSequence.generic(
                    self, (in_arr, in_idx), kws)
        elif in_arr == string_array_split_view_type:
            sig = GetItemStringArraySplitView.generic(
                self, (in_arr, in_idx), kws)
        else:
            out = get_array_index_type(in_arr, in_idx)
            sig = signature(out.result, in_arr, out.index)

        if sig is not None:
            arg1 = sig.args[0]
            arg2 = sig.args[1]
            if is_arr_series:
                sig.return_type = if_arr_to_series_type(sig.return_type)
                arg1 = if_arr_to_series_type(arg1)
            if is_idx_series:
                arg2 = if_arr_to_series_type(arg2)
            sig.args = (arg1, arg2)
            # dt_index and Series(dt64) should return Timestamp
            if is_arr_dt_index and sig.return_type == types.NPDatetime('ns'):
                sig.return_type = pandas_timestamp_type
        return sig


@infer_global(operator.setitem)
class SetItemSeries(SetItemBuffer):
    def generic(self, args, kws):
        assert not kws
        series, idx, val = args
        if not isinstance(series, SeriesType):
            return None
        # TODO: handle any of args being Series independently
        ary = series_to_array_type(series)
        is_idx_series = False
        if isinstance(idx, SeriesType):
            idx = series_to_array_type(idx)
            is_idx_series = True
        is_val_series = False
        if isinstance(val, SeriesType):
            val = series_to_array_type(val)
            is_val_series = True
        # TODO: strings, dt_index
        res = super(SetItemSeries, self).generic((ary, idx, val), kws)
        if res is not None:
            new_series = if_arr_to_series_type(res.args[0])
            idx = res.args[1]
            val = res.args[2]
            if is_idx_series:
                idx = if_arr_to_series_type(idx)
            if is_val_series:
                val = if_arr_to_series_type(val)
            res.args = (new_series, idx, val)
            return res


@infer_global(operator.setitem)
class SetItemSeriesIat(SetItemSeries):
    def generic(self, args, kws):
        # iat[] is the same as regular setitem
        if isinstance(args[0], SeriesIatType):
            return SetItemSeries.generic(self, (args[0].stype, args[1], args[2]), kws)


inplace_ops = [
    operator.iadd,
    operator.isub,
    operator.imul,
    operator.itruediv,
    operator.ifloordiv,
    operator.imod,
    operator.ipow,
    operator.ilshift,
    operator.irshift,
    operator.iand,
    operator.ior,
    operator.ixor,
]


def series_op_generic(cls, self, args, kws):
    # return if no Series
    if not any(isinstance(arg, SeriesType) for arg in args):
        return None
    # convert args to array
    new_args = tuple(if_series_to_array_type(arg) for arg in args)
    sig = super(cls, self).generic(new_args, kws)
    # convert back to Series
    if sig is not None:
        # if A += B and A is array but B is Series, the output is Array
        # TODO: other cases?
        if not (self.key in inplace_ops and isinstance(args[0], types.Array)):
            sig.return_type = if_arr_to_series_type(sig.return_type)
        sig.args = args
    return sig


class SeriesOpUfuncs(NumpyRulesArrayOperator):
    def generic(self, args, kws):
        return series_op_generic(SeriesOpUfuncs, self, args, kws)


def install_series_method(op, name, generic):
    # taken from arraydecl.py, Series instead of Array
    my_attr = {"key": op, "generic": generic}
    temp_class = type("Series_" + name, (SeriesOpUfuncs,), my_attr)

    def array_attribute_attachment(self, ary):
        return types.BoundFunction(temp_class, ary)

    setattr(SeriesAttribute, "resolve_" + name, array_attribute_attachment)


explicit_binop_funcs = {
    # 'add': operator.add,
    # 'sub': operator.sub,
    # 'mul': operator.mul,
    # 'div': operator.truediv,
    # 'truediv': operator.truediv,
    # 'floordiv': operator.floordiv,
    # 'mod': operator.mod,
    # 'pow': operator.pow,
    # 'lt': operator.lt,
    # 'gt': operator.gt,
    # 'le': operator.le,
    # 'ge': operator.ge,
    # 'ne': operator.ne,
    # 'eq': operator.eq,
}


def ex_binop_generic(self, args, kws):
    return SeriesOpUfuncs.generic(self, (self.this,) + args, kws)


for fname, op in explicit_binop_funcs.items():
    install_series_method(op, fname, ex_binop_generic)


class SeriesInplaceOpUfuncs(NumpyRulesInplaceArrayOperator):
    def generic(self, args, kws):
        return series_op_generic(SeriesInplaceOpUfuncs, self, args, kws)


class SeriesUnaryOpUfuncs(NumpyRulesUnaryArrayOperator):
    def generic(self, args, kws):
        return series_op_generic(SeriesUnaryOpUfuncs, self, args, kws)


# TODO: change class name to Series in install_operations
SeriesOpUfuncs.install_operations()
SeriesInplaceOpUfuncs.install_operations()
SeriesUnaryOpUfuncs.install_operations()


class Series_Numpy_rules_ufunc(Numpy_rules_ufunc):
    def generic(self, args, kws):
        return series_op_generic(Series_Numpy_rules_ufunc, self, args, kws)


# copied from npydecl.py since deleted
_aliases = set(["bitwise_not", "mod", "abs"])
if np.divide == np.true_divide:
    _aliases.add("divide")

for func in numba.typing.npydecl.supported_ufuncs:
    name = func.__name__
    # _numpy_ufunc(func)

    class typing_class(Series_Numpy_rules_ufunc):
        key = func

    typing_class.__name__ = "resolve_series_{0}".format(name)

    if name not in _aliases:
        infer_global(func, types.Function(typing_class))


# @infer_global(len)
# class LenSeriesType(AbstractTemplate):
#     def generic(self, args, kws):
#         if not kws and len(args) == 1 and isinstance(args[0], SeriesType):
#             return signature(types.intp, *args)

# @infer_global(np.empty_like)
# @infer_global(np.zeros_like)
# @infer_global(np.ones_like)
# class SeriesLikeTyper(NdConstructorLike):
#     def generic(self):
#         typer = super(SeriesLikeTyper, self).generic()
#         def wrapper(*args, **kws):
#             new_args = tuple(if_series_to_array_type(arg) for arg in args)
#             new_kws = {n:if_series_to_array_type(t) for n,t in kws.items()}
#             return typer(*new_args, **new_kws)
#         return wrapper

# @infer_global(np.full_like)

# TODO: handle all timedelta args


def type_sub(context):
    def typer(val1, val2):
        if is_dt64_series_typ(val1) and val2 == pandas_timestamp_type:
            return SeriesType(types.NPTimedelta('ns'))

        from hpat.hiframes.pd_index_ext import DatetimeIndexType
        if isinstance(val1, DatetimeIndexType) and val2 == pandas_timestamp_type:
            from hpat.hiframes.pd_index_ext import TimedeltaIndexType
            return TimedeltaIndexType(False)
    return typer


type_callable('-')(type_sub)
type_callable(operator.sub)(type_sub)


@overload(pd.Series)
def pd_series_overload(data=None, index=None, dtype=None, name=None, copy=False, fastpath=False):

    if index is not None:
        def hpat_pandas_series_index_ctor_impl(
                data=None,
                index=None,
                dtype=None,
                name=None,
                copy=False,
                fastpath=False):
            return hpat.hiframes.api.init_series(
                hpat.hiframes.api.fix_df_array(data),
                hpat.hiframes.api.fix_df_array(index),
                name)

        return hpat_pandas_series_index_ctor_impl

    def hpat_pandas_series_ctor_impl(data=None, index=None, dtype=None, name=None, copy=False, fastpath=False):
        return hpat.hiframes.api.init_series(hpat.hiframes.api.fix_df_array(data), index, name)

    return hpat_pandas_series_ctor_impl

from hpat.datatypes.hpat_pandas_series_functions import *<|MERGE_RESOLUTION|>--- conflicted
+++ resolved
@@ -992,11 +992,7 @@
 
 # TODO: add itemsize, strides, etc. when removed from Pandas
 _not_series_array_attrs = ['flat', 'ctypes', 'itemset', 'reshape', 'sort', 'flatten',
-<<<<<<< HEAD
-                           'resolve_shift',
-=======
-                           'resolve_sum',
->>>>>>> b29d0f93
+                           'resolve_shift', 'resolve_sum',
                            'resolve_take', 'resolve_max', 'resolve_min', 'resolve_nunique']
 
 # use ArrayAttribute for attributes not defined in SeriesAttribute
