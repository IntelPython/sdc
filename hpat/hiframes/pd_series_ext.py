# *****************************************************************************
# Copyright (c) 2019, Intel Corporation All rights reserved.
#
# Redistribution and use in source and binary forms, with or without
# modification, are permitted provided that the following conditions are met:
#
#     Redistributions of source code must retain the above copyright notice,
#     this list of conditions and the following disclaimer.
#
#     Redistributions in binary form must reproduce the above copyright notice,
#     this list of conditions and the following disclaimer in the documentation
#     and/or other materials provided with the distribution.
#
# THIS SOFTWARE IS PROVIDED BY THE COPYRIGHT HOLDERS AND CONTRIBUTORS "AS IS"
# AND ANY EXPRESS OR IMPLIED WARRANTIES, INCLUDING, BUT NOT LIMITED TO,
# THE IMPLIED WARRANTIES OF MERCHANTABILITY AND FITNESS FOR A PARTICULAR
# PURPOSE ARE DISCLAIMED. IN NO EVENT SHALL THE COPYRIGHT HOLDER OR
# CONTRIBUTORS BE LIABLE FOR ANY DIRECT, INDIRECT, INCIDENTAL, SPECIAL,
# EXEMPLARY, OR CONSEQUENTIAL DAMAGES (INCLUDING, BUT NOT LIMITED TO,
# PROCUREMENT OF SUBSTITUTE GOODS OR SERVICES; LOSS OF USE, DATA, OR PROFITS;
# OR BUSINESS INTERRUPTION) HOWEVER CAUSED AND ON ANY THEORY OF LIABILITY,
# WHETHER IN CONTRACT, STRICT LIABILITY, OR TORT (INCLUDING NEGLIGENCE OR
# OTHERWISE) ARISING IN ANY WAY OUT OF THE USE OF THIS SOFTWARE,
# EVEN IF ADVISED OF THE POSSIBILITY OF SUCH DAMAGE.
# *****************************************************************************

import datetime
import operator
import numpy as np
import pandas as pd
import llvmlite.llvmpy.core as lc

import numba
from numba import types, cgutils
from numba.extending import (
    models,
    register_model,
    lower_cast,
    lower_builtin,
    infer_getattr,
    type_callable,
    infer,
    overload,
    make_attribute_wrapper)
from numba.typing.arraydecl import (get_array_index_type, _expand_integer, ArrayAttribute, SetItemBuffer)
from numba.typing.npydecl import (
    Numpy_rules_ufunc,
    NumpyRulesArrayOperator,
    NumpyRulesInplaceArrayOperator,
    NumpyRulesUnaryArrayOperator,
    NdConstructorLike)
from numba.typing.templates import (infer_global, AbstractTemplate, signature, AttributeTemplate, bound_function)
from numba.targets.imputils import (impl_ret_new_ref, iternext_impl, RefType)
from numba.targets.arrayobj import (make_array, _getitem_array1d)

import hpat
from hpat.hiframes.pd_categorical_ext import (PDCategoricalDtype, CategoricalArray)
from hpat.hiframes.pd_timestamp_ext import (pandas_timestamp_type, datetime_date_type)
from hpat.hiframes.rolling import supported_rolling_funcs
from hpat.hiframes.split_impl import (string_array_split_view_type, GetItemStringArraySplitView)
from hpat.str_arr_ext import (
    string_array_type,
    iternext_str_array,
    offset_typ,
    char_typ,
    str_arr_payload_type,
    StringArrayType,
    GetItemStringArray)
from hpat.str_ext import string_type, list_string_array_type


class SeriesType(types.IterableType):
    """Temporary type class for Series objects.
    """

    def __init__(self, dtype, data=None, index=None, is_named=False):
        # keeping data array in type since operators can make changes such
        # as making array unaligned etc.
        data = _get_series_array_type(dtype) if data is None else data
        # convert Record to tuple (for tuple output of map)
        # TODO: handle actual Record objects in Series?
        self.dtype = (types.Tuple(list(dict(dtype.members).values()))
                      if isinstance(dtype, types.Record) else dtype)
        self.data = data
        if index is None:
            index = types.none
        self.index = index
        # keep is_named in type to enable boxing
        self.is_named = is_named
        super(SeriesType, self).__init__(
            name="series({}, {}, {}, {})".format(dtype, data, index, is_named))

    def copy(self, dtype=None):
        # XXX is copy necessary?
        index = types.none if self.index == types.none else self.index.copy()
        dtype = dtype if dtype is not None else self.dtype
        data = _get_series_array_type(dtype)
        return SeriesType(dtype, data, index)

    @property
    def key(self):
        # needed?
        return self.dtype, self.data, self.index, self.is_named

    @property
    def ndim(self):
        return self.data.ndim

    def unify(self, typingctx, other):
        if isinstance(other, SeriesType):
            new_index = types.none
            if self.index != types.none and other.index != types.none:
                new_index = self.index.unify(typingctx, other.index)
            elif other.index != types.none:
                new_index = other.index
            elif self.index != types.none:
                new_index = self.index

            # If dtype matches or other.dtype is undefined (inferred)
            if other.dtype == self.dtype or not other.dtype.is_precise():
                return SeriesType(
                    self.dtype,
                    self.data.unify(typingctx, other.data),
                    new_index)

        # XXX: unify Series/Array as Array
        return super(SeriesType, self).unify(typingctx, other)

    def can_convert_to(self, typingctx, other):
        # same as types.Array
        if (isinstance(other, SeriesType) and other.dtype == self.dtype):
            # called for overload selection sometimes
            # TODO: fix index
            if self.index == types.none and other.index == types.none:
                return self.data.can_convert_to(typingctx, other.data)
            if self.index != types.none and other.index != types.none:
                return max(self.data.can_convert_to(typingctx, other.data),
                           self.index.can_convert_to(typingctx, other.index))

    def is_precise(self):
        # same as types.Array
        return self.dtype.is_precise()

    @property
    def iterator_type(self):
        # TODO: fix timestamp
        return SeriesIterator(self)


class SeriesIterator(types.SimpleIteratorType):
    """
    Type class for iterator over dataframe series.
    """

    def __init__(self, series_type):
        self.series_type = series_type
        self.array_type = series_type.data

        name = f'iter({self.series_type.data})'
        yield_type = series_type.dtype
        super(SeriesIterator, self).__init__(name, yield_type)

    @property
    def _iternext(self):
        if isinstance(self.array_type, StringArrayType):
            return iternext_str_array
        elif isinstance(self.array_type, types.Array):
            return iternext_series_array


@register_model(SeriesIterator)
class SeriesIteratorModel(models.StructModel):
    def __init__(self, dmm, fe_type):
        members = [('index', types.EphemeralPointer(types.uintp)),
                   ('array', fe_type.series_type.data)]

        models.StructModel.__init__(self, dmm, fe_type, members)


def _get_series_array_type(dtype):
    """get underlying default array type of series based on its dtype
    """
    # list(list(str))
    if dtype == types.List(string_type):
        # default data layout is list but split view is used if possible
        return list_string_array_type
    # string array
    elif dtype == string_type:
        return string_array_type

    # categorical
    if isinstance(dtype, PDCategoricalDtype):
        return CategoricalArray(dtype)

    # use recarray data layout for series of tuples
    if isinstance(dtype, types.BaseTuple):
        if any(not isinstance(t, types.Number) for t in dtype.types):
            # TODO: support more types. what types can be in recarrays?
            raise ValueError("series tuple dtype {} includes non-numerics".format(dtype))
        np_dtype = np.dtype(
            ','.join(str(t) for t in dtype.types), align=True)
        dtype = numba.numpy_support.from_dtype(np_dtype)

    # TODO: other types?
    # regular numpy array
    return types.Array(dtype, 1, 'C')


def is_str_series_typ(t):
    return isinstance(t, SeriesType) and t.dtype == string_type


def is_dt64_series_typ(t):
    return isinstance(t, SeriesType) and t.dtype == types.NPDatetime('ns')


def is_timedelta64_series_typ(t):
    return isinstance(t, SeriesType) and t.dtype == types.NPTimedelta('ns')


def is_datetime_date_series_typ(t):
    return isinstance(t, SeriesType) and t.dtype == datetime_date_type


# register_model(SeriesType)(models.ArrayModel)
# need to define model since fix_df_array overload goes to native code
@register_model(SeriesType)
class SeriesModel(models.StructModel):
    def __init__(self, dmm, fe_type):
        name_typ = string_type if fe_type.is_named else types.none
        members = [
            ('data', fe_type.data),
            ('index', fe_type.index),
            ('name', name_typ),
        ]
        super(SeriesModel, self).__init__(dmm, fe_type, members)


make_attribute_wrapper(SeriesType, 'data', '_data')
make_attribute_wrapper(SeriesType, 'index', '_index')
make_attribute_wrapper(SeriesType, 'name', '_name')


@lower_builtin('getiter', SeriesType)
def getiter_series(context, builder, sig, args):
    """
    Getting iterator for the Series type

    :param context: context descriptor
    :param builder: llvmlite IR Builder
    :param sig: iterator signature
    :param args: tuple with iterator arguments, such as instruction, operands and types
    :param result: iternext result
    :return: reference to iterator
    """

    arraytype = sig.args[0].data

    # Create instruction to get array to iterate
    zero_member_pointer = context.get_constant(types.intp, 0)
    zero_member = context.get_constant(types.int32, 0)
    alloca = args[0].operands[0]
    gep_result = builder.gep(alloca, [zero_member_pointer, zero_member])
    array = builder.load(gep_result)

    # TODO: call numba getiter with gep_result for array
    iterobj = context.make_helper(builder, sig.return_type)
    zero_index = context.get_constant(types.intp, 0)
    indexptr = cgutils.alloca_once_value(builder, zero_index)

    iterobj.index = indexptr
    iterobj.array = array

    if context.enable_nrt:
        context.nrt.incref(builder, arraytype, array)

    result = iterobj._getvalue()
    # Note: a decref on the iterator will dereference all internal MemInfo*
    out = impl_ret_new_ref(context, builder, sig.return_type, result)
    return out


# TODO: call it from numba.targets.arrayobj, need separate function in numba
def iternext_series_array(context, builder, sig, args, result):
    """
    Implementation of iternext() for the ArrayIterator type

    :param context: context descriptor
    :param builder: llvmlite IR Builder
    :param sig: iterator signature
    :param args: tuple with iterator arguments, such as instruction, operands and types
    :param result: iternext result
    """

    [iterty] = sig.args
    [iter] = args
    arrayty = iterty.array_type

    if arrayty.ndim != 1:
        raise NotImplementedError("iterating over %dD array" % arrayty.ndim)

    iterobj = context.make_helper(builder, iterty, value=iter)
    ary = make_array(arrayty)(context, builder, value=iterobj.array)

    nitems, = cgutils.unpack_tuple(builder, ary.shape, count=1)

    index = builder.load(iterobj.index)
    is_valid = builder.icmp(lc.ICMP_SLT, index, nitems)
    result.set_valid(is_valid)

    with builder.if_then(is_valid):
        value = _getitem_array1d(context, builder, arrayty, ary, index,
                                 wraparound=False)
        result.yield_(value)
        nindex = cgutils.increment_index(builder, index)
        builder.store(nindex, iterobj.index)


@lower_builtin('iternext', SeriesIterator)
@iternext_impl(RefType.BORROWED)
def iternext_series(context, builder, sig, args, result):
    """
    Iternext implementation depending on Array type

    :param context: context descriptor
    :param builder: llvmlite IR Builder
    :param sig: iterator signature
    :param args: tuple with iterator arguments, such as instruction, operands and types
    :param result: iternext result
    """
    iternext_func = sig.args[0]._iternext
    iternext_func(context=context, builder=builder, sig=sig, args=args, result=result)


def series_to_array_type(typ, replace_boxed=False):
    return typ.data
    # return _get_series_array_type(typ.dtype)


def is_series_type(typ):
    return isinstance(typ, SeriesType)


def arr_to_series_type(arr):
    series_type = None
    if isinstance(arr, types.Array):
        series_type = SeriesType(arr.dtype, arr)
    elif arr == string_array_type:
        # StringArray is readonly
        series_type = SeriesType(string_type)
    elif arr == list_string_array_type:
        series_type = SeriesType(types.List(string_type))
    elif arr == string_array_split_view_type:
        series_type = SeriesType(types.List(string_type),
                                 string_array_split_view_type)
    return series_type


def if_series_to_array_type(typ, replace_boxed=False):
    if isinstance(typ, SeriesType):
        return series_to_array_type(typ, replace_boxed)

    if isinstance(typ, (types.Tuple, types.UniTuple)):
        return types.Tuple(
            [if_series_to_array_type(t, replace_boxed) for t in typ.types])
    if isinstance(typ, types.List):
        return types.List(if_series_to_array_type(typ.dtype, replace_boxed))
    if isinstance(typ, types.Set):
        return types.Set(if_series_to_array_type(typ.dtype, replace_boxed))
    # TODO: other types that can have Series inside?
    return typ


def if_arr_to_series_type(typ):
    if isinstance(typ, types.Array) or typ in (string_array_type,
                                               list_string_array_type, string_array_split_view_type):
        return arr_to_series_type(typ)
    if isinstance(typ, (types.Tuple, types.UniTuple)):
        return types.Tuple([if_arr_to_series_type(t) for t in typ.types])
    if isinstance(typ, types.List):
        return types.List(if_arr_to_series_type(typ.dtype))
    if isinstance(typ, types.Set):
        return types.Set(if_arr_to_series_type(typ.dtype))
    # TODO: other types that can have Arrays inside?
    return typ


# TODO remove this cast?
@lower_cast(SeriesType, string_array_type)
@lower_cast(string_array_type, SeriesType)
def cast_string_series(context, builder, fromty, toty, val):
    return val

# cast Series(int8) to Series(cat) for init_series() in test_csv_cat1
# TODO: separate array type for Categorical data
@lower_cast(SeriesType, types.Array)
@lower_cast(types.Array, SeriesType)
@lower_cast(SeriesType, SeriesType)
def cast_series(context, builder, fromty, toty, val):
    return val

# --------------------------------------------------------------------------- #
# --- typing similar to arrays adopted from arraydecl.py, npydecl.py -------- #


@infer_getattr
class SeriesAttribute(AttributeTemplate):
    key = SeriesType

    # PR135. This needs to be commented out
    def resolve_values(self, ary):
        return series_to_array_type(ary, True)

    # PR135. This needs to be commented out
    def resolve_T(self, ary):
        return series_to_array_type(ary, True)

# PR135. This needs to be commented out
    # def resolve_shape(self, ary):
    #     return types.Tuple((types.int64,))

# PR171. This needs to be commented out
#     def resolve_index(self, ary):
#         return ary.index

    def resolve_str(self, ary):
        assert ary.dtype in (string_type, types.List(string_type))
        # TODO: add dtype to series_str_methods_type
        return series_str_methods_type

    def resolve_dt(self, ary):
        assert ary.dtype == types.NPDatetime('ns')
        return series_dt_methods_type

# PR135. This needs to be commented out
    def resolve_iat(self, ary):
        return SeriesIatType(ary)

# PR135. This needs to be commented out
    def resolve_iloc(self, ary):
        # TODO: support iat/iloc differences
        return SeriesIatType(ary)

# PR135. This needs to be commented out
    def resolve_loc(self, ary):
        # TODO: support iat/iloc differences
        return SeriesIatType(ary)

    @bound_function("array.astype")
    def resolve_astype(self, ary, args, kws):
        # TODO: handle other types like datetime etc.
        dtype, = args
        if ((isinstance(dtype, types.Function) and dtype.typing_key == str)
                or (isinstance(dtype, types.StringLiteral) and dtype.literal_value == 'str')):
            ret_type = SeriesType(string_type, index=ary.index)
            sig = signature(ret_type, *args)
        else:
            resolver = ArrayAttribute.resolve_astype.__wrapped__
            sig = resolver(self, ary.data, args, kws)
            sig.return_type = if_arr_to_series_type(sig.return_type)
        return sig

    # @bound_function("array.copy")
    # def resolve_copy(self, ary, args, kws):
    #     # TODO: copy other types like list(str)
    #     dtype = ary.dtype
    #     if dtype == string_type:
    #         ret_type = SeriesType(string_type)
    #         sig = signature(ret_type, *args)
    #     else:
    #         resolver = ArrayAttribute.resolve_copy.__wrapped__
    #         sig = resolver(self, ary.data, args, kws)
    #         sig.return_type = if_arr_to_series_type(sig.return_type)
    #     return sig

    @bound_function("series.rolling")
    def resolve_rolling(self, ary, args, kws):
        return signature(SeriesRollingType(ary.dtype), *args)

    @bound_function("array.argsort")
    def resolve_argsort(self, ary, args, kws):
        resolver = ArrayAttribute.resolve_argsort.__wrapped__
        sig = resolver(self, ary.data, args, kws)
        sig.return_type = if_arr_to_series_type(sig.return_type)
        return sig

    @bound_function("series.sort_values")
    def resolve_sort_values(self, ary, args, kws):
        # output will have permuted input index
        out_index = ary.index
        if out_index == types.none:
            out_index = types.Array(types.intp, 1, 'C')
        out = SeriesType(ary.dtype, ary.data, out_index)
        return signature(out, *args)

#     @bound_function("array.take")
#     def resolve_take(self, ary, args, kws):
#         resolver = ArrayAttribute.resolve_take.__wrapped__
#         sig = resolver(self, ary.data, args, kws)
#         sig.return_type = if_arr_to_series_type(sig.return_type)
#         return sig

    # @bound_function("series.quantile")
    # def resolve_quantile(self, ary, args, kws):
    #     # TODO: fix quantile output type if not float64
    #     return signature(types.float64, *args)

    @bound_function("series.count")
    def resolve_count(self, ary, args, kws):
        return signature(types.intp, *args)

    # @bound_function("series.nunique")
    # def resolve_nunique(self, ary, args, kws):
    #     return signature(types.intp, *args)

    # @bound_function("series.unique")
    # def resolve_unique(self, ary, args, kws):
    #     # unique returns ndarray for some reason
    #     arr_typ = series_to_array_type(ary)
    #     return signature(arr_typ, *args)

    @bound_function("series.describe")
    def resolve_describe(self, ary, args, kws):
        # TODO: return namedtuple or labeled Series
        return signature(string_type, *args)

    @bound_function("series.fillna")
    def resolve_fillna(self, ary, args, kws):
        out = ary
        # output is None for inplace case
        if 'inplace' in kws and kws['inplace'] == types.literal(True):
            out = types.none
        return signature(out, *args)

    @bound_function("series.dropna")
    def resolve_dropna(self, ary, args, kws):
        out = ary
        # output is None for inplace case
        if 'inplace' in kws and kws['inplace'] == types.literal(True):
            out = types.none
        return signature(out, *args)

    # @bound_function("series.shift")
    # def resolve_shift(self, ary, args, kws):
    #     # TODO: support default period argument
    #     out = ary
    #     # integers are converted to float64 to store NaN
    #     if isinstance(ary.dtype, types.Integer):
    #         out = out.copy(dtype=types.float64)
    #     return signature(out, *args)

    @bound_function("series.pct_change")
    def resolve_pct_change(self, ary, args, kws):
        # TODO: support default period argument
        out = ary
        # integers are converted to float64 to store NaN
        if isinstance(ary.dtype, types.Integer):
            out = out.copy(dtype=types.float64)
        return signature(out, *args)

    def _resolve_map_func(self, ary, args, kws):
        dtype = ary.dtype
        # getitem returns Timestamp for dt_index and series(dt64)
        if dtype == types.NPDatetime('ns'):
            dtype = pandas_timestamp_type
        code = args[0].literal_value.code
        _globals = {'np': np}
        # XXX hack in hiframes_typed to make globals available
        if hasattr(args[0].literal_value, 'globals'):
            # TODO: use code.co_names to find globals actually used?
            _globals = args[0].literal_value.globals

        f_ir = numba.ir_utils.get_ir_of_code(_globals, code)
        f_typemap, f_return_type, f_calltypes = numba.compiler.type_inference_stage(
            self.context, f_ir, (dtype,), None)

        return signature(SeriesType(f_return_type), *args)

    @bound_function("series.map")
    def resolve_map(self, ary, args, kws):
        return self._resolve_map_func(ary, args, kws)

    @bound_function("series.apply")
    def resolve_apply(self, ary, args, kws):
        # TODO: handle apply differences: extra args, np ufuncs etc.
        return self._resolve_map_func(ary, args, kws)

    def _resolve_combine_func(self, ary, args, kws):
        dtype1 = ary.dtype
        # getitem returns Timestamp for dt_index and series(dt64)
        if dtype1 == types.NPDatetime('ns'):
            dtype1 = pandas_timestamp_type
        dtype2 = args[0].dtype
        if dtype2 == types.NPDatetime('ns'):
            dtype2 = pandas_timestamp_type
        code = args[1].literal_value.code
        f_ir = numba.ir_utils.get_ir_of_code({'np': np}, code)
        f_typemap, f_return_type, f_calltypes = numba.compiler.type_inference_stage(
            self.context, f_ir, (dtype1, dtype2,), None)
        return signature(SeriesType(f_return_type), *args)

    @bound_function("series.combine")
    def resolve_combine(self, ary, args, kws):
        return self._resolve_combine_func(ary, args, kws)

    # @bound_function("series.abs")
    # def resolve_abs(self, ary, args, kws):
    #     # call np.abs(A) to get return type
    #     arr_typ = series_to_array_type(ary)
    #     all_args = tuple([arr_typ] + list(args))
    #     ret_typ = self.context.resolve_function_type(np.abs, all_args, kws).return_type
    #     ret_typ = if_arr_to_series_type(ret_typ)
    #     return signature(ret_typ, *args)

    def _resolve_cov_func(self, ary, args, kws):
        # array is valid since hiframes_typed calls this after type replacement
        assert len(args) == 1 and isinstance(args[0], (SeriesType, types.Array))
        assert isinstance(ary.dtype, types.Number)
        assert isinstance(args[0].dtype, types.Number)
        is_complex_op = isinstance(ary.dtype, types.Complex) or isinstance(args[0].dtype, types.Complex)
        ret_typ = types.complex128 if is_complex_op else types.float64
        return signature(ret_typ, *args)

    @bound_function("series.cov")
    def resolve_cov(self, ary, args, kws):
        return self._resolve_cov_func(ary, args, kws)

    @bound_function("series.corr")
    def resolve_corr(self, ary, args, kws):
        return self._resolve_cov_func(ary, args, kws)

# PR135. This needs to be commented out
    @bound_function("series.append")
    def resolve_append(self, ary, args, kws):
        # TODO: ignore_index
        assert not kws
        arr_typ = if_series_to_array_type(ary)
        other, = args
        if isinstance(other, (SeriesType, types.Array)):
            all_arrs = types.Tuple((arr_typ, if_series_to_array_type(other)))
        elif isinstance(other, types.BaseTuple):
            all_arrs = types.Tuple((arr_typ, *[if_series_to_array_type(a) for a in other.types]))
        elif isinstance(other, (types.List, types.Set)):
            # add only one value from the list for typing since it shouldn't
            # matter for np.concatenate typing
            all_arrs = types.Tuple((arr_typ, if_series_to_array_type(other.dtype)))
        else:
            raise ValueError("Invalid input for Series.append (Series, or tuple/list of Series expected)")

        # TODO: list
        # call np.concatenate to handle type promotion e.g. int, float -> float
        ret_typ = self.context.resolve_function_type(np.concatenate, (all_arrs,), kws).return_type
        ret_typ = if_arr_to_series_type(ret_typ)
        return signature(ret_typ, *args)

    # @bound_function("series.isna")
    # def resolve_isna(self, ary, args, kws):
    #     assert not kws
    #     assert not args
    #     return signature(SeriesType(types.boolean))

    # alias of isna
    @bound_function("series.isnull")
    def resolve_isnull(self, ary, args, kws):
        assert not kws
        assert not args
        return signature(SeriesType(types.boolean))

    @bound_function("series.notna")
    def resolve_notna(self, ary, args, kws):
        assert not kws
        assert not args
        return signature(SeriesType(types.boolean))

    @bound_function("series.nlargest")
    def resolve_nlargest(self, ary, args, kws):
        assert not kws
        return signature(ary, *args)

    @bound_function("series.nsmallest")
    def resolve_nsmallest(self, ary, args, kws):
        assert not kws
        return signature(ary, *args)

    @bound_function("series.head")
    def resolve_head(self, ary, args, kws):
        assert not kws
        return signature(ary, *args)

    @bound_function("series.median")
    def resolve_median(self, ary, args, kws):
        assert not kws
        dtype = ary.dtype
        # median converts integer output to float
        dtype = types.float64 if isinstance(dtype, types.Integer) else dtype
        return signature(dtype, *args)

    @bound_function("series.idxmin")
    def resolve_idxmin(self, ary, args, kws):
        assert not kws
        return signature(types.intp, *args)

    @bound_function("series.idxmax")
    def resolve_idxmax(self, ary, args, kws):
        assert not kws
        return signature(types.intp, *args)

    # @bound_function("series.max")
    # def resolve_max(self, ary, args, kws):
    #     assert not kws
    #     dtype = ary.dtype
    #     dtype = (pandas_timestamp_type
    #              if isinstance(dtype, types.NPDatetime) else dtype)
    #     return signature(dtype, *args)

    # @bound_function("series.min")
    # def resolve_min(self, ary, args, kws):
    #     assert not kws
    #     dtype = ary.dtype
    #     dtype = (pandas_timestamp_type
    #              if isinstance(dtype, types.NPDatetime) else dtype)
    #     return signature(dtype, *args)

    @bound_function("series.value_counts")
    def resolve_value_counts(self, ary, args, kws):
        # output is int series with original data as index
        out = SeriesType(
            types.int64, types.Array(types.int64, 1, 'C'), ary.data)
        return signature(out, *args)

    @bound_function("series.rename")
    def resolve_rename(self, ary, args, kws):
        # TODO: support index rename, kws
        assert len(args) == 1 and isinstance(
            args[0], (types.UnicodeType, types.StringLiteral))
        out = SeriesType(ary.dtype, ary.data, ary.index, True)
        return signature(out, *args)


# TODO: use ops logic from pandas/core/ops.py
# # called from numba/numpy_support.py:resolve_output_type
# # similar to SmartArray (targets/smartarray.py)
# @type_callable('__array_wrap__')
# def type_series_array_wrap(context):
#     def typer(input_type, result):
#         if isinstance(input_type, SeriesType):
#             return input_type.copy(dtype=result.dtype,
#                                    ndim=result.ndim,
#                                    layout=result.layout)

#     return typer

str2str_methods = ('capitalize', 'lower', 'lstrip', 'rstrip',
                   'strip', 'swapcase', 'title', 'upper')


class SeriesStrMethodType(types.Type):
    def __init__(self):
        name = "SeriesStrMethodType"
        super(SeriesStrMethodType, self).__init__(name)


series_str_methods_type = SeriesStrMethodType()


@infer_getattr
class SeriesStrMethodAttribute(AttributeTemplate):
    key = SeriesStrMethodType

    @bound_function("strmethod.contains")
    def resolve_contains(self, ary, args, kws):
        return signature(SeriesType(types.bool_), *args)

    @bound_function("strmethod.len")
    def resolve_len(self, ary, args, kws):
        return signature(SeriesType(types.int64), *args)

    @bound_function("strmethod.replace")
    def resolve_replace(self, ary, args, kws):
        return signature(SeriesType(string_type), *args)

    @bound_function("strmethod.split")
    def resolve_split(self, ary, args, kws):
        out = SeriesType(types.List(string_type))
        if (len(args) == 1 and isinstance(args[0], types.StringLiteral)
                and len(args[0].literal_value) == 1):
            out = SeriesType(types.List(string_type), string_array_split_view_type)
        return signature(out, *args)

    @bound_function("strmethod.get")
    def resolve_get(self, ary, args, kws):
        # XXX only list(list(str)) supported
        return signature(SeriesType(string_type), *args)

    def generic_resolve(self, s_str, func_name):
        if func_name not in str2str_methods:
            raise ValueError("Series.str.{} is not supported yet".format(
                func_name))

        template_key = 'strmethod.' + func_name
        out_typ = SeriesType(string_type)

        class MethodTemplate(AbstractTemplate):
            key = template_key

            def generic(self, args, kws):
                return signature(out_typ, *args)

        return types.BoundFunction(MethodTemplate, s_str)


class SeriesDtMethodType(types.Type):
    def __init__(self):
        name = "SeriesDtMethodType"
        super(SeriesDtMethodType, self).__init__(name)


series_dt_methods_type = SeriesDtMethodType()


@infer_getattr
class SeriesDtMethodAttribute(AttributeTemplate):
    key = SeriesDtMethodType

    def resolve_date(self, ary):
        return SeriesType(datetime_date_type)  # TODO: name, index


# all date fields return int64 same as Timestamp fields
def resolve_date_field(self, ary):
    return SeriesType(types.int64)


for field in hpat.hiframes.pd_timestamp_ext.date_fields:
    setattr(SeriesDtMethodAttribute, "resolve_" + field, resolve_date_field)


class SeriesRollingType(types.Type):
    def __init__(self, dtype):
        self.dtype = dtype
        name = "SeriesRollingType({})".format(dtype)
        super(SeriesRollingType, self).__init__(name)


@infer_getattr
class SeriesRollingAttribute(AttributeTemplate):
    key = SeriesRollingType

    @bound_function("rolling.apply")
    def resolve_apply(self, ary, args, kws):
        # result is always float64 (see Pandas window.pyx:roll_generic)
        return signature(SeriesType(types.float64), *args)

    @bound_function("rolling.cov")
    def resolve_cov(self, ary, args, kws):
        return signature(SeriesType(types.float64), *args)

    @bound_function("rolling.corr")
    def resolve_corr(self, ary, args, kws):
        return signature(SeriesType(types.float64), *args)

# similar to install_array_method in arraydecl.py


def install_rolling_method(name, generic):
    my_attr = {"key": "rolling." + name, "generic": generic}
    temp_class = type("Rolling_" + name, (AbstractTemplate,), my_attr)

    def rolling_attribute_attachment(self, ary):
        return types.BoundFunction(temp_class, ary)

    setattr(SeriesRollingAttribute, "resolve_" + name, rolling_attribute_attachment)


def rolling_generic(self, args, kws):
    # output is always float64
    return signature(SeriesType(types.float64), *args)


for fname in supported_rolling_funcs:
    install_rolling_method(fname, rolling_generic)


class SeriesIatType(types.Type):
    def __init__(self, stype):
        self.stype = stype
        name = "SeriesIatType({})".format(stype)
        super(SeriesIatType, self).__init__(name)


# PR135. This needs to be commented out
@infer_global(operator.getitem)
class GetItemSeriesIat(AbstractTemplate):
    key = operator.getitem

    def generic(self, args, kws):
        # iat[] is the same as regular getitem
        if isinstance(args[0], SeriesIatType):
            return GetItemSeries.generic(self, (args[0].stype, args[1]), kws)


@infer
@infer_global(operator.eq)
@infer_global(operator.ne)
@infer_global(operator.ge)
@infer_global(operator.gt)
@infer_global(operator.le)
@infer_global(operator.lt)
class SeriesCompEqual(AbstractTemplate):
    key = '=='

    def generic(self, args, kws):
        from hpat.str_arr_ext import is_str_arr_typ
        assert not kws
        [va, vb] = args
        # if one of the inputs is string array
        if is_str_series_typ(va) or is_str_series_typ(vb):
            # inputs should be either string array or string
            assert is_str_arr_typ(va) or va == string_type
            assert is_str_arr_typ(vb) or vb == string_type
            return signature(SeriesType(types.boolean), va, vb)

        if ((is_dt64_series_typ(va) and vb == string_type)
                or (is_dt64_series_typ(vb) and va == string_type)):
            return signature(SeriesType(types.boolean), va, vb)


@infer
class CmpOpNEqSeries(SeriesCompEqual):
    key = '!='


@infer
class CmpOpGESeries(SeriesCompEqual):
    key = '>='


@infer
class CmpOpGTSeries(SeriesCompEqual):
    key = '>'


@infer
class CmpOpLESeries(SeriesCompEqual):
    key = '<='


@infer
class CmpOpLTSeries(SeriesCompEqual):
    key = '<'

# @infer_global(operator.getitem)
# class GetItemBuffer(AbstractTemplate):
#     key = operator.getitem

#     def generic(self, args, kws):
#         assert not kws
#         [ary, idx] = args
#         import pdb; pdb.set_trace()
#         if not isinstance(ary, SeriesType):
#             return
#         out = get_array_index_type(ary, idx)
#         # check result to be dt64 since it might be sliced array
#         # replace result with Timestamp
#         if out is not None and out.result == types.NPDatetime('ns'):
#             return signature(pandas_timestamp_type, ary, out.index)


def install_array_method(name, generic):
    # taken from arraydecl.py, Series instead of Array
    my_attr = {"key": "array." + name, "generic": generic}
    temp_class = type("Series_" + name, (AbstractTemplate,), my_attr)

    def array_attribute_attachment(self, ary):
        return types.BoundFunction(temp_class, ary)

    setattr(SeriesAttribute, "resolve_" + name, array_attribute_attachment)


def generic_expand_cumulative_series(self, args, kws):
    # taken from arraydecl.py, replaced Array with Series
    assert not args
    assert not kws
    assert isinstance(self.this, SeriesType)
    return_type = SeriesType(_expand_integer(self.this.dtype))
    return signature(return_type, recvr=self.this)


# replacing cumsum/cumprod since arraydecl.py definition uses types.Array
for fname in ["cumsum", "cumprod"]:
    install_array_method(fname, generic_expand_cumulative_series)

# TODO: add itemsize, strides, etc. when removed from Pandas
_not_series_array_attrs = ['flat', 'ctypes', 'itemset', 'reshape', 'sort', 'flatten',
<<<<<<< HEAD
                           'resolve_copy',
                           'resolve_sum',
=======
                           'resolve_shift', 'resolve_sum',
>>>>>>> f2435b03
                           'resolve_take', 'resolve_max', 'resolve_min', 'resolve_nunique']

# use ArrayAttribute for attributes not defined in SeriesAttribute
for attr, func in numba.typing.arraydecl.ArrayAttribute.__dict__.items():
    if (attr.startswith('resolve_')
            and attr not in SeriesAttribute.__dict__
            and attr not in _not_series_array_attrs):
        setattr(SeriesAttribute, attr, func)


# PR135. This needs to be commented out
@infer_global(operator.getitem)
class GetItemSeries(AbstractTemplate):
    key = operator.getitem

    def generic(self, args, kws):
        assert not kws
        [in_arr, in_idx] = args
        is_arr_series = False
        is_idx_series = False
        is_arr_dt_index = False

        if not isinstance(in_arr, SeriesType) and not isinstance(in_idx, SeriesType):
            return None

        if isinstance(in_arr, SeriesType):
            in_arr = series_to_array_type(in_arr)
            is_arr_series = True
            if in_arr.dtype == types.NPDatetime('ns'):
                is_arr_dt_index = True

        if isinstance(in_idx, SeriesType):
            in_idx = series_to_array_type(in_idx)
            is_idx_series = True

        # TODO: dt_index
        if in_arr == string_array_type:
            # XXX fails due in overload
            # compile_internal version results in symbol not found!
            # sig = self.context.resolve_function_type(
            #     operator.getitem, (in_arr, in_idx), kws)
            # HACK to get avoid issues for now
            if isinstance(in_idx, (types.Integer, types.IntegerLiteral)):
                sig = string_type(in_arr, in_idx)
            else:
                sig = GetItemStringArray.generic(self, (in_arr, in_idx), kws)
        elif in_arr == list_string_array_type:
            # TODO: split view
            # mimic array indexing for list
            if (isinstance(in_idx, types.Array) and in_idx.ndim == 1
                    and isinstance(
                        in_idx.dtype, (types.Integer, types.Boolean))):
                sig = signature(in_arr, in_arr, in_idx)
            else:
                sig = numba.typing.collections.GetItemSequence.generic(
                    self, (in_arr, in_idx), kws)
        elif in_arr == string_array_split_view_type:
            sig = GetItemStringArraySplitView.generic(
                self, (in_arr, in_idx), kws)
        else:
            out = get_array_index_type(in_arr, in_idx)
            sig = signature(out.result, in_arr, out.index)

        if sig is not None:
            arg1 = sig.args[0]
            arg2 = sig.args[1]
            if is_arr_series:
                sig.return_type = if_arr_to_series_type(sig.return_type)
                arg1 = if_arr_to_series_type(arg1)
            if is_idx_series:
                arg2 = if_arr_to_series_type(arg2)
            sig.args = (arg1, arg2)
            # dt_index and Series(dt64) should return Timestamp
            if is_arr_dt_index and sig.return_type == types.NPDatetime('ns'):
                sig.return_type = pandas_timestamp_type
        return sig


@infer_global(operator.setitem)
class SetItemSeries(SetItemBuffer):
    def generic(self, args, kws):
        assert not kws
        series, idx, val = args
        if not isinstance(series, SeriesType):
            return None
        # TODO: handle any of args being Series independently
        ary = series_to_array_type(series)
        is_idx_series = False
        if isinstance(idx, SeriesType):
            idx = series_to_array_type(idx)
            is_idx_series = True
        is_val_series = False
        if isinstance(val, SeriesType):
            val = series_to_array_type(val)
            is_val_series = True
        # TODO: strings, dt_index
        res = super(SetItemSeries, self).generic((ary, idx, val), kws)
        if res is not None:
            new_series = if_arr_to_series_type(res.args[0])
            idx = res.args[1]
            val = res.args[2]
            if is_idx_series:
                idx = if_arr_to_series_type(idx)
            if is_val_series:
                val = if_arr_to_series_type(val)
            res.args = (new_series, idx, val)
            return res


@infer_global(operator.setitem)
class SetItemSeriesIat(SetItemSeries):
    def generic(self, args, kws):
        # iat[] is the same as regular setitem
        if isinstance(args[0], SeriesIatType):
            return SetItemSeries.generic(self, (args[0].stype, args[1], args[2]), kws)


inplace_ops = [
    operator.iadd,
    operator.isub,
    operator.imul,
    operator.itruediv,
    operator.ifloordiv,
    operator.imod,
    operator.ipow,
    operator.ilshift,
    operator.irshift,
    operator.iand,
    operator.ior,
    operator.ixor,
]


def series_op_generic(cls, self, args, kws):
    # return if no Series
    if not any(isinstance(arg, SeriesType) for arg in args):
        return None
    # convert args to array
    new_args = tuple(if_series_to_array_type(arg) for arg in args)
    sig = super(cls, self).generic(new_args, kws)
    # convert back to Series
    if sig is not None:
        # if A += B and A is array but B is Series, the output is Array
        # TODO: other cases?
        if not (self.key in inplace_ops and isinstance(args[0], types.Array)):
            sig.return_type = if_arr_to_series_type(sig.return_type)
        sig.args = args
    return sig


class SeriesOpUfuncs(NumpyRulesArrayOperator):
    def generic(self, args, kws):
        return series_op_generic(SeriesOpUfuncs, self, args, kws)


def install_series_method(op, name, generic):
    # taken from arraydecl.py, Series instead of Array
    my_attr = {"key": op, "generic": generic}
    temp_class = type("Series_" + name, (SeriesOpUfuncs,), my_attr)

    def array_attribute_attachment(self, ary):
        return types.BoundFunction(temp_class, ary)

    setattr(SeriesAttribute, "resolve_" + name, array_attribute_attachment)


explicit_binop_funcs = {
    # 'add': operator.add,
    # 'sub': operator.sub,
    # 'mul': operator.mul,
    # 'div': operator.truediv,
    # 'truediv': operator.truediv,
    # 'floordiv': operator.floordiv,
    # 'mod': operator.mod,
    # 'pow': operator.pow,
    # 'lt': operator.lt,
    # 'gt': operator.gt,
    # 'le': operator.le,
    # 'ge': operator.ge,
    # 'ne': operator.ne,
    # 'eq': operator.eq,
}


def ex_binop_generic(self, args, kws):
    return SeriesOpUfuncs.generic(self, (self.this,) + args, kws)


for fname, op in explicit_binop_funcs.items():
    install_series_method(op, fname, ex_binop_generic)


class SeriesInplaceOpUfuncs(NumpyRulesInplaceArrayOperator):
    def generic(self, args, kws):
        return series_op_generic(SeriesInplaceOpUfuncs, self, args, kws)


class SeriesUnaryOpUfuncs(NumpyRulesUnaryArrayOperator):
    def generic(self, args, kws):
        return series_op_generic(SeriesUnaryOpUfuncs, self, args, kws)


# TODO: change class name to Series in install_operations
SeriesOpUfuncs.install_operations()
SeriesInplaceOpUfuncs.install_operations()
SeriesUnaryOpUfuncs.install_operations()


class Series_Numpy_rules_ufunc(Numpy_rules_ufunc):
    def generic(self, args, kws):
        return series_op_generic(Series_Numpy_rules_ufunc, self, args, kws)


# copied from npydecl.py since deleted
_aliases = set(["bitwise_not", "mod", "abs"])
if np.divide == np.true_divide:
    _aliases.add("divide")

for func in numba.typing.npydecl.supported_ufuncs:
    name = func.__name__
    # _numpy_ufunc(func)

    class typing_class(Series_Numpy_rules_ufunc):
        key = func

    typing_class.__name__ = "resolve_series_{0}".format(name)

    if name not in _aliases:
        infer_global(func, types.Function(typing_class))


# @infer_global(len)
# class LenSeriesType(AbstractTemplate):
#     def generic(self, args, kws):
#         if not kws and len(args) == 1 and isinstance(args[0], SeriesType):
#             return signature(types.intp, *args)

# @infer_global(np.empty_like)
# @infer_global(np.zeros_like)
# @infer_global(np.ones_like)
# class SeriesLikeTyper(NdConstructorLike):
#     def generic(self):
#         typer = super(SeriesLikeTyper, self).generic()
#         def wrapper(*args, **kws):
#             new_args = tuple(if_series_to_array_type(arg) for arg in args)
#             new_kws = {n:if_series_to_array_type(t) for n,t in kws.items()}
#             return typer(*new_args, **new_kws)
#         return wrapper

# @infer_global(np.full_like)

# TODO: handle all timedelta args


def type_sub(context):
    def typer(val1, val2):
        if is_dt64_series_typ(val1) and val2 == pandas_timestamp_type:
            return SeriesType(types.NPTimedelta('ns'))

        from hpat.hiframes.pd_index_ext import DatetimeIndexType
        if isinstance(val1, DatetimeIndexType) and val2 == pandas_timestamp_type:
            from hpat.hiframes.pd_index_ext import TimedeltaIndexType
            return TimedeltaIndexType(False)
    return typer


type_callable('-')(type_sub)
type_callable(operator.sub)(type_sub)


@overload(pd.Series)
def pd_series_overload(data=None, index=None, dtype=None, name=None, copy=False, fastpath=False):

    if index is not None:
        def hpat_pandas_series_index_ctor_impl(
                data=None,
                index=None,
                dtype=None,
                name=None,
                copy=False,
                fastpath=False):
            return hpat.hiframes.api.init_series(
                hpat.hiframes.api.fix_df_array(data),
                hpat.hiframes.api.fix_df_array(index),
                name)

        return hpat_pandas_series_index_ctor_impl

    def hpat_pandas_series_ctor_impl(data=None, index=None, dtype=None, name=None, copy=False, fastpath=False):
        return hpat.hiframes.api.init_series(hpat.hiframes.api.fix_df_array(data), index, name)

    return hpat_pandas_series_ctor_impl

from hpat.datatypes.hpat_pandas_series_functions import *<|MERGE_RESOLUTION|>--- conflicted
+++ resolved
@@ -992,12 +992,7 @@
 
 # TODO: add itemsize, strides, etc. when removed from Pandas
 _not_series_array_attrs = ['flat', 'ctypes', 'itemset', 'reshape', 'sort', 'flatten',
-<<<<<<< HEAD
-                           'resolve_copy',
-                           'resolve_sum',
-=======
-                           'resolve_shift', 'resolve_sum',
->>>>>>> f2435b03
+                           'resolve_shift', 'resolve_sum', 'resolve_copy',
                            'resolve_take', 'resolve_max', 'resolve_min', 'resolve_nunique']
 
 # use ArrayAttribute for attributes not defined in SeriesAttribute
