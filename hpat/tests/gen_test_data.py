import h5py
import numpy as np
import pyarrow.parquet as pq
import pyarrow as pa
import pandas as pd


def gen_lr(file_name, N, D):
    points = np.random.random((N,D))
    responses = np.random.random(N)
    f = h5py.File(file_name, "w")
    dset1 = f.create_dataset("points", (N,D), dtype='f8')
    dset1[:] = points
    dset2 = f.create_dataset("responses", (N,), dtype='f8')
    dset2[:] = responses
    f.close()

def gen_kde_pq(file_name, N):
    df = pd.DataFrame({'points': np.random.random(N)})
    table = pa.Table.from_pandas(df)
    row_group_size = 128
    pq.write_table(table, file_name, row_group_size)

def gen_pq_test(file_name):
    df = pd.DataFrame({'one': [-1, np.nan, 2.5, 3., 4., 6., 10.0],
                           'two': ['foo', 'bar', 'baz', 'foo', 'bar', 'baz', 'foo'],
                           'three': [True, False, True, True, True, False, False],
                           'four': [-1, 5.1, 2.5, 3., 4., 6., 11.0], # float without NA
                           'five': ['foo', 'bar', 'baz', None, 'bar', 'baz', 'foo'], # str with NA
                     })
    table = pa.Table.from_pandas(df)
    pq.write_table(table, 'example.parquet')
    pq.write_table(table, 'example2.parquet', row_group_size=2)

N = 101
D = 10
gen_lr("lr.hdf5", N, D)

arr = np.arange(N)
f = h5py.File("test_group_read.hdf5", "w")
g1 = f.create_group("G")
dset1 = g1.create_dataset("data", (N,), dtype='i8')
dset1[:] = arr
f.close()

gen_kde_pq('kde.parquet', N)
gen_pq_test('example.parquet')

df = pd.DataFrame({'A': ['bc']+["a"]*3+ ["bc"]*3+['a'], 'B': [-8,1,2,3,1,5,6,7]})
df.to_parquet("groupby3.pq")

df = pd.DataFrame({"A": ["foo", "foo", "foo", "foo", "foo",
                          "bar", "bar", "bar", "bar"],
                    "B": ["one", "one", "one", "two", "two",
                          "one", "one", "two", "two"],
                    "C": ["small", "large", "large", "small",
                          "small", "large", "small", "small",
                          "large"],
                    "D": [1, 2, 2, 6, 3, 4, 5, 6, 9]})
df.to_parquet("pivot2.pq")

# test datetime64, spark dates
dt1 = pd.DatetimeIndex(['2017-03-03 03:23', '1990-10-23', '1993-07-02 10:33:01'])
df = pd.DataFrame({'DT64': dt1, 'DATE': dt1.copy()})
df.to_parquet('pandas_dt.pq')

from pyspark.sql import SparkSession
from pyspark.sql.types import StructType, StructField, DateType, TimestampType

spark = SparkSession.builder.appName("GenSparkData").getOrCreate()
schema = StructType([StructField('DT64', DateType(), True), StructField('DATE', TimestampType(), True)])
sdf = spark.createDataFrame(df, schema)
sdf.write.parquet('sdf_dt.pq', 'overwrite')

spark.stop()

<<<<<<< HEAD
# CSV reader test
data = ("0,2.3,4.6,47736\n"
        "1,2.3,4.6,47736\n"
        "2,2.3,4.6,47736\n"
        "4,2.3,4.6,47736\n")

with open("csv_data1.csv", "w") as f:
    f.write(data)

data = ("0,2.3,2015-01-03,47736\n"
        "1,2.3,1966-11-13,47736\n"
        "2,2.3,1998-05-21,47736\n"
        "4,2.3,2018-07-11,47736\n")

with open("csv_data_date1.csv", "w") as f:
    f.write(data)
=======
# generated data for parallel merge_asof testing
df1 = pd.DataFrame({'time': pd.DatetimeIndex(
    ['2017-01-03', '2017-01-06', '2017-02-15', '2017-02-21']),
    'B': [4, 5, 9, 6]})
df2 = pd.DataFrame({'time': pd.DatetimeIndex(
    ['2017-01-01', '2017-01-14', '2017-01-16', '2017-02-23', '2017-02-23',
    '2017-02-25']), 'A': [2,3,7,8,9,10]})
df1.to_parquet("asof1.pq")
df2.to_parquet("asof2.pq")
>>>>>>> aafa7a38
<|MERGE_RESOLUTION|>--- conflicted
+++ resolved
@@ -74,7 +74,6 @@
 
 spark.stop()
 
-<<<<<<< HEAD
 # CSV reader test
 data = ("0,2.3,4.6,47736\n"
         "1,2.3,4.6,47736\n"
@@ -91,7 +90,7 @@
 
 with open("csv_data_date1.csv", "w") as f:
     f.write(data)
-=======
+
 # generated data for parallel merge_asof testing
 df1 = pd.DataFrame({'time': pd.DatetimeIndex(
     ['2017-01-03', '2017-01-06', '2017-02-15', '2017-02-21']),
@@ -100,5 +99,4 @@
     ['2017-01-01', '2017-01-14', '2017-01-16', '2017-02-23', '2017-02-23',
     '2017-02-25']), 'A': [2,3,7,8,9,10]})
 df1.to_parquet("asof1.pq")
-df2.to_parquet("asof2.pq")
->>>>>>> aafa7a38
+df2.to_parquet("asof2.pq")