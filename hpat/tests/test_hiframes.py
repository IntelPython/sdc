--- conflicted
+++ resolved
@@ -706,11 +706,7 @@
         self.assertEqual(count_array_REPs(), 0)
         self.assertEqual(count_parfor_REPs(), 0)
 
-<<<<<<< HEAD
     @unittest.skipIf(int(os.getenv('SDC_NP_MPI', '0')) > 1, 'Test hangs on NP=2 and NP=3 on all platforms')
-=======
-    @unittest.skipIf(int(os.getenv('SDC_NUM_PES', '0')) > 1, 'Test hangs on NUM_PES=2 and NUM_PES=3 on all platforms')
->>>>>>> 6a3b69d1
     def test_intraday(self):
         def test_impl(nsyms):
             max_num_days = 100
