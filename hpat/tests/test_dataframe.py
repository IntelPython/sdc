import unittest
import random
import string
import pandas as pd
import numpy as np

import numba
import hpat
from hpat.tests.test_utils import (count_array_REPs, count_parfor_REPs, count_parfor_OneDs,
                                   count_array_OneDs, dist_IR_contains, get_start_end)

from hpat.tests.gen_test_data import ParquetGenerator


@hpat.jit
def inner_get_column(df):
    # df2 = df[['A', 'C']]
    # df2['D'] = np.ones(3)
    return df.A


COL_IND = 0


class TestDataFrame(unittest.TestCase):

    def test_create1(self):
        def test_impl(n):
            df = pd.DataFrame({'A': np.ones(n), 'B': np.random.ranf(n)})
            return df.A

        hpat_func = hpat.jit(test_impl)
        n = 11
        pd.testing.assert_series_equal(hpat_func(n), test_impl(n))

    def test_create_cond1(self):
        def test_impl(A, B, c):
            if c:
                df = pd.DataFrame({'A': A})
            else:
                df = pd.DataFrame({'A': B})
            return df.A

        hpat_func = hpat.jit(test_impl)
        n = 11
        A = np.ones(n)
        B = np.arange(n) + 1.0
        c = 0
        pd.testing.assert_series_equal(hpat_func(A, B, c), test_impl(A, B, c))
        c = 2
        pd.testing.assert_series_equal(hpat_func(A, B, c), test_impl(A, B, c))

<<<<<<< HEAD
    @unittest.skip('Implement feature to create DataFrame without column names')
    def test_create_without_column_names(self):
        def test_impl():
            df = pd.DataFrame([100, 200, 300, 400, 200, 100])
            return df

        hpat_func = hpat.jit(test_impl)
        pd.testing.assert_frame_equal(hpat_func(), test_impl())

    @unittest.skip('Error - fix needed\n'
                   'NUMA_PES=3 build')
=======
>>>>>>> fa1e5080
    def test_unbox1(self):
        def test_impl(df):
            return df.A

        hpat_func = hpat.jit(test_impl)
        n = 11
        df = pd.DataFrame({'A': np.arange(n), 'B': np.random.ranf(n)})
        pd.testing.assert_series_equal(hpat_func(df), test_impl(df))

    @unittest.skip("needs properly refcounted dataframes")
    def test_unbox2(self):
        def test_impl(df, cond):
            n = len(df)
            if cond:
                df['A'] = np.arange(n) + 2.0
            return df.A

        hpat_func = hpat.jit(test_impl)
        n = 11
        df = pd.DataFrame({'A': np.ones(n), 'B': np.random.ranf(n)})
        pd.testing.assert_series_equal(hpat_func(df.copy(), True), test_impl(df.copy(), True))
        pd.testing.assert_series_equal(hpat_func(df.copy(), False), test_impl(df.copy(), False))

    @unittest.skip('Implement feature to create DataFrame without column names')
    def test_unbox_without_column_names(self):
        def test_impl(df):
            return df

        df = pd.DataFrame([100, 200, 300, 400, 200, 100])
        hpat_func = hpat.jit(test_impl)
        pd.testing.assert_frame_equal(hpat_func(df), test_impl(df))

    @unittest.skip('AssertionError - fix needed\n'
                   'Attribute "dtype" are different\n'
                   '[left]:  int64\n'
                   '[right]: int32\n')
    def test_box1(self):
        def test_impl(n):
            df = pd.DataFrame({'A': np.ones(n), 'B': np.arange(n)})
            return df

        hpat_func = hpat.jit(test_impl)
        n = 11
        pd.testing.assert_frame_equal(hpat_func(n), test_impl(n))

    def test_box2(self):
        def test_impl():
            df = pd.DataFrame({'A': [1, 2, 3], 'B': ['a', 'bb', 'ccc']})
            return df

        hpat_func = hpat.jit(test_impl)
        pd.testing.assert_frame_equal(hpat_func(), test_impl())

    @unittest.skip("pending df filter support")
    def test_box3(self):
        def test_impl(df):
            df = df[df.A != 'dd']
            return df

        hpat_func = hpat.jit(test_impl)
        df = pd.DataFrame({'A': ['aa', 'bb', 'cc']})
        pd.testing.assert_frame_equal(hpat_func(df), test_impl(df))

    def test_box_dist_return(self):
        def test_impl(n):
            df = pd.DataFrame({'A': np.ones(n), 'B': np.arange(n)})
            return df

        hpat_func = hpat.jit(distributed={'df'})(test_impl)
        n = 11
        hres, res = hpat_func(n), test_impl(n)
        self.assertEqual(count_array_OneDs(), 3)
        self.assertEqual(count_parfor_OneDs(), 2)
        dist_sum = hpat.jit(
            lambda a: hpat.distributed_api.dist_reduce(
                a, np.int32(hpat.distributed_api.Reduce_Type.Sum.value)))
        dist_sum(1)  # run to compile
        np.testing.assert_allclose(dist_sum(hres.A.sum()), res.A.sum())
        np.testing.assert_allclose(dist_sum(hres.B.sum()), res.B.sum())

    def test_len1(self):
        def test_impl(n):
            df = pd.DataFrame({'A': np.ones(n, np.int64), 'B': np.random.ranf(n)})
            return len(df)

        hpat_func = hpat.jit(test_impl)
        n = 11
        self.assertEqual(hpat_func(n), test_impl(n))
        self.assertEqual(count_array_REPs(), 0)
        self.assertEqual(count_parfor_REPs(), 0)

    def test_shape1(self):
        def test_impl(n):
            df = pd.DataFrame({'A': np.ones(n, np.int64), 'B': np.random.ranf(n)})
            return df.shape

        hpat_func = hpat.jit(test_impl)
        n = 11
        self.assertEqual(hpat_func(n), test_impl(n))
        self.assertEqual(count_array_REPs(), 0)
        self.assertEqual(count_parfor_REPs(), 0)

    def test_column_getitem1(self):
        def test_impl(n):
            df = pd.DataFrame({'A': np.ones(n), 'B': np.random.ranf(n)})
            Ac = df['A'].values
            return Ac.sum()

        hpat_func = hpat.jit(test_impl)
        n = 11
        self.assertEqual(hpat_func(n), test_impl(n))
        self.assertEqual(count_array_REPs(), 0)
        self.assertEqual(count_parfor_REPs(), 0)
        self.assertEqual(count_parfor_OneDs(), 1)

    def test_column_list_getitem1(self):
        def test_impl(df):
            return df[['A', 'C']]

        hpat_func = hpat.jit(test_impl)
        n = 11
        df = pd.DataFrame(
            {'A': np.arange(n), 'B': np.ones(n), 'C': np.random.ranf(n)})
        pd.testing.assert_frame_equal(hpat_func(df), test_impl(df))

    def test_filter1(self):
        def test_impl(n):
            df = pd.DataFrame({'A': np.arange(n) + n, 'B': np.arange(n)**2})
            df1 = df[df.A > .5]
            return df1.B.sum()

        hpat_func = hpat.jit(test_impl)
        n = 11
        self.assertEqual(hpat_func(n), test_impl(n))
        self.assertEqual(count_array_REPs(), 0)
        self.assertEqual(count_parfor_REPs(), 0)

    def test_filter2(self):
        def test_impl(n):
            df = pd.DataFrame({'A': np.arange(n) + n, 'B': np.arange(n)**2})
            df1 = df.loc[df.A > .5]
            return np.sum(df1.B)

        hpat_func = hpat.jit(test_impl)
        n = 11
        self.assertEqual(hpat_func(n), test_impl(n))
        self.assertEqual(count_array_REPs(), 0)
        self.assertEqual(count_parfor_REPs(), 0)

    def test_filter3(self):
        def test_impl(n):
            df = pd.DataFrame({'A': np.arange(n) + n, 'B': np.arange(n)**2})
            df1 = df.iloc[(df.A > .5).values]
            return np.sum(df1.B)

        hpat_func = hpat.jit(test_impl)
        n = 11
        self.assertEqual(hpat_func(n), test_impl(n))
        self.assertEqual(count_array_REPs(), 0)
        self.assertEqual(count_parfor_REPs(), 0)

    def test_iloc1(self):
        def test_impl(df, n):
            return df.iloc[1:n].B.values

        hpat_func = hpat.jit(test_impl)
        n = 11
        df = pd.DataFrame({'A': np.arange(n), 'B': np.arange(n)**2})
        np.testing.assert_array_equal(hpat_func(df, n), test_impl(df, n))

    def test_iloc2(self):
        def test_impl(df, n):
            return df.iloc[np.array([1, 4, 9])].B.values

        hpat_func = hpat.jit(test_impl)
        n = 11
        df = pd.DataFrame({'A': np.arange(n), 'B': np.arange(n)**2})
        np.testing.assert_array_equal(hpat_func(df, n), test_impl(df, n))

    def test_iloc3(self):
        def test_impl(df):
            return df.iloc[:, 1].values

        hpat_func = hpat.jit(test_impl)
        n = 11
        df = pd.DataFrame({'A': np.arange(n), 'B': np.arange(n)**2})
        np.testing.assert_array_equal(hpat_func(df), test_impl(df))

    @unittest.skip("TODO: support A[[1,2,3]] in Numba")
    def test_iloc4(self):
        def test_impl(df, n):
            return df.iloc[[1, 4, 9]].B.values

        hpat_func = hpat.jit(test_impl)
        n = 11
        df = pd.DataFrame({'A': np.arange(n), 'B': np.arange(n)**2})
        np.testing.assert_array_equal(hpat_func(df, n), test_impl(df, n))

    def test_iloc5(self):
        # test iloc with global value
        def test_impl(df):
            return df.iloc[:, COL_IND].values

        hpat_func = hpat.jit(test_impl)
        n = 11
        df = pd.DataFrame({'A': np.arange(n), 'B': np.arange(n)**2})
        np.testing.assert_array_equal(hpat_func(df), test_impl(df))

    def test_loc1(self):
        def test_impl(df):
            return df.loc[:, 'B'].values

        hpat_func = hpat.jit(test_impl)
        n = 11
        df = pd.DataFrame({'A': np.arange(n), 'B': np.arange(n)**2})
        np.testing.assert_array_equal(hpat_func(df), test_impl(df))

    def test_iat1(self):
        def test_impl(n):
            df = pd.DataFrame({'B': np.ones(n), 'A': np.arange(n) + n})
            return df.iat[3, 1]
        hpat_func = hpat.jit(test_impl)
        n = 11
        self.assertEqual(hpat_func(n), test_impl(n))

    def test_iat2(self):
        def test_impl(df):
            return df.iat[3, 1]
        hpat_func = hpat.jit(test_impl)
        n = 11
        df = pd.DataFrame({'B': np.ones(n), 'A': np.arange(n) + n})
        self.assertEqual(hpat_func(df), test_impl(df))

    def test_iat3(self):
        def test_impl(df, n):
            return df.iat[n - 1, 1]
        hpat_func = hpat.jit(test_impl)
        n = 11
        df = pd.DataFrame({'B': np.ones(n), 'A': np.arange(n) + n})
        self.assertEqual(hpat_func(df, n), test_impl(df, n))

    def test_iat_set1(self):
        def test_impl(df, n):
            df.iat[n - 1, 1] = n**2
            return df.A  # return the column to check column aliasing
        hpat_func = hpat.jit(test_impl)
        n = 11
        df = pd.DataFrame({'B': np.ones(n), 'A': np.arange(n) + n})
        df2 = df.copy()
        pd.testing.assert_series_equal(hpat_func(df, n), test_impl(df2, n))

    def test_iat_set2(self):
        def test_impl(df, n):
            df.iat[n - 1, 1] = n**2
            return df  # check df aliasing/boxing
        hpat_func = hpat.jit(test_impl)
        n = 11
        df = pd.DataFrame({'B': np.ones(n), 'A': np.arange(n) + n})
        df2 = df.copy()
        pd.testing.assert_frame_equal(hpat_func(df, n), test_impl(df2, n))

    @unittest.skip('AssertionError - fix needed\n'
                   'Attribute "dtype" are different\n'
                   '[left]:  int64\n'
                   '[right]: int32\n')
    def test_set_column1(self):
        # set existing column
        def test_impl(n):
            df = pd.DataFrame({'A': np.ones(n, np.int64), 'B': np.arange(n) + 3.0})
            df['A'] = np.arange(n)
            return df

        hpat_func = hpat.jit(test_impl)
        n = 11
        pd.testing.assert_frame_equal(hpat_func(n), test_impl(n))

    @unittest.skip('AssertionError - fix needed\n'
                   'Attribute "dtype" are different\n'
                   '[left]:  int64\n'
                   '[right]: int32\n')
    def test_set_column_reflect4(self):
        # set existing column
        def test_impl(df, n):
            df['A'] = np.arange(n)

        hpat_func = hpat.jit(test_impl)
        n = 11
        df1 = pd.DataFrame({'A': np.ones(n, np.int64), 'B': np.arange(n) + 3.0})
        df2 = df1.copy()
        hpat_func(df1, n)
        test_impl(df2, n)
        pd.testing.assert_frame_equal(df1, df2)

    @unittest.skip('AssertionError - fix needed\n'
                   'Attribute "dtype" are different\n'
                   '[left]:  int64\n'
                   '[right]: int32\n')
    def test_set_column_new_type1(self):
        # set existing column with a new type
        def test_impl(n):
            df = pd.DataFrame({'A': np.ones(n), 'B': np.arange(n) + 3.0})
            df['A'] = np.arange(n)
            return df

        hpat_func = hpat.jit(test_impl)
        n = 11
        pd.testing.assert_frame_equal(hpat_func(n), test_impl(n))

    @unittest.skip('AssertionError - fix needed\n'
                   'Attribute "dtype" are different\n'
                   '[left]:  int64\n'
                   '[right]: int32\n')
    def test_set_column2(self):
        # create new column
        def test_impl(n):
            df = pd.DataFrame({'A': np.ones(n), 'B': np.arange(n) + 1.0})
            df['C'] = np.arange(n)
            return df

        hpat_func = hpat.jit(test_impl)
        n = 11
        pd.testing.assert_frame_equal(hpat_func(n), test_impl(n))

    @unittest.skip('AssertionError - fix needed\n'
                   'Attribute "dtype" are different\n'
                   '[left]:  int64\n'
                   '[right]: int32\n')
    def test_set_column_reflect3(self):
        # create new column
        def test_impl(df, n):
            df['C'] = np.arange(n)

        hpat_func = hpat.jit(test_impl)
        n = 11
        df1 = pd.DataFrame({'A': np.ones(n, np.int64), 'B': np.arange(n) + 3.0})
        df2 = df1.copy()
        hpat_func(df1, n)
        test_impl(df2, n)
        pd.testing.assert_frame_equal(df1, df2)

    def test_set_column_bool1(self):
        def test_impl(df):
            df['C'] = df['A'][df['B']]

        hpat_func = hpat.jit(test_impl)
        df = pd.DataFrame({'A': [1, 2, 3], 'B': [True, False, True]})
        df2 = df.copy()
        test_impl(df2)
        hpat_func(df)
        pd.testing.assert_series_equal(df.C, df2.C)

    def test_set_column_reflect1(self):
        def test_impl(df, arr):
            df['C'] = arr
            return df.C.sum()

        hpat_func = hpat.jit(test_impl)
        n = 11
        arr = np.random.ranf(n)
        df = pd.DataFrame({'A': np.ones(n), 'B': np.random.ranf(n)})
        hpat_func(df, arr)
        self.assertIn('C', df)
        np.testing.assert_almost_equal(df.C.values, arr)

    def test_set_column_reflect2(self):
        def test_impl(df, arr):
            df['C'] = arr
            return df.C.sum()

        hpat_func = hpat.jit(test_impl)
        n = 11
        arr = np.random.ranf(n)
        df = pd.DataFrame({'A': np.ones(n), 'B': np.random.ranf(n)})
        df2 = df.copy()
        np.testing.assert_almost_equal(hpat_func(df, arr), test_impl(df2, arr))

    def test_df_values1(self):
        def test_impl(n):
            df = pd.DataFrame({'A': np.ones(n), 'B': np.arange(n)})
            return df.values

        hpat_func = hpat.jit(test_impl)
        n = 11
        np.testing.assert_array_equal(hpat_func(n), test_impl(n))

    def test_df_values2(self):
        def test_impl(df):
            return df.values

        hpat_func = hpat.jit(test_impl)
        n = 11
        df = pd.DataFrame({'A': np.ones(n), 'B': np.arange(n)})
        np.testing.assert_array_equal(hpat_func(df), test_impl(df))

    def test_df_values_parallel1(self):
        def test_impl(n):
            df = pd.DataFrame({'A': np.ones(n), 'B': np.arange(n)})
            return df.values.sum()

        hpat_func = hpat.jit(test_impl)
        n = 11
        np.testing.assert_array_equal(hpat_func(n), test_impl(n))
        self.assertEqual(count_array_REPs(), 0)
        self.assertEqual(count_parfor_REPs(), 0)

    def test_df_apply(self):
        def test_impl(n):
            df = pd.DataFrame({'A': np.arange(n), 'B': np.arange(n)})
            B = df.apply(lambda r: r.A + r.B, axis=1)
            return df.B.sum()

        n = 121
        hpat_func = hpat.jit(test_impl)
        np.testing.assert_almost_equal(hpat_func(n), test_impl(n))

    def test_df_apply_branch(self):
        def test_impl(n):
            df = pd.DataFrame({'A': np.arange(n), 'B': np.arange(n)})
            B = df.apply(lambda r: r.A < 10 and r.B > 20, axis=1)
            return df.B.sum()

        n = 121
        hpat_func = hpat.jit(test_impl)
        np.testing.assert_almost_equal(hpat_func(n), test_impl(n))

    def test_df_describe(self):
        def test_impl(n):
            df = pd.DataFrame({'A': np.arange(0, n, 1, np.float32),
                               'B': np.arange(n)})
            #df.A[0:1] = np.nan
            return df.describe()

        hpat_func = hpat.jit(test_impl)
        n = 1001
        hpat_func(n)
        # XXX: test actual output
        self.assertEqual(count_array_REPs(), 0)
        self.assertEqual(count_parfor_REPs(), 0)

    def test_sort_values(self):
        def test_impl(df):
            df.sort_values('A', inplace=True)
            return df.B.values

        n = 1211
        np.random.seed(2)
        df = pd.DataFrame({'A': np.random.ranf(n), 'B': np.arange(n), 'C': np.random.ranf(n)})
        hpat_func = hpat.jit(test_impl)
        np.testing.assert_almost_equal(hpat_func(df.copy()), test_impl(df))

    def test_sort_values_copy(self):
        def test_impl(df):
            df2 = df.sort_values('A')
            return df2.B.values

        n = 1211
        np.random.seed(2)
        df = pd.DataFrame({'A': np.random.ranf(n), 'B': np.arange(n), 'C': np.random.ranf(n)})
        hpat_func = hpat.jit(test_impl)
        np.testing.assert_almost_equal(hpat_func(df.copy()), test_impl(df))

    def test_sort_values_single_col(self):
        def test_impl(df):
            df.sort_values('A', inplace=True)
            return df.A.values

        n = 1211
        np.random.seed(2)
        df = pd.DataFrame({'A': np.random.ranf(n)})
        hpat_func = hpat.jit(test_impl)
        np.testing.assert_almost_equal(hpat_func(df.copy()), test_impl(df))

    def test_sort_values_single_col_str(self):
        def test_impl(df):
            df.sort_values('A', inplace=True)
            return df.A.values

        n = 1211
        random.seed(2)
        str_vals = []

        for _ in range(n):
            k = random.randint(1, 30)
            val = ''.join(random.choices(string.ascii_uppercase + string.digits, k=k))
            str_vals.append(val)
        df = pd.DataFrame({'A': str_vals})
        hpat_func = hpat.jit(test_impl)
        self.assertTrue((hpat_func(df.copy()) == test_impl(df)).all())

    def test_sort_values_str(self):
        def test_impl(df):
            df.sort_values('A', inplace=True)
            return df.B.values

        n = 1211
        random.seed(2)
        str_vals = []
        str_vals2 = []

        for i in range(n):
            k = random.randint(1, 30)
            val = ''.join(random.choices(string.ascii_uppercase + string.digits, k=k))
            str_vals.append(val)
            val = ''.join(random.choices(string.ascii_uppercase + string.digits, k=k))
            str_vals2.append(val)

        df = pd.DataFrame({'A': str_vals, 'B': str_vals2})
        # use mergesort for stability, in str generation equal keys are more probable
        sorted_df = df.sort_values('A', inplace=False, kind='mergesort')
        hpat_func = hpat.jit(test_impl)
        self.assertTrue((hpat_func(df) == sorted_df.B.values).all())

    @unittest.skip('Error - fix needed; issue is related to __pycache__\n')
    def test_sort_parallel_single_col(self):
        # create `kde.parquet` file
        ParquetGenerator.gen_kde_pq()

        # TODO: better parallel sort test
        def test_impl():
            df = pd.read_parquet('kde.parquet')
            df.sort_values('points', inplace=True)
            res = df.points.values
            return res

        hpat_func = hpat.jit(locals={'res:return': 'distributed'})(test_impl)

        save_min_samples = hpat.hiframes.sort.MIN_SAMPLES
        try:
            hpat.hiframes.sort.MIN_SAMPLES = 10
            res = hpat_func()
            self.assertTrue((np.diff(res) >= 0).all())
        finally:
            # restore global val
            hpat.hiframes.sort.MIN_SAMPLES = save_min_samples

    @unittest.skip('Error - fix needed; issue is related to __pycache__\n')
    def test_sort_parallel(self):
        # create `kde.parquet` file
        ParquetGenerator.gen_kde_pq()

        # TODO: better parallel sort test
        def test_impl():
            df = pd.read_parquet('kde.parquet')
            df['A'] = df.points.astype(np.float64)
            df.sort_values('points', inplace=True)
            res = df.A.values
            return res

        hpat_func = hpat.jit(locals={'res:return': 'distributed'})(test_impl)

        save_min_samples = hpat.hiframes.sort.MIN_SAMPLES
        try:
            hpat.hiframes.sort.MIN_SAMPLES = 10
            res = hpat_func()
            self.assertTrue((np.diff(res) >= 0).all())
        finally:
            # restore global val
            hpat.hiframes.sort.MIN_SAMPLES = save_min_samples

    def test_itertuples(self):
        def test_impl(df):
            res = 0.0
            for r in df.itertuples():
                res += r[1]
            return res

        hpat_func = hpat.jit(test_impl)
        n = 11
        df = pd.DataFrame({'A': np.arange(n), 'B': np.ones(n, np.int64)})
        self.assertEqual(hpat_func(df), test_impl(df))

    def test_itertuples_str(self):
        def test_impl(df):
            res = ""
            for r in df.itertuples():
                res += r[1]
            return res

        hpat_func = hpat.jit(test_impl)
        n = 3
        df = pd.DataFrame({'A': ['aa', 'bb', 'cc'], 'B': np.ones(n, np.int64)})
        self.assertEqual(hpat_func(df), test_impl(df))

    def test_itertuples_order(self):
        def test_impl(n):
            res = 0.0
            df = pd.DataFrame({'B': np.arange(n), 'A': np.ones(n, np.int64)})
            for r in df.itertuples():
                res += r[1]
            return res

        hpat_func = hpat.jit(test_impl)
        n = 11
        self.assertEqual(hpat_func(n), test_impl(n))

    def test_itertuples_analysis(self):
        """tests array analysis handling of generated tuples, shapes going
        through blocks and getting used in an array dimension
        """
        def test_impl(n):
            res = 0
            df = pd.DataFrame({'B': np.arange(n), 'A': np.ones(n, np.int64)})
            for r in df.itertuples():
                if r[1] == 2:
                    A = np.ones(r[1])
                    res += len(A)
            return res

        hpat_func = hpat.jit(test_impl)
        n = 11
        self.assertEqual(hpat_func(n), test_impl(n))

    @unittest.skip('numba.errors.TypingError - fix needed\n'
                   'Failed in hpat mode pipeline'
                   '(step: convert to distributed)\n'
                   'Invalid use of Function(<built-in function len>)'
                   'with argument(s) of type(s): (none)\n')
    def test_df_head1(self):
        def test_impl(n):
            df = pd.DataFrame({'A': np.ones(n), 'B': np.arange(n)})
            return df.head(3)

        hpat_func = hpat.jit(test_impl)
        n = 11
        pd.testing.assert_frame_equal(hpat_func(n), test_impl(n))

    def test_pct_change1(self):
        def test_impl(n):
            df = pd.DataFrame({'A': np.arange(n) + 1.0, 'B': np.arange(n) + 1})
            return df.pct_change(3)

        hpat_func = hpat.jit(test_impl)
        n = 11
        pd.testing.assert_frame_equal(hpat_func(n), test_impl(n))

    def test_mean1(self):
        # TODO: non-numeric columns should be ignored automatically
        def test_impl(n):
            df = pd.DataFrame({'A': np.arange(n) + 1.0, 'B': np.arange(n) + 1})
            return df.mean()

        hpat_func = hpat.jit(test_impl)
        n = 11
        pd.testing.assert_series_equal(hpat_func(n), test_impl(n))

    def test_std1(self):
        # TODO: non-numeric columns should be ignored automatically
        def test_impl(n):
            df = pd.DataFrame({'A': np.arange(n) + 1.0, 'B': np.arange(n) + 1})
            return df.std()

        hpat_func = hpat.jit(test_impl)
        n = 11
        pd.testing.assert_series_equal(hpat_func(n), test_impl(n))

    def test_var1(self):
        # TODO: non-numeric columns should be ignored automatically
        def test_impl(n):
            df = pd.DataFrame({'A': np.arange(n) + 1.0, 'B': np.arange(n) + 1})
            return df.var()

        hpat_func = hpat.jit(test_impl)
        n = 11
        pd.testing.assert_series_equal(hpat_func(n), test_impl(n))

    def test_max1(self):
        # TODO: non-numeric columns should be ignored automatically
        def test_impl(n):
            df = pd.DataFrame({'A': np.arange(n) + 1.0, 'B': np.arange(n) + 1})
            return df.max()

        hpat_func = hpat.jit(test_impl)
        n = 11
        pd.testing.assert_series_equal(hpat_func(n), test_impl(n))

    def test_min1(self):
        # TODO: non-numeric columns should be ignored automatically
        def test_impl(n):
            df = pd.DataFrame({'A': np.arange(n) + 1.0, 'B': np.arange(n) + 1})
            return df.min()

        hpat_func = hpat.jit(test_impl)
        n = 11
        pd.testing.assert_series_equal(hpat_func(n), test_impl(n))

    def test_sum1(self):
        # TODO: non-numeric columns should be ignored automatically
        def test_impl(n):
            df = pd.DataFrame({'A': np.arange(n) + 1.0, 'B': np.arange(n) + 1})
            return df.sum()

        hpat_func = hpat.jit(test_impl)
        n = 11
        pd.testing.assert_series_equal(hpat_func(n), test_impl(n))

    def test_prod1(self):
        # TODO: non-numeric columns should be ignored automatically
        def test_impl(n):
            df = pd.DataFrame({'A': np.arange(n) + 1.0, 'B': np.arange(n) + 1})
            return df.prod()

        hpat_func = hpat.jit(test_impl)
        n = 11
        pd.testing.assert_series_equal(hpat_func(n), test_impl(n))

    def test_count1(self):
        # TODO: non-numeric columns should be ignored automatically
        def test_impl(n):
            df = pd.DataFrame({'A': np.arange(n) + 1.0, 'B': np.arange(n) + 1})
            return df.count()

        hpat_func = hpat.jit(test_impl)
        n = 11
        pd.testing.assert_series_equal(hpat_func(n), test_impl(n))

    def test_df_fillna1(self):
        def test_impl(df):
            return df.fillna(5.0)

        df = pd.DataFrame({'A': [1.0, 2.0, np.nan, 1.0]})
        hpat_func = hpat.jit(test_impl)
        pd.testing.assert_frame_equal(hpat_func(df), test_impl(df))

    def test_df_fillna_str1(self):
        def test_impl(df):
            return df.fillna("dd")

        df = pd.DataFrame({'A': ['aa', 'b', None, 'ccc']})
        hpat_func = hpat.jit(test_impl)
        pd.testing.assert_frame_equal(hpat_func(df), test_impl(df))

    def test_df_fillna_inplace1(self):
        def test_impl(A):
            A.fillna(11.0, inplace=True)
            return A

        df = pd.DataFrame({'A': [1.0, 2.0, np.nan, 1.0]})
        df2 = df.copy()
        hpat_func = hpat.jit(test_impl)
        pd.testing.assert_frame_equal(hpat_func(df), test_impl(df2))

    def test_df_reset_index1(self):
        def test_impl(df):
            return df.reset_index(drop=True)

        df = pd.DataFrame({'A': [1.0, 2.0, np.nan, 1.0]})
        hpat_func = hpat.jit(test_impl)
        pd.testing.assert_frame_equal(hpat_func(df), test_impl(df))

    def test_df_reset_index_inplace1(self):
        def test_impl():
            df = pd.DataFrame({'A': [1.0, 2.0, np.nan, 1.0]})
            df.reset_index(drop=True, inplace=True)
            return df

        hpat_func = hpat.jit(test_impl)
        pd.testing.assert_frame_equal(hpat_func(), test_impl())

    def test_df_dropna1(self):
        def test_impl(df):
            return df.dropna()

        df = pd.DataFrame({'A': [1.0, 2.0, np.nan, 1.0], 'B': [4, 5, 6, 7]})
        hpat_func = hpat.jit(test_impl)
        out = test_impl(df).reset_index(drop=True)
        h_out = hpat_func(df)
        pd.testing.assert_frame_equal(out, h_out)

    def test_df_dropna2(self):
        def test_impl(df):
            return df.dropna()

        df = pd.DataFrame({'A': [1.0, 2.0, np.nan, 1.0]})
        hpat_func = hpat.jit(test_impl)
        out = test_impl(df).reset_index(drop=True)
        h_out = hpat_func(df)
        pd.testing.assert_frame_equal(out, h_out)

    def test_df_dropna_inplace1(self):
        # TODO: fix error when no df is returned
        def test_impl(df):
            df.dropna(inplace=True)
            return df

        df = pd.DataFrame({'A': [1.0, 2.0, np.nan, 1.0], 'B': [4, 5, 6, 7]})
        df2 = df.copy()
        hpat_func = hpat.jit(test_impl)
        out = test_impl(df).reset_index(drop=True)
        h_out = hpat_func(df2)
        pd.testing.assert_frame_equal(out, h_out)

    def test_df_dropna_str1(self):
        def test_impl(df):
            return df.dropna()

        df = pd.DataFrame({'A': [1.0, 2.0, 4.0, 1.0], 'B': ['aa', 'b', None, 'ccc']})
        hpat_func = hpat.jit(test_impl)
        out = test_impl(df).reset_index(drop=True)
        h_out = hpat_func(df)
        pd.testing.assert_frame_equal(out, h_out)

    def test_df_drop1(self):
        def test_impl(df):
            return df.drop(columns=['A'])

        df = pd.DataFrame({'A': [1.0, 2.0, np.nan, 1.0], 'B': [4, 5, 6, 7]})
        hpat_func = hpat.jit(test_impl)
        pd.testing.assert_frame_equal(hpat_func(df), test_impl(df))

    def test_df_drop_inplace2(self):
        # test droping after setting the column
        def test_impl(df):
            df2 = df[['A', 'B']]
            df2['D'] = np.ones(3)
            df2.drop(columns=['D'], inplace=True)
            return df2

        df = pd.DataFrame({'A': [1, 2, 3], 'B': [2, 3, 4]})
        hpat_func = hpat.jit(test_impl)
        pd.testing.assert_frame_equal(hpat_func(df), test_impl(df))

    def test_df_drop_inplace1(self):
        def test_impl(df):
            df.drop('A', axis=1, inplace=True)
            return df

        df = pd.DataFrame({'A': [1.0, 2.0, np.nan, 1.0], 'B': [4, 5, 6, 7]})
        df2 = df.copy()
        hpat_func = hpat.jit(test_impl)
        pd.testing.assert_frame_equal(hpat_func(df), test_impl(df2))

    def test_isin_df1(self):
        def test_impl(df, df2):
            return df.isin(df2)

        hpat_func = hpat.jit(test_impl)
        n = 11
        df = pd.DataFrame({'A': np.arange(n), 'B': np.arange(n)**2})
        df2 = pd.DataFrame({'A': np.arange(n), 'C': np.arange(n)**2})
        df2.A[n // 2:] = n
        pd.testing.assert_frame_equal(hpat_func(df, df2), test_impl(df, df2))

    @unittest.skip("needs dict typing in Numba")
    def test_isin_dict1(self):
        def test_impl(df):
            vals = {'A': [2, 3, 4], 'C': [4, 5, 6]}
            return df.isin(vals)

        hpat_func = hpat.jit(test_impl)
        n = 11
        df = pd.DataFrame({'A': np.arange(n), 'B': np.arange(n)**2})
        pd.testing.assert_frame_equal(hpat_func(df), test_impl(df))

    def test_isin_list1(self):
        def test_impl(df):
            vals = [2, 3, 4]
            return df.isin(vals)

        hpat_func = hpat.jit(test_impl)
        n = 11
        df = pd.DataFrame({'A': np.arange(n), 'B': np.arange(n)**2})
        pd.testing.assert_frame_equal(hpat_func(df), test_impl(df))

    def test_append1(self):
        def test_impl(df, df2):
            return df.append(df2, ignore_index=True)

        hpat_func = hpat.jit(test_impl)
        n = 11
        df = pd.DataFrame({'A': np.arange(n), 'B': np.arange(n)**2})
        df2 = pd.DataFrame({'A': np.arange(n), 'C': np.arange(n)**2})
        df2.A[n // 2:] = n
        pd.testing.assert_frame_equal(hpat_func(df, df2), test_impl(df, df2))

    def test_append2(self):
        def test_impl(df, df2, df3):
            return df.append([df2, df3], ignore_index=True)

        hpat_func = hpat.jit(test_impl)
        n = 11
        df = pd.DataFrame({'A': np.arange(n), 'B': np.arange(n)**2})
        df2 = pd.DataFrame({'A': np.arange(n), 'B': np.arange(n)**2})
        df2.A[n // 2:] = n
        df3 = pd.DataFrame({'A': np.arange(n), 'B': np.arange(n)**2})
        pd.testing.assert_frame_equal(
            hpat_func(df, df2, df3), test_impl(df, df2, df3))

    def test_concat_columns1(self):
        def test_impl(S1, S2):
            return pd.concat([S1, S2], axis=1)

        hpat_func = hpat.jit(test_impl)
        S1 = pd.Series([4, 5])
        S2 = pd.Series([6., 7.])
        # TODO: support int as column name
        pd.testing.assert_frame_equal(
            hpat_func(S1, S2),
            test_impl(S1, S2).rename(columns={0: '0', 1: '1'}))

    def test_var_rename(self):
        # tests df variable replacement in hiframes_untyped where inlining
        # can cause extra assignments and definition handling errors
        # TODO: inline freevar
        def test_impl():
            df = pd.DataFrame({'A': [1, 2, 3], 'B': [2, 3, 4]})
            # TODO: df['C'] = [5,6,7]
            df['C'] = np.ones(3)
            return inner_get_column(df)

        hpat_func = hpat.jit(test_impl)
        pd.testing.assert_series_equal(hpat_func(), test_impl(), check_names=False)


if __name__ == "__main__":
    unittest.main()<|MERGE_RESOLUTION|>--- conflicted
+++ resolved
@@ -50,7 +50,6 @@
         c = 2
         pd.testing.assert_series_equal(hpat_func(A, B, c), test_impl(A, B, c))
 
-<<<<<<< HEAD
     @unittest.skip('Implement feature to create DataFrame without column names')
     def test_create_without_column_names(self):
         def test_impl():
@@ -59,11 +58,7 @@
 
         hpat_func = hpat.jit(test_impl)
         pd.testing.assert_frame_equal(hpat_func(), test_impl())
-
-    @unittest.skip('Error - fix needed\n'
-                   'NUMA_PES=3 build')
-=======
->>>>>>> fa1e5080
+        
     def test_unbox1(self):
         def test_impl(df):
             return df.A
