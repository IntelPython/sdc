# *****************************************************************************
# Copyright (c) 2019, Intel Corporation All rights reserved.
#
# Redistribution and use in source and binary forms, with or without
# modification, are permitted provided that the following conditions are met:
#
#     Redistributions of source code must retain the above copyright notice,
#     this list of conditions and the following disclaimer.
#
#     Redistributions in binary form must reproduce the above copyright notice,
#     this list of conditions and the following disclaimer in the documentation
#     and/or other materials provided with the distribution.
#
# THIS SOFTWARE IS PROVIDED BY THE COPYRIGHT HOLDERS AND CONTRIBUTORS "AS IS"
# AND ANY EXPRESS OR IMPLIED WARRANTIES, INCLUDING, BUT NOT LIMITED TO,
# THE IMPLIED WARRANTIES OF MERCHANTABILITY AND FITNESS FOR A PARTICULAR
# PURPOSE ARE DISCLAIMED. IN NO EVENT SHALL THE COPYRIGHT HOLDER OR
# CONTRIBUTORS BE LIABLE FOR ANY DIRECT, INDIRECT, INCIDENTAL, SPECIAL,
# EXEMPLARY, OR CONSEQUENTIAL DAMAGES (INCLUDING, BUT NOT LIMITED TO,
# PROCUREMENT OF SUBSTITUTE GOODS OR SERVICES; LOSS OF USE, DATA, OR PROFITS;
# OR BUSINESS INTERRUPTION) HOWEVER CAUSED AND ON ANY THEORY OF LIABILITY,
# WHETHER IN CONTRACT, STRICT LIABILITY, OR TORT (INCLUDING NEGLIGENCE OR
# OTHERWISE) ARISING IN ANY WAY OUT OF THE USE OF THIS SOFTWARE,
# EVEN IF ADVISED OF THE POSSIBILITY OF SUCH DAMAGE.
# *****************************************************************************


# -*- coding: utf-8 -*-
import string
import unittest
import platform
import pandas as pd
import numpy as np
import pyarrow.parquet as pq
import hpat
from itertools import islice, permutations
from hpat.tests.test_utils import (
    count_array_REPs, count_parfor_REPs, count_array_OneDs, get_start_end)
from hpat.tests.gen_test_data import ParquetGenerator
from numba import types
from numba.config import IS_32BITS
from numba.errors import TypingError


_cov_corr_series = [(pd.Series(x), pd.Series(y)) for x, y in [
    (
        [np.nan, -2., 3., 9.1],
        [np.nan, -2., 3., 5.0],
    ),
    # TODO(quasilyte): more intricate data for complex-typed series.
    # Some arguments make assert_almost_equal fail.
    # Functions that yield mismaching results:
    # _column_corr_impl and _column_cov_impl.
    (
        [complex(-2., 1.0), complex(3.0, 1.0)],
        [complex(-3., 1.0), complex(2.0, 1.0)],
    ),
    (
        [complex(-2.0, 1.0), complex(3.0, 1.0)],
        [1.0, -2.0],
    ),
    (
        [1.0, -4.5],
        [complex(-4.5, 1.0), complex(3.0, 1.0)],
    ),
]]

min_float64 = np.finfo('float64').min
max_float64 = np.finfo('float64').max

test_global_input_data_float64 = [
    [1., np.nan, -1., 0., min_float64, max_float64, max_float64, min_float64],
    [np.nan, np.inf, np.inf, np.nan, np.nan, np.nan, np.NINF, np.NZERO]
]

min_int64 = np.iinfo('int64').min
max_int64 = np.iinfo('int64').max
max_uint64 = np.iinfo('uint64').max

test_global_input_data_integer64 = [
    [1, -1, 0],
    [min_int64, max_int64, max_int64, min_int64],
    [max_uint64, max_uint64]
]

test_global_input_data_numeric = test_global_input_data_integer64 + test_global_input_data_float64

test_global_input_data_unicode_kind4 = [
    'ascii',
    '12345',
    '1234567890',
    '¡Y tú quién te crees?',
    '🐍⚡',
    '大处着眼，小处着手。',
]

test_global_input_data_unicode_kind1 = [
    'ascii',
    '12345',
    '1234567890',
]

def gen_srand_array(size, nchars=8):
    """Generate array of strings of specified size based on [a-zA-Z] + [0-9]"""
    accepted_chars = list(string.ascii_letters + string.digits)
    rands_chars = np.array(accepted_chars, dtype=(np.str_, 1))

    np.random.seed(100)
    return np.random.choice(rands_chars, size=nchars * size).view((np.str_, nchars))


def gen_frand_array(size, min=-100, max=100):
    """Generate array of float of specified size based on [-100-100]"""
    np.random.seed(100)
    return (max - min) * np.random.sample(size) + min

def gen_strlist(size, nchars=8):
    """Generate list of strings of specified size based on [a-zA-Z] + [0-9]"""
    accepted_chars = string.ascii_letters + string.digits
    generated_chars = islice(permutations(accepted_chars, nchars), size)

    return [''.join(chars) for chars in generated_chars]


def restore_series_argsort(series, my_result):
    nona = series.dropna()
    data = np.copy(nona.data)
    new_result = np.copy(series.data)
    result = np.copy(my_result)
    for i in range(len(result)):
        if result[i] != -1:
            new_result[i] = data[result[i]]
        else:
            new_result[i] = np.nan
    return new_result


#if indices right - return 0; wrong - return 1
def restore_series_sort_values(series, my_result_index, ascending):
    value_dict = {}
    nan_list = []
    data = np.copy(series.data)
    index = np.copy(series.index)
    for value in range(len(data)):
        # if np.isnan(data[value]):
        if series.isna()[index[value]]:
            nan_list.append(index[value])
        if data[value] in value_dict:
            value_dict[data[value]].append(index[value])
        else:
            value_dict[data[value]] = [index[value]]
    na = series.isna().sum()
    sort = np.argsort(data)
    result = np.copy(my_result_index)
    if not ascending:
        sort[:len(result)-na] = sort[:len(result)-na][::-1]
    for i in range(len(result)-na):
        check = 0
        for j in value_dict[data[sort[i]]]:
            if j == result[i]:
                check = 1
        if check == 0:
            return 1
    for i in range(len(result)-na, len(result)):
        check = 0
        for j in nan_list:
            if result[i] == j:
                check = 1
        if check == 0:
            return 1
    return 0


def _make_func_from_text(func_text, func_name='test_impl'):
    loc_vars = {}
    exec(func_text, {}, loc_vars)
    test_impl = loc_vars[func_name]
    return test_impl


def _make_func_use_binop1(operator):
    func_text = "def test_impl(A, B):\n"
    func_text += "   return A {} B\n".format(operator)
    return _make_func_from_text(func_text)


def _make_func_use_binop2(operator):
    func_text = "def test_impl(A, B):\n"
    func_text += "   A {} B\n".format(operator)
    func_text += "   return A\n"
    return _make_func_from_text(func_text)


def _make_func_use_method_arg1(method):
    func_text = "def test_impl(A, B):\n"
    func_text += "   return A.{}(B)\n".format(method)
    return _make_func_from_text(func_text)


GLOBAL_VAL = 2


class TestSeries(unittest.TestCase):

    def test_create1(self):
        def test_impl():
            df = pd.DataFrame({'A': [1, 2, 3]})
            return (df.A == 1).sum()
        hpat_func = hpat.jit(test_impl)

        self.assertEqual(hpat_func(), test_impl())

    @unittest.skip('Feature request: implement Series::ctor with list(list(type))')
    def test_create_list_list_unicode(self):
        def test_impl():
            S = pd.Series([
                          ['abc', 'defg', 'ijk'],
                          ['lmn', 'opq', 'rstuvwxyz']
                          ])
            return S
        hpat_func = hpat.jit(test_impl)

        result_ref = test_impl()
        result = hpat_func()
        pd.testing.assert_series_equal(result, result_ref)

    @unittest.skip('Feature request: implement Series::ctor with list(list(type))')
    def test_create_list_list_integer(self):
        def test_impl():
            S = pd.Series([
                          [123, 456, -789],
                          [-112233, 445566, 778899]
                          ])
            return S
        hpat_func = hpat.jit(test_impl)

        result_ref = test_impl()
        result = hpat_func()
        pd.testing.assert_series_equal(result, result_ref)

    @unittest.skip('Feature request: implement Series::ctor with list(list(type))')
    def test_create_list_list_float(self):
        def test_impl():
            S = pd.Series([
                          [1.23, -4.56, 7.89],
                          [11.2233, 44.5566, -778.899]
                          ])
            return S
        hpat_func = hpat.jit(test_impl)

        result_ref = test_impl()
        result = hpat_func()
        pd.testing.assert_series_equal(result, result_ref)

    def test_create2(self):
        def test_impl(n):
            df = pd.DataFrame({'A': np.arange(n)})
            return (df.A == 2).sum()
        hpat_func = hpat.jit(test_impl)

        n = 11
        self.assertEqual(hpat_func(n), test_impl(n))

    def test_create_series1(self):
        def test_impl():
            A = pd.Series([1, 2, 3])
            return A
        hpat_func = hpat.jit(test_impl)

        pd.testing.assert_series_equal(hpat_func(), test_impl())

    def test_create_series_index1(self):
        # create and box an indexed Series
        def test_impl():
            A = pd.Series([1, 2, 3], ['A', 'C', 'B'])
            return A
        hpat_func = hpat.jit(test_impl)

        pd.testing.assert_series_equal(hpat_func(), test_impl())

    def test_create_series_index2(self):
        def test_impl():
            A = pd.Series([1, 2, 3], index=['A', 'C', 'B'])
            return A
        hpat_func = hpat.jit(test_impl)

        pd.testing.assert_series_equal(hpat_func(), test_impl())

    def test_create_series_index3(self):
        def test_impl():
            A = pd.Series([1, 2, 3], index=['A', 'C', 'B'], name='A')
            return A
        hpat_func = hpat.jit(test_impl)

        pd.testing.assert_series_equal(hpat_func(), test_impl())

    def test_create_series_index4(self):
        def test_impl(name):
            A = pd.Series([1, 2, 3], index=['A', 'C', 'B'], name=name)
            return A
        hpat_func = hpat.jit(test_impl)

        pd.testing.assert_series_equal(hpat_func('A'), test_impl('A'))

    def test_create_str(self):
        def test_impl():
            df = pd.DataFrame({'A': ['a', 'b', 'c']})
            return (df.A == 'a').sum()
        hpat_func = hpat.jit(test_impl)

        self.assertEqual(hpat_func(), test_impl())

    def test_pass_df1(self):
        def test_impl(df):
            return (df.A == 2).sum()
        hpat_func = hpat.jit(test_impl)

        n = 11
        df = pd.DataFrame({'A': np.arange(n)})
        self.assertEqual(hpat_func(df), test_impl(df))

    def test_pass_df_str(self):
        def test_impl(df):
            return (df.A == 'a').sum()
        hpat_func = hpat.jit(test_impl)

        df = pd.DataFrame({'A': ['a', 'b', 'c']})
        self.assertEqual(hpat_func(df), test_impl(df))

    def test_pass_series1(self):
        # TODO: check to make sure it is series type
        def test_impl(A):
            return (A == 2).sum()
        hpat_func = hpat.jit(test_impl)

        n = 11
        df = pd.DataFrame({'A': np.arange(n)})
        self.assertEqual(hpat_func(df.A), test_impl(df.A))

    def test_pass_series2(self):
        # test creating dataframe from passed series
        def test_impl(A):
            df = pd.DataFrame({'A': A})
            return (df.A == 2).sum()
        hpat_func = hpat.jit(test_impl)

        n = 11
        df = pd.DataFrame({'A': np.arange(n)})
        self.assertEqual(hpat_func(df.A), test_impl(df.A))

    def test_pass_series_str(self):
        def test_impl(A):
            return (A == 'a').sum()
        hpat_func = hpat.jit(test_impl)

        df = pd.DataFrame({'A': ['a', 'b', 'c']})
        self.assertEqual(hpat_func(df.A), test_impl(df.A))

    def test_pass_series_index1(self):
        def test_impl(A):
            return A
        hpat_func = hpat.jit(test_impl)

        S = pd.Series([3, 5, 6], ['a', 'b', 'c'], name='A')
        pd.testing.assert_series_equal(hpat_func(S), test_impl(S))

    def test_series_size(self):
        def test_impl(S):
            return S.size
        hpat_func = hpat.jit(test_impl)

        n = 11
        for S, expected in [
            (pd.Series(), 0),
            (pd.Series([]), 0),
            (pd.Series(np.arange(n)), n),
            (pd.Series([np.nan, 1, 2]), 3),
            (pd.Series(['1', '2', '3']), 3),
        ]:
            with self.subTest(S=S, expected=expected):
                self.assertEqual(hpat_func(S), expected)
                self.assertEqual(hpat_func(S), test_impl(S))

    def test_series_attr2(self):
        def test_impl(A):
            return A.copy().values
        hpat_func = hpat.jit(test_impl)

        n = 11
        df = pd.DataFrame({'A': np.arange(n)})
        np.testing.assert_array_equal(hpat_func(df.A), test_impl(df.A))

    def test_series_attr3(self):
        def test_impl(A):
            return A.min()
        hpat_func = hpat.jit(test_impl)

        n = 11
        df = pd.DataFrame({'A': np.arange(n)})
        self.assertEqual(hpat_func(df.A), test_impl(df.A))

    def test_series_attr4(self):
        def test_impl(A):
            return A.cumsum().values
        hpat_func = hpat.jit(test_impl)

        n = 11
        df = pd.DataFrame({'A': np.arange(n)})
        np.testing.assert_array_equal(hpat_func(df.A), test_impl(df.A))

    def test_series_argsort1(self):
        def test_impl(A):
            return A.argsort()
        hpat_func = hpat.jit(test_impl)

        n = 11
        A = pd.Series(np.random.ranf(n))
        pd.testing.assert_series_equal(hpat_func(A), test_impl(A))

    def test_series_argsort2(self):
        def test_impl(S):
            return S.argsort()
        hpat_func = hpat.jit(test_impl)

        S = pd.Series([1, -1, 0, 1, np.nan], [1, 2, 3, 4, 5])
        pd.testing.assert_series_equal(test_impl(S), hpat_func(S))

    def test_series_argsort_full(self):
        def test_impl(series, kind):
            return series.argsort(axis=0, kind=kind, order=None)

        hpat_func = hpat.jit(test_impl)

        all_data = test_global_input_data_numeric

        for data in all_data:
<<<<<<< HEAD
            for kind in ['quicksort', 'mergesort']:
                series = pd.Series(data * 3)
                ref_result = test_impl(series, kind=kind)
                jit_result = hpat_func(series, kind=kind)
                ref = restore_series_argsort(series, ref_result.data)
                jit = restore_series_argsort(series, jit_result.data)
                if kind == 'mergesort':
                    pd.testing.assert_series_equal(ref_result, jit_result)
                else:
                    np.testing.assert_array_equal(ref, jit)
=======
            series = pd.Series(data * 3)
            ref_result = test_impl(series, kind='mergesort')
            jit_result = hpat_func(series, kind='quicksort')
            pd.testing.assert_series_equal(ref_result, jit_result)
>>>>>>> cd026783

    def test_series_argsort_full_idx(self):
        def test_impl(series, kind):
            return series.argsort(axis=0, kind=kind, order=None)

        hpat_func = hpat.jit(test_impl)

        all_data = test_global_input_data_numeric

        for data in all_data:
            data = data * 3
            for index in [gen_srand_array(len(data)), gen_frand_array(len(data)), range(len(data))]:
<<<<<<< HEAD
                for kind in ['quicksort', 'mergesort']:
                    series = pd.Series(data, index)
                    ref_result = test_impl(series, kind=kind)
                    jit_result = hpat_func(series, kind=kind)
                    ref = restore_series_argsort(series, ref_result.data)
                    jit = restore_series_argsort(series, jit_result.data)
                    if kind == 'mergesort':
                        pd.testing.assert_series_equal(ref_result, jit_result)
                    else:
                        np.testing.assert_array_equal(ref, jit)
=======
                series = pd.Series(data, index)
                ref_result = test_impl(series, kind='mergesort')
                jit_result = hpat_func(series, kind='quicksort')
                pd.testing.assert_series_equal(ref_result, jit_result)
>>>>>>> cd026783


    def test_series_attr6(self):
        def test_impl(A):
            return A.take([2, 3]).values
        hpat_func = hpat.jit(test_impl)

        n = 11
        df = pd.DataFrame({'A': np.arange(n)})
        np.testing.assert_array_equal(hpat_func(df.A), test_impl(df.A))

    def test_series_attr7(self):
        def test_impl(A):
            return A.astype(np.float64)
        hpat_func = hpat.jit(test_impl)

        n = 11
        df = pd.DataFrame({'A': np.arange(n)})
        np.testing.assert_array_equal(hpat_func(df.A), test_impl(df.A))

    def test_series_getattr_ndim(self):
        '''Verifies getting Series attribute ndim is supported'''
        def test_impl(S):
            return S.ndim
        hpat_func = hpat.jit(test_impl)

        n = 11
        S = pd.Series(np.arange(n))
        self.assertEqual(hpat_func(S), test_impl(S))

    def test_series_getattr_T(self):
        '''Verifies getting Series attribute T is supported'''
        def test_impl(S):
            return S.T
        hpat_func = hpat.jit(test_impl)

        n = 11
        S = pd.Series(np.arange(n))
        np.testing.assert_array_equal(hpat_func(S), test_impl(S))

    def test_series_copy_str1(self):
        def test_impl(A):
            return A.copy()
        hpat_func = hpat.jit(test_impl)

        S = pd.Series(['aa', 'bb', 'cc'])
        pd.testing.assert_series_equal(hpat_func(S), test_impl(S))

    def test_series_copy_int1(self):
        def test_impl(A):
            return A.copy()
        hpat_func = hpat.jit(test_impl)

        S = pd.Series([1, 2, 3])
        np.testing.assert_array_equal(hpat_func(S), test_impl(S))

    def test_series_copy_deep(self):
        def test_impl(A, deep):
            return A.copy(deep=deep)
        hpat_func = hpat.jit(test_impl)

        for S in [
            pd.Series([1, 2]),
            pd.Series([1, 2], index=["a", "b"]),
        ]:
            with self.subTest(S=S):
                for deep in (True, False):
                    with self.subTest(deep=deep):
                        actual = hpat_func(S, deep)
                        expected = test_impl(S, deep)

                        pd.testing.assert_series_equal(actual, expected)

                        self.assertEqual(actual.values is S.values, expected.values is S.values)
                        self.assertEqual(actual.values is S.values, not deep)

                        # Shallow copy of index is not supported yet
                        if deep:
                            self.assertEqual(actual.index is S.index, expected.index is S.index)
                            self.assertEqual(actual.index is S.index, not deep)

    @unittest.skipIf(hpat.config.config_pipeline_hpat_default,
                    'Series.corr() parameter "min_periods" unsupported')
    def test_series_corr(self):
        def test_series_corr_impl(S1, S2, min_periods=None):
            return S1.corr(S2, min_periods=min_periods)

        hpat_func = hpat.jit(test_series_corr_impl)
        test_input_data1 = [[.2, .0, .6, .2],
                            [.2, .0, .6, .2, .5, .6, .7, .8],
                            [],
                            [2, 0, 6, 2],
                            [.2, .1, np.nan, .5, .3],
                            [-1, np.nan, 1, np.inf]]
        test_input_data2 = [[.3, .6, .0, .1],
                            [.3, .6, .0, .1, .8],
                            [],
                            [3, 6, 0, 1],
                            [.3, .2, .9, .6, np.nan],
                            [np.nan, np.nan, np.inf, np.nan]]
        for input_data1 in test_input_data1:
            for input_data2 in test_input_data2:
                S1 = pd.Series(input_data1)
                S2 = pd.Series(input_data2)
                for period in [None, 2, 1, 8, -4]:
                    result_ref = test_series_corr_impl(S1, S2, min_periods=period)
                    result = hpat_func(S1, S2, min_periods=period)
                    np.testing.assert_allclose(result, result_ref)

    @unittest.skipIf(hpat.config.config_pipeline_hpat_default,
                     'Series.corr() parameter "min_periods" unsupported')
    def test_series_corr_unsupported_dtype(self):
        def test_series_corr_impl(S1, S2, min_periods=None):
            return S1.corr(S2, min_periods=min_periods)

        hpat_func = hpat.jit(test_series_corr_impl)
        S1 = pd.Series([.2, .0, .6, .2])
        S2 = pd.Series(['abcdefgh', 'a', 'abcdefg', 'ab', 'abcdef', 'abc'])
        S3 = pd.Series(['aaaaa', 'bbbb', 'ccc', 'dd', 'e'])
        S4 = pd.Series([.3, .6, .0, .1])

        with self.assertRaises(TypingError) as raises:
            hpat_func(S1, S2, min_periods=5)
        msg = 'Method corr(). The object other.data'
        self.assertIn(msg, str(raises.exception))

        with self.assertRaises(TypingError) as raises:
            hpat_func(S3, S4, min_periods=5)
        msg = 'Method corr(). The object self.data'
        self.assertIn(msg, str(raises.exception))

    @unittest.skipIf(hpat.config.config_pipeline_hpat_default,
                     'Series.corr() parameter "min_periods" unsupported')
    def test_series_corr_unsupported_period(self):
        def test_series_corr_impl(S1, S2, min_periods=None):
            return S1.corr(S2, min_periods)

        hpat_func = hpat.jit(test_series_corr_impl)
        S1 = pd.Series([.2, .0, .6, .2])
        S2 = pd.Series([.3, .6, .0, .1])

        with self.assertRaises(TypingError) as raises:
            hpat_func(S1, S2, min_periods='aaaa')
        msg = 'Method corr(). The object min_periods'
        self.assertIn(msg, str(raises.exception))

        with self.assertRaises(TypingError) as raises:
            hpat_func(S1, S2, min_periods=0.5)
        msg = 'Method corr(). The object min_periods'
        self.assertIn(msg, str(raises.exception))

    def test_series_astype_int_to_str1(self):
        '''Verifies Series.astype implementation with function 'str' as argument
           converts integer series to series of strings
        '''
        def test_impl(S):
            return S.astype(str)
        hpat_func = hpat.jit(test_impl)

        n = 11
        S = pd.Series(np.arange(n))
        pd.testing.assert_series_equal(hpat_func(S), test_impl(S))

    def test_series_astype_int_to_str2(self):
        '''Verifies Series.astype implementation with a string literal dtype argument
           converts integer series to series of strings
        '''
        def test_impl(S):
            return S.astype('str')
        hpat_func = hpat.jit(test_impl)

        n = 11
        S = pd.Series(np.arange(n))
        pd.testing.assert_series_equal(hpat_func(S), test_impl(S))

    def test_series_astype_str_to_str1(self):
        '''Verifies Series.astype implementation with function 'str' as argument
           handles string series not changing it
        '''
        def test_impl(S):
            return S.astype(str)
        hpat_func = hpat.jit(test_impl)

        S = pd.Series(['aa', 'bb', 'cc'])
        pd.testing.assert_series_equal(hpat_func(S), test_impl(S))

    def test_series_astype_str_to_str2(self):
        '''Verifies Series.astype implementation with a string literal dtype argument
           handles string series not changing it
        '''
        def test_impl(S):
            return S.astype('str')
        hpat_func = hpat.jit(test_impl)

        S = pd.Series(['aa', 'bb', 'cc'])
        pd.testing.assert_series_equal(hpat_func(S), test_impl(S))

    def test_series_astype_str_to_str_index_str(self):
        '''Verifies Series.astype implementation with function 'str' as argument
           handles string series not changing it
        '''

        def test_impl(S):
            return S.astype(str)

        hpat_func = hpat.jit(test_impl)

        S = pd.Series(['aa', 'bb', 'cc'], index=['d', 'e', 'f'])
        pd.testing.assert_series_equal(hpat_func(S), test_impl(S))

    def test_series_astype_str_to_str_index_int(self):
        '''Verifies Series.astype implementation with function 'str' as argument
           handles string series not changing it
        '''

        def test_impl(S):
            return S.astype(str)

        hpat_func = hpat.jit(test_impl)

        S = pd.Series(['aa', 'bb', 'cc'], index=[1, 2, 3])
        pd.testing.assert_series_equal(hpat_func(S), test_impl(S))

    @unittest.skip('TODO: requires str(datetime64) support in Numba')
    def test_series_astype_dt_to_str1(self):
        '''Verifies Series.astype implementation with function 'str' as argument
           converts datetime series to series of strings
        '''
        def test_impl(A):
            return A.astype(str)
        hpat_func = hpat.jit(test_impl)

        S = pd.Series([pd.Timestamp('20130101 09:00:00'),
                       pd.Timestamp('20130101 09:00:02'),
                       pd.Timestamp('20130101 09:00:03')
                       ])
        pd.testing.assert_series_equal(hpat_func(S), test_impl(S))

    @unittest.skip('AssertionError: Series are different'
                   '[left]:  [0.000000, 1.000000, 2.000000, 3.000000, ...'
                   '[right]:  [0.0, 1.0, 2.0, 3.0, ...'
                   'TODO: needs alignment to NumPy on Numba side')
    def test_series_astype_float_to_str1(self):
        '''Verifies Series.astype implementation with function 'str' as argument
           converts float series to series of strings
        '''
        def test_impl(A):
            return A.astype(str)
        hpat_func = hpat.jit(test_impl)

        n = 11.0
        S = pd.Series(np.arange(n))
        pd.testing.assert_series_equal(hpat_func(S), test_impl(S))

    def test_series_astype_int32_to_int64(self):
        '''Verifies Series.astype implementation with NumPy dtype argument
           converts series with dtype=int32 to series with dtype=int64
        '''
        def test_impl(A):
            return A.astype(np.int64)
        hpat_func = hpat.jit(test_impl)

        n = 11
        S = pd.Series(np.arange(n), dtype=np.int32)
        pd.testing.assert_series_equal(hpat_func(S), test_impl(S))

    def test_series_astype_int_to_float64(self):
        '''Verifies Series.astype implementation with NumPy dtype argument
           converts integer series to series of float
        '''
        def test_impl(A):
            return A.astype(np.float64)
        hpat_func = hpat.jit(test_impl)

        n = 11
        S = pd.Series(np.arange(n))
        pd.testing.assert_series_equal(hpat_func(S), test_impl(S))

    def test_series_astype_float_to_int32(self):
        '''Verifies Series.astype implementation with NumPy dtype argument
           converts float series to series of integers
        '''
        def test_impl(A):
            return A.astype(np.int32)
        hpat_func = hpat.jit(test_impl)

        n = 11.0
        S = pd.Series(np.arange(n))
        pd.testing.assert_series_equal(hpat_func(S), test_impl(S))

    @unittest.skip('TODO: needs Numba astype impl support string literal as dtype arg')
    def test_series_astype_literal_dtype1(self):
        '''Verifies Series.astype implementation with a string literal dtype argument
           converts float series to series of integers
        '''
        def test_impl(A):
            return A.astype('int32')
        hpat_func = hpat.jit(test_impl)

        n = 11.0
        S = pd.Series(np.arange(n))
        pd.testing.assert_series_equal(hpat_func(S), test_impl(S))

    @unittest.skip('TODO: needs Numba astype impl support converting unicode_type to int')
    def test_series_astype_str_to_int32(self):
        '''Verifies Series.astype implementation with NumPy dtype argument
           converts series of strings to series of integers
        '''
        import numba

        def test_impl(A):
            return A.astype(np.int32)
        hpat_func = hpat.jit(test_impl)

        n = 11
        S = pd.Series([str(x) for x in np.arange(n) - n // 2])
        pd.testing.assert_series_equal(hpat_func(S), test_impl(S))

    @unittest.skip('TODO: needs Numba astype impl support converting unicode_type to float')
    def test_series_astype_str_to_float64(self):
        '''Verifies Series.astype implementation with NumPy dtype argument
           converts series of strings to series of float
        '''
        def test_impl(A):
            return A.astype(np.float64)
        hpat_func = hpat.jit(test_impl)

        S = pd.Series(['3.24', '1E+05', '-1', '-1.3E-01', 'nan', 'inf'])
        pd.testing.assert_series_equal(hpat_func(S), test_impl(S))

    def test_series_astype_str_index_str(self):
        '''Verifies Series.astype implementation with function 'str' as argument
           handles string series not changing it
        '''

        def test_impl(S):
            return S.astype(str)
        hpat_func = hpat.jit(test_impl)

        S = pd.Series(['aa', 'bb', 'cc'], index=['a', 'b', 'c'])
        pd.testing.assert_series_equal(hpat_func(S), test_impl(S))

    def test_series_astype_str_index_int(self):
        '''Verifies Series.astype implementation with function 'str' as argument
           handles string series not changing it
        '''

        def test_impl(S):
            return S.astype(str)

        hpat_func = hpat.jit(test_impl)

        S = pd.Series(['aa', 'bb', 'cc'], index=[2, 3, 5])
        pd.testing.assert_series_equal(hpat_func(S), test_impl(S))

    def test_np_call_on_series1(self):
        def test_impl(A):
            return np.min(A)
        hpat_func = hpat.jit(test_impl)

        n = 11
        df = pd.DataFrame({'A': np.arange(n)})
        np.testing.assert_array_equal(hpat_func(df.A), test_impl(df.A))

    def test_series_values(self):
        def test_impl(A):
            return A.values
        hpat_func = hpat.jit(test_impl)

        n = 11
        df = pd.DataFrame({'A': np.arange(n)})
        np.testing.assert_array_equal(hpat_func(df.A), test_impl(df.A))

    def test_series_values1(self):
        def test_impl(A):
            return (A == 2).values
        hpat_func = hpat.jit(test_impl)

        n = 11
        df = pd.DataFrame({'A': np.arange(n)})
        np.testing.assert_array_equal(hpat_func(df.A), test_impl(df.A))

    def test_series_shape1(self):
        def test_impl(A):
            return A.shape
        hpat_func = hpat.jit(test_impl)

        n = 11
        df = pd.DataFrame({'A': np.arange(n)})
        self.assertEqual(hpat_func(df.A), test_impl(df.A))

    def test_static_setitem_series1(self):
        def test_impl(A):
            A[0] = 2
            return (A == 2).sum()
        hpat_func = hpat.jit(test_impl)

        n = 11
        df = pd.DataFrame({'A': np.arange(n)})
        self.assertEqual(hpat_func(df.A), test_impl(df.A))

    def test_setitem_series1(self):
        def test_impl(A, i):
            A[i] = 2
            return (A == 2).sum()
        hpat_func = hpat.jit(test_impl)

        n = 11
        df = pd.DataFrame({'A': np.arange(n)})
        self.assertEqual(hpat_func(df.A.copy(), 0), test_impl(df.A.copy(), 0))

    def test_setitem_series2(self):
        def test_impl(A, i):
            A[i] = 100
        hpat_func = hpat.jit(test_impl)

        n = 11
        df = pd.DataFrame({'A': np.arange(n)})
        A1 = df.A.copy()
        A2 = df.A
        hpat_func(A1, 0)
        test_impl(A2, 0)
        pd.testing.assert_series_equal(A1, A2)

    @unittest.skip("enable after remove dead in hiframes is removed")
    def test_setitem_series3(self):
        def test_impl(A, i):
            S = pd.Series(A)
            S[i] = 100
        hpat_func = hpat.jit(test_impl)

        n = 11
        A = np.arange(n)
        A1 = A.copy()
        A2 = A
        hpat_func(A1, 0)
        test_impl(A2, 0)
        np.testing.assert_array_equal(A1, A2)

    def test_setitem_series_bool1(self):
        def test_impl(A):
            A[A > 3] = 100
        hpat_func = hpat.jit(test_impl)

        n = 11
        df = pd.DataFrame({'A': np.arange(n)})
        A1 = df.A.copy()
        A2 = df.A
        hpat_func(A1)
        test_impl(A2)
        pd.testing.assert_series_equal(A1, A2)

    def test_setitem_series_bool2(self):
        def test_impl(A, B):
            A[A > 3] = B[A > 3]
        hpat_func = hpat.jit(test_impl)

        n = 11
        df = pd.DataFrame({'A': np.arange(n), 'B': np.arange(n)**2})
        A1 = df.A.copy()
        A2 = df.A
        hpat_func(A1, df.B)
        test_impl(A2, df.B)
        pd.testing.assert_series_equal(A1, A2)

    def test_static_getitem_series1(self):
        def test_impl(A):
            return A[0]
        hpat_func = hpat.jit(test_impl)

        n = 11
        A = pd.Series(np.arange(n))
        self.assertEqual(hpat_func(A), test_impl(A))

    def test_getitem_series1(self):
        def test_impl(A, i):
            return A[i]
        hpat_func = hpat.jit(test_impl)

        n = 11
        df = pd.DataFrame({'A': np.arange(n)})
        self.assertEqual(hpat_func(df.A, 0), test_impl(df.A, 0))

    def test_getitem_series_str1(self):
        def test_impl(A, i):
            return A[i]
        hpat_func = hpat.jit(test_impl)

        df = pd.DataFrame({'A': ['aa', 'bb', 'cc']})
        self.assertEqual(hpat_func(df.A, 0), test_impl(df.A, 0))

    def test_series_iat1(self):
        def test_impl(A):
            return A.iat[3]
        hpat_func = hpat.jit(test_impl)

        n = 11
        S = pd.Series(np.arange(n)**2)
        self.assertEqual(hpat_func(S), test_impl(S))

    def test_series_iat2(self):
        def test_impl(A):
            A.iat[3] = 1
            return A
        hpat_func = hpat.jit(test_impl)

        n = 11
        S = pd.Series(np.arange(n)**2)
        pd.testing.assert_series_equal(hpat_func(S), test_impl(S))

    def test_series_iloc1(self):
        def test_impl(A):
            return A.iloc[3]
        hpat_func = hpat.jit(test_impl)

        n = 11
        S = pd.Series(np.arange(n)**2)
        self.assertEqual(hpat_func(S), test_impl(S))

    def test_series_iloc2(self):
        def test_impl(A):
            return A.iloc[3:8]
        hpat_func = hpat.jit(test_impl)

        n = 11
        S = pd.Series(np.arange(n)**2)
        pd.testing.assert_series_equal(
            hpat_func(S), test_impl(S).reset_index(drop=True))

    def test_series_op1(self):
        arithmetic_binops = ('+', '-', '*', '/', '//', '%', '**')
        for operator in arithmetic_binops:
            test_impl = _make_func_use_binop1(operator)
            hpat_func = hpat.jit(test_impl)

            n = 11
            df = pd.DataFrame({'A': np.arange(1, n), 'B': np.ones(n - 1)})
            pd.testing.assert_series_equal(hpat_func(df.A, df.B), test_impl(df.A, df.B), check_names=False)

    def test_series_op2(self):
        arithmetic_binops = ('+', '-', '*', '/', '//', '%', '**')

        for operator in arithmetic_binops:
            test_impl = _make_func_use_binop1(operator)
            hpat_func = hpat.jit(test_impl)

            n = 11
            if platform.system() == 'Windows' and not IS_32BITS:
                df = pd.DataFrame({'A': np.arange(1, n, dtype=np.int64)})
            else:
                df = pd.DataFrame({'A': np.arange(1, n)})
            pd.testing.assert_series_equal(hpat_func(df.A, 1), test_impl(df.A, 1), check_names=False)

    def test_series_op3(self):
        arithmetic_binops = ('+', '-', '*', '/', '//', '%', '**')

        for operator in arithmetic_binops:
            test_impl = _make_func_use_binop2(operator)
            hpat_func = hpat.jit(test_impl)

            n = 11
            df = pd.DataFrame({'A': np.arange(1, n), 'B': np.ones(n - 1)})
            pd.testing.assert_series_equal(hpat_func(df.A, df.B), test_impl(df.A, df.B), check_names=False)

    def test_series_op4(self):
        arithmetic_binops = ('+', '-', '*', '/', '//', '%', '**')

        for operator in arithmetic_binops:
            test_impl = _make_func_use_binop2(operator)
            hpat_func = hpat.jit(test_impl)

            n = 11
            df = pd.DataFrame({'A': np.arange(1, n)})
            pd.testing.assert_series_equal(hpat_func(df.A, 1), test_impl(df.A, 1), check_names=False)

    def test_series_op5(self):
        arithmetic_methods = ('add', 'sub', 'mul', 'div', 'truediv', 'floordiv', 'mod', 'pow')

        for method in arithmetic_methods:
            test_impl = _make_func_use_method_arg1(method)
            hpat_func = hpat.jit(test_impl)

            n = 11
            df = pd.DataFrame({'A': np.arange(1, n), 'B': np.ones(n - 1)})
            pd.testing.assert_series_equal(hpat_func(df.A, df.B), test_impl(df.A, df.B), check_names=False)

    @unittest.skipIf(platform.system() == 'Windows', 'Series values are different (20.0 %)'
                     '[left]:  [1, 1024, 59049, 1048576, 9765625, 60466176, 282475249, 1073741824, 3486784401, 10000000000]'
                     '[right]: [1, 1024, 59049, 1048576, 9765625, 60466176, 282475249, 1073741824, -808182895, 1410065408]')
    def test_series_op5_integer_scalar(self):
        arithmetic_methods = ('add', 'sub', 'mul', 'div', 'truediv', 'floordiv', 'mod', 'pow')

        for method in arithmetic_methods:
            test_impl = _make_func_use_method_arg1(method)
            hpat_func = hpat.jit(test_impl)

            n = 11
            if platform.system() == 'Windows' and not IS_32BITS:
                operand_series = pd.Series(np.arange(1, n, dtype=np.int64))
            else:
                operand_series = pd.Series(np.arange(1, n))
            operand_scalar = 10
            pd.testing.assert_series_equal(
                hpat_func(operand_series, operand_scalar),
                test_impl(operand_series, operand_scalar),
                check_names=False)

    def test_series_op5_float_scalar(self):
        arithmetic_methods = ('add', 'sub', 'mul', 'div', 'truediv', 'floordiv', 'mod', 'pow')

        for method in arithmetic_methods:
            test_impl = _make_func_use_method_arg1(method)
            hpat_func = hpat.jit(test_impl)

            n = 11
            operand_series = pd.Series(np.arange(1, n))
            operand_scalar = .5
            pd.testing.assert_series_equal(
                hpat_func(operand_series, operand_scalar),
                test_impl(operand_series, operand_scalar),
                check_names=False)

    def test_series_op6(self):
        def test_impl(A):
            return -A
        hpat_func = hpat.jit(test_impl)

        n = 11
        A = pd.Series(np.arange(n))
        pd.testing.assert_series_equal(hpat_func(A), test_impl(A))

    def test_series_op7(self):
        comparison_binops = ('<', '>', '<=', '>=', '!=', '==')

        for operator in comparison_binops:
            test_impl = _make_func_use_binop1(operator)
            hpat_func = hpat.jit(test_impl)

            n = 11
            A = pd.Series(np.arange(n))
            B = pd.Series(np.arange(n)**2)
            pd.testing.assert_series_equal(hpat_func(A, B), test_impl(A, B), check_names=False)

    def test_series_op8(self):
        comparison_methods = ('lt', 'gt', 'le', 'ge', 'ne', 'eq')

        for method in comparison_methods:
            test_impl = _make_func_use_method_arg1(method)
            hpat_func = hpat.jit(test_impl)

            n = 11
            A = pd.Series(np.arange(n))
            B = pd.Series(np.arange(n)**2)
            pd.testing.assert_series_equal(hpat_func(A, B), test_impl(A, B), check_names=False)

    @unittest.skipIf(platform.system() == 'Windows', "Attribute dtype are different: int64, int32")
    def test_series_op8_integer_scalar(self):
        comparison_methods = ('lt', 'gt', 'le', 'ge', 'eq', 'ne')

        for method in comparison_methods:
            test_impl = _make_func_use_method_arg1(method)
            hpat_func = hpat.jit(test_impl)

            n = 11
            operand_series = pd.Series(np.arange(1, n))
            operand_scalar = 10
            pd.testing.assert_series_equal(
                hpat_func(operand_series, operand_scalar),
                test_impl(operand_series, operand_scalar),
                check_names=False)

    def test_series_op8_float_scalar(self):
        comparison_methods = ('lt', 'gt', 'le', 'ge', 'eq', 'ne')

        for method in comparison_methods:
            test_impl = _make_func_use_method_arg1(method)
            hpat_func = hpat.jit(test_impl)

            n = 11
            operand_series = pd.Series(np.arange(1, n))
            operand_scalar = .5
            pd.testing.assert_series_equal(
                hpat_func(operand_series, operand_scalar),
                test_impl(operand_series, operand_scalar),
                check_names=False)

    def test_series_inplace_binop_array(self):
        def test_impl(A, B):
            A += B
            return A
        hpat_func = hpat.jit(test_impl)

        n = 11
        A = np.arange(n)**2.0  # TODO: use 2 for test int casting
        B = pd.Series(np.ones(n))
        np.testing.assert_array_equal(hpat_func(A.copy(), B), test_impl(A, B))

    def test_series_fusion1(self):
        def test_impl(A, B):
            return A + B + 1
        hpat_func = hpat.jit(test_impl)

        n = 11
        if platform.system() == 'Windows' and not IS_32BITS:
            A = pd.Series(np.arange(n), dtype=np.int64)
            B = pd.Series(np.arange(n)**2, dtype=np.int64)
        else:
            A = pd.Series(np.arange(n))
            B = pd.Series(np.arange(n)**2)
        pd.testing.assert_series_equal(hpat_func(A, B), test_impl(A, B))
        self.assertEqual(count_parfor_REPs(), 1)

    def test_series_fusion2(self):
        # make sure getting data var avoids incorrect single def assumption
        def test_impl(A, B):
            S = B + 2
            if A[0] == 0:
                S = A + 1
            return S + B
        hpat_func = hpat.jit(test_impl)

        n = 11
        if platform.system() == 'Windows' and not IS_32BITS:
            A = pd.Series(np.arange(n), dtype=np.int64)
            B = pd.Series(np.arange(n)**2, dtype=np.int64)
        else:
            A = pd.Series(np.arange(n))
            B = pd.Series(np.arange(n)**2)
        pd.testing.assert_series_equal(hpat_func(A, B), test_impl(A, B))
        self.assertEqual(count_parfor_REPs(), 3)

    def test_series_len(self):
        def test_impl(A, i):
            return len(A)
        hpat_func = hpat.jit(test_impl)

        n = 11
        df = pd.DataFrame({'A': np.arange(n)})
        self.assertEqual(hpat_func(df.A, 0), test_impl(df.A, 0))

    def test_series_box(self):
        def test_impl():
            A = pd.Series([1, 2, 3])
            return A
        hpat_func = hpat.jit(test_impl)

        pd.testing.assert_series_equal(hpat_func(), test_impl())

    def test_series_box2(self):
        def test_impl():
            A = pd.Series(['1', '2', '3'])
            return A
        hpat_func = hpat.jit(test_impl)

        pd.testing.assert_series_equal(hpat_func(), test_impl())

    def test_series_list_str_unbox1(self):
        def test_impl(A):
            return A.iloc[0]
        hpat_func = hpat.jit(test_impl)

        S = pd.Series([['aa', 'b'], ['ccc'], []])
        np.testing.assert_array_equal(hpat_func(S), test_impl(S))

        # call twice to test potential refcount errors
        np.testing.assert_array_equal(hpat_func(S), test_impl(S))

    def test_np_typ_call_replace(self):
        # calltype replacement is tricky for np.typ() calls since variable
        # type can't provide calltype
        def test_impl(i):
            return np.int32(i)
        hpat_func = hpat.jit(test_impl)

        self.assertEqual(hpat_func(1), test_impl(1))

    def test_series_ufunc1(self):
        def test_impl(A, i):
            return np.isinf(A).values
        hpat_func = hpat.jit(test_impl)

        n = 11
        df = pd.DataFrame({'A': np.arange(n)})
        np.testing.assert_array_equal(hpat_func(df.A, 1), test_impl(df.A, 1))

    def test_list_convert(self):
        def test_impl():
            df = pd.DataFrame({'one': np.array([-1, np.nan, 2.5]),
                               'two': ['foo', 'bar', 'baz'],
                               'three': [True, False, True]})
            return df.one.values, df.two.values, df.three.values
        hpat_func = hpat.jit(test_impl)

        one, two, three = hpat_func()
        self.assertTrue(isinstance(one, np.ndarray))
        self.assertTrue(isinstance(two, np.ndarray))
        self.assertTrue(isinstance(three, np.ndarray))

    @unittest.skip("needs empty_like typing fix in npydecl.py")
    def test_series_empty_like(self):
        def test_impl(A):
            return np.empty_like(A)
        hpat_func = hpat.jit(test_impl)
        n = 11
        df = pd.DataFrame({'A': np.arange(n)})
        self.assertTrue(isinstance(hpat_func(df.A), np.ndarray))

    @unittest.skipIf(hpat.config.config_pipeline_hpat_default,
                     'No support of axis argument in old-style Series.fillna() impl')
    def test_series_fillna_axis1(self):
        '''Verifies Series.fillna() implementation handles 'index' as axis argument'''
        def test_impl(S):
            return S.fillna(5.0, axis='index')
        hpat_func = hpat.jit(test_impl)

        S = pd.Series([1.0, 2.0, np.nan, 1.0, np.inf])
        pd.testing.assert_series_equal(hpat_func(S), test_impl(S))

    @unittest.skipIf(hpat.config.config_pipeline_hpat_default,
                     'No support of axis argument in old-style Series.fillna() impl')
    def test_series_fillna_axis2(self):
        '''Verifies Series.fillna() implementation handles 0 as axis argument'''
        def test_impl(S):
            return S.fillna(5.0, axis=0)
        hpat_func = hpat.jit(test_impl)

        S = pd.Series([1.0, 2.0, np.nan, 1.0, np.inf])
        pd.testing.assert_series_equal(hpat_func(S), test_impl(S))

    @unittest.skipIf(hpat.config.config_pipeline_hpat_default,
                     'No support of axis argument in old-style Series.fillna() impl')
    def test_series_fillna_axis3(self):
        '''Verifies Series.fillna() implementation handles correct non-literal axis argument'''
        def test_impl(S, axis):
            return S.fillna(5.0, axis=axis)
        hpat_func = hpat.jit(test_impl)

        S = pd.Series([1.0, 2.0, np.nan, 1.0, np.inf])
        for axis in [0, 'index']:
            pd.testing.assert_series_equal(hpat_func(S, axis), test_impl(S, axis))

    @unittest.skipIf(hpat.config.config_pipeline_hpat_default,
                     'BUG: old-style fillna impl returns series without index')
    def test_series_fillna_float_from_df(self):
        '''Verifies Series.fillna() applied to a named float Series obtained from a DataFrame'''
        def test_impl(S):
            return S.fillna(5.0)
        hpat_func = hpat.jit(test_impl)

        # TODO: check_names must be fixed
        df = pd.DataFrame({'A': [1.0, 2.0, np.nan, 1.0, np.inf]})
        pd.testing.assert_series_equal(hpat_func(df.A), test_impl(df.A), check_names=False)

    @unittest.skipIf(hpat.config.config_pipeline_hpat_default,
                     'BUG: old-style fillna impl returns series without index')
    def test_series_fillna_float_index1(self):
        '''Verifies Series.fillna() implementation for float series with default index'''
        def test_impl(S):
            return S.fillna(5.0)
        hpat_func = hpat.jit(test_impl)

        for data in test_global_input_data_float64:
            S = pd.Series(data)
            pd.testing.assert_series_equal(hpat_func(S), test_impl(S))

    @unittest.skipIf(hpat.config.config_pipeline_hpat_default,
                     'BUG: old-style fillna impl returns series without index')
    def test_series_fillna_float_index2(self):
        '''Verifies Series.fillna() implementation for float series with string index'''
        def test_impl(S):
            return S.fillna(5.0)
        hpat_func = hpat.jit(test_impl)

        S = pd.Series([1.0, 2.0, np.nan, 1.0, np.inf], ['a', 'b', 'c', 'd', 'e'])
        pd.testing.assert_series_equal(hpat_func(S), test_impl(S))

    @unittest.skipIf(hpat.config.config_pipeline_hpat_default,
                     'BUG: old-style fillna impl returns series without index')
    def test_series_fillna_float_index3(self):
        def test_impl(S):
            return S.fillna(5.0)
        hpat_func = hpat.jit(test_impl)

        S = pd.Series([1.0, 2.0, np.nan, 1.0, np.inf], index=[1, 2, 5, 7, 10])
        pd.testing.assert_series_equal(hpat_func(S), test_impl(S))

    @unittest.skipIf(hpat.config.config_pipeline_hpat_default,
                     'BUG: old-style fillna impl returns series without index')
    def test_series_fillna_str_from_df(self):
        '''Verifies Series.fillna() applied to a named float Series obtained from a DataFrame'''
        def test_impl(S):
            return S.fillna("dd")
        hpat_func = hpat.jit(test_impl)

        # TODO: check_names must be fixed
        df = pd.DataFrame({'A': ['aa', 'b', None, 'cccd', '']})
        pd.testing.assert_series_equal(hpat_func(df.A),
                                       test_impl(df.A), check_names=False)

    @unittest.skipIf(hpat.config.config_pipeline_hpat_default,
                     'BUG: old-style fillna impl returns series without index')
    def test_series_fillna_str_index1(self):
        '''Verifies Series.fillna() implementation for series of strings with default index'''
        def test_impl(S):
            return S.fillna("dd")
        hpat_func = hpat.jit(test_impl)

        S = pd.Series(['aa', 'b', None, 'cccd', ''])
        pd.testing.assert_series_equal(hpat_func(S), test_impl(S))

    @unittest.skipIf(hpat.config.config_pipeline_hpat_default,
                     'BUG: old-style fillna impl returns series without index')
    def test_series_fillna_str_index2(self):
        '''Verifies Series.fillna() implementation for series of strings with string index'''
        def test_impl(S):
            return S.fillna("dd")
        hpat_func = hpat.jit(test_impl)

        S = pd.Series(['aa', 'b', None, 'cccd', ''], ['a', 'b', 'c', 'd', 'e'])
        pd.testing.assert_series_equal(hpat_func(S), test_impl(S))

    @unittest.skipIf(hpat.config.config_pipeline_hpat_default,
                     'BUG: old-style fillna impl returns series without index')
    def test_series_fillna_str_index3(self):
        def test_impl(S):
            return S.fillna("dd")

        hpat_func = hpat.jit(test_impl)

        S = pd.Series(['aa', 'b', None, 'cccd', ''], index=[1, 2, 5, 7, 10])
        pd.testing.assert_series_equal(hpat_func(S), test_impl(S))

    @unittest.skipIf(hpat.config.config_pipeline_hpat_default,
                     'BUG: old-style fillna impl returns series without index')
    def test_series_fillna_float_inplace1(self):
        '''Verifies Series.fillna() implementation for float series with default index and inplace argument True'''
        def test_impl(S):
            S.fillna(5.0, inplace=True)
            return S
        hpat_func = hpat.jit(test_impl)

        S1 = pd.Series([1.0, 2.0, np.nan, 1.0, np.inf])
        S2 = S1.copy()
        pd.testing.assert_series_equal(hpat_func(S1), test_impl(S2))

    @unittest.skip('TODO: add reflection support and check method return value')
    def test_series_fillna_float_inplace2(self):
        '''Verifies Series.fillna(inplace=True) results are reflected back in the original float series'''
        def test_impl(S):
            return S.fillna(inplace=True)
        hpat_func = hpat.jit(test_impl)

        S1 = pd.Series([1.0, 2.0, np.nan, 1.0, np.inf])
        S2 = S1.copy()
        self.assertIsNone(hpat_func(S1))
        self.assertIsNone(test_impl(S2))
        pd.testing.assert_series_equal(S1, S2)

    def test_series_fillna_float_inplace3(self):
        '''Verifies Series.fillna() implementation correcly handles omitted inplace argument as default False'''
        def test_impl(S):
            return S.fillna(5.0)
        hpat_func = hpat.jit(test_impl)

        S1 = pd.Series([1.0, 2.0, np.nan, 1.0, np.inf])
        S2 = S1.copy()
        pd.testing.assert_series_equal(hpat_func(S1), test_impl(S1))
        pd.testing.assert_series_equal(S1, S2)

    def test_series_fillna_inplace_non_literal(self):
        '''Verifies Series.fillna() implementation handles only Boolean literals as inplace argument'''
        def test_impl(S, param):
            S.fillna(5.0, inplace=param)
            return S
        hpat_func = hpat.jit(test_impl)

        S = pd.Series([1.0, 2.0, np.nan, 1.0, np.inf])
        expected = ValueError if hpat.config.config_pipeline_hpat_default else TypingError
        self.assertRaises(expected, hpat_func, S, True)

    @unittest.skipUnless(hpat.config.config_pipeline_hpat_default,
                         'TODO: investigate why Numba types inplace as bool (non-literal value)')
    def test_series_fillna_str_inplace1(self):
        '''Verifies Series.fillna() implementation for series of strings
           with default index and inplace argument True
        '''
        def test_impl(S):
            S.fillna("dd", inplace=True)
            return S
        hpat_func = hpat.jit(test_impl)

        S1 = pd.Series(['aa', 'b', None, 'cccd', ''])
        S2 = S1.copy()
        pd.testing.assert_series_equal(hpat_func(S1), test_impl(S2))

    @unittest.skip('TODO (both): support StringArrayType reflection'
                   'TODO (new-style): investigate why Numba infers inplace type as bool (non-literal value)')
    def test_series_fillna_str_inplace2(self):
        '''Verifies Series.fillna(inplace=True) results are reflected back in the original string series'''
        def test_impl(S):
            return S.fillna("dd", inplace=True)
        hpat_func = hpat.jit(test_impl)

        S1 = pd.Series(['aa', 'b', None, 'cccd', ''])
        S2 = S1.copy()
        self.assertIsNone(hpat_func(S1))
        self.assertIsNone(test_impl(S2))
        pd.testing.assert_series_equal(S1, S2)

    @unittest.skipUnless(hpat.config.config_pipeline_hpat_default,
                         'TODO: investigate why Numba types inplace as bool (non-literal value)')
    def test_series_fillna_str_inplace_empty1(self):
        def test_impl(A):
            A.fillna("", inplace=True)
            return A
        hpat_func = hpat.jit(test_impl)

        S1 = pd.Series(['aa', 'b', None, 'cccd', ''])
        S2 = S1.copy()
        pd.testing.assert_series_equal(hpat_func(S1), test_impl(S2))

    @unittest.skip('AssertionError: Series are different\n'
                   'Series length are different\n'
                   '[left]:  [NaT, 1970-12-01T00:00:00.000000000, 2012-07-25T00:00:00.000000000]\n'
                   '[right]: [2020-05-03T00:00:00.000000000, 1970-12-01T00:00:00.000000000, 2012-07-25T00:00:00.000000000]')
    def test_series_fillna_dt_no_index1(self):
        '''Verifies Series.fillna() implementation for datetime series and np.datetime64 value'''
        def test_impl(S, value):
            return S.fillna(value)
        hpat_func = hpat.jit(test_impl)

        value = np.datetime64('2020-05-03', 'ns')
        S = pd.Series([pd.NaT, pd.Timestamp('1970-12-01'), pd.Timestamp('2012-07-25'), None])
        pd.testing.assert_series_equal(hpat_func(S, value), test_impl(S, value))

    @unittest.skip('TODO: change unboxing of pd.Timestamp Series or support conversion between PandasTimestampType and datetime64')
    def test_series_fillna_dt_no_index2(self):
        '''Verifies Series.fillna() implementation for datetime series and pd.Timestamp value'''
        def test_impl(S):
            value = pd.Timestamp('2020-05-03')
            return S.fillna(value)
        hpat_func = hpat.jit(test_impl)

        S = pd.Series([pd.NaT, pd.Timestamp('1970-12-01'), pd.Timestamp('2012-07-25')])
        pd.testing.assert_series_equal(hpat_func(S), test_impl(S))

    def test_series_fillna_bool_no_index1(self):
        '''Verifies Series.fillna() implementation for bool series with default index'''
        def test_impl(S):
            return S.fillna(True)
        hpat_func = hpat.jit(test_impl)

        S1 = pd.Series([True, False, False, True])
        S2 = S1.copy()
        pd.testing.assert_series_equal(hpat_func(S1), test_impl(S2))

    @unittest.skipIf(hpat.config.config_pipeline_hpat_default,
                     'BUG: old-style fillna impl returns series without index')
    def test_series_fillna_int_no_index1(self):
        '''Verifies Series.fillna() implementation for integer series with default index'''
        def test_impl(S):
            return S.fillna(7)
        hpat_func = hpat.jit(test_impl)

        n = 11
        S1 = pd.Series(np.arange(n, dtype=np.int64))
        S2 = S1.copy()
        pd.testing.assert_series_equal(hpat_func(S1), test_impl(S2))

    @unittest.skipIf(hpat.config.config_pipeline_hpat_default,
                     'No support of axis argument in old-style Series.dropna() impl')
    def test_series_dropna_axis1(self):
        '''Verifies Series.dropna() implementation handles 'index' as axis argument'''
        def test_impl(S):
            return S.dropna(axis='index')
        hpat_func = hpat.jit(test_impl)

        S1 = pd.Series([1.0, 2.0, np.nan, 1.0, np.inf])
        S2 = S1.copy()
        pd.testing.assert_series_equal(hpat_func(S1), test_impl(S2))

    @unittest.skipIf(hpat.config.config_pipeline_hpat_default,
                     'No support of axis argument in old-style Series.dropna() impl')
    def test_series_dropna_axis2(self):
        '''Verifies Series.dropna() implementation handles 0 as axis argument'''
        def test_impl(S):
            return S.dropna(axis=0)
        hpat_func = hpat.jit(test_impl)

        S1 = pd.Series([1.0, 2.0, np.nan, 1.0, np.inf])
        S2 = S1.copy()
        pd.testing.assert_series_equal(hpat_func(S1), test_impl(S2))

    @unittest.skipIf(hpat.config.config_pipeline_hpat_default,
                     'No support of axis argument in old-style Series.dropna() impl')
    def test_series_dropna_axis3(self):
        '''Verifies Series.dropna() implementation handles correct non-literal axis argument'''
        def test_impl(S, axis):
            return S.dropna(axis=axis)
        hpat_func = hpat.jit(test_impl)

        S1 = pd.Series([1.0, 2.0, np.nan, 1.0, np.inf])
        S2 = S1.copy()
        for axis in [0, 'index']:
            pd.testing.assert_series_equal(hpat_func(S1, axis), test_impl(S2, axis))

    @unittest.skipIf(hpat.config.config_pipeline_hpat_default,
                     'BUG: old-style dropna impl returns series without index')
    def test_series_dropna_float_index1(self):
        '''Verifies Series.dropna() implementation for float series with default index'''
        def test_impl(S):
            return S.dropna()
        hpat_func = hpat.jit(test_impl)

        for data in test_global_input_data_float64:
            S1 = pd.Series(data)
            S2 = S1.copy()
            pd.testing.assert_series_equal(hpat_func(S1), test_impl(S2))

    @unittest.skipIf(hpat.config.config_pipeline_hpat_default,
                     'BUG: old-style dropna impl returns series without index')
    def test_series_dropna_float_index2(self):
        '''Verifies Series.dropna() implementation for float series with string index'''
        def test_impl(S):
            return S.dropna()
        hpat_func = hpat.jit(test_impl)

        S1 = pd.Series([1.0, 2.0, np.nan, 1.0, np.inf], ['a', 'b', 'c', 'd', 'e'])
        S2 = S1.copy()
        pd.testing.assert_series_equal(hpat_func(S1), test_impl(S2))

    @unittest.skipIf(hpat.config.config_pipeline_hpat_default,
                     'BUG: old-style dropna impl returns series without index')
    def test_series_dropna_str_index1(self):
        '''Verifies Series.dropna() implementation for series of strings with default index'''
        def test_impl(S):
            return S.dropna()
        hpat_func = hpat.jit(test_impl)

        S1 = pd.Series(['aa', 'b', None, 'cccd', ''])
        S2 = S1.copy()
        pd.testing.assert_series_equal(hpat_func(S1), test_impl(S2))

    @unittest.skipIf(hpat.config.config_pipeline_hpat_default,
                     'BUG: old-style dropna impl returns series without index')
    def test_series_dropna_str_index2(self):
        '''Verifies Series.dropna() implementation for series of strings with string index'''
        def test_impl(S):
            return S.dropna()
        hpat_func = hpat.jit(test_impl)

        S1 = pd.Series(['aa', 'b', None, 'cccd', ''], ['a', 'b', 'c', 'd', 'e'])
        S2 = S1.copy()
        pd.testing.assert_series_equal(hpat_func(S1), test_impl(S2))

    @unittest.skipIf(hpat.config.config_pipeline_hpat_default,
                     'BUG: old-style dropna impl returns series without index')
    def test_series_dropna_str_index3(self):
        def test_impl(S):
            return S.dropna()

        hpat_func = hpat.jit(test_impl)

        S1 = pd.Series(['aa', 'b', None, 'cccd', ''], index=[1, 2, 5, 7, 10])
        S2 = S1.copy()
        pd.testing.assert_series_equal(hpat_func(S1), test_impl(S2))

    @unittest.skip('BUG: old-style dropna impl returns series without index, in new-style inplace is unsupported')
    def test_series_dropna_float_inplace_no_index1(self):
        '''Verifies Series.dropna() implementation for float series with default index and inplace argument True'''
        def test_impl(S):
            S.dropna(inplace=True)
            return S
        hpat_func = hpat.jit(test_impl)

        S1 = pd.Series([1.0, 2.0, np.nan, 1.0, np.inf])
        S2 = S1.copy()
        pd.testing.assert_series_equal(hpat_func(S1), test_impl(S2))

    @unittest.skip('TODO: add reflection support and check method return value')
    def test_series_dropna_float_inplace_no_index2(self):
        '''Verifies Series.dropna(inplace=True) results are reflected back in the original float series'''
        def test_impl(S):
            return S.dropna(inplace=True)
        hpat_func = hpat.jit(test_impl)

        S1 = pd.Series([1.0, 2.0, np.nan, 1.0, np.inf])
        S2 = S1.copy()
        self.assertIsNone(hpat_func(S1))
        self.assertIsNone(test_impl(S2))
        pd.testing.assert_series_equal(S1, S2)

    @unittest.skip('BUG: old-style dropna impl returns series without index, in new-style inplace is unsupported')
    def test_series_dropna_str_inplace_no_index1(self):
        '''Verifies Series.dropna() implementation for series of strings
           with default index and inplace argument True
        '''
        def test_impl(S):
            S.dropna(inplace=True)
            return S
        hpat_func = hpat.jit(test_impl)

        S1 = pd.Series(['aa', 'b', None, 'cccd', ''])
        S2 = S1.copy()
        pd.testing.assert_series_equal(hpat_func(S1), test_impl(S2))

    @unittest.skip('TODO: add reflection support and check method return value')
    def test_series_dropna_str_inplace_no_index2(self):
        '''Verifies Series.dropna(inplace=True) results are reflected back in the original string series'''
        def test_impl(S):
            return S.dropna(inplace=True)
        hpat_func = hpat.jit(test_impl)

        S1 = pd.Series(['aa', 'b', None, 'cccd', ''])
        S2 = S1.copy()
        self.assertIsNone(hpat_func(S1))
        self.assertIsNone(test_impl(S2))
        pd.testing.assert_series_equal(S1, S2)

    def test_series_dropna_str_parallel1(self):
        '''Verifies Series.dropna() distributed work for series of strings with default index'''
        def test_impl(A):
            B = A.dropna()
            return (B == 'gg').sum()
        hpat_func = hpat.jit(distributed=['A'])(test_impl)

        S1 = pd.Series(['aa', 'b', None, 'ccc', 'dd', 'gg'])
        start, end = get_start_end(len(S1))
        # TODO: gatherv
        self.assertEqual(hpat_func(S1[start:end]), test_impl(S1))
        self.assertEqual(count_array_REPs(), 0)
        self.assertEqual(count_parfor_REPs(), 0)
        self.assertTrue(count_array_OneDs() > 0)

    @unittest.skip('AssertionError: Series are different\n'
                   'Series length are different\n'
                   '[left]:  3, Int64Index([0, 1, 2], dtype=\'int64\')\n'
                   '[right]: 2, Int64Index([1, 2], dtype=\'int64\')')
    def test_series_dropna_dt_no_index1(self):
        '''Verifies Series.dropna() implementation for datetime series with default index'''
        def test_impl(S):
            return S.dropna()
        hpat_func = hpat.jit(test_impl)

        S1 = pd.Series([pd.NaT, pd.Timestamp('1970-12-01'), pd.Timestamp('2012-07-25')])
        S2 = S1.copy()
        pd.testing.assert_series_equal(hpat_func(S1), test_impl(S2))

    def test_series_dropna_bool_no_index1(self):
        '''Verifies Series.dropna() implementation for bool series with default index'''
        def test_impl(S):
            return S.dropna()
        hpat_func = hpat.jit(test_impl)

        S1 = pd.Series([True, False, False, True])
        S2 = S1.copy()
        pd.testing.assert_series_equal(hpat_func(S1), test_impl(S2))

    @unittest.skipIf(hpat.config.config_pipeline_hpat_default,
                     'BUG: old-style dropna impl returns series without index')
    def test_series_dropna_int_no_index1(self):
        '''Verifies Series.dropna() implementation for integer series with default index'''
        def test_impl(S):
            return S.dropna()
        hpat_func = hpat.jit(test_impl)

        n = 11
        S1 = pd.Series(np.arange(n, dtype=np.int64))
        S2 = S1.copy()
        pd.testing.assert_series_equal(hpat_func(S1), test_impl(S2))

    @unittest.skip('numba.errors.TypingError - fix needed\n'
                   'Failed in hpat mode pipeline'
                   '(step: convert to distributed)\n'
                   'Invalid use of Function(<built-in function len>)'
                   'with argument(s) of type(s): (none)\n')
    def test_series_rename1(self):
        def test_impl(A):
            return A.rename('B')
        hpat_func = hpat.jit(test_impl)

        df = pd.DataFrame({'A': [1.0, 2.0, np.nan, 1.0]})
        pd.testing.assert_series_equal(hpat_func(df.A), test_impl(df.A))

    def test_series_sum_default(self):
        def test_impl(S):
            return S.sum()
        hpat_func = hpat.jit(test_impl)

        S = pd.Series([1., 2., 3.])
        self.assertEqual(hpat_func(S), test_impl(S))

    def test_series_sum_nan(self):
        def test_impl(S):
            return S.sum()
        hpat_func = hpat.jit(test_impl)

        # column with NA
        S = pd.Series([np.nan, 2., 3.])
        self.assertEqual(hpat_func(S), test_impl(S))

        # all NA case should produce 0
        S = pd.Series([np.nan, np.nan])
        self.assertEqual(hpat_func(S), test_impl(S))

    @unittest.skipIf(hpat.config.config_pipeline_hpat_default, "Old style Series.sum() does not support parameters")
    def test_series_sum_skipna_false(self):
        def test_impl(S):
            return S.sum(skipna=False)
        hpat_func = hpat.jit(test_impl)

        S = pd.Series([np.nan, 2., 3.])
        self.assertEqual(np.isnan(hpat_func(S)), np.isnan(test_impl(S)))

    @unittest.skipIf(not hpat.config.config_pipeline_hpat_default,
                     "Series.sum() operator + is not implemented yet for Numba")
    def test_series_sum2(self):
        def test_impl(S):
            return (S + S).sum()
        hpat_func = hpat.jit(test_impl)

        S = pd.Series([np.nan, 2., 3.])
        self.assertEqual(hpat_func(S), test_impl(S))

        S = pd.Series([np.nan, np.nan])
        self.assertEqual(hpat_func(S), test_impl(S))

    def test_series_prod(self):
        def test_impl(S, skipna):
            return S.prod(skipna=skipna)
        hpat_func = hpat.jit(test_impl)

        data_samples = [
            [6, 6, 2, 1, 3, 3, 2, 1, 2],
            [1.1, 0.3, 2.1, 1, 3, 0.3, 2.1, 1.1, 2.2],
            [6, 6.1, 2.2, 1, 3, 3, 2.2, 1, 2],
            [6, 6, np.nan, 2, np.nan, 1, 3, 3, np.inf, 2, 1, 2, np.inf],
            [1.1, 0.3, np.nan, 1.0, np.inf, 0.3, 2.1, np.nan, 2.2, np.inf],
            [1.1, 0.3, np.nan, 1, np.inf, 0, 1.1, np.nan, 2.2, np.inf, 2, 2],
            [np.nan, np.nan, np.nan],
            [np.nan, np.nan, np.inf],
        ]

        for data in data_samples:
            S = pd.Series(data)

            for skipna_var in [True, False]:
                actual = hpat_func(S, skipna=skipna_var)
                expected = test_impl(S, skipna=skipna_var)

                if np.isnan(actual) or np.isnan(expected):
                    # con not compare Nan != Nan directly
                    self.assertEqual(np.isnan(actual), np.isnan(expected))
                else:
                    self.assertEqual(actual, expected)

    def test_series_prod_skipna_default(self):
        def test_impl(S):
            return S.prod()
        hpat_func = hpat.jit(test_impl)

        S = pd.Series([np.nan, 2, 3.])
        self.assertEqual(hpat_func(S), test_impl(S))

    def test_series_count1(self):
        def test_impl(S):
            return S.count()
        hpat_func = hpat.jit(test_impl)

        S = pd.Series([np.nan, 2., 3.])
        self.assertEqual(hpat_func(S), test_impl(S))

        S = pd.Series([np.nan, np.nan])
        self.assertEqual(hpat_func(S), test_impl(S))

        S = pd.Series(['aa', 'bb', np.nan])
        self.assertEqual(hpat_func(S), test_impl(S))

    def test_series_mean(self):
        def test_impl(S):
            return S.mean()
        hpat_func = hpat.jit(test_impl)

        data_samples = [
            [6, 6, 2, 1, 3, 3, 2, 1, 2],
            [1.1, 0.3, 2.1, 1, 3, 0.3, 2.1, 1.1, 2.2],
            [6, 6.1, 2.2, 1, 3, 3, 2.2, 1, 2],
            [6, 6, np.nan, 2, np.nan, 1, 3, 3, np.inf, 2, 1, 2, np.inf],
            [1.1, 0.3, np.nan, 1.0, np.inf, 0.3, 2.1, np.nan, 2.2, np.inf],
            [1.1, 0.3, np.nan, 1, np.inf, 0, 1.1, np.nan, 2.2, np.inf, 2, 2],
            [np.nan, np.nan, np.nan],
            [np.nan, np.nan, np.inf],
        ]

        for data in data_samples:
            with self.subTest(data=data):
                S = pd.Series(data)
                actual = hpat_func(S)
                expected = test_impl(S)
                if np.isnan(actual) or np.isnan(expected):
                    self.assertEqual(np.isnan(actual), np.isnan(expected))
                else:
                    self.assertEqual(actual, expected)

    @unittest.skipIf(hpat.config.config_pipeline_hpat_default, "Series.mean() any parameters unsupported")
    def test_series_mean_skipna(self):
        def test_impl(S, skipna):
            return S.mean(skipna=skipna)
        hpat_func = hpat.jit(test_impl)

        data_samples = [
            [6, 6, 2, 1, 3, 3, 2, 1, 2],
            [1.1, 0.3, 2.1, 1, 3, 0.3, 2.1, 1.1, 2.2],
            [6, 6.1, 2.2, 1, 3, 3, 2.2, 1, 2],
            [6, 6, np.nan, 2, np.nan, 1, 3, 3, np.inf, 2, 1, 2, np.inf],
            [1.1, 0.3, np.nan, 1.0, np.inf, 0.3, 2.1, np.nan, 2.2, np.inf],
            [1.1, 0.3, np.nan, 1, np.inf, 0, 1.1, np.nan, 2.2, np.inf, 2, 2],
            [np.nan, np.nan, np.nan],
            [np.nan, np.nan, np.inf],
        ]

        for skipna in [True, False]:
            for data in data_samples:
                S = pd.Series(data)
                actual = hpat_func(S, skipna)
                expected = test_impl(S, skipna)
                if np.isnan(actual) or np.isnan(expected):
                    self.assertEqual(np.isnan(actual), np.isnan(expected))
                else:
                    self.assertEqual(actual, expected)

    def test_series_var1(self):
        def test_impl(S):
            return S.var()
        hpat_func = hpat.jit(test_impl)

        S = pd.Series([np.nan, 2., 3.])
        self.assertEqual(hpat_func(S), test_impl(S))

    def test_series_min(self):
        def test_impl(S):
            return S.min()
        hpat_func = hpat.jit(test_impl)

        # TODO type_min/type_max
        for input_data in [[np.nan, 2., np.nan, 3., np.inf, 1, -1000],
                           [8, 31, 1123, -1024],
                           [2., 3., 1, -1000, np.inf]]:
            S = pd.Series(input_data)

            result_ref = test_impl(S)
            result = hpat_func(S)
            self.assertEqual(result, result_ref)

    @unittest.skipIf(hpat.config.config_pipeline_hpat_default, "Series.min() any parameters unsupported")
    def test_series_min_param(self):
        def test_impl(S, param_skipna):
            return S.min(skipna=param_skipna)

        hpat_func = hpat.jit(test_impl)

        for input_data, param_skipna in [([np.nan, 2., np.nan, 3., 1, -1000, np.inf], True),
                                         ([2., 3., 1, np.inf, -1000], False)]:
            S = pd.Series(input_data)

            result_ref = test_impl(S, param_skipna)
            result = hpat_func(S, param_skipna)
            self.assertEqual(result, result_ref)

    def test_series_max(self):
        def test_impl(S):
            return S.max()
        hpat_func = hpat.jit(test_impl)

        # TODO type_min/type_max
        for input_data in [[np.nan, 2., np.nan, 3., np.inf, 1, -1000],
                           [8, 31, 1123, -1024],
                           [2., 3., 1, -1000, np.inf]]:
            S = pd.Series(input_data)

            result_ref = test_impl(S)
            result = hpat_func(S)
            self.assertEqual(result, result_ref)

    @unittest.skipIf(hpat.config.config_pipeline_hpat_default, "Series.max() any parameters unsupported")
    def test_series_max_param(self):
        def test_impl(S, param_skipna):
            return S.max(skipna=param_skipna)

        hpat_func = hpat.jit(test_impl)

        for input_data, param_skipna in [([np.nan, 2., np.nan, 3., 1, -1000, np.inf], True),
                                         ([2., 3., 1, np.inf, -1000], False)]:
            S = pd.Series(input_data)

            result_ref = test_impl(S, param_skipna)
            result = hpat_func(S, param_skipna)
            self.assertEqual(result, result_ref)

    def test_series_value_counts_number(self):
        def test_impl(S):
            return S.value_counts()

        input_data = [test_global_input_data_integer64, test_global_input_data_float64]
        extras = [[1, 2, 3, 1, 1, 3], [0.1, 0., 0.1, 0.1]]

        hpat_func = hpat.jit(test_impl)

        for data, extra in zip(input_data, extras):
            for d in data:
                S = pd.Series(d + extra)
                # Remove sort_index() after implementing sorting with the same number of frequency
                pd.testing.assert_series_equal(hpat_func(S).sort_index(), test_impl(S).sort_index())


    def test_series_value_counts_sort(self):
        def test_impl(S, asceding):
            return S.value_counts(sort=True, ascending=asceding)

        hpat_func = hpat.jit(test_impl)

        data = [1, 0, 0, 1, 1, -1, 0, -1, 0]

        for asceding in (False, True):
            S = pd.Series(data)
            pd.testing.assert_series_equal(hpat_func(S, asceding), test_impl(S, asceding))

    @unittest.skip('Unimplemented: need handling of numpy.nan comparison')
    def test_series_value_counts_dropna_false(self):
        def test_impl(S):
            return S.value_counts(dropna=False)

        data_to_test = [[1, 2, 3, 1, 1, 3],
                        [1, 2, 3, np.nan, 1, 3, np.nan, np.inf],
                        [0.1, 3., np.nan, 3., 0.1, 3., np.nan, np.inf, 0.1, 0.1]]

        hpat_func = hpat.jit(test_impl)

        for data in data_to_test:
            S = pd.Series(data)
            pd.testing.assert_series_equal(hpat_func(S), test_impl(S))

    def test_series_value_counts_str_sort(self):
        def test_impl(S, ascending):
            return S.value_counts(sort=True, ascending=ascending)

        data_to_test = [['a', 'b', 'a', 'b', 'c', 'a'],
                        ['dog', 'cat', 'cat', 'cat', 'dog']]

        hpat_func = hpat.jit(test_impl)

        for data in data_to_test:
            for ascending in (True, False):
                S = pd.Series(data)
                pd.testing.assert_series_equal(hpat_func(S, ascending), test_impl(S, ascending))

    def test_series_value_counts_index(self):
        def test_impl(S):
            return S.value_counts()

        hpat_func = hpat.jit(test_impl)

        for data in test_global_input_data_integer64:
            index = np.arange(start=1, stop=len(data) + 1)
            S = pd.Series(data, index=index)
            pd.testing.assert_series_equal(hpat_func(S).sort_index(), test_impl(S).sort_index())

    def test_series_value_counts_no_unboxing(self):
        def test_impl():
            S = pd.Series([1, 2, 3, 1, 1, 3])
            return S.value_counts()

        hpat_func = hpat.jit(test_impl)
        pd.testing.assert_series_equal(hpat_func(), test_impl())

    def test_series_dist_input1(self):
        '''Verify distribution of a Series without index'''
        def test_impl(S):
            return S.max()
        hpat_func = hpat.jit(distributed={'S'})(test_impl)

        n = 111
        S = pd.Series(np.arange(n))
        start, end = get_start_end(n)
        self.assertEqual(hpat_func(S[start:end]), test_impl(S))
        self.assertEqual(count_array_REPs(), 0)
        self.assertEqual(count_parfor_REPs(), 0)

    def test_series_dist_input2(self):
        '''Verify distribution of a Series with integer index'''
        def test_impl(S):
            return S.max()
        hpat_func = hpat.jit(distributed={'S'})(test_impl)

        n = 111
        S = pd.Series(np.arange(n), 1 + np.arange(n))
        start, end = get_start_end(n)
        self.assertEqual(hpat_func(S[start:end]), test_impl(S))
        self.assertEqual(count_array_REPs(), 0)
        self.assertEqual(count_parfor_REPs(), 0)

    @unittest.skip("Passed if run single")
    def test_series_dist_input3(self):
        '''Verify distribution of a Series with string index'''
        def test_impl(S):
            return S.max()
        hpat_func = hpat.jit(distributed={'S'})(test_impl)

        n = 111
        S = pd.Series(np.arange(n), ['abc{}'.format(id) for id in range(n)])
        start, end = get_start_end(n)
        self.assertEqual(hpat_func(S[start:end]), test_impl(S))
        self.assertEqual(count_array_REPs(), 0)
        self.assertEqual(count_parfor_REPs(), 0)

    def test_series_tuple_input1(self):
        def test_impl(s_tup):
            return s_tup[0].max()
        hpat_func = hpat.jit(test_impl)

        n = 111
        S = pd.Series(np.arange(n))
        S2 = pd.Series(np.arange(n) + 1.0)
        s_tup = (S, 1, S2)
        self.assertEqual(hpat_func(s_tup), test_impl(s_tup))

    @unittest.skip("pending handling of build_tuple in dist pass")
    def test_series_tuple_input_dist1(self):
        def test_impl(s_tup):
            return s_tup[0].max()
        hpat_func = hpat.jit(locals={'s_tup:input': 'distributed'})(test_impl)

        n = 111
        S = pd.Series(np.arange(n))
        S2 = pd.Series(np.arange(n) + 1.0)
        start, end = get_start_end(n)
        s_tup = (S, 1, S2)
        h_s_tup = (S[start:end], 1, S2[start:end])
        self.assertEqual(hpat_func(h_s_tup), test_impl(s_tup))

    def test_series_rolling1(self):
        def test_impl(S):
            return S.rolling(3).sum()
        hpat_func = hpat.jit(test_impl)

        S = pd.Series([1.0, 2., 3., 4., 5.])
        pd.testing.assert_series_equal(hpat_func(S), test_impl(S))

    def test_series_concat1(self):
        def test_impl(S1, S2):
            return pd.concat([S1, S2]).values
        hpat_func = hpat.jit(test_impl)

        S1 = pd.Series([1.0, 2., 3., 4., 5.])
        S2 = pd.Series([6., 7.])
        np.testing.assert_array_equal(hpat_func(S1, S2), test_impl(S1, S2))

    def test_series_map1(self):
        def test_impl(S):
            return S.map(lambda a: 2 * a)
        hpat_func = hpat.jit(test_impl)

        S = pd.Series([1.0, 2., 3., 4., 5.])
        pd.testing.assert_series_equal(hpat_func(S), test_impl(S))

    def test_series_map_global1(self):
        def test_impl(S):
            return S.map(lambda a: a + GLOBAL_VAL)
        hpat_func = hpat.jit(test_impl)

        S = pd.Series([1.0, 2., 3., 4., 5.])
        pd.testing.assert_series_equal(hpat_func(S), test_impl(S))

    def test_series_map_tup1(self):
        def test_impl(S):
            return S.map(lambda a: (a, 2 * a))
        hpat_func = hpat.jit(test_impl)

        S = pd.Series([1.0, 2., 3., 4., 5.])
        pd.testing.assert_series_equal(hpat_func(S), test_impl(S))

    def test_series_map_tup_map1(self):
        def test_impl(S):
            A = S.map(lambda a: (a, 2 * a))
            return A.map(lambda a: a[1])
        hpat_func = hpat.jit(test_impl)

        S = pd.Series([1.0, 2., 3., 4., 5.])
        pd.testing.assert_series_equal(hpat_func(S), test_impl(S))

    def test_series_combine(self):
        def test_impl(S1, S2):
            return S1.combine(S2, lambda a, b: 2 * a + b)
        hpat_func = hpat.jit(test_impl)

        S1 = pd.Series([1.0, 2., 3., 4., 5.])
        S2 = pd.Series([6.0, 21., 3.6, 5.])
        pd.testing.assert_series_equal(hpat_func(S1, S2), test_impl(S1, S2))

    def test_series_combine_float3264(self):
        def test_impl(S1, S2):
            return S1.combine(S2, lambda a, b: 2 * a + b)
        hpat_func = hpat.jit(test_impl)

        S1 = pd.Series([np.float64(1), np.float64(2),
                        np.float64(3), np.float64(4), np.float64(5)])
        S2 = pd.Series([np.float32(1), np.float32(2),
                        np.float32(3), np.float32(4), np.float32(5)])
        pd.testing.assert_series_equal(hpat_func(S1, S2), test_impl(S1, S2))

    def test_series_combine_assert1(self):
        def test_impl(S1, S2):
            return S1.combine(S2, lambda a, b: 2 * a + b)
        hpat_func = hpat.jit(test_impl)

        S1 = pd.Series([1, 2, 3])
        S2 = pd.Series([6., 21., 3., 5.])
        with self.assertRaises(AssertionError):
            hpat_func(S1, S2)

    def test_series_combine_assert2(self):
        def test_impl(S1, S2):
            return S1.combine(S2, lambda a, b: 2 * a + b)
        hpat_func = hpat.jit(test_impl)

        S1 = pd.Series([6., 21., 3., 5.])
        S2 = pd.Series([1, 2, 3])
        with self.assertRaises(AssertionError):
            hpat_func(S1, S2)

    def test_series_combine_integer(self):
        def test_impl(S1, S2):
            return S1.combine(S2, lambda a, b: 2 * a + b, 16)
        hpat_func = hpat.jit(test_impl)

        S1 = pd.Series([1, 2, 3, 4, 5])
        S2 = pd.Series([6, 21, 3, 5])
        pd.testing.assert_series_equal(hpat_func(S1, S2), test_impl(S1, S2))

    def test_series_combine_different_types(self):
        def test_impl(S1, S2):
            return S1.combine(S2, lambda a, b: 2 * a + b)
        hpat_func = hpat.jit(test_impl)

        S1 = pd.Series([6.1, 21.2, 3.3, 5.4, 6.7])
        S2 = pd.Series([1, 2, 3, 4, 5])
        pd.testing.assert_series_equal(hpat_func(S1, S2), test_impl(S1, S2))

    def test_series_combine_integer_samelen(self):
        def test_impl(S1, S2):
            return S1.combine(S2, lambda a, b: 2 * a + b)
        hpat_func = hpat.jit(test_impl)

        S1 = pd.Series([1, 2, 3, 4, 5])
        S2 = pd.Series([6, 21, 17, -5, 4])
        pd.testing.assert_series_equal(hpat_func(S1, S2), test_impl(S1, S2))

    def test_series_combine_samelen(self):
        def test_impl(S1, S2):
            return S1.combine(S2, lambda a, b: 2 * a + b)
        hpat_func = hpat.jit(test_impl)

        S1 = pd.Series([1.0, 2., 3., 4., 5.])
        S2 = pd.Series([6.0, 21., 3.6, 5., 0.0])
        pd.testing.assert_series_equal(hpat_func(S1, S2), test_impl(S1, S2))

    def test_series_combine_value(self):
        def test_impl(S1, S2):
            return S1.combine(S2, lambda a, b: 2 * a + b, 1237.56)
        hpat_func = hpat.jit(test_impl)

        S1 = pd.Series([1.0, 2., 3., 4., 5.])
        S2 = pd.Series([6.0, 21., 3.6, 5.])
        pd.testing.assert_series_equal(hpat_func(S1, S2), test_impl(S1, S2))

    def test_series_combine_value_samelen(self):
        def test_impl(S1, S2):
            return S1.combine(S2, lambda a, b: 2 * a + b, 1237.56)
        hpat_func = hpat.jit(test_impl)

        S1 = pd.Series([1.0, 2., 3., 4., 5.])
        S2 = pd.Series([6.0, 21., 3.6, 5., 0.0])
        pd.testing.assert_series_equal(hpat_func(S1, S2), test_impl(S1, S2))

    def test_series_apply1(self):
        def test_impl(S):
            return S.apply(lambda a: 2 * a)
        hpat_func = hpat.jit(test_impl)

        S = pd.Series([1.0, 2., 3., 4., 5.])
        pd.testing.assert_series_equal(hpat_func(S), test_impl(S))

    def test_series_abs1(self):
        def test_impl(S):
            return S.abs()
        hpat_func = hpat.jit(test_impl)

        S = pd.Series([np.nan, -2., 3., 0.5E-01, 0xFF, 0o7, 0b101])
        pd.testing.assert_series_equal(hpat_func(S), test_impl(S))

    def test_series_cov1(self):
        def test_impl(S1, S2):
            return S1.cov(S2)
        hpat_func = hpat.jit(test_impl)

        for pair in _cov_corr_series:
            S1, S2 = pair
            np.testing.assert_almost_equal(
                hpat_func(S1, S2), test_impl(S1, S2),
                err_msg='S1={}\nS2={}'.format(S1, S2))

    def test_series_corr1(self):
        def test_impl(S1, S2):
            return S1.corr(S2)
        hpat_func = hpat.jit(test_impl)

        for pair in _cov_corr_series:
            S1, S2 = pair
            np.testing.assert_almost_equal(
                hpat_func(S1, S2), test_impl(S1, S2),
                err_msg='S1={}\nS2={}'.format(S1, S2))

    def test_series_str_len1(self):
        def test_impl(S):
            return S.str.len()
        hpat_func = hpat.jit(test_impl)

        S = pd.Series(['aa', 'abc', 'c', 'cccd'])
        pd.testing.assert_series_equal(hpat_func(S), test_impl(S))

    def test_series_str2str(self):
        str2str_methods = ('capitalize', 'lower', 'lstrip', 'rstrip',
                           'strip', 'swapcase', 'title', 'upper')
        for method in str2str_methods:
            func_text = "def test_impl(S):\n"
            func_text += "  return S.str.{}()\n".format(method)
            test_impl = _make_func_from_text(func_text)
            hpat_func = hpat.jit(test_impl)

            S = pd.Series([' \tbbCD\t ', 'ABC', ' mCDm\t', 'abc'])
            pd.testing.assert_series_equal(hpat_func(S), test_impl(S))

    @unittest.skipIf(hpat.config.config_pipeline_hpat_default,
                     "Old-style append implementation doesn't handle ignore_index argument")
    def test_series_append_single_ignore_index(self):
        '''Verify Series.append() concatenates Series with other single Series ignoring indexes'''
        def test_impl(S, other):
            return S.append(other, ignore_index=True)
        hpat_func = hpat.jit(test_impl)

        dtype_to_data = {'float': [[-2., 3., 9.1, np.nan], [-2., 5.0, np.inf, 0, -1]],
                         'string': [['a', None, 'bbbb', ''], ['dd', None, '', 'e', 'ttt']]}

        for dtype, data_list in dtype_to_data.items():
            with self.subTest(series_dtype=dtype, concatenated_data=data_list):
                S1, S2 = [pd.Series(data) for data in data_list]
                pd.testing.assert_series_equal(hpat_func(S1, S2), test_impl(S1, S2))

    @unittest.skipIf(hpat.config.config_pipeline_hpat_default,
                     "Old-style append implementation doesn't handle ignore_index argument")
    def test_series_append_list_ignore_index(self):
        '''Verify Series.append() concatenates Series with list of other Series ignoring indexes'''
        def test_impl(S1, S2, S3):
            return S1.append([S2, S3], ignore_index=True)
        hpat_func = hpat.jit(test_impl)

        dtype_to_data = {'float': [[-2., 3., 9.1], [-2., 5.0], [1.0]]}
        if not hpat.config.config_pipeline_hpat_default:
            dtype_to_data['string'] = [['a', None, ''], ['d', None], ['']]

        for dtype, data_list in dtype_to_data.items():
            with self.subTest(series_dtype=dtype, concatenated_data=data_list):
                S1, S2, S3 = [pd.Series(data) for data in data_list]
                pd.testing.assert_series_equal(hpat_func(S1, S2, S3), test_impl(S1, S2, S3))

    @unittest.skip('BUG: Pandas 0.25.1 Series.append() doesn\'t support tuple as appending values')
    def test_series_append_tuple_ignore_index(self):
        '''Verify Series.append() concatenates Series with tuple of other Series ignoring indexes'''
        def test_impl(S1, S2, S3):
            return S1.append((S2, S3, ), ignore_index=True)
        hpat_func = hpat.jit(test_impl)

        dtype_to_data = {'float': [[-2., 3., 9.1], [-2., 5.0], [1.0]]}
        if not hpat.config.config_pipeline_hpat_default:
            dtype_to_data['string'] = [['a', None, ''], ['d', None], ['']]

        for dtype, data_list in dtype_to_data.items():
            with self.subTest(series_dtype=dtype, concatenated_data=data_list):
                S1, S2, S3 = [pd.Series(data) for data in data_list]
                pd.testing.assert_series_equal(hpat_func(S1, S2, S3), test_impl(S1, S2, S3))

    @unittest.skipIf(hpat.config.config_pipeline_hpat_default,
                     "BUG: old-style append implementation doesn't handle series index")
    def test_series_append_single_index_default(self):
        '''Verify Series.append() concatenates Series with other single Series respecting default indexes'''
        def test_impl(S, other):
            return S.append(other)
        hpat_func = hpat.jit(test_impl)

        dtype_to_data = {'float': [[-2., 3., 9.1], [-2., 5.0]]}
        if not hpat.config.config_pipeline_hpat_default:
            dtype_to_data['string'] = [['a', None, 'bbbb', ''], ['dd', None, '', 'e']]

        for dtype, data_list in dtype_to_data.items():
            with self.subTest(series_dtype=dtype, concatenated_data=data_list):
                S1, S2 = [pd.Series(data) for data in data_list]
                pd.testing.assert_series_equal(hpat_func(S1, S2), test_impl(S1, S2))

    @unittest.skipIf(hpat.config.config_pipeline_hpat_default,
                     "BUG: old-style append implementation doesn't handle series index")
    def test_series_append_list_index_default(self):
        '''Verify Series.append() concatenates Series with list of other Series respecting default indexes'''
        def test_impl(S1, S2, S3):
            return S1.append([S2, S3])
        hpat_func = hpat.jit(test_impl)

        dtype_to_data = {'float': [[-2., 3., 9.1], [-2., 5.0], [1.0]]}
        if not hpat.config.config_pipeline_hpat_default:
            dtype_to_data['string'] = [['a', 'b', 'q'], ['d', 'e'], ['s']]

        for dtype, data_list in dtype_to_data.items():
            with self.subTest(series_dtype=dtype, concatenated_data=data_list):
                S1, S2, S3 = [pd.Series(data) for data in data_list]
                pd.testing.assert_series_equal(hpat_func(S1, S2, S3), test_impl(S1, S2, S3))

    @unittest.skip('BUG: Pandas 0.25.1 Series.append() doesn\'t support tuple as appending values')
    def test_series_append_tuple_index_default(self):
        '''Verify Series.append() concatenates Series with tuple of other Series respecting default indexes'''
        def test_impl(S1, S2, S3):
            return S1.append((S2, S3, ))
        hpat_func = hpat.jit(test_impl)

        dtype_to_data = {'float': [[-2., 3., 9.1], [-2., 5.0], [1.0]]}
        if not hpat.config.config_pipeline_hpat_default:
            dtype_to_data['string'] = [['a', 'b', 'q'], ['d', 'e'], ['s']]

        for dtype, data_list in dtype_to_data.items():
            with self.subTest(series_dtype=dtype, concatenated_data=data_list):
                S1, S2, S3 = [pd.Series(data) for data in data_list]
                pd.testing.assert_series_equal(hpat_func(S1, S2, S3), test_impl(S1, S2, S3))

    @unittest.skipIf(hpat.config.config_pipeline_hpat_default,
                     "BUG: old-style append implementation doesn't handle series index")
    def test_series_append_single_index_int(self):
        '''Verify Series.append() concatenates Series with other single Series respecting integer indexes'''
        def test_impl(S, other):
            return S.append(other)
        hpat_func = hpat.jit(test_impl)

        dtype_to_data = {'float': [[-2., 3., 9.1, np.nan], [-2., 5.0, np.inf, 0, -1]]}
        if not hpat.config.config_pipeline_hpat_default:
            dtype_to_data['string'] = [['a', None, 'bbbb', ''], ['dd', None, '', 'e', 'ttt']]
        indexes = [[1, 2, 3, 4], [7, 8, 11, 3, 4]]

        for dtype, data_list in dtype_to_data.items():
            with self.subTest(series_dtype=dtype, concatenated_data=data_list):
                S1, S2 = [pd.Series(data, index=indexes[i]) for i, data in enumerate(data_list)]
                pd.testing.assert_series_equal(hpat_func(S1, S2), test_impl(S1, S2))

    @unittest.skipIf(hpat.config.config_pipeline_hpat_default,
                     "BUG: old-style append implementation doesn't handle series index")
    def test_series_append_list_index_int(self):
        '''Verify Series.append() concatenates Series with list of other Series respecting integer indexes'''
        def test_impl(S1, S2, S3):
            return S1.append([S2, S3])
        hpat_func = hpat.jit(test_impl)

        dtype_to_data = {'float': [[-2., 3., 9.1, np.nan], [-2., 5.0, np.inf, 0], [-1.0]]}
        if not hpat.config.config_pipeline_hpat_default:
            dtype_to_data['string'] = [['a', None, 'bbbb', ''], ['dd', None, '', 'e'], ['ttt']]
        indexes = [[1, 2, 3, 4], [7, 8, 11, 3], [4]]

        for dtype, data_list in dtype_to_data.items():
            with self.subTest(series_dtype=dtype, concatenated_data=data_list):
                S1, S2, S3 = [pd.Series(data, index=indexes[i]) for i, data in enumerate(data_list)]
                pd.testing.assert_series_equal(hpat_func(S1, S2, S3), test_impl(S1, S2, S3))

    @unittest.skip('BUG: Pandas 0.25.1 Series.append() doesn\'t support tuple as appending values')
    def test_series_append_tuple_index_int(self):
        '''Verify Series.append() concatenates Series with tuple of other Series respecting integer indexes'''
        def test_impl(S1, S2, S3):
            return S1.append((S2, S3, ))
        hpat_func = hpat.jit(test_impl)

        dtype_to_data = {'float': [[-2., 3., 9.1, np.nan], [-2., 5.0, np.inf, 0], [-1.0]]}
        if not hpat.config.config_pipeline_hpat_default:
            dtype_to_data['string'] = [['a', None, 'bbbb', ''], ['dd', None, '', 'e'], ['ttt']]
        indexes = [[1, 2, 3, 4], [7, 8, 11, 3], [4]]

        for dtype, data_list in dtype_to_data.items():
            with self.subTest(series_dtype=dtype, concatenated_data=data_list):
                S1, S2, S3 = [pd.Series(data, index=indexes[i]) for i, data in enumerate(data_list)]
                pd.testing.assert_series_equal(hpat_func(S1, S2, S3), test_impl(S1, S2, S3))

    @unittest.skipIf(hpat.config.config_pipeline_hpat_default,
                     "BUG: old-style append implementation doesn't handle series index")
    def test_series_append_single_index_str(self):
        '''Verify Series.append() concatenates Series with other single Series respecting string indexes'''
        def test_impl(S, other):
            return S.append(other)
        hpat_func = hpat.jit(test_impl)

        dtype_to_data = {'float': [[-2., 3., 9.1, np.nan], [-2., 5.0, np.inf, 0, -1.0]]}
        if not hpat.config.config_pipeline_hpat_default:
            dtype_to_data['string'] = [['a', None, 'bbbb', ''], ['dd', None, '', 'e', 'ttt']]
        indexes = [['a', 'bb', 'ccc', 'dddd'], ['a1', 'a2', 'a3', 'a4', 'a5']]

        for dtype, data_list in dtype_to_data.items():
            with self.subTest(series_dtype=dtype, concatenated_data=data_list):
                S1, S2 = [pd.Series(data, index=indexes[i]) for i, data in enumerate(data_list)]
                pd.testing.assert_series_equal(hpat_func(S1, S2), test_impl(S1, S2))

    @unittest.skipIf(hpat.config.config_pipeline_hpat_default,
                     "BUG: old-style append implementation doesn't handle series index")
    def test_series_append_list_index_str(self):
        '''Verify Series.append() concatenates Series with list of other Series respecting string indexes'''
        def test_impl(S1, S2, S3):
            return S1.append([S2, S3])
        hpat_func = hpat.jit(test_impl)

        dtype_to_data = {'float': [[-2., 3., 9.1, np.nan], [-2., 5.0, np.inf, 0], [-1.0]]}
        if not hpat.config.config_pipeline_hpat_default:
            dtype_to_data['string'] = [['a', None, 'bbbb', ''], ['dd', None, '', 'e'], ['ttt']]
        indexes = [['a', 'bb', 'ccc', 'dddd'], ['q', 't', 'a', 'x'], ['dd']]

        for dtype, data_list in dtype_to_data.items():
            with self.subTest(series_dtype=dtype, concatenated_data=data_list):
                S1, S2, S3 = [pd.Series(data, index=indexes[i]) for i, data in enumerate(data_list)]
                pd.testing.assert_series_equal(hpat_func(S1, S2, S3), test_impl(S1, S2, S3))

    @unittest.skip('BUG: Pandas 0.25.1 Series.append() doesn\'t support tuple as appending values')
    def test_series_append_tuple_index_str(self):
        '''Verify Series.append() concatenates Series with tuple of other Series respecting string indexes'''
        def test_impl(S1, S2, S3):
            return S1.append((S2, S3, ))
        hpat_func = hpat.jit(test_impl)

        dtype_to_data = {'float': [[-2., 3., 9.1, np.nan], [-2., 5.0, np.inf, 0], [-1.0]]}
        if not hpat.config.config_pipeline_hpat_default:
            dtype_to_data['string'] = [['a', None, 'bbbb', ''], ['dd', None, '', 'e'], ['ttt']]
        indexes = [['a', 'bb', 'ccc', 'dddd'], ['q', 't', 'a', 'x'], ['dd']]

        for dtype, data_list in dtype_to_data.items():
            with self.subTest(series_dtype=dtype, concatenated_data=data_list):
                S1, S2, S3 = [pd.Series(data, index=indexes[i]) for i, data in enumerate(data_list)]
                pd.testing.assert_series_equal(hpat_func(S1, S2, S3), test_impl(S1, S2, S3))

    @unittest.skipIf(hpat.config.config_pipeline_hpat_default,
                     "Old-style append implementation doesn't handle ignore_index argument")
    def test_series_append_ignore_index_literal(self):
        '''Verify Series.append() implementation handles ignore_index argument as Boolean literal'''
        def test_impl(S, other):
            return S.append(other, ignore_index=False)
        hpat_func = hpat.jit(test_impl)

        S1 = pd.Series([-2., 3., 9.1], ['a1', 'b1', 'c1'])
        S2 = pd.Series([-2., 5.0], ['a2', 'b2'])
        pd.testing.assert_series_equal(hpat_func(S1, S2), test_impl(S1, S2))

    @unittest.skipIf(hpat.config.config_pipeline_hpat_default,
                     "Old-style append implementation doesn't handle ignore_index argument")
    def test_series_append_ignore_index_non_literal(self):
        '''Verify Series.append() implementation raises if ignore_index argument is not a Boolean literal'''
        def test_impl(S, other, param):
            return S.append(other, ignore_index=param)
        hpat_func = hpat.jit(test_impl)

        ignore_index = True
        S1 = pd.Series([-2., 3., 9.1], ['a1', 'b1', 'c1'])
        S2 = pd.Series([-2., 5.0], ['a2', 'b2'])
        with self.assertRaises(TypingError) as raises:
            hpat_func(S1, S2, ignore_index)
        msg = 'Method append(). The ignore_index must be a literal Boolean constant. Given: {}'
        self.assertIn(msg.format(types.bool_), str(raises.exception))

    @unittest.skipIf(hpat.config.config_pipeline_hpat_default,
                     "BUG: old-style append implementation doesn't handle series index")
    def test_series_append_single_dtype_promotion(self):
        '''Verify Series.append() implementation handles appending single Series with different dtypes'''
        def test_impl(S, other):
            return S.append(other)
        hpat_func = hpat.jit(test_impl)

        S1 = pd.Series([-2., 3., 9.1], ['a1', 'b1', 'c1'])
        S2 = pd.Series([-2, 5], ['a2', 'b2'])
        pd.testing.assert_series_equal(hpat_func(S1, S2), test_impl(S1, S2))

    @unittest.skipIf(hpat.config.config_pipeline_hpat_default,
                     "BUG: old-style append implementation doesn't handle series index")
    def test_series_append_list_dtype_promotion(self):
        '''Verify Series.append() implementation handles appending list of Series with different dtypes'''
        def test_impl(S1, S2, S3):
            return S1.append([S2, S3])
        hpat_func = hpat.jit(test_impl)

        S1 = pd.Series([-2, 3, 9])
        S2 = pd.Series([-2., 5.0])
        S3 = pd.Series([1.0])
        pd.testing.assert_series_equal(hpat_func(S1, S2, S3),
                                       test_impl(S1, S2, S3))

    def test_series_isin_list1(self):
        def test_impl(S, values):
            return S.isin(values)
        hpat_func = hpat.jit(test_impl)

        n = 11
        S = pd.Series(np.arange(n))
        values = [1, 2, 5, 7, 8]
        pd.testing.assert_series_equal(hpat_func(S, values), test_impl(S, values))

    def test_series_isin_list2(self):
        def test_impl(S, values):
            return S.isin(values)
        hpat_func = hpat.jit(test_impl)

        n = 11.0
        S = pd.Series(np.arange(n))
        values = [1., 2., 5., 7., 8.]
        pd.testing.assert_series_equal(hpat_func(S, values), test_impl(S, values))

    def test_series_isin_list3(self):
        def test_impl(S, values):
            return S.isin(values)
        hpat_func = hpat.jit(test_impl)

        S = pd.Series(['a', 'b', 'q', 'w', 'c', 'd', 'e', 'r'])
        values = ['a', 'q', 'c', 'd', 'e']
        pd.testing.assert_series_equal(hpat_func(S, values), test_impl(S, values))

    def test_series_isin_set1(self):
        def test_impl(S, values):
            return S.isin(values)
        hpat_func = hpat.jit(test_impl)

        n = 11
        S = pd.Series(np.arange(n))
        values = {1, 2, 5, 7, 8}
        pd.testing.assert_series_equal(hpat_func(S, values), test_impl(S, values))

    def test_series_isin_set2(self):
        def test_impl(S, values):
            return S.isin(values)
        hpat_func = hpat.jit(test_impl)

        n = 11.0
        S = pd.Series(np.arange(n))
        values = {1., 2., 5., 7., 8.}
        pd.testing.assert_series_equal(hpat_func(S, values), test_impl(S, values))

    @unittest.skip('TODO: requires hashable unicode strings in Numba')
    def test_series_isin_set3(self):
        def test_impl(S, values):
            return S.isin(values)
        hpat_func = hpat.jit(test_impl)

        S = pd.Series(['a', 'b', 'c', 'd', 'e'] * 2)
        values = {'b', 'c', 'e'}
        pd.testing.assert_series_equal(hpat_func(S, values), test_impl(S, values))

    def test_series_isna1(self):
        def test_impl(S):
            return S.isna()
        hpat_func = hpat.jit(test_impl)

        # column with NA
        S = pd.Series([np.nan, 2., 3., np.inf])
        pd.testing.assert_series_equal(hpat_func(S), test_impl(S))

    def test_series_isnull1(self):
        def test_impl(S):
            return S.isnull()
        hpat_func = hpat.jit(test_impl)

        # column with NA
        S = pd.Series([np.nan, 2., 3.])
        pd.testing.assert_series_equal(hpat_func(S), test_impl(S))

    def test_series_isnull_full(self):
        def test_impl(series):
            return series.isnull()

        hpat_func = hpat.jit(test_impl)

        for data in test_global_input_data_numeric + [test_global_input_data_unicode_kind4]:
            series = pd.Series(data * 3)
            ref_result = test_impl(series)
            jit_result = hpat_func(series)
            pd.testing.assert_series_equal(ref_result, jit_result)

    def test_series_notna1(self):
        def test_impl(S):
            return S.notna()
        hpat_func = hpat.jit(test_impl)

        # column with NA
        S = pd.Series([np.nan, 2., 3.])
        pd.testing.assert_series_equal(hpat_func(S), test_impl(S))

    def test_series_notna_noidx_float(self):
        def test_impl(S):
            return S.notna()

        hpat_func = hpat.jit(test_impl)
        for input_data in test_global_input_data_float64:
            S = pd.Series(input_data)
            result_ref = test_impl(S)
            result_jit = hpat_func(S)
            pd.testing.assert_series_equal(result_jit, result_ref)

    @unittest.skip("Need fix test_global_input_data_integer64")
    def test_series_notna_noidx_int(self):
        def test_impl(S):
            return S.notna()

        hpat_func = hpat.jit(test_impl)
        for input_data in test_global_input_data_integer64:
            S = pd.Series(input_data)
            result_ref = test_impl(S)
            result_jit = hpat_func(S)
            pd.testing.assert_series_equal(result_jit, result_ref)

    @unittest.skip("Need fix test_global_input_data_integer64")
    def test_series_notna_noidx_num(self):
        def test_impl(S):
            return S.notna()

        hpat_func = hpat.jit(test_impl)
        for input_data in test_global_input_data_numeric:
            S = pd.Series(input_data)
            result_ref = test_impl(S)
            result_jit = hpat_func(S)
            pd.testing.assert_series_equal(result_jit, result_ref)

    def test_series_notna_noidx_str(self):
        def test_impl(S):
            return S.notna()

        hpat_func = hpat.jit(test_impl)
        input_data = test_global_input_data_unicode_kind4
        S = pd.Series(input_data)
        result_ref = test_impl(S)
        result_jit = hpat_func(S)
        pd.testing.assert_series_equal(result_jit, result_ref)

    def test_series_str_notna(self):
        def test_impl(S):
            return S.notna()
        hpat_func = hpat.jit(test_impl)

        S = pd.Series(['aa', None, 'c', 'cccd'])
        pd.testing.assert_series_equal(hpat_func(S), test_impl(S))

    def test_series_str_isna1(self):
        def test_impl(S):
            return S.isna()
        hpat_func = hpat.jit(test_impl)

        S = pd.Series(['aa', None, 'c', 'cccd'])
        pd.testing.assert_series_equal(hpat_func(S), test_impl(S))

    @unittest.skip('AssertionError: Series are different')
    def test_series_dt_isna1(self):
        def test_impl(S):
            return S.isna()
        hpat_func = hpat.jit(test_impl)

        S = pd.Series([pd.NaT, pd.Timestamp('1970-12-01'), pd.Timestamp('2012-07-25')])
        pd.testing.assert_series_equal(hpat_func(S), test_impl(S))

    def test_series_nlargest(self):
        def test_impl():
            series = pd.Series([1., np.nan, -1., 0., min_float64, max_float64])
            return series.nlargest(4)
        hpat_func = hpat.jit(test_impl)

        if hpat.config.config_pipeline_hpat_default:
            np.testing.assert_array_equal(test_impl(), hpat_func())
        else:
            pd.testing.assert_series_equal(test_impl(), hpat_func())

    def test_series_nlargest_unboxing(self):
        def test_impl(series, n):
            return series.nlargest(n)
        hpat_func = hpat.jit(test_impl)

        for data in test_global_input_data_numeric + [[]]:
            series = pd.Series(data * 3)
            for n in range(-1, 10):
                ref_result = test_impl(series, n)
                jit_result = hpat_func(series, n)
                if hpat.config.config_pipeline_hpat_default:
                    np.testing.assert_array_equal(ref_result, jit_result)
                else:
                    pd.testing.assert_series_equal(ref_result, jit_result)

    @unittest.skipIf(not hpat.config.config_pipeline_hpat_default,
                     'Series.nlargest() parallelism unsupported')
    def test_series_nlargest_parallel(self):
        # create `kde.parquet` file
        ParquetGenerator.gen_kde_pq()

        def test_impl():
            df = pq.read_table('kde.parquet').to_pandas()
            S = df.points
            return S.nlargest(4)
        hpat_func = hpat.jit(test_impl)

        if hpat.config.config_pipeline_hpat_default:
            np.testing.assert_array_equal(test_impl(), hpat_func())
        else:
            pd.testing.assert_series_equal(test_impl(), hpat_func())
        self.assertEqual(count_parfor_REPs(), 0)
        self.assertTrue(count_array_OneDs() > 0)

    @unittest.skipIf(hpat.config.config_pipeline_hpat_default,
                     'Series.nlargest() parameter keep unsupported')
    def test_series_nlargest_full(self):
        def test_impl(series, n, keep):
            return series.nlargest(n, keep)
        hpat_func = hpat.jit(test_impl)

        keep = 'first'
        for data in test_global_input_data_numeric + [[]]:
            series = pd.Series(data * 3)
            for n in range(-1, 10):
                ref_result = test_impl(series, n, keep)
                jit_result = hpat_func(series, n, keep)
                pd.testing.assert_series_equal(ref_result, jit_result)

    def test_series_nlargest_index(self):
        def test_impl(series, n):
            return series.nlargest(n)
        hpat_func = hpat.jit(test_impl)

        # TODO: check data == [] after index is fixed
        for data in test_global_input_data_numeric:
            data_duplicated = data * 3
            # TODO: add integer index not equal to range after index is fixed
            indexes = [range(len(data_duplicated))]
            if not hpat.config.config_pipeline_hpat_default:
                indexes.append(gen_strlist(len(data_duplicated)))

            for index in indexes:
                series = pd.Series(data_duplicated, index)
                for n in range(-1, 10):
                    ref_result = test_impl(series, n)
                    jit_result = hpat_func(series, n)
                    if hpat.config.config_pipeline_hpat_default:
                        np.testing.assert_array_equal(ref_result, jit_result)
                    else:
                        pd.testing.assert_series_equal(ref_result, jit_result)

    @unittest.skipIf(hpat.config.config_pipeline_hpat_default,
                     'Series.nlargest() does not raise an exception')
    def test_series_nlargest_typing(self):
        _func_name = 'Method nlargest().'

        def test_impl(series, n, keep):
            return series.nlargest(n, keep)
        hpat_func = hpat.jit(test_impl)

        series = pd.Series(test_global_input_data_float64[0])
        for n, ntype in [(True, types.boolean), (None, types.none),
                         (0.1, 'float64'), ('n', types.unicode_type)]:
            with self.assertRaises(TypingError) as raises:
                hpat_func(series, n=n, keep='first')
            msg = '{} The object n\n given: {}\n expected: int'
            self.assertIn(msg.format(_func_name, ntype), str(raises.exception))

        for keep, dtype in [(True, types.boolean), (None, types.none),
                            (0.1, 'float64'), (1, 'int64')]:
            with self.assertRaises(TypingError) as raises:
                hpat_func(series, n=5, keep=keep)
            msg = '{} The object keep\n given: {}\n expected: str'
            self.assertIn(msg.format(_func_name, dtype), str(raises.exception))

    @unittest.skipIf(hpat.config.config_pipeline_hpat_default,
                     'Series.nlargest() does not raise an exception')
    def test_series_nlargest_unsupported(self):
        msg = "Method nlargest(). Unsupported parameter. Given 'keep' != 'first'"

        def test_impl(series, n, keep):
            return series.nlargest(n, keep)
        hpat_func = hpat.jit(test_impl)

        series = pd.Series(test_global_input_data_float64[0])
        for keep in ['last', 'all', '']:
            with self.assertRaises(ValueError) as raises:
                hpat_func(series, n=5, keep=keep)
            self.assertIn(msg, str(raises.exception))

        with self.assertRaises(ValueError) as raises:
            hpat_func(series, n=5, keep='last')
        self.assertIn(msg, str(raises.exception))

    def test_series_nsmallest(self):
        def test_impl():
            series = pd.Series([1., np.nan, -1., 0., min_float64, max_float64])
            return series.nsmallest(4)
        hpat_func = hpat.jit(test_impl)

        if hpat.config.config_pipeline_hpat_default:
            np.testing.assert_array_equal(test_impl(), hpat_func())
        else:
            pd.testing.assert_series_equal(test_impl(), hpat_func())

    def test_series_nsmallest_unboxing(self):
        def test_impl(series, n):
            return series.nsmallest(n)
        hpat_func = hpat.jit(test_impl)

        for data in test_global_input_data_numeric + [[]]:
            series = pd.Series(data * 3)
            for n in range(-1, 10):
                ref_result = test_impl(series, n)
                jit_result = hpat_func(series, n)
                if hpat.config.config_pipeline_hpat_default:
                    np.testing.assert_array_equal(ref_result, jit_result)
                else:
                    pd.testing.assert_series_equal(ref_result, jit_result)

    @unittest.skipIf(not hpat.config.config_pipeline_hpat_default,
                     'Series.nsmallest() parallelism unsupported')
    def test_series_nsmallest_parallel(self):
        # create `kde.parquet` file
        ParquetGenerator.gen_kde_pq()

        def test_impl():
            df = pq.read_table('kde.parquet').to_pandas()
            S = df.points
            return S.nsmallest(4)
        hpat_func = hpat.jit(test_impl)

        if hpat.config.config_pipeline_hpat_default:
            np.testing.assert_array_equal(test_impl(), hpat_func())
        else:
            pd.testing.assert_series_equal(test_impl(), hpat_func())
        self.assertEqual(count_parfor_REPs(), 0)
        self.assertTrue(count_array_OneDs() > 0)

    @unittest.skipIf(hpat.config.config_pipeline_hpat_default,
                     'Series.nsmallest() parameter keep unsupported')
    def test_series_nsmallest_full(self):
        def test_impl(series, n, keep):
            return series.nsmallest(n, keep)
        hpat_func = hpat.jit(test_impl)

        keep = 'first'
        for data in test_global_input_data_numeric + [[]]:
            series = pd.Series(data * 3)
            for n in range(-1, 10):
                ref_result = test_impl(series, n, keep)
                jit_result = hpat_func(series, n, keep)
                pd.testing.assert_series_equal(ref_result, jit_result)

    def test_series_nsmallest_index(self):
        def test_impl(series, n):
            return series.nsmallest(n)
        hpat_func = hpat.jit(test_impl)

        # TODO: check data == [] after index is fixed
        for data in test_global_input_data_numeric:
            data_duplicated = data * 3
            # TODO: add integer index not equal to range after index is fixed
            indexes = [range(len(data_duplicated))]
            if not hpat.config.config_pipeline_hpat_default:
                indexes.append(gen_strlist(len(data_duplicated)))

            for index in indexes:
                series = pd.Series(data_duplicated, index)
                for n in range(-1, 10):
                    ref_result = test_impl(series, n)
                    jit_result = hpat_func(series, n)
                    if hpat.config.config_pipeline_hpat_default:
                        np.testing.assert_array_equal(ref_result, jit_result)
                    else:
                        pd.testing.assert_series_equal(ref_result, jit_result)

    @unittest.skipIf(hpat.config.config_pipeline_hpat_default,
                     'Series.nsmallest() does not raise an exception')
    def test_series_nsmallest_typing(self):
        _func_name = 'Method nsmallest().'

        def test_impl(series, n, keep):
            return series.nsmallest(n, keep)
        hpat_func = hpat.jit(test_impl)

        series = pd.Series(test_global_input_data_float64[0])
        for n, ntype in [(True, types.boolean), (None, types.none),
                         (0.1, 'float64'), ('n', types.unicode_type)]:
            with self.assertRaises(TypingError) as raises:
                hpat_func(series, n=n, keep='first')
            msg = '{} The object n\n given: {}\n expected: int'
            self.assertIn(msg.format(_func_name, ntype), str(raises.exception))

        for keep, dtype in [(True, types.boolean), (None, types.none),
                            (0.1, 'float64'), (1, 'int64')]:
            with self.assertRaises(TypingError) as raises:
                hpat_func(series, n=5, keep=keep)
            msg = '{} The object keep\n given: {}\n expected: str'
            self.assertIn(msg.format(_func_name, dtype), str(raises.exception))

    @unittest.skipIf(hpat.config.config_pipeline_hpat_default,
                     'Series.nsmallest() does not raise an exception')
    def test_series_nsmallest_unsupported(self):
        msg = "Method nsmallest(). Unsupported parameter. Given 'keep' != 'first'"

        def test_impl(series, n, keep):
            return series.nsmallest(n, keep)
        hpat_func = hpat.jit(test_impl)

        series = pd.Series(test_global_input_data_float64[0])
        for keep in ['last', 'all', '']:
            with self.assertRaises(ValueError) as raises:
                hpat_func(series, n=5, keep=keep)
            self.assertIn(msg, str(raises.exception))

        with self.assertRaises(ValueError) as raises:
            hpat_func(series, n=5, keep='last')
        self.assertIn(msg, str(raises.exception))

    def test_series_head1(self):
        def test_impl(S):
            return S.head(4)
        hpat_func = hpat.jit(test_impl)

        m = 100
        np.random.seed(0)
        S = pd.Series(np.random.randint(-30, 30, m))
        pd.testing.assert_series_equal(hpat_func(S), test_impl(S))

    def test_series_head_default1(self):
        '''Verifies default head method for non-distributed pass of Series with no index'''
        def test_impl(S):
            return S.head()
        hpat_func = hpat.jit(test_impl)

        m = 100
        np.random.seed(0)
        S = pd.Series(np.random.randint(-30, 30, m))
        pd.testing.assert_series_equal(hpat_func(S), test_impl(S))

    def test_series_head_index1(self):
        '''Verifies head method for Series with integer index created inside jitted function'''
        def test_impl():
            S = pd.Series([6, 9, 2, 3, 6, 4, 5], [8, 1, 6, 0, 9, 1, 3])
            return S.head(3)
        hpat_func = hpat.jit(test_impl)

        pd.testing.assert_series_equal(hpat_func(), test_impl())

    def test_series_head_index2(self):
        '''Verifies head method for Series with string index created inside jitted function'''
        def test_impl():
            S = pd.Series([6, 9, 2, 3, 6, 4, 5], ['a', 'ab', 'abc', 'c', 'f', 'hh', ''])
            return S.head(3)
        hpat_func = hpat.jit(test_impl)

        pd.testing.assert_series_equal(hpat_func(), test_impl())

    def test_series_head_index3(self):
        '''Verifies head method for non-distributed pass of Series with integer index'''
        def test_impl(S):
            return S.head(3)
        hpat_func = hpat.jit(test_impl)

        S = pd.Series([6, 9, 2, 3, 6, 4, 5], [8, 1, 6, 0, 9, 1, 3])
        pd.testing.assert_series_equal(hpat_func(S), test_impl(S))

    @unittest.skip("Passed if run single")
    def test_series_head_index4(self):
        '''Verifies head method for non-distributed pass of Series with string index'''
        def test_impl(S):
            return S.head(3)
        hpat_func = hpat.jit(test_impl)

        S = pd.Series([6, 9, 2, 4, 6, 4, 5], ['a', 'ab', 'abc', 'c', 'f', 'hh', ''])
        pd.testing.assert_series_equal(hpat_func(S), test_impl(S))

    def test_series_head_parallel1(self):
        '''Verifies head method for distributed Series with string data and no index'''
        def test_impl(S):
            return S.head(7)

        hpat_func = hpat.jit(distributed={'S'})(test_impl)

        # need to test different lenghts, as head's size is fixed and implementation
        # depends on relation of size of the data per processor to output data size
        for n in range(1, 5):
            S = pd.Series(['a', 'ab', 'abc', 'c', 'f', 'hh', ''] * n)
            start, end = get_start_end(len(S))
            pd.testing.assert_series_equal(hpat_func(S[start:end]), test_impl(S))
            self.assertTrue(count_array_OneDs() > 0)

    def test_series_head_index_parallel1(self):
        '''Verifies head method for distributed Series with integer index'''
        def test_impl(S):
            return S.head(3)
        hpat_func = hpat.jit(distributed={'S'})(test_impl)

        S = pd.Series([6, 9, 2, 3, 6, 4, 5], [8, 1, 6, 0, 9, 1, 3])
        start, end = get_start_end(len(S))
        pd.testing.assert_series_equal(hpat_func(S[start:end]), test_impl(S))
        self.assertTrue(count_array_OneDs() > 0)

    @unittest.skip("Passed if run single")
    def test_series_head_index_parallel2(self):
        '''Verifies head method for distributed Series with string index'''
        def test_impl(S):
            return S.head(3)
        hpat_func = hpat.jit(distributed={'S'})(test_impl)

        S = pd.Series([6, 9, 2, 3, 6, 4, 5], ['a', 'ab', 'abc', 'c', 'f', 'hh', ''])
        start, end = get_start_end(len(S))
        pd.testing.assert_series_equal(hpat_func(S[start:end]), test_impl(S))
        self.assertTrue(count_array_OneDs() > 0)

    def test_series_head_noidx_float(self):
        def test_impl(S, n):
            return S.head(n)
        hpat_func = hpat.jit(test_impl)
        for input_data in test_global_input_data_float64:
            S = pd.Series(input_data)
            for n in [-1, 0, 2, 3]:
                result_ref = test_impl(S, n)
                result_jit = hpat_func(S, n)
                pd.testing.assert_series_equal(result_jit, result_ref)

    @unittest.skip("Need fix test_global_input_data_integer64")
    def test_series_head_noidx_int(self):
        def test_impl(S, n):
            return S.head(n)
        hpat_func = hpat.jit(test_impl)
        for input_data in test_global_input_data_integer64:
            S = pd.Series(input_data)
            for n in [-1, 0, 2, 3]:
                result_ref = test_impl(S, n)
                result_jit = hpat_func(S, n)
                pd.testing.assert_series_equal(result_jit, result_ref)

    @unittest.skip("Need fix test_global_input_data_integer64")
    def test_series_head_noidx_num(self):
        def test_impl(S, n):
            return S.head(n)
        hpat_func = hpat.jit(test_impl)
        for input_data in test_global_input_data_numeric:
            S = pd.Series(input_data)
            for n in [-1, 0, 2, 3]:
                result_ref = test_impl(S, n)
                result_jit = hpat_func(S, n)
                pd.testing.assert_series_equal(result_jit, result_ref)

    @unittest.skip("Old implementation not work with n negative and data str")
    def test_series_head_noidx_str(self):
        def test_impl(S, n):
            return S.head(n)
        hpat_func = hpat.jit(test_impl)
        input_data = test_global_input_data_unicode_kind4
        S = pd.Series(input_data)
        for n in [-1, 0, 2, 3]:
            result_ref = test_impl(S, n)
            result_jit = hpat_func(S, n)
            pd.testing.assert_series_equal(result_jit, result_ref)

    @unittest.skip("Broke another three tests")
    def test_series_head_idx(self):
        def test_impl(S):
            return S.head()

        def test_impl_param(S, n):
            return S.head(n)

        hpat_func = hpat.jit(test_impl)

        data_test = [[6, 6, 2, 1, 3, 3, 2, 1, 2],
                     [1.1, 0.3, 2.1, 1, 3, 0.3, 2.1, 1.1, 2.2],
                     [6, 6.1, 2.2, 1, 3, 0, 2.2, 1, 2],
                     ['as', 'b', 'abb', 'sss', 'ytr65', '', 'qw', 'a', 'b'],
                     [6, 6, 2, 1, 3, np.inf, np.nan, np.nan, np.nan],
                     [3., 5.3, np.nan, np.nan, np.inf, np.inf, 4.4, 3.7, 8.9]
                     ]

        for input_data in data_test:
            for index_data in data_test:
                S = pd.Series(input_data, index_data)

                result_ref = test_impl(S)
                result = hpat_func(S)
                pd.testing.assert_series_equal(result, result_ref)

                hpat_func_param1 = hpat.jit(test_impl_param)

                for param1 in [1, 3, 7]:
                    result_param1_ref = test_impl_param(S, param1)
                    result_param1 = hpat_func_param1(S, param1)
                    pd.testing.assert_series_equal(result_param1, result_param1_ref)

    def test_series_median1(self):
        '''Verifies median implementation for float and integer series of random data'''
        def test_impl(S):
            return S.median()
        hpat_func = hpat.jit(test_impl)

        m = 100
        np.random.seed(0)
        S = pd.Series(np.random.randint(-30, 30, m))
        self.assertEqual(hpat_func(S), test_impl(S))

        S = pd.Series(np.random.ranf(m))
        self.assertEqual(hpat_func(S), test_impl(S))

        # odd size
        m = 101
        S = pd.Series(np.random.randint(-30, 30, m))
        self.assertEqual(hpat_func(S), test_impl(S))

        S = pd.Series(np.random.ranf(m))
        self.assertEqual(hpat_func(S), test_impl(S))

    @unittest.skipIf(hpat.config.config_pipeline_hpat_default,
                     "BUG: old-style median implementation doesn't filter NaNs")
    def test_series_median_skipna_default1(self):
        '''Verifies median implementation with default skipna=True argument on a series with NA values'''
        def test_impl(S):
            return S.median()
        hpat_func = hpat.jit(test_impl)

        S = pd.Series([2., 3., 5., np.nan, 5., 6., 7.])
        self.assertEqual(hpat_func(S), test_impl(S))

    @unittest.skipIf(hpat.config.config_pipeline_hpat_default,
                     "Skipna argument is not supported in old-style")
    def test_series_median_skipna_false1(self):
        '''Verifies median implementation with skipna=False on a series with NA values'''
        def test_impl(S):
            return S.median(skipna=False)
        hpat_func = hpat.jit(test_impl)

        # np.inf is not NaN, so verify that a correct number is returned
        S1 = pd.Series([2., 3., 5., np.inf, 5., 6., 7.])
        self.assertEqual(hpat_func(S1), test_impl(S1))

        # TODO: both return values are 'nan', but SDC's is not np.nan, hence checking with
        # assertIs() doesn't work - check if it's Numba relatated
        S2 = pd.Series([2., 3., 5., np.nan, 5., 6., 7.])
        self.assertEqual(np.isnan(hpat_func(S2)), np.isnan(test_impl(S2)))

    def test_series_median_parallel1(self):
        # create `kde.parquet` file
        ParquetGenerator.gen_kde_pq()

        def test_impl():
            df = pq.read_table('kde.parquet').to_pandas()
            S = df.points
            return S.median()
        hpat_func = hpat.jit(test_impl)

        self.assertEqual(hpat_func(), test_impl())
        self.assertEqual(count_array_REPs(), 0)
        self.assertEqual(count_parfor_REPs(), 0)
        self.assertTrue(count_array_OneDs() > 0)

    def test_series_argsort_parallel(self):
        # create `kde.parquet` file
        ParquetGenerator.gen_kde_pq()

        def test_impl():
            df = pq.read_table('kde.parquet').to_pandas()
            S = df.points
            return S.argsort().values
        hpat_func = hpat.jit(test_impl)

        np.testing.assert_array_equal(hpat_func(), test_impl())

    def test_series_idxmin1(self):
        def test_impl(A):
            return A.idxmin()
        hpat_func = hpat.jit(test_impl)

        n = 11
        np.random.seed(0)
        S = pd.Series(np.random.ranf(n))
        np.testing.assert_array_equal(hpat_func(S), test_impl(S))

    def test_series_idxmin_str(self):
        def test_impl(S):
            return S.idxmin()
        hpat_func = hpat.jit(test_impl)

        S = pd.Series([8, 6, 34, np.nan], ['a', 'ab', 'abc', 'c'])
        self.assertEqual(hpat_func(S), test_impl(S))

    @unittest.skip("Skipna is not implemented")
    def test_series_idxmin_str_idx(self):
        def test_impl(S):
            return S.idxmin(skipna=False)

        hpat_func = hpat.jit(test_impl)

        S = pd.Series([8, 6, 34, np.nan], ['a', 'ab', 'abc', 'c'])
        self.assertEqual(hpat_func(S), test_impl(S))

    def test_series_idxmin_no(self):
        def test_impl(S):
            return S.idxmin()
        hpat_func = hpat.jit(test_impl)

        S = pd.Series([8, 6, 34, np.nan])
        self.assertEqual(hpat_func(S), test_impl(S))

    def test_series_idxmin_int(self):
        def test_impl(S):
            return S.idxmin()
        hpat_func = hpat.jit(test_impl)

        S = pd.Series([1, 2, 3], [4, 45, 14])
        self.assertEqual(hpat_func(S), test_impl(S))

    def test_series_idxmin_noidx(self):
        def test_impl(S):
            return S.idxmin()

        hpat_func = hpat.jit(test_impl)

        data_test = [[6, 6, 2, 1, 3, 3, 2, 1, 2],
                     [1.1, 0.3, 2.1, 1, 3, 0.3, 2.1, 1.1, 2.2],
                     [6, 6.1, 2.2, 1, 3, 0, 2.2, 1, 2],
                     [6, 6, 2, 1, 3, np.inf, np.nan, np.nan, np.nan],
                     [3., 5.3, np.nan, np.nan, np.inf, np.inf, 4.4, 3.7, 8.9]
                     ]

        for input_data in data_test:
            S = pd.Series(input_data)

            result_ref = test_impl(S)
            result = hpat_func(S)
            self.assertEqual(result, result_ref)

    def test_series_idxmin_idx(self):
        def test_impl(S):
            return S.idxmin()

        hpat_func = hpat.jit(test_impl)

        data_test = [[6, 6, 2, 1, 3, 3, 2, 1, 2],
                     [1.1, 0.3, 2.1, 1, 3, 0.3, 2.1, 1.1, 2.2],
                     [6, 6.1, 2.2, 1, 3, 0, 2.2, 1, 2],
                     [6, 6, 2, 1, 3, -np.inf, np.nan, np.inf, np.nan],
                     [3., 5.3, np.nan, np.nan, np.inf, np.inf, 4.4, 3.7, 8.9]
                     ]

        for input_data in data_test:
            for index_data in data_test:
                S = pd.Series(input_data, index_data)
                result_ref = test_impl(S)
                result = hpat_func(S)
                if np.isnan(result) or np.isnan(result_ref):
                    self.assertEqual(np.isnan(result), np.isnan(result_ref))
                else:
                    self.assertEqual(result, result_ref)

    def test_series_idxmax1(self):
        def test_impl(A):
            return A.idxmax()
        hpat_func = hpat.jit(test_impl)

        n = 11
        np.random.seed(0)
        S = pd.Series(np.random.ranf(n))
        np.testing.assert_array_equal(hpat_func(S), test_impl(S))

    @unittest.skip("Skipna is not implemented")
    def test_series_idxmax_str_idx(self):
        def test_impl(S):
            return S.idxmax(skipna=False)

        hpat_func = hpat.jit(test_impl)

        S = pd.Series([8, 6, 34, np.nan], ['a', 'ab', 'abc', 'c'])
        self.assertEqual(hpat_func(S), test_impl(S))

    def test_series_idxmax_noidx(self):
        def test_impl(S):
            return S.idxmax()

        hpat_func = hpat.jit(test_impl)

        data_test = [[6, 6, 2, 1, 3, 3, 2, 1, 2],
                     [1.1, 0.3, 2.1, 1, 3, 0.3, 2.1, 1.1, 2.2],
                     [6, 6.1, 2.2, 1, 3, 0, 2.2, 1, 2],
                     [6, 6, 2, 1, 3, np.inf, np.nan, np.inf, np.nan],
                     [3., 5.3, np.nan, np.nan, np.inf, np.inf, 4.4, 3.7, 8.9]
                     ]

        for input_data in data_test:
            S = pd.Series(input_data)

            result_ref = test_impl(S)
            result = hpat_func(S)
            self.assertEqual(result, result_ref)

    def test_series_idxmax_idx(self):
        def test_impl(S):
            return S.idxmax()

        hpat_func = hpat.jit(test_impl)

        data_test = [[6, 6, 2, 1, 3, 3, 2, 1, 2],
                     [1.1, 0.3, 2.1, 1, 3, 0.3, 2.1, 1.1, 2.2],
                     [6, 6.1, 2.2, 1, 3, 0, 2.2, 1, 2],
                     [6, 6, 2, 1, 3, np.nan, np.nan, np.nan, np.nan],
                     [3., 5.3, np.nan, np.nan, np.inf, np.inf, 4.4, 3.7, 8.9]
                     ]

        for input_data in data_test:
            for index_data in data_test:
                S = pd.Series(input_data, index_data)
                result_ref = test_impl(S)
                result = hpat_func(S)
                if np.isnan(result) or np.isnan(result_ref):
                    self.assertEqual(np.isnan(result), np.isnan(result_ref))
                else:
                    self.assertEqual(result, result_ref)

    def test_series_sort_values1(self):
        def test_impl(A):
            return A.sort_values()
        hpat_func = hpat.jit(test_impl)

        n = 11
        np.random.seed(0)
        S = pd.Series(np.random.ranf(n))
        pd.testing.assert_series_equal(hpat_func(S), test_impl(S))

    def test_series_sort_values2(self):
        def test_impl(S):
            return S.sort_values(ascending=False)
        hpat_func = hpat.jit(test_impl)

        S = pd.Series(['a', 'd', 'r', 'cc'])
        pd.testing.assert_series_equal(test_impl(S), hpat_func(S))

    def test_series_sort_values_index1(self):
        def test_impl(A, B):
            S = pd.Series(A, B)
            return S.sort_values()
        hpat_func = hpat.jit(test_impl)

        n = 11
        np.random.seed(0)
        # TODO: support passing Series with Index
        # S = pd.Series(np.random.ranf(n), np.random.randint(0, 100, n))
        A = np.random.ranf(n)
        B = np.random.ranf(n)
        pd.testing.assert_series_equal(hpat_func(A, B), test_impl(A, B))

    def test_series_sort_values_full(self):
        def test_impl(series, ascending, kind):
            return series.sort_values(axis=0, ascending=ascending, inplace=False, kind=kind, na_position='last')

        hpat_func = hpat.jit(test_impl)

        all_data = test_global_input_data_numeric + [test_global_input_data_unicode_kind1]

        for data in all_data:
            data = data * 3
            for ascending in [True, False]:
                series = pd.Series(data)
<<<<<<< HEAD
                ref_result = test_impl(series, ascending, kind='quicksort')
                jit_result = hpat_func(series, ascending, kind='quicksort')
                ref = restore_series_sort_values(series, ref_result.index, ascending)
                jit = restore_series_sort_values(series, jit_result.index, ascending)
                np.testing.assert_array_equal(ref_result.data, jit_result.data)
                self.assertEqual(ref, jit)
=======
                ref_result = test_impl(series, ascending, kind='mergesort')
                jit_result = hpat_func(series, ascending, kind='quicksort')
                pd.testing.assert_series_equal(ref_result, jit_result)
>>>>>>> cd026783

    @unittest.skip("Creating Python string/unicode object failed")
    def test_series_sort_values_full_unicode4(self):
        def test_impl(series, ascending, kind):
            return series.sort_values(axis=0, ascending=ascending, inplace=False, kind=kind, na_position='last')

        hpat_func = hpat.jit(test_impl)

        all_data = [test_global_input_data_unicode_kind1]

        for data in all_data:
            data = data * 3
            for ascending in [True, False]:
                series = pd.Series(data)
<<<<<<< HEAD
                ref_result = test_impl(series, ascending, kind='quicksort')
                jit_result = hpat_func(series, ascending, kind='quicksort')
                ref = restore_series_sort_values(series, ref_result.index, ascending)
                jit = restore_series_sort_values(series, jit_result.index, ascending)
                np.testing.assert_array_equal(ref_result.data, jit_result.data)
                self.assertEqual(ref, jit)
=======
                ref_result = test_impl(series, ascending, kind='mergesort')
                jit_result = hpat_func(series, ascending, kind='quicksort')
                pd.testing.assert_series_equal(ref_result, jit_result)
>>>>>>> cd026783

    def test_series_sort_values_full_idx(self):
        def test_impl(series, ascending, kind):
            return series.sort_values(axis=0, ascending=ascending, inplace=False, kind=kind, na_position='last')

        hpat_func = hpat.jit(test_impl)

        all_data = test_global_input_data_numeric + [test_global_input_data_unicode_kind1]

        for data in all_data:
            data = data * 3
            for index in [gen_srand_array(len(data)), gen_frand_array(len(data)), range(len(data))]:
                for ascending in [True, False]:
                    series = pd.Series(data, index)
<<<<<<< HEAD
                    ref_result = test_impl(series, ascending, kind='quicksort')
                    jit_result = hpat_func(series, ascending, kind='quicksort')
                    ref = restore_series_sort_values(series, ref_result.index, ascending)
                    jit = restore_series_sort_values(series, jit_result.index, ascending)
                    np.testing.assert_array_equal(ref_result.data, jit_result.data)
                    self.assertEqual(ref, jit)
=======
                    ref_result = test_impl(series, ascending, kind='mergesort')
                    jit_result = hpat_func(series, ascending, kind='quicksort')
                    pd.testing.assert_series_equal(ref_result, jit_result)
>>>>>>> cd026783

    def test_series_sort_values_parallel1(self):
        # create `kde.parquet` file
        ParquetGenerator.gen_kde_pq()

        def test_impl():
            df = pq.read_table('kde.parquet').to_pandas()
            S = df.points
            return S.sort_values()
        hpat_func = hpat.jit(test_impl)

        np.testing.assert_array_equal(hpat_func(), test_impl())

    def test_series_shift(self):
        def pyfunc():
            series = pd.Series([1.0, np.nan, -1.0, 0.0, 5e-324])
            return series.shift()

        cfunc = hpat.jit(pyfunc)
        pd.testing.assert_series_equal(cfunc(), pyfunc())

    def test_series_shift_unboxing(self):
        def pyfunc(series):
            return series.shift()

        cfunc = hpat.jit(pyfunc)
        for data in test_global_input_data_float64:
            series = pd.Series(data)
            pd.testing.assert_series_equal(cfunc(series), pyfunc(series))

    def test_series_shift_full(self):
        def pyfunc(series, periods, freq, axis, fill_value):
            return series.shift(periods=periods, freq=freq, axis=axis, fill_value=fill_value)

        cfunc = hpat.jit(pyfunc)
        freq = None
        axis = 0
        for data in test_global_input_data_float64:
            series = pd.Series(data)
            for periods in [-2, 0, 3]:
                for fill_value in [9.1, np.nan, -3.3, None]:
                    jit_result = cfunc(series, periods, freq, axis, fill_value)
                    ref_result = pyfunc(series, periods, freq, axis, fill_value)
                    pd.testing.assert_series_equal(jit_result, ref_result)

    def test_series_shift_str(self):
        def pyfunc(series):
            return series.shift()

        cfunc = hpat.jit(pyfunc)
        series = pd.Series(test_global_input_data_unicode_kind4)
        with self.assertRaises(TypingError) as raises:
            cfunc(series)
        msg = 'Method shift(). The object must be a number. Given self.data.dtype: {}'
        self.assertIn(msg.format(types.unicode_type), str(raises.exception))

    def test_series_shift_fill_str(self):
        def pyfunc(series, fill_value):
            return series.shift(fill_value=fill_value)

        cfunc = hpat.jit(pyfunc)
        series = pd.Series(test_global_input_data_float64[0])
        with self.assertRaises(TypingError) as raises:
            cfunc(series, fill_value='unicode')
        msg = 'Method shift(). The object must be a number. Given fill_value: {}'
        self.assertIn(msg.format(types.unicode_type), str(raises.exception))

    def test_series_shift_unsupported_params(self):
        def pyfunc(series, freq, axis):
            return series.shift(freq=freq, axis=axis)

        cfunc = hpat.jit(pyfunc)
        series = pd.Series(test_global_input_data_float64[0])
        with self.assertRaises(TypingError) as raises:
            cfunc(series, freq='12H', axis=0)
        msg = 'Method shift(). Unsupported parameters. Given freq: {}'
        self.assertIn(msg.format(types.unicode_type), str(raises.exception))

        with self.assertRaises(TypingError) as raises:
            cfunc(series, freq=None, axis=1)
        msg = 'Method shift(). Unsupported parameters. Given axis != 0'
        self.assertIn(msg, str(raises.exception))

    @unittest.skip('Unsupported functionality: failed to handle index')
    def test_series_shift_index_str(self):
        def test_impl(S):
            return S.shift()
        hpat_func = hpat.jit(test_impl)

        S = pd.Series([np.nan, 2., 3., 5., np.nan, 6., 7.], index=['a', 'b', 'c', 'd', 'e', 'f', 'g'])
        pd.testing.assert_series_equal(hpat_func(S), test_impl(S))

    @unittest.skip('Unsupported functionality: failed to handle index')
    def test_series_shift_index_int(self):
        def test_impl(S):
            return S.shift()

        hpat_func = hpat.jit(test_impl)

        S = pd.Series([np.nan, 2., 3., 5., np.nan, 6., 7.], index=[1, 2, 3, 4, 5, 6, 7])
        pd.testing.assert_series_equal(hpat_func(S), test_impl(S))

    def test_series_index1(self):
        def test_impl():
            A = pd.Series([1, 2, 3], index=['A', 'C', 'B'])
            return A.index

        hpat_func = hpat.jit(test_impl)
        np.testing.assert_array_equal(hpat_func(), test_impl())

    def test_series_index2(self):
        def test_impl():
            A = pd.Series([1, 2, 3], index=[0, 1, 2])
            return A.index

        hpat_func = hpat.jit(test_impl)
        np.testing.assert_array_equal(hpat_func(), test_impl())

    def test_series_index3(self):
        def test_impl():
            A = pd.Series([1, 2, 3])
            return A.index

        hpat_func = hpat.jit(test_impl)
        np.testing.assert_array_equal(hpat_func(), test_impl())

    def test_series_take_index_default(self):
        def pyfunc():
            series = pd.Series([1.0, 13.0, 9.0, -1.0, 7.0])
            indices = [1, 3]
            return series.take(indices)

        cfunc = hpat.jit(pyfunc)
        ref_result = pyfunc()
        result = cfunc()
        pd.testing.assert_series_equal(ref_result, result)

    def test_series_take_index_default_unboxing(self):
        def pyfunc(series, indices):
            return series.take(indices)

        cfunc = hpat.jit(pyfunc)
        series = pd.Series([1.0, 13.0, 9.0, -1.0, 7.0])
        indices = [1, 3]
        ref_result = pyfunc(series, indices)
        result = cfunc(series, indices)
        pd.testing.assert_series_equal(ref_result, result)

    def test_series_take_index_int(self):
        def pyfunc():
            series = pd.Series([1.0, 13.0, 9.0, -1.0, 7.0], index=[3, 0, 4, 2, 1])
            indices = [1, 3]
            return series.take(indices)

        cfunc = hpat.jit(pyfunc)
        ref_result = pyfunc()
        result = cfunc()
        pd.testing.assert_series_equal(ref_result, result)

    def test_series_take_index_int_unboxing(self):
        def pyfunc(series, indices):
            return series.take(indices)

        cfunc = hpat.jit(pyfunc)
        series = pd.Series([1.0, 13.0, 9.0, -1.0, 7.0], index=[3, 0, 4, 2, 1])
        indices = [1, 3]
        ref_result = pyfunc(series, indices)
        result = cfunc(series, indices)
        pd.testing.assert_series_equal(ref_result, result)

    def test_series_take_index_str(self):
        def pyfunc():
            series = pd.Series([1.0, 13.0, 9.0, -1.0, 7.0], index=['test', 'series', 'take', 'str', 'index'])
            indices = [1, 3]
            return series.take(indices)

        cfunc = hpat.jit(pyfunc)
        ref_result = pyfunc()
        result = cfunc()
        pd.testing.assert_series_equal(ref_result, result)

    def test_series_take_index_str_unboxing(self):
        def pyfunc(series, indices):
            return series.take(indices)

        cfunc = hpat.jit(pyfunc)
        series = pd.Series([1.0, 13.0, 9.0, -1.0, 7.0], index=['test', 'series', 'take', 'str', 'index'])
        indices = [1, 3]
        ref_result = pyfunc(series, indices)
        result = cfunc(series, indices)
        pd.testing.assert_series_equal(ref_result, result)

    def test_series_iterator_int(self):
        def test_impl(A):
            return [i for i in A]

        A = pd.Series([3, 2, 1, 5, 4])
        hpat_func = hpat.jit(test_impl)
        np.testing.assert_array_equal(hpat_func(A), test_impl(A))

    def test_series_iterator_float(self):
        def test_impl(A):
            return [i for i in A]

        A = pd.Series([0.3, 0.2222, 0.1756, 0.005, 0.4])
        hpat_func = hpat.jit(test_impl)
        np.testing.assert_array_equal(hpat_func(A), test_impl(A))

    def test_series_iterator_boolean(self):
        def test_impl(A):
            return [i for i in A]

        A = pd.Series([True, False])
        hpat_func = hpat.jit(test_impl)
        np.testing.assert_array_equal(hpat_func(A), test_impl(A))

    def test_series_iterator_string(self):
        def test_impl(A):
            return [i for i in A]

        A = pd.Series(['a', 'ab', 'abc', '', 'dddd'])
        hpat_func = hpat.jit(test_impl)
        np.testing.assert_array_equal(hpat_func(A), test_impl(A))

    def test_series_iterator_one_value(self):
        def test_impl(A):
            return [i for i in A]

        A = pd.Series([5])
        hpat_func = hpat.jit(test_impl)
        np.testing.assert_array_equal(hpat_func(A), test_impl(A))

    @unittest.skip("Fails when NUMA_PES>=2 due to unimplemented sync of such construction after distribution")
    def test_series_iterator_no_param(self):
        def test_impl():
            A = pd.Series([3, 2, 1, 5, 4])
            return [i for i in A]

        hpat_func = hpat.jit(test_impl)
        np.testing.assert_array_equal(hpat_func(), test_impl())

    def test_series_iterator_empty(self):
        def test_impl(A):
            return [i for i in A]

        A = pd.Series([np.int64(x) for x in range(0)])
        hpat_func = hpat.jit(test_impl)
        np.testing.assert_array_equal(hpat_func(A), test_impl(A))

    def test_series_default_index(self):
        def test_impl():
            A = pd.Series([3, 2, 1, 5, 4])
            return A.index

        hpat_func = hpat.jit(test_impl)
        np.testing.assert_array_equal(hpat_func(), test_impl())

    @unittest.skip("Implement drop_duplicates for Series")
    def test_series_drop_duplicates(self):
        def test_impl():
            A = pd.Series(['lama', 'cow', 'lama', 'beetle', 'lama', 'hippo'])
            return A.drop_duplicates()

        hpat_func = hpat.jit(test_impl)
        pd.testing.assert_series_equal(hpat_func(), test_impl())

    def test_series_quantile(self):
        def test_impl():
            A = pd.Series([1, 2.5, .5, 3, 5])
            return A.quantile()

        hpat_func = hpat.jit(test_impl)
        np.testing.assert_equal(hpat_func(), test_impl())

    @unittest.skipIf(hpat.config.config_pipeline_hpat_default, "Series.quantile() parameter as a list unsupported")
    def test_series_quantile_q_vector(self):
        def test_series_quantile_q_vector_impl(S, param1):
            return S.quantile(param1)

        S = pd.Series(np.random.ranf(100))
        hpat_func = hpat.jit(test_series_quantile_q_vector_impl)

        param1 = [0.0, 0.25, 0.5, 0.75, 1.0]
        result_ref = test_series_quantile_q_vector_impl(S, param1)
        result = hpat_func(S, param1)
        np.testing.assert_equal(result, result_ref)

    @unittest.skip("Implement unique without sorting like in pandas")
    def test_unique(self):
        def test_impl(S):
            return S.unique()

        hpat_func = hpat.jit(test_impl)
        S = pd.Series([2, 1, 3, 3])
        pd.testing.assert_series_equal(hpat_func(S), test_impl(S))

    def test_unique_sorted(self):
        def test_impl(S):
            return S.unique()

        hpat_func = hpat.jit(test_impl)
        n = 11
        S = pd.Series(np.arange(n))
        S[2] = 0
        np.testing.assert_array_equal(hpat_func(S), test_impl(S))

    def test_unique_str(self):
        def test_impl():
            data = pd.Series(['aa', 'aa', 'b', 'b', 'cccc', 'dd', 'ddd', 'dd'])
            return data.unique()

        hpat_func = hpat.jit(test_impl)

        # since the orider of the elements are diffrent - check count of elements only
        ref_result = test_impl().size
        result = hpat_func().size
        np.testing.assert_array_equal(ref_result, result)

    def test_series_groupby_count(self):
        def test_impl():
            A = pd.Series([13, 11, 21, 13, 13, 51, 42, 21])
            grouped = A.groupby(A, sort=False)
            return grouped.count()

        hpat_func = hpat.jit(test_impl)

        ref_result = test_impl()
        result = hpat_func()
        pd.testing.assert_series_equal(result, ref_result)

    @unittest.skip("getiter for this type is not implemented yet")
    def test_series_groupby_iterator_int(self):
        def test_impl():
            A = pd.Series([13, 11, 21, 13, 13, 51, 42, 21])
            grouped = A.groupby(A)
            return [i for i in grouped]

        hpat_func = hpat.jit(test_impl)

        ref_result = test_impl()
        result = hpat_func()
        np.testing.assert_array_equal(result, ref_result)

    def test_series_std(self):
        def pyfunc():
            series = pd.Series([1.0, np.nan, -1.0, 0.0, 5e-324])
            return series.std()

        cfunc = hpat.jit(pyfunc)
        ref_result = pyfunc()
        result = cfunc()
        np.testing.assert_equal(ref_result, result)

    @unittest.skipIf(hpat.config.config_pipeline_hpat_default,
                     'Series.std() parameters "skipna" and "ddof" unsupported')
    def test_series_std_unboxing(self):
        def pyfunc(series, skipna, ddof):
            return series.std(skipna=skipna, ddof=ddof)

        cfunc = hpat.jit(pyfunc)
        for data in test_global_input_data_numeric + [[]]:
            series = pd.Series(data)
            for ddof in [0, 1]:
                for skipna in [True, False]:
                    ref_result = pyfunc(series, skipna=skipna, ddof=ddof)
                    result = cfunc(series, skipna=skipna, ddof=ddof)
                    np.testing.assert_equal(ref_result, result)

    @unittest.skipIf(hpat.config.config_pipeline_hpat_default,
                     'Series.std() strings as input data unsupported')
    def test_series_std_str(self):
        def pyfunc(series):
            return series.std()

        cfunc = hpat.jit(pyfunc)
        series = pd.Series(test_global_input_data_unicode_kind4)
        with self.assertRaises(TypingError) as raises:
            cfunc(series)
        msg = 'Method std(). The object must be a number. Given self.data.dtype: {}'
        self.assertIn(msg.format(types.unicode_type), str(raises.exception))

    @unittest.skipIf(hpat.config.config_pipeline_hpat_default,
                     'Series.std() parameters "axis", "level", "numeric_only" unsupported')
    def test_series_std_unsupported_params(self):
        def pyfunc(series, axis, level, numeric_only):
            return series.std(axis=axis, level=level, numeric_only=numeric_only)

        cfunc = hpat.jit(pyfunc)
        series = pd.Series(test_global_input_data_float64[0])
        msg = 'Method std(). Unsupported parameters. Given {}: {}'
        with self.assertRaises(TypingError) as raises:
            cfunc(series, axis=1, level=None, numeric_only=None)
        self.assertIn(msg.format('axis', 'int'), str(raises.exception))

        with self.assertRaises(TypingError) as raises:
            cfunc(series, axis=None, level=1, numeric_only=None)
        self.assertIn(msg.format('level', 'int'), str(raises.exception))

        with self.assertRaises(TypingError) as raises:
            cfunc(series, axis=None, level=None, numeric_only=True)
        self.assertIn(msg.format('numeric_only', 'bool'), str(raises.exception))

    def test_series_nunique(self):
        def test_series_nunique_impl(S):
            return S.nunique()

        def test_series_nunique_param1_impl(S, dropna):
            return S.nunique(dropna)

        hpat_func = hpat.jit(test_series_nunique_impl)

        the_same_string = "the same string"
        test_input_data = []
        data_simple = [[6, 6, 2, 1, 3, 3, 2, 1, 2],
                       [1.1, 0.3, 2.1, 1, 3, 0.3, 2.1, 1.1, 2.2],
                       [6, 6.1, 2.2, 1, 3, 3, 2.2, 1, 2],
                       ['aa', 'aa', 'b', 'b', 'cccc', 'dd', 'ddd', 'dd'],
                       ['aa', 'copy aa', the_same_string, 'b', 'b', 'cccc', the_same_string, 'dd', 'ddd', 'dd', 'copy aa', 'copy aa'],
                       []
                       ]

        data_extra = [[6, 6, np.nan, 2, np.nan, 1, 3, 3, np.inf, 2, 1, 2, np.inf],
                      [1.1, 0.3, np.nan, 1.0, np.inf, 0.3, 2.1, np.nan, 2.2, np.inf],
                      [1.1, 0.3, np.nan, 1, np.inf, 0, 1.1, np.nan, 2.2, np.inf, 2, 2],
                      ['aa', np.nan, 'b', 'b', 'cccc', np.nan, 'ddd', 'dd'],
                      [np.nan, 'copy aa', the_same_string, 'b', 'b', 'cccc', the_same_string, 'dd', 'ddd', 'dd', 'copy aa', 'copy aa'],
                      [np.nan, np.nan, np.nan],
                      [np.nan, np.nan, np.inf],
                      ]

        if hpat.config.config_pipeline_hpat_default:
            """
            SDC pipeline Series.nunique() does not support numpy.nan
            """

            test_input_data = data_simple
        else:
            test_input_data = data_simple + data_extra

        for input_data in test_input_data:
            S = pd.Series(input_data)

            result_ref = test_series_nunique_impl(S)
            result = hpat_func(S)
            self.assertEqual(result, result_ref)

            if not hpat.config.config_pipeline_hpat_default:
                """
                SDC pipeline does not support parameter to Series.nunique(dropna=True)
                """

                hpat_func_param1 = hpat.jit(test_series_nunique_param1_impl)

                for param1 in [True, False]:
                    result_param1_ref = test_series_nunique_param1_impl(S, param1)
                    result_param1 = hpat_func_param1(S, param1)
                    self.assertEqual(result_param1, result_param1_ref)

    def test_series_var(self):
        def pyfunc():
            series = pd.Series([1.0, np.nan, -1.0, 0.0, 5e-324])
            return series.var()

        cfunc = hpat.jit(pyfunc)
        np.testing.assert_equal(pyfunc(), cfunc())

    @unittest.skipIf(hpat.config.config_pipeline_hpat_default,
                     'Series.var() data [max_uint64, max_uint64] unsupported')
    def test_series_var_unboxing(self):
        def pyfunc(series):
            return series.var()

        cfunc = hpat.jit(pyfunc)
        for data in test_global_input_data_numeric + [[]]:
            series = pd.Series(data)
            np.testing.assert_equal(pyfunc(series), cfunc(series))

    @unittest.skipIf(hpat.config.config_pipeline_hpat_default,
                     'Series.var() parameters "ddof" and "skipna" unsupported')
    def test_series_var_full(self):
        def pyfunc(series, skipna, ddof):
            return series.var(skipna=skipna, ddof=ddof)

        cfunc = hpat.jit(pyfunc)
        for data in test_global_input_data_numeric + [[]]:
            series = pd.Series(data)
            for ddof in [0, 1]:
                for skipna in [True, False]:
                    ref_result = pyfunc(series, skipna=skipna, ddof=ddof)
                    result = cfunc(series, skipna=skipna, ddof=ddof)
                    np.testing.assert_equal(ref_result, result)

    @unittest.skipIf(hpat.config.config_pipeline_hpat_default,
                     'Series.var() strings as input data unsupported')
    def test_series_var_str(self):
        def pyfunc(series):
            return series.var()

        cfunc = hpat.jit(pyfunc)
        series = pd.Series(test_global_input_data_unicode_kind4)
        with self.assertRaises(TypingError) as raises:
            cfunc(series)
        msg = 'Method var(). The object must be a number. Given self.data.dtype: {}'
        self.assertIn(msg.format(types.unicode_type), str(raises.exception))

    @unittest.skipIf(hpat.config.config_pipeline_hpat_default,
                     'Series.var() parameters "axis", "level", "numeric_only" unsupported')
    def test_series_var_unsupported_params(self):
        def pyfunc(series, axis, level, numeric_only):
            return series.var(axis=axis, level=level, numeric_only=numeric_only)

        cfunc = hpat.jit(pyfunc)
        series = pd.Series(test_global_input_data_float64[0])
        msg = 'Method var(). Unsupported parameters. Given {}: {}'
        with self.assertRaises(TypingError) as raises:
            cfunc(series, axis=1, level=None, numeric_only=None)
        self.assertIn(msg.format('axis', 'int'), str(raises.exception))

        with self.assertRaises(TypingError) as raises:
            cfunc(series, axis=None, level=1, numeric_only=None)
        self.assertIn(msg.format('level', 'int'), str(raises.exception))

        with self.assertRaises(TypingError) as raises:
            cfunc(series, axis=None, level=None, numeric_only=True)
        self.assertIn(msg.format('numeric_only', 'bool'), str(raises.exception))

    def test_series_count(self):
        def test_series_count_impl(S):
            return S.count()

        hpat_func = hpat.jit(test_series_count_impl)

        the_same_string = "the same string"
        test_input_data = [[6, 6, 2, 1, 3, 3, 2, 1, 2],
                           [1.1, 0.3, 2.1, 1, 3, 0.3, 2.1, 1.1, 2.2],
                           [6, 6.1, 2.2, 1, 3, 3, 2.2, 1, 2],
                           ['aa', 'aa', 'b', 'b', 'cccc', 'dd', 'ddd', 'dd'],
                           ['aa', 'copy aa', the_same_string, 'b', 'b', 'cccc', the_same_string, 'dd', 'ddd', 'dd',
                            'copy aa', 'copy aa'],
                           [],
                           [6, 6, np.nan, 2, np.nan, 1, 3, 3, np.inf, 2, 1, 2, np.inf],
                           [1.1, 0.3, np.nan, 1.0, np.inf, 0.3, 2.1, np.nan, 2.2, np.inf],
                           [1.1, 0.3, np.nan, 1, np.inf, 0, 1.1, np.nan, 2.2, np.inf, 2, 2],
                           [np.nan, np.nan, np.nan],
                           [np.nan, np.nan, np.inf]
                           ]

        for input_data in test_input_data:
            S = pd.Series(input_data)

            result_ref = test_series_count_impl(S)
            result = hpat_func(S)
            self.assertEqual(result, result_ref)

    @unittest.skipIf(hpat.config.config_pipeline_hpat_default,
                     'Series.cumsum() np.nan as input data unsupported')
    def test_series_cumsum(self):
        def test_impl():
            series = pd.Series([1.0, np.nan, -1.0, 0.0, 5e-324])
            return series.cumsum()

        pyfunc = test_impl
        cfunc = hpat.jit(pyfunc)
        pd.testing.assert_series_equal(pyfunc(), cfunc())

    @unittest.skipIf(hpat.config.config_pipeline_hpat_default,
                     'Series.cumsum() np.nan as input data unsupported')
    def test_series_cumsum_unboxing(self):
        def test_impl(s):
            return s.cumsum()

        pyfunc = test_impl
        cfunc = hpat.jit(pyfunc)

        for data in test_global_input_data_numeric + [[]]:
            series = pd.Series(data)
            pd.testing.assert_series_equal(pyfunc(series), cfunc(series))

    @unittest.skipIf(hpat.config.config_pipeline_hpat_default,
                     'Series.cumsum() parameters "axis", "skipna" unsupported')
    def test_series_cumsum_full(self):
        def test_impl(s, axis, skipna):
            return s.cumsum(axis=axis, skipna=skipna)

        pyfunc = test_impl
        cfunc = hpat.jit(pyfunc)

        axis = None
        for data in test_global_input_data_numeric + [[]]:
            series = pd.Series(data)
            for skipna in [True, False]:
                ref_result = pyfunc(series, axis=axis, skipna=skipna)
                jit_result = cfunc(series, axis=axis, skipna=skipna)
                pd.testing.assert_series_equal(ref_result, jit_result)

    @unittest.skipIf(hpat.config.config_pipeline_hpat_default,
                     'Series.cumsum() strings as input data unsupported')
    def test_series_cumsum_str(self):
        def test_impl(s):
            return s.cumsum()

        cfunc = hpat.jit(test_impl)
        series = pd.Series(test_global_input_data_unicode_kind4)
        with self.assertRaises(TypingError) as raises:
            cfunc(series)
        msg = 'Method cumsum(). The object must be a number. Given self.data.dtype: {}'
        self.assertIn(msg.format(types.unicode_type), str(raises.exception))

    @unittest.skipIf(hpat.config.config_pipeline_hpat_default,
                     'Series.cumsum() parameter "axis" unsupported')
    def test_series_cumsum_unsupported_axis(self):
        def test_impl(s, axis):
            return s.cumsum(axis=axis)

        cfunc = hpat.jit(test_impl)
        series = pd.Series(test_global_input_data_float64[0])
        for axis in [0, 1]:
            with self.assertRaises(TypingError) as raises:
                cfunc(series, axis=axis)
            msg = 'Method cumsum(). Unsupported parameters. Given axis: int'
            self.assertIn(msg, str(raises.exception))

    @unittest.skipIf(hpat.config.config_pipeline_hpat_default,
                     'Series.cov() parameter "min_periods" unsupported')
    def test_series_cov(self):
        def test_series_cov_impl(S1, S2, min_periods=None):
            return S1.cov(S2, min_periods)

        hpat_func = hpat.jit(test_series_cov_impl)
        test_input_data1 = [[.2, .0, .6, .2],
                            [.2, .0, .6, .2, .5, .6, .7, .8],
                            [],
                            [2, 0, 6, 2],
                            [.2, .1, np.nan, .5, .3],
                            [-1, np.nan, 1, np.inf]]
        test_input_data2 = [[.3, .6, .0, .1],
                            [.3, .6, .0, .1, .8],
                            [],
                            [3, 6, 0, 1],
                            [.3, .2, .9, .6, np.nan],
                            [np.nan, np.nan, np.inf, np.nan]]
        for input_data1 in test_input_data1:
            for input_data2 in test_input_data2:
                S1 = pd.Series(input_data1)
                S2 = pd.Series(input_data2)
                for period in [None, 2, 1, 8, -4]:
                    result_ref = test_series_cov_impl(S1, S2, min_periods=period)
                    result = hpat_func(S1, S2, min_periods=period)
                    np.testing.assert_allclose(result, result_ref)

    @unittest.skipIf(hpat.config.config_pipeline_hpat_default,
                     'Series.cov() parameter "min_periods" unsupported')
    def test_series_cov_unsupported_dtype(self):
        def test_series_cov_impl(S1, S2, min_periods=None):
            return S1.cov(S2, min_periods=min_periods)

        hpat_func = hpat.jit(test_series_cov_impl)
        S1 = pd.Series([.2, .0, .6, .2])
        S2 = pd.Series(['abcdefgh', 'a','abcdefg', 'ab', 'abcdef', 'abc'])
        S3 = pd.Series(['aaaaa', 'bbbb', 'ccc', 'dd', 'e'])
        S4 = pd.Series([.3, .6, .0, .1])

        with self.assertRaises(TypingError) as raises:
            hpat_func(S1, S2, min_periods=5)
        msg = 'Method cov(). The object other.data'
        self.assertIn(msg, str(raises.exception))

        with self.assertRaises(TypingError) as raises:
            hpat_func(S3, S4, min_periods=5)
        msg = 'Method cov(). The object self.data'
        self.assertIn(msg, str(raises.exception))

    @unittest.skipIf(hpat.config.config_pipeline_hpat_default,
                     'Series.cov() parameter "min_periods" unsupported')
    def test_series_cov_unsupported_period(self):
        def test_series_cov_impl(S1, S2, min_periods=None):
            return S1.cov(S2, min_periods)

        hpat_func = hpat.jit(test_series_cov_impl)
        S1 = pd.Series([.2, .0, .6, .2])
        S2 = pd.Series([.3, .6, .0, .1])

        with self.assertRaises(TypingError) as raises:
            hpat_func(S1, S2, min_periods='aaaa')
        msg = 'Method cov(). The object min_periods'
        self.assertIn(msg, str(raises.exception))

        with self.assertRaises(TypingError) as raises:
            hpat_func(S1, S2, min_periods=0.5)
        msg = 'Method cov(). The object min_periods'
        self.assertIn(msg, str(raises.exception))


if __name__ == "__main__":
    unittest.main()<|MERGE_RESOLUTION|>--- conflicted
+++ resolved
@@ -434,7 +434,6 @@
         all_data = test_global_input_data_numeric
 
         for data in all_data:
-<<<<<<< HEAD
             for kind in ['quicksort', 'mergesort']:
                 series = pd.Series(data * 3)
                 ref_result = test_impl(series, kind=kind)
@@ -445,12 +444,6 @@
                     pd.testing.assert_series_equal(ref_result, jit_result)
                 else:
                     np.testing.assert_array_equal(ref, jit)
-=======
-            series = pd.Series(data * 3)
-            ref_result = test_impl(series, kind='mergesort')
-            jit_result = hpat_func(series, kind='quicksort')
-            pd.testing.assert_series_equal(ref_result, jit_result)
->>>>>>> cd026783
 
     def test_series_argsort_full_idx(self):
         def test_impl(series, kind):
@@ -463,7 +456,6 @@
         for data in all_data:
             data = data * 3
             for index in [gen_srand_array(len(data)), gen_frand_array(len(data)), range(len(data))]:
-<<<<<<< HEAD
                 for kind in ['quicksort', 'mergesort']:
                     series = pd.Series(data, index)
                     ref_result = test_impl(series, kind=kind)
@@ -474,13 +466,6 @@
                         pd.testing.assert_series_equal(ref_result, jit_result)
                     else:
                         np.testing.assert_array_equal(ref, jit)
-=======
-                series = pd.Series(data, index)
-                ref_result = test_impl(series, kind='mergesort')
-                jit_result = hpat_func(series, kind='quicksort')
-                pd.testing.assert_series_equal(ref_result, jit_result)
->>>>>>> cd026783
-
 
     def test_series_attr6(self):
         def test_impl(A):
@@ -3449,18 +3434,12 @@
             data = data * 3
             for ascending in [True, False]:
                 series = pd.Series(data)
-<<<<<<< HEAD
                 ref_result = test_impl(series, ascending, kind='quicksort')
                 jit_result = hpat_func(series, ascending, kind='quicksort')
                 ref = restore_series_sort_values(series, ref_result.index, ascending)
                 jit = restore_series_sort_values(series, jit_result.index, ascending)
                 np.testing.assert_array_equal(ref_result.data, jit_result.data)
                 self.assertEqual(ref, jit)
-=======
-                ref_result = test_impl(series, ascending, kind='mergesort')
-                jit_result = hpat_func(series, ascending, kind='quicksort')
-                pd.testing.assert_series_equal(ref_result, jit_result)
->>>>>>> cd026783
 
     @unittest.skip("Creating Python string/unicode object failed")
     def test_series_sort_values_full_unicode4(self):
@@ -3475,18 +3454,12 @@
             data = data * 3
             for ascending in [True, False]:
                 series = pd.Series(data)
-<<<<<<< HEAD
                 ref_result = test_impl(series, ascending, kind='quicksort')
                 jit_result = hpat_func(series, ascending, kind='quicksort')
                 ref = restore_series_sort_values(series, ref_result.index, ascending)
                 jit = restore_series_sort_values(series, jit_result.index, ascending)
                 np.testing.assert_array_equal(ref_result.data, jit_result.data)
                 self.assertEqual(ref, jit)
-=======
-                ref_result = test_impl(series, ascending, kind='mergesort')
-                jit_result = hpat_func(series, ascending, kind='quicksort')
-                pd.testing.assert_series_equal(ref_result, jit_result)
->>>>>>> cd026783
 
     def test_series_sort_values_full_idx(self):
         def test_impl(series, ascending, kind):
@@ -3501,18 +3474,12 @@
             for index in [gen_srand_array(len(data)), gen_frand_array(len(data)), range(len(data))]:
                 for ascending in [True, False]:
                     series = pd.Series(data, index)
-<<<<<<< HEAD
                     ref_result = test_impl(series, ascending, kind='quicksort')
                     jit_result = hpat_func(series, ascending, kind='quicksort')
                     ref = restore_series_sort_values(series, ref_result.index, ascending)
                     jit = restore_series_sort_values(series, jit_result.index, ascending)
                     np.testing.assert_array_equal(ref_result.data, jit_result.data)
                     self.assertEqual(ref, jit)
-=======
-                    ref_result = test_impl(series, ascending, kind='mergesort')
-                    jit_result = hpat_func(series, ascending, kind='quicksort')
-                    pd.testing.assert_series_equal(ref_result, jit_result)
->>>>>>> cd026783
 
     def test_series_sort_values_parallel1(self):
         # create `kde.parquet` file
