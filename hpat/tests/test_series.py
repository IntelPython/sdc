import string
import unittest
import platform
import pandas as pd
import numpy as np
import pyarrow.parquet as pq
import hpat
from hpat.tests.test_utils import (
    count_array_REPs, count_parfor_REPs, count_array_OneDs, get_start_end)
from hpat.tests.gen_test_data import ParquetGenerator
from numba import types
from numba.config import IS_32BITS
from numba.errors import TypingError


_cov_corr_series = [(pd.Series(x), pd.Series(y)) for x, y in [
    (
        [np.nan, -2., 3., 9.1],
        [np.nan, -2., 3., 5.0],
    ),
    # TODO(quasilyte): more intricate data for complex-typed series.
    # Some arguments make assert_almost_equal fail.
    # Functions that yield mismaching results:
    # _column_corr_impl and _column_cov_impl.
    (
        [complex(-2., 1.0), complex(3.0, 1.0)],
        [complex(-3., 1.0), complex(2.0, 1.0)],
    ),
    (
        [complex(-2.0, 1.0), complex(3.0, 1.0)],
        [1.0, -2.0],
    ),
    (
        [1.0, -4.5],
        [complex(-4.5, 1.0), complex(3.0, 1.0)],
    ),
]]

min_float64 = np.finfo('float64').min
max_float64 = np.finfo('float64').max

test_global_input_data_float64 = [
    [1., np.nan, -1., 0., min_float64, max_float64],
    [np.nan, np.inf, np.NINF, np.NZERO]
]

min_int64 = np.iinfo('int64').min
max_int64 = np.iinfo('int64').max
max_uint64 = np.iinfo('uint64').max

test_global_input_data_integer64 = [
    [1, -1, 0],
    [min_int64, max_int64],
    [max_uint64]
]

test_global_input_data_numeric = test_global_input_data_integer64 + test_global_input_data_float64

test_global_input_data_unicode_kind4 = [
    'ascii',
    '12345',
    '1234567890',
    '¡Y tú quién te crees?',
    '🐍⚡',
    '大处着眼，小处着手。',
]

test_global_input_data_unicode_kind1 = [
    'ascii',
    '12345',
    '1234567890',
]

<<<<<<< HEAD

def gen_srand_array(size, nchars=8):
    """Generate array of strings of specified size based on [a-zA-Z] + [0-9]"""
    accepted_chars = list(string.ascii_letters + string.digits)
    rands_chars = np.array(accepted_chars, dtype=(np.str_, 1))

    np.random.seed(100)
    return np.random.choice(rands_chars, size=nchars * size).view((np.str_, nchars))


def gen_frand_array(size, min=-100, max=100):
    """Generate array of float of specified size based on [-100-100]"""
    float_list = (max - min) * np.random.sample(size) + min
    return float_list

=======
>>>>>>> bcc377f4

def _make_func_from_text(func_text, func_name='test_impl'):
    loc_vars = {}
    exec(func_text, {}, loc_vars)
    test_impl = loc_vars[func_name]
    return test_impl


def _make_func_use_binop1(operator):
    func_text = "def test_impl(A, B):\n"
    func_text += "   return A {} B\n".format(operator)
    return _make_func_from_text(func_text)


def _make_func_use_binop2(operator):
    func_text = "def test_impl(A, B):\n"
    func_text += "   A {} B\n".format(operator)
    func_text += "   return A\n"
    return _make_func_from_text(func_text)


def _make_func_use_method_arg1(method):
    func_text = "def test_impl(A, B):\n"
    func_text += "   return A.{}(B)\n".format(method)
    return _make_func_from_text(func_text)


GLOBAL_VAL = 2


class TestSeries(unittest.TestCase):

    def test_create1(self):
        def test_impl():
            df = pd.DataFrame({'A': [1, 2, 3]})
            return (df.A == 1).sum()
        hpat_func = hpat.jit(test_impl)

        self.assertEqual(hpat_func(), test_impl())

    @unittest.skip('Feature request: implement Series::ctor with list(list(type))')
    def test_create_list_list_unicode(self):
        def test_impl():
            S = pd.Series([
                          ['abc', 'defg', 'ijk'],
                          ['lmn', 'opq', 'rstuvwxyz']
                          ])
            return S
        hpat_func = hpat.jit(test_impl)

        result_ref = test_impl()
        result = hpat_func()
        pd.testing.assert_series_equal(result, result_ref)

    @unittest.skip('Feature request: implement Series::ctor with list(list(type))')
    def test_create_list_list_integer(self):
        def test_impl():
            S = pd.Series([
                          [123, 456, -789],
                          [-112233, 445566, 778899]
                          ])
            return S
        hpat_func = hpat.jit(test_impl)

        result_ref = test_impl()
        result = hpat_func()
        pd.testing.assert_series_equal(result, result_ref)

    @unittest.skip('Feature request: implement Series::ctor with list(list(type))')
    def test_create_list_list_float(self):
        def test_impl():
            S = pd.Series([
                          [1.23, -4.56, 7.89],
                          [11.2233, 44.5566, -778.899]
                          ])
            return S
        hpat_func = hpat.jit(test_impl)

        result_ref = test_impl()
        result = hpat_func()
        pd.testing.assert_series_equal(result, result_ref)

    def test_create2(self):
        def test_impl(n):
            df = pd.DataFrame({'A': np.arange(n)})
            return (df.A == 2).sum()
        hpat_func = hpat.jit(test_impl)

        n = 11
        self.assertEqual(hpat_func(n), test_impl(n))

    def test_create_series1(self):
        def test_impl():
            A = pd.Series([1, 2, 3])
            return A
        hpat_func = hpat.jit(test_impl)

        pd.testing.assert_series_equal(hpat_func(), test_impl())

    def test_create_series_index1(self):
        # create and box an indexed Series
        def test_impl():
            A = pd.Series([1, 2, 3], ['A', 'C', 'B'])
            return A
        hpat_func = hpat.jit(test_impl)

        pd.testing.assert_series_equal(hpat_func(), test_impl())

    def test_create_series_index2(self):
        def test_impl():
            A = pd.Series([1, 2, 3], index=['A', 'C', 'B'])
            return A
        hpat_func = hpat.jit(test_impl)

        pd.testing.assert_series_equal(hpat_func(), test_impl())

    def test_create_series_index3(self):
        def test_impl():
            A = pd.Series([1, 2, 3], index=['A', 'C', 'B'], name='A')
            return A
        hpat_func = hpat.jit(test_impl)

        pd.testing.assert_series_equal(hpat_func(), test_impl())

    def test_create_series_index4(self):
        def test_impl(name):
            A = pd.Series([1, 2, 3], index=['A', 'C', 'B'], name=name)
            return A
        hpat_func = hpat.jit(test_impl)

        pd.testing.assert_series_equal(hpat_func('A'), test_impl('A'))

    def test_create_str(self):
        def test_impl():
            df = pd.DataFrame({'A': ['a', 'b', 'c']})
            return (df.A == 'a').sum()
        hpat_func = hpat.jit(test_impl)

        self.assertEqual(hpat_func(), test_impl())

    def test_pass_df1(self):
        def test_impl(df):
            return (df.A == 2).sum()
        hpat_func = hpat.jit(test_impl)

        n = 11
        df = pd.DataFrame({'A': np.arange(n)})
        self.assertEqual(hpat_func(df), test_impl(df))

    def test_pass_df_str(self):
        def test_impl(df):
            return (df.A == 'a').sum()
        hpat_func = hpat.jit(test_impl)

        df = pd.DataFrame({'A': ['a', 'b', 'c']})
        self.assertEqual(hpat_func(df), test_impl(df))

    def test_pass_series1(self):
        # TODO: check to make sure it is series type
        def test_impl(A):
            return (A == 2).sum()
        hpat_func = hpat.jit(test_impl)

        n = 11
        df = pd.DataFrame({'A': np.arange(n)})
        self.assertEqual(hpat_func(df.A), test_impl(df.A))

    def test_pass_series2(self):
        # test creating dataframe from passed series
        def test_impl(A):
            df = pd.DataFrame({'A': A})
            return (df.A == 2).sum()
        hpat_func = hpat.jit(test_impl)

        n = 11
        df = pd.DataFrame({'A': np.arange(n)})
        self.assertEqual(hpat_func(df.A), test_impl(df.A))

    def test_pass_series_str(self):
        def test_impl(A):
            return (A == 'a').sum()
        hpat_func = hpat.jit(test_impl)

        df = pd.DataFrame({'A': ['a', 'b', 'c']})
        self.assertEqual(hpat_func(df.A), test_impl(df.A))

    def test_pass_series_index1(self):
        def test_impl(A):
            return A
        hpat_func = hpat.jit(test_impl)

        S = pd.Series([3, 5, 6], ['a', 'b', 'c'], name='A')
        pd.testing.assert_series_equal(hpat_func(S), test_impl(S))

    def test_series_size(self):
        def test_impl(S):
            return S.size
        hpat_func = hpat.jit(test_impl)

        n = 11
        for S, expected in [
            (pd.Series(), 0),
            (pd.Series([]), 0),
            (pd.Series(np.arange(n)), n),
            (pd.Series([np.nan, 1, 2]), 3),
            (pd.Series(['1', '2', '3']), 3),
        ]:
            with self.subTest(S=S, expected=expected):
                self.assertEqual(hpat_func(S), expected)
                self.assertEqual(hpat_func(S), test_impl(S))

    def test_series_attr2(self):
        def test_impl(A):
            return A.copy().values
        hpat_func = hpat.jit(test_impl)

        n = 11
        df = pd.DataFrame({'A': np.arange(n)})
        np.testing.assert_array_equal(hpat_func(df.A), test_impl(df.A))

    def test_series_attr3(self):
        def test_impl(A):
            return A.min()
        hpat_func = hpat.jit(test_impl)

        n = 11
        df = pd.DataFrame({'A': np.arange(n)})
        self.assertEqual(hpat_func(df.A), test_impl(df.A))

    def test_series_attr4(self):
        def test_impl(A):
            return A.cumsum().values
        hpat_func = hpat.jit(test_impl)

        n = 11
        df = pd.DataFrame({'A': np.arange(n)})
        np.testing.assert_array_equal(hpat_func(df.A), test_impl(df.A))

    def test_series_argsort1(self):
        def test_impl(A):
            return A.argsort()
        hpat_func = hpat.jit(test_impl)

        n = 11
        A = pd.Series(np.random.ranf(n))
        pd.testing.assert_series_equal(hpat_func(A), test_impl(A))

    def test_series_argsort2(self):
        def test_impl(S):
            return S.argsort()
        hpat_func = hpat.jit(test_impl)

        S = pd.Series([5, np.nan, 3, 3, np.nan])
        pd.testing.assert_series_equal(test_impl(S), hpat_func(S))

    def test_series_argsort_full(self):
        def test_impl(series):
            return series.argsort()

        hpat_func = hpat.jit(test_impl)

        all_data = test_global_input_data_numeric

        for data in all_data:
            series = pd.Series(data * 3)
            ref_result = test_impl(series)
            jit_result = hpat_func(series)
            pd.testing.assert_series_equal(ref_result, jit_result)


    def test_series_argsort_full_idx(self):
        def test_impl(series):
            return series.argsort()

        hpat_func = hpat.jit(test_impl)

        all_data = test_global_input_data_numeric

        for data in all_data:
            data = data * 3
            for index in [gen_srand_array(len(data)), gen_frand_array(len(data)), range(len(data))]:
                series = pd.Series(data, index)
                ref_result = test_impl(series)
                jit_result = hpat_func(series)
                pd.testing.assert_series_equal(ref_result, jit_result)


    def test_series_attr6(self):
        def test_impl(A):
            return A.take([2, 3]).values
        hpat_func = hpat.jit(test_impl)

        n = 11
        df = pd.DataFrame({'A': np.arange(n)})
        np.testing.assert_array_equal(hpat_func(df.A), test_impl(df.A))

    def test_series_attr7(self):
        def test_impl(A):
            return A.astype(np.float64)
        hpat_func = hpat.jit(test_impl)

        n = 11
        df = pd.DataFrame({'A': np.arange(n)})
        np.testing.assert_array_equal(hpat_func(df.A), test_impl(df.A))

    def test_series_getattr_ndim(self):
        '''Verifies getting Series attribute ndim is supported'''
        def test_impl(S):
            return S.ndim
        hpat_func = hpat.jit(test_impl)

        n = 11
        S = pd.Series(np.arange(n))
        self.assertEqual(hpat_func(S), test_impl(S))

    def test_series_getattr_T(self):
        '''Verifies getting Series attribute T is supported'''
        def test_impl(S):
            return S.T
        hpat_func = hpat.jit(test_impl)

        n = 11
        S = pd.Series(np.arange(n))
        np.testing.assert_array_equal(hpat_func(S), test_impl(S))

    def test_series_copy_str1(self):
        def test_impl(A):
            return A.copy()
        hpat_func = hpat.jit(test_impl)

        S = pd.Series(['aa', 'bb', 'cc'])
        pd.testing.assert_series_equal(hpat_func(S), test_impl(S))

    def test_series_copy_int1(self):
        def test_impl(A):
            return A.copy()
        hpat_func = hpat.jit(test_impl)

        S = pd.Series([1, 2, 3])
        np.testing.assert_array_equal(hpat_func(S), test_impl(S))

    def test_series_copy_deep(self):
        def test_impl(A, deep):
            return A.copy(deep=deep)
        hpat_func = hpat.jit(test_impl)

        for S in [
            pd.Series([1, 2]),
            pd.Series([1, 2], index=["a", "b"]),
        ]:
            with self.subTest(S=S):
                for deep in (True, False):
                    with self.subTest(deep=deep):
                        actual = hpat_func(S, deep)
                        expected = test_impl(S, deep)

                        pd.testing.assert_series_equal(actual, expected)

                        self.assertEqual(actual.values is S.values, expected.values is S.values)
                        self.assertEqual(actual.values is S.values, not deep)

                        # Shallow copy of index is not supported yet
                        if deep:
                            self.assertEqual(actual.index is S.index, expected.index is S.index)
                            self.assertEqual(actual.index is S.index, not deep)

    def test_series_astype_int_to_str1(self):
        '''Verifies Series.astype implementation with function 'str' as argument
           converts integer series to series of strings
        '''
        def test_impl(S):
            return S.astype(str)
        hpat_func = hpat.jit(test_impl)

        n = 11
        S = pd.Series(np.arange(n))
        pd.testing.assert_series_equal(hpat_func(S), test_impl(S))

    def test_series_astype_int_to_str2(self):
        '''Verifies Series.astype implementation with a string literal dtype argument
           converts integer series to series of strings
        '''
        def test_impl(S):
            return S.astype('str')
        hpat_func = hpat.jit(test_impl)

        n = 11
        S = pd.Series(np.arange(n))
        pd.testing.assert_series_equal(hpat_func(S), test_impl(S))

    def test_series_astype_str_to_str1(self):
        '''Verifies Series.astype implementation with function 'str' as argument
           handles string series not changing it
        '''
        def test_impl(S):
            return S.astype(str)
        hpat_func = hpat.jit(test_impl)

        S = pd.Series(['aa', 'bb', 'cc'])
        pd.testing.assert_series_equal(hpat_func(S), test_impl(S))

    def test_series_astype_str_to_str2(self):
        '''Verifies Series.astype implementation with a string literal dtype argument
           handles string series not changing it
        '''
        def test_impl(S):
            return S.astype('str')
        hpat_func = hpat.jit(test_impl)

        S = pd.Series(['aa', 'bb', 'cc'])
        pd.testing.assert_series_equal(hpat_func(S), test_impl(S))

    def test_series_astype_str_to_str_index_str(self):
        '''Verifies Series.astype implementation with function 'str' as argument
           handles string series not changing it
        '''

        def test_impl(S):
            return S.astype(str)

        hpat_func = hpat.jit(test_impl)

        S = pd.Series(['aa', 'bb', 'cc'], index=['d', 'e', 'f'])
        pd.testing.assert_series_equal(hpat_func(S), test_impl(S))

    def test_series_astype_str_to_str_index_int(self):
        '''Verifies Series.astype implementation with function 'str' as argument
           handles string series not changing it
        '''

        def test_impl(S):
            return S.astype(str)

        hpat_func = hpat.jit(test_impl)

        S = pd.Series(['aa', 'bb', 'cc'], index=[1, 2, 3])
        pd.testing.assert_series_equal(hpat_func(S), test_impl(S))

    @unittest.skip('TODO: requires str(datetime64) support in Numba')
    def test_series_astype_dt_to_str1(self):
        '''Verifies Series.astype implementation with function 'str' as argument
           converts datetime series to series of strings
        '''
        def test_impl(A):
            return A.astype(str)
        hpat_func = hpat.jit(test_impl)

        S = pd.Series([pd.Timestamp('20130101 09:00:00'),
                       pd.Timestamp('20130101 09:00:02'),
                       pd.Timestamp('20130101 09:00:03')
                       ])
        pd.testing.assert_series_equal(hpat_func(S), test_impl(S))

    @unittest.skip('AssertionError: Series are different'
                   '[left]:  [0.000000, 1.000000, 2.000000, 3.000000, ...'
                   '[right]:  [0.0, 1.0, 2.0, 3.0, ...'
                   'TODO: needs alignment to NumPy on Numba side')
    def test_series_astype_float_to_str1(self):
        '''Verifies Series.astype implementation with function 'str' as argument
           converts float series to series of strings
        '''
        def test_impl(A):
            return A.astype(str)
        hpat_func = hpat.jit(test_impl)

        n = 11.0
        S = pd.Series(np.arange(n))
        pd.testing.assert_series_equal(hpat_func(S), test_impl(S))

    def test_series_astype_int32_to_int64(self):
        '''Verifies Series.astype implementation with NumPy dtype argument
           converts series with dtype=int32 to series with dtype=int64
        '''
        def test_impl(A):
            return A.astype(np.int64)
        hpat_func = hpat.jit(test_impl)

        n = 11
        S = pd.Series(np.arange(n), dtype=np.int32)
        pd.testing.assert_series_equal(hpat_func(S), test_impl(S))

    def test_series_astype_int_to_float64(self):
        '''Verifies Series.astype implementation with NumPy dtype argument
           converts integer series to series of float
        '''
        def test_impl(A):
            return A.astype(np.float64)
        hpat_func = hpat.jit(test_impl)

        n = 11
        S = pd.Series(np.arange(n))
        pd.testing.assert_series_equal(hpat_func(S), test_impl(S))

    def test_series_astype_float_to_int32(self):
        '''Verifies Series.astype implementation with NumPy dtype argument
           converts float series to series of integers
        '''
        def test_impl(A):
            return A.astype(np.int32)
        hpat_func = hpat.jit(test_impl)

        n = 11.0
        S = pd.Series(np.arange(n))
        pd.testing.assert_series_equal(hpat_func(S), test_impl(S))

    @unittest.skip('TODO: needs Numba astype impl support string literal as dtype arg')
    def test_series_astype_literal_dtype1(self):
        '''Verifies Series.astype implementation with a string literal dtype argument
           converts float series to series of integers
        '''
        def test_impl(A):
            return A.astype('int32')
        hpat_func = hpat.jit(test_impl)

        n = 11.0
        S = pd.Series(np.arange(n))
        pd.testing.assert_series_equal(hpat_func(S), test_impl(S))

    @unittest.skip('TODO: needs Numba astype impl support converting unicode_type to int')
    def test_series_astype_str_to_int32(self):
        '''Verifies Series.astype implementation with NumPy dtype argument
           converts series of strings to series of integers
        '''
        import numba

        def test_impl(A):
            return A.astype(np.int32)
        hpat_func = hpat.jit(test_impl)

        n = 11
        S = pd.Series([str(x) for x in np.arange(n) - n // 2])
        pd.testing.assert_series_equal(hpat_func(S), test_impl(S))

    @unittest.skip('TODO: needs Numba astype impl support converting unicode_type to float')
    def test_series_astype_str_to_float64(self):
        '''Verifies Series.astype implementation with NumPy dtype argument
           converts series of strings to series of float
        '''
        def test_impl(A):
            return A.astype(np.float64)
        hpat_func = hpat.jit(test_impl)

        S = pd.Series(['3.24', '1E+05', '-1', '-1.3E-01', 'nan', 'inf'])
        pd.testing.assert_series_equal(hpat_func(S), test_impl(S))

    def test_series_astype_str_index_str(self):
        '''Verifies Series.astype implementation with function 'str' as argument
           handles string series not changing it
        '''

        def test_impl(S):
            return S.astype(str)
        hpat_func = hpat.jit(test_impl)

        S = pd.Series(['aa', 'bb', 'cc'], index=['a', 'b', 'c'])
        pd.testing.assert_series_equal(hpat_func(S), test_impl(S))

    def test_series_astype_str_index_int(self):
        '''Verifies Series.astype implementation with function 'str' as argument
           handles string series not changing it
        '''

        def test_impl(S):
            return S.astype(str)

        hpat_func = hpat.jit(test_impl)

        S = pd.Series(['aa', 'bb', 'cc'], index=[2, 3, 5])
        pd.testing.assert_series_equal(hpat_func(S), test_impl(S))

    def test_np_call_on_series1(self):
        def test_impl(A):
            return np.min(A)
        hpat_func = hpat.jit(test_impl)

        n = 11
        df = pd.DataFrame({'A': np.arange(n)})
        np.testing.assert_array_equal(hpat_func(df.A), test_impl(df.A))

    def test_series_values(self):
        def test_impl(A):
            return A.values
        hpat_func = hpat.jit(test_impl)

        n = 11
        df = pd.DataFrame({'A': np.arange(n)})
        np.testing.assert_array_equal(hpat_func(df.A), test_impl(df.A))

    def test_series_values1(self):
        def test_impl(A):
            return (A == 2).values
        hpat_func = hpat.jit(test_impl)

        n = 11
        df = pd.DataFrame({'A': np.arange(n)})
        np.testing.assert_array_equal(hpat_func(df.A), test_impl(df.A))

    def test_series_shape1(self):
        def test_impl(A):
            return A.shape
        hpat_func = hpat.jit(test_impl)

        n = 11
        df = pd.DataFrame({'A': np.arange(n)})
        self.assertEqual(hpat_func(df.A), test_impl(df.A))

    def test_static_setitem_series1(self):
        def test_impl(A):
            A[0] = 2
            return (A == 2).sum()
        hpat_func = hpat.jit(test_impl)

        n = 11
        df = pd.DataFrame({'A': np.arange(n)})
        self.assertEqual(hpat_func(df.A), test_impl(df.A))

    def test_setitem_series1(self):
        def test_impl(A, i):
            A[i] = 2
            return (A == 2).sum()
        hpat_func = hpat.jit(test_impl)

        n = 11
        df = pd.DataFrame({'A': np.arange(n)})
        self.assertEqual(hpat_func(df.A.copy(), 0), test_impl(df.A.copy(), 0))

    def test_setitem_series2(self):
        def test_impl(A, i):
            A[i] = 100
        hpat_func = hpat.jit(test_impl)

        n = 11
        df = pd.DataFrame({'A': np.arange(n)})
        A1 = df.A.copy()
        A2 = df.A
        hpat_func(A1, 0)
        test_impl(A2, 0)
        pd.testing.assert_series_equal(A1, A2)

    @unittest.skip("enable after remove dead in hiframes is removed")
    def test_setitem_series3(self):
        def test_impl(A, i):
            S = pd.Series(A)
            S[i] = 100
        hpat_func = hpat.jit(test_impl)

        n = 11
        A = np.arange(n)
        A1 = A.copy()
        A2 = A
        hpat_func(A1, 0)
        test_impl(A2, 0)
        np.testing.assert_array_equal(A1, A2)

    def test_setitem_series_bool1(self):
        def test_impl(A):
            A[A > 3] = 100
        hpat_func = hpat.jit(test_impl)

        n = 11
        df = pd.DataFrame({'A': np.arange(n)})
        A1 = df.A.copy()
        A2 = df.A
        hpat_func(A1)
        test_impl(A2)
        pd.testing.assert_series_equal(A1, A2)

    def test_setitem_series_bool2(self):
        def test_impl(A, B):
            A[A > 3] = B[A > 3]
        hpat_func = hpat.jit(test_impl)

        n = 11
        df = pd.DataFrame({'A': np.arange(n), 'B': np.arange(n)**2})
        A1 = df.A.copy()
        A2 = df.A
        hpat_func(A1, df.B)
        test_impl(A2, df.B)
        pd.testing.assert_series_equal(A1, A2)

    def test_static_getitem_series1(self):
        def test_impl(A):
            return A[0]
        hpat_func = hpat.jit(test_impl)

        n = 11
        A = pd.Series(np.arange(n))
        self.assertEqual(hpat_func(A), test_impl(A))

    def test_getitem_series1(self):
        def test_impl(A, i):
            return A[i]
        hpat_func = hpat.jit(test_impl)

        n = 11
        df = pd.DataFrame({'A': np.arange(n)})
        self.assertEqual(hpat_func(df.A, 0), test_impl(df.A, 0))

    def test_getitem_series_str1(self):
        def test_impl(A, i):
            return A[i]
        hpat_func = hpat.jit(test_impl)

        df = pd.DataFrame({'A': ['aa', 'bb', 'cc']})
        self.assertEqual(hpat_func(df.A, 0), test_impl(df.A, 0))

    def test_series_iat1(self):
        def test_impl(A):
            return A.iat[3]
        hpat_func = hpat.jit(test_impl)

        n = 11
        S = pd.Series(np.arange(n)**2)
        self.assertEqual(hpat_func(S), test_impl(S))

    def test_series_iat2(self):
        def test_impl(A):
            A.iat[3] = 1
            return A
        hpat_func = hpat.jit(test_impl)

        n = 11
        S = pd.Series(np.arange(n)**2)
        pd.testing.assert_series_equal(hpat_func(S), test_impl(S))

    def test_series_iloc1(self):
        def test_impl(A):
            return A.iloc[3]
        hpat_func = hpat.jit(test_impl)

        n = 11
        S = pd.Series(np.arange(n)**2)
        self.assertEqual(hpat_func(S), test_impl(S))

    def test_series_iloc2(self):
        def test_impl(A):
            return A.iloc[3:8]
        hpat_func = hpat.jit(test_impl)

        n = 11
        S = pd.Series(np.arange(n)**2)
        pd.testing.assert_series_equal(
            hpat_func(S), test_impl(S).reset_index(drop=True))

    def test_series_op1(self):
        arithmetic_binops = ('+', '-', '*', '/', '//', '%', '**')
        for operator in arithmetic_binops:
            test_impl = _make_func_use_binop1(operator)
            hpat_func = hpat.jit(test_impl)

            n = 11
            df = pd.DataFrame({'A': np.arange(1, n), 'B': np.ones(n - 1)})
            pd.testing.assert_series_equal(hpat_func(df.A, df.B), test_impl(df.A, df.B), check_names=False)

    def test_series_op2(self):
        arithmetic_binops = ('+', '-', '*', '/', '//', '%', '**')

        for operator in arithmetic_binops:
            test_impl = _make_func_use_binop1(operator)
            hpat_func = hpat.jit(test_impl)

            n = 11
            if platform.system() == 'Windows' and not IS_32BITS:
                df = pd.DataFrame({'A': np.arange(1, n, dtype=np.int64)})
            else:
                df = pd.DataFrame({'A': np.arange(1, n)})
            pd.testing.assert_series_equal(hpat_func(df.A, 1), test_impl(df.A, 1), check_names=False)

    def test_series_op3(self):
        arithmetic_binops = ('+', '-', '*', '/', '//', '%', '**')

        for operator in arithmetic_binops:
            test_impl = _make_func_use_binop2(operator)
            hpat_func = hpat.jit(test_impl)

            n = 11
            df = pd.DataFrame({'A': np.arange(1, n), 'B': np.ones(n - 1)})
            pd.testing.assert_series_equal(hpat_func(df.A, df.B), test_impl(df.A, df.B), check_names=False)

    def test_series_op4(self):
        arithmetic_binops = ('+', '-', '*', '/', '//', '%', '**')

        for operator in arithmetic_binops:
            test_impl = _make_func_use_binop2(operator)
            hpat_func = hpat.jit(test_impl)

            n = 11
            df = pd.DataFrame({'A': np.arange(1, n)})
            pd.testing.assert_series_equal(hpat_func(df.A, 1), test_impl(df.A, 1), check_names=False)

    def test_series_op5(self):
        arithmetic_methods = ('add', 'sub', 'mul', 'div', 'truediv', 'floordiv', 'mod', 'pow')

        for method in arithmetic_methods:
            test_impl = _make_func_use_method_arg1(method)
            hpat_func = hpat.jit(test_impl)

            n = 11
            df = pd.DataFrame({'A': np.arange(1, n), 'B': np.ones(n - 1)})
            pd.testing.assert_series_equal(hpat_func(df.A, df.B), test_impl(df.A, df.B), check_names=False)

    @unittest.skipIf(platform.system() == 'Windows', 'Series values are different (20.0 %)'
                     '[left]:  [1, 1024, 59049, 1048576, 9765625, 60466176, 282475249, 1073741824, 3486784401, 10000000000]'
                     '[right]: [1, 1024, 59049, 1048576, 9765625, 60466176, 282475249, 1073741824, -808182895, 1410065408]')
    def test_series_op5_integer_scalar(self):
        arithmetic_methods = ('add', 'sub', 'mul', 'div', 'truediv', 'floordiv', 'mod', 'pow')

        for method in arithmetic_methods:
            test_impl = _make_func_use_method_arg1(method)
            hpat_func = hpat.jit(test_impl)

            n = 11
            if platform.system() == 'Windows' and not IS_32BITS:
                operand_series = pd.Series(np.arange(1, n, dtype=np.int64))
            else:
                operand_series = pd.Series(np.arange(1, n))
            operand_scalar = 10
            pd.testing.assert_series_equal(
                hpat_func(operand_series, operand_scalar),
                test_impl(operand_series, operand_scalar),
                check_names=False)

    def test_series_op5_float_scalar(self):
        arithmetic_methods = ('add', 'sub', 'mul', 'div', 'truediv', 'floordiv', 'mod', 'pow')

        for method in arithmetic_methods:
            test_impl = _make_func_use_method_arg1(method)
            hpat_func = hpat.jit(test_impl)

            n = 11
            operand_series = pd.Series(np.arange(1, n))
            operand_scalar = .5
            pd.testing.assert_series_equal(
                hpat_func(operand_series, operand_scalar),
                test_impl(operand_series, operand_scalar),
                check_names=False)

    def test_series_op6(self):
        def test_impl(A):
            return -A
        hpat_func = hpat.jit(test_impl)

        n = 11
        A = pd.Series(np.arange(n))
        pd.testing.assert_series_equal(hpat_func(A), test_impl(A))

    def test_series_op7(self):
        comparison_binops = ('<', '>', '<=', '>=', '!=', '==')

        for operator in comparison_binops:
            test_impl = _make_func_use_binop1(operator)
            hpat_func = hpat.jit(test_impl)

            n = 11
            A = pd.Series(np.arange(n))
            B = pd.Series(np.arange(n)**2)
            pd.testing.assert_series_equal(hpat_func(A, B), test_impl(A, B), check_names=False)

    def test_series_op8(self):
        comparison_methods = ('lt', 'gt', 'le', 'ge', 'ne', 'eq')

        for method in comparison_methods:
            test_impl = _make_func_use_method_arg1(method)
            hpat_func = hpat.jit(test_impl)

            n = 11
            A = pd.Series(np.arange(n))
            B = pd.Series(np.arange(n)**2)
            pd.testing.assert_series_equal(hpat_func(A, B), test_impl(A, B), check_names=False)

    @unittest.skipIf(platform.system() == 'Windows', "Attribute dtype are different: int64, int32")
    def test_series_op8_integer_scalar(self):
        comparison_methods = ('lt', 'gt', 'le', 'ge', 'eq', 'ne')

        for method in comparison_methods:
            test_impl = _make_func_use_method_arg1(method)
            hpat_func = hpat.jit(test_impl)

            n = 11
            operand_series = pd.Series(np.arange(1, n))
            operand_scalar = 10
            pd.testing.assert_series_equal(
                hpat_func(operand_series, operand_scalar),
                test_impl(operand_series, operand_scalar),
                check_names=False)

    def test_series_op8_float_scalar(self):
        comparison_methods = ('lt', 'gt', 'le', 'ge', 'eq', 'ne')

        for method in comparison_methods:
            test_impl = _make_func_use_method_arg1(method)
            hpat_func = hpat.jit(test_impl)

            n = 11
            operand_series = pd.Series(np.arange(1, n))
            operand_scalar = .5
            pd.testing.assert_series_equal(
                hpat_func(operand_series, operand_scalar),
                test_impl(operand_series, operand_scalar),
                check_names=False)

    def test_series_inplace_binop_array(self):
        def test_impl(A, B):
            A += B
            return A
        hpat_func = hpat.jit(test_impl)

        n = 11
        A = np.arange(n)**2.0  # TODO: use 2 for test int casting
        B = pd.Series(np.ones(n))
        np.testing.assert_array_equal(hpat_func(A.copy(), B), test_impl(A, B))

    def test_series_fusion1(self):
        def test_impl(A, B):
            return A + B + 1
        hpat_func = hpat.jit(test_impl)

        n = 11
        if platform.system() == 'Windows' and not IS_32BITS:
            A = pd.Series(np.arange(n), dtype=np.int64)
            B = pd.Series(np.arange(n)**2, dtype=np.int64)
        else:
            A = pd.Series(np.arange(n))
            B = pd.Series(np.arange(n)**2)
        pd.testing.assert_series_equal(hpat_func(A, B), test_impl(A, B))
        self.assertEqual(count_parfor_REPs(), 1)

    def test_series_fusion2(self):
        # make sure getting data var avoids incorrect single def assumption
        def test_impl(A, B):
            S = B + 2
            if A[0] == 0:
                S = A + 1
            return S + B
        hpat_func = hpat.jit(test_impl)

        n = 11
        if platform.system() == 'Windows' and not IS_32BITS:
            A = pd.Series(np.arange(n), dtype=np.int64)
            B = pd.Series(np.arange(n)**2, dtype=np.int64)
        else:
            A = pd.Series(np.arange(n))
            B = pd.Series(np.arange(n)**2)
        pd.testing.assert_series_equal(hpat_func(A, B), test_impl(A, B))
        self.assertEqual(count_parfor_REPs(), 3)

    def test_series_len(self):
        def test_impl(A, i):
            return len(A)
        hpat_func = hpat.jit(test_impl)

        n = 11
        df = pd.DataFrame({'A': np.arange(n)})
        self.assertEqual(hpat_func(df.A, 0), test_impl(df.A, 0))

    def test_series_box(self):
        def test_impl():
            A = pd.Series([1, 2, 3])
            return A
        hpat_func = hpat.jit(test_impl)

        pd.testing.assert_series_equal(hpat_func(), test_impl())

    def test_series_box2(self):
        def test_impl():
            A = pd.Series(['1', '2', '3'])
            return A
        hpat_func = hpat.jit(test_impl)

        pd.testing.assert_series_equal(hpat_func(), test_impl())

    def test_series_list_str_unbox1(self):
        def test_impl(A):
            return A.iloc[0]
        hpat_func = hpat.jit(test_impl)

        S = pd.Series([['aa', 'b'], ['ccc'], []])
        np.testing.assert_array_equal(hpat_func(S), test_impl(S))

        # call twice to test potential refcount errors
        np.testing.assert_array_equal(hpat_func(S), test_impl(S))

    def test_np_typ_call_replace(self):
        # calltype replacement is tricky for np.typ() calls since variable
        # type can't provide calltype
        def test_impl(i):
            return np.int32(i)
        hpat_func = hpat.jit(test_impl)

        self.assertEqual(hpat_func(1), test_impl(1))

    def test_series_ufunc1(self):
        def test_impl(A, i):
            return np.isinf(A).values
        hpat_func = hpat.jit(test_impl)

        n = 11
        df = pd.DataFrame({'A': np.arange(n)})
        np.testing.assert_array_equal(hpat_func(df.A, 1), test_impl(df.A, 1))

    def test_list_convert(self):
        def test_impl():
            df = pd.DataFrame({'one': np.array([-1, np.nan, 2.5]),
                               'two': ['foo', 'bar', 'baz'],
                               'three': [True, False, True]})
            return df.one.values, df.two.values, df.three.values
        hpat_func = hpat.jit(test_impl)

        one, two, three = hpat_func()
        self.assertTrue(isinstance(one, np.ndarray))
        self.assertTrue(isinstance(two, np.ndarray))
        self.assertTrue(isinstance(three, np.ndarray))

    @unittest.skip("needs empty_like typing fix in npydecl.py")
    def test_series_empty_like(self):
        def test_impl(A):
            return np.empty_like(A)
        hpat_func = hpat.jit(test_impl)
        n = 11
        df = pd.DataFrame({'A': np.arange(n)})
        self.assertTrue(isinstance(hpat_func(df.A), np.ndarray))

    def test_series_fillna1(self):
        def test_impl(A):
            return A.fillna(5.0)
        hpat_func = hpat.jit(test_impl)

        df = pd.DataFrame({'A': [1.0, 2.0, np.nan, 1.0]})
        pd.testing.assert_series_equal(hpat_func(df.A),
                                       test_impl(df.A), check_names=False)

    # test inplace fillna for named numeric series (obtained from DataFrame)
    def test_series_fillna_inplace1(self):
        def test_impl(A):
            A.fillna(5.0, inplace=True)
            return A
        hpat_func = hpat.jit(test_impl)

        df = pd.DataFrame({'A': [1.0, 2.0, np.nan, 1.0]})
        pd.testing.assert_series_equal(hpat_func(df.A),
                                       test_impl(df.A), check_names=False)

    def test_series_fillna_str1(self):
        def test_impl(A):
            return A.fillna("dd")
        hpat_func = hpat.jit(test_impl)

        df = pd.DataFrame({'A': ['aa', 'b', None, 'ccc']})
        pd.testing.assert_series_equal(hpat_func(df.A),
                                       test_impl(df.A), check_names=False)

    def test_series_fillna_str_inplace1(self):
        def test_impl(A):
            A.fillna("dd", inplace=True)
            return A
        hpat_func = hpat.jit(test_impl)

        S1 = pd.Series(['aa', 'b', None, 'ccc'])
        S2 = S1.copy()
        pd.testing.assert_series_equal(hpat_func(S1), test_impl(S2))
        # TODO: handle string array reflection
        # hpat_func(S1)
        # test_impl(S2)
        # np.testing.assert_array_equal(S1, S2)

    def test_series_fillna_str_inplace_empty1(self):
        def test_impl(A):
            A.fillna("", inplace=True)
            return A
        hpat_func = hpat.jit(test_impl)

        S1 = pd.Series(['aa', 'b', None, 'ccc'])
        S2 = S1.copy()
        pd.testing.assert_series_equal(hpat_func(S1), test_impl(S2))

    @unittest.skip('Unsupported functionality: failed to handle index')
    def test_series_fillna_index_str(self):
        def test_impl(S):
            return S.fillna(5.0)
        hpat_func = hpat.jit(test_impl)

        S = pd.Series([1.0, 2.0, np.nan, 1.0], index=['a', 'b', 'c', 'd'])
        pd.testing.assert_series_equal(hpat_func(S),
                                       test_impl(S), check_names=False)

    @unittest.skip('Unsupported functionality: failed to handle index')
    def test_series_fillna_index_int(self):
        def test_impl(S):
            return S.fillna(5.0)

        hpat_func = hpat.jit(test_impl)

        S = pd.Series([1.0, 2.0, np.nan, 1.0], index=[2, 3, 4, 5])
        pd.testing.assert_series_equal(hpat_func(S),
                                       test_impl(S), check_names=False)

    @unittest.skipIf(hpat.config.config_pipeline_hpat_default,
                     'No support of axis argument in old-style Series.dropna() impl')
    def test_series_dropna_axis1(self):
        '''Verifies Series.dropna() implementation handles 'index' as axis argument'''
        def test_impl(S):
            return S.dropna(axis='index')
        hpat_func = hpat.jit(test_impl)

        S1 = pd.Series([1.0, 2.0, np.nan, 1.0, np.inf])
        S2 = S1.copy()
        pd.testing.assert_series_equal(hpat_func(S1), test_impl(S2))

    @unittest.skipIf(hpat.config.config_pipeline_hpat_default,
                     'No support of axis argument in old-style Series.dropna() impl')
    def test_series_dropna_axis2(self):
        '''Verifies Series.dropna() implementation handles 0 as axis argument'''
        def test_impl(S):
            return S.dropna(axis=0)
        hpat_func = hpat.jit(test_impl)

        S1 = pd.Series([1.0, 2.0, np.nan, 1.0, np.inf])
        S2 = S1.copy()
        pd.testing.assert_series_equal(hpat_func(S1), test_impl(S2))

    @unittest.skipIf(hpat.config.config_pipeline_hpat_default,
                     'No support of axis argument in old-style Series.dropna() impl')
    def test_series_dropna_axis3(self):
        '''Verifies Series.dropna() implementation handles correct non-literal axis argument'''
        def test_impl(S, axis):
            return S.dropna(axis=axis)
        hpat_func = hpat.jit(test_impl)

        S1 = pd.Series([1.0, 2.0, np.nan, 1.0, np.inf])
        S2 = S1.copy()
        axis_values = [0, 'index']
        for value in axis_values:
            pd.testing.assert_series_equal(hpat_func(S1, value), test_impl(S2, value))

    @unittest.skipIf(hpat.config.config_pipeline_hpat_default,
                     'BUG: old-style dropna impl returns series without index')
    def test_series_dropna_float_index1(self):
        '''Verifies Series.dropna() implementation for float series with default index'''
        def test_impl(S):
            return S.dropna()
        hpat_func = hpat.jit(test_impl)

        for data in test_global_input_data_float64:
            S1 = pd.Series(data)
            S2 = S1.copy()
            pd.testing.assert_series_equal(hpat_func(S1), test_impl(S2))

    @unittest.skipIf(hpat.config.config_pipeline_hpat_default,
                     'BUG: old-style dropna impl returns series without index')
    def test_series_dropna_float_index2(self):
        '''Verifies Series.dropna() implementation for float series with string index'''
        def test_impl(S):
            return S.dropna()
        hpat_func = hpat.jit(test_impl)

        S1 = pd.Series([1.0, 2.0, np.nan, 1.0, np.inf], ['a', 'b', 'c', 'd', 'e'])
        S2 = S1.copy()
        pd.testing.assert_series_equal(hpat_func(S1), test_impl(S2))

    @unittest.skipIf(hpat.config.config_pipeline_hpat_default,
                     'BUG: old-style dropna impl returns series without index')
    def test_series_dropna_str_index1(self):
        '''Verifies Series.dropna() implementation for series of strings with default index'''
        def test_impl(S):
            return S.dropna()
        hpat_func = hpat.jit(test_impl)

        S1 = pd.Series(['aa', 'b', None, 'cccd', ''])
        S2 = S1.copy()
        pd.testing.assert_series_equal(hpat_func(S1), test_impl(S2))

    @unittest.skipIf(hpat.config.config_pipeline_hpat_default,
                     'BUG: old-style dropna impl returns series without index')
    def test_series_dropna_str_index2(self):
        '''Verifies Series.dropna() implementation for series of strings with string index'''
        def test_impl(S):
            return S.dropna()
        hpat_func = hpat.jit(test_impl)

        S1 = pd.Series(['aa', 'b', None, 'cccd', ''], ['a', 'b', 'c', 'd', 'e'])
        S2 = S1.copy()
        pd.testing.assert_series_equal(hpat_func(S1), test_impl(S2))

    @unittest.skipIf(hpat.config.config_pipeline_hpat_default,
                     'BUG: old-style dropna impl returns series without index')
    def test_series_dropna_str_index3(self):
        def test_impl(S):
            return S.dropna()

        hpat_func = hpat.jit(test_impl)

        S1 = pd.Series(['aa', 'b', None, 'cccd', ''], index=[1, 2, 5, 7, 10])
        S2 = S1.copy()
        pd.testing.assert_series_equal(hpat_func(S1), test_impl(S2))

    @unittest.skip('BUG: old-style dropna impl returns series without index, in new-style inplace is unsupported')
    def test_series_dropna_float_inplace_no_index1(self):
        '''Verifies Series.dropna() implementation for float series with default index and inplace argument True'''
        def test_impl(S):
            S.dropna(inplace=True)
            return S
        hpat_func = hpat.jit(test_impl)

        S1 = pd.Series([1.0, 2.0, np.nan, 1.0, np.inf])
        S2 = S1.copy()
        pd.testing.assert_series_equal(hpat_func(S1), test_impl(S2))

    @unittest.skip('TODO: add reflection support and check method return value')
    def test_series_dropna_float_inplace_no_index2(self):
        '''Verifies Series.dropna(inplace=True) results are reflected back in the original float series'''
        def test_impl(S):
            return S.dropna(inplace=True)
        hpat_func = hpat.jit(test_impl)

        S1 = pd.Series([1.0, 2.0, np.nan, 1.0, np.inf])
        S2 = S1.copy()
        self.assertIsNone(hpat_func(S1))
        self.assertIsNone(test_impl(S2))
        pd.testing.assert_series_equal(S1, S2)

    @unittest.skip('BUG: old-style dropna impl returns series without index, in new-style inplace is unsupported')
    def test_series_dropna_str_inplace_no_index1(self):
        '''Verifies Series.dropna() implementation for series of strings
           with default index and inplace argument True
        '''
        def test_impl(S):
            S.dropna(inplace=True)
            return S
        hpat_func = hpat.jit(test_impl)

        S1 = pd.Series(['aa', 'b', None, 'cccd', ''])
        S2 = S1.copy()
        pd.testing.assert_series_equal(hpat_func(S1), test_impl(S2))

    @unittest.skip('TODO: add reflection support and check method return value')
    def test_series_dropna_str_inplace_no_index2(self):
        '''Verifies Series.dropna(inplace=True) results are reflected back in the original string series'''
        def test_impl(S):
            return S.dropna(inplace=True)
        hpat_func = hpat.jit(test_impl)

        S1 = pd.Series(['aa', 'b', None, 'cccd', ''])
        S2 = S1.copy()
        self.assertIsNone(hpat_func(S1))
        self.assertIsNone(test_impl(S2))
        pd.testing.assert_series_equal(S1, S2)

    def test_series_dropna_str_parallel1(self):
        '''Verifies Series.dropna() distributed work for series of strings with default index'''
        def test_impl(A):
            B = A.dropna()
            return (B == 'gg').sum()
        hpat_func = hpat.jit(distributed=['A'])(test_impl)

        S1 = pd.Series(['aa', 'b', None, 'ccc', 'dd', 'gg'])
        start, end = get_start_end(len(S1))
        # TODO: gatherv
        self.assertEqual(hpat_func(S1[start:end]), test_impl(S1))
        self.assertEqual(count_array_REPs(), 0)
        self.assertEqual(count_parfor_REPs(), 0)
        self.assertTrue(count_array_OneDs() > 0)

    @unittest.skip('AssertionError: Series are different\n'
                   'Series length are different\n'
                   '[left]:  3, Int64Index([0, 1, 2], dtype=\'int64\')\n'
                   '[right]: 2, Int64Index([1, 2], dtype=\'int64\')')
    def test_series_dropna_dt_no_index1(self):
        '''Verifies Series.dropna() implementation for datetime series with default index'''
        def test_impl(S):
            return S.dropna()
        hpat_func = hpat.jit(test_impl)

        S1 = pd.Series([pd.NaT, pd.Timestamp('1970-12-01'), pd.Timestamp('2012-07-25')])
        S2 = S1.copy()
        pd.testing.assert_series_equal(hpat_func(S1), test_impl(S2))

    def test_series_dropna_bool_no_index1(self):
        '''Verifies Series.dropna() implementation for bool series with default index'''
        def test_impl(S):
            return S.dropna()
        hpat_func = hpat.jit(test_impl)

        S1 = pd.Series([True, False, False, True])
        S2 = S1.copy()
        pd.testing.assert_series_equal(hpat_func(S1), test_impl(S2))

    @unittest.skipIf(hpat.config.config_pipeline_hpat_default,
                     'BUG: old-style dropna impl returns series without index')
    def test_series_dropna_int_no_index1(self):
        '''Verifies Series.dropna() implementation for integer series with default index'''
        def test_impl(S):
            return S.dropna()
        hpat_func = hpat.jit(test_impl)

        n = 11
        S1 = pd.Series(np.arange(n, dtype=np.int64))
        S2 = S1.copy()
        pd.testing.assert_series_equal(hpat_func(S1), test_impl(S2))

    @unittest.skip('numba.errors.TypingError - fix needed\n'
                   'Failed in hpat mode pipeline'
                   '(step: convert to distributed)\n'
                   'Invalid use of Function(<built-in function len>)'
                   'with argument(s) of type(s): (none)\n')
    def test_series_rename1(self):
        def test_impl(A):
            return A.rename('B')
        hpat_func = hpat.jit(test_impl)

        df = pd.DataFrame({'A': [1.0, 2.0, np.nan, 1.0]})
        pd.testing.assert_series_equal(hpat_func(df.A), test_impl(df.A))

    def test_series_sum_default(self):
        def test_impl(S):
            return S.sum()
        hpat_func = hpat.jit(test_impl)

        S = pd.Series([1., 2., 3.])
        self.assertEqual(hpat_func(S), test_impl(S))

    def test_series_sum_nan(self):
        def test_impl(S):
            return S.sum()
        hpat_func = hpat.jit(test_impl)

        # column with NA
        S = pd.Series([np.nan, 2., 3.])
        self.assertEqual(hpat_func(S), test_impl(S))

        # all NA case should produce 0
        S = pd.Series([np.nan, np.nan])
        self.assertEqual(hpat_func(S), test_impl(S))

    @unittest.skipIf(hpat.config.config_pipeline_hpat_default, "Old style Series.sum() does not support parameters")
    def test_series_sum_skipna_false(self):
        def test_impl(S):
            return S.sum(skipna=False)
        hpat_func = hpat.jit(test_impl)

        S = pd.Series([np.nan, 2., 3.])
        self.assertEqual(np.isnan(hpat_func(S)), np.isnan(test_impl(S)))

    @unittest.skipIf(not hpat.config.config_pipeline_hpat_default,
                     "Series.sum() operator + is not implemented yet for Numba")
    def test_series_sum2(self):
        def test_impl(S):
            return (S + S).sum()
        hpat_func = hpat.jit(test_impl)

        S = pd.Series([np.nan, 2., 3.])
        self.assertEqual(hpat_func(S), test_impl(S))

        S = pd.Series([np.nan, np.nan])
        self.assertEqual(hpat_func(S), test_impl(S))

    def test_series_prod(self):
        def test_impl(S, skipna):
            return S.prod(skipna=skipna)
        hpat_func = hpat.jit(test_impl)

        data_samples = [
            [6, 6, 2, 1, 3, 3, 2, 1, 2],
            [1.1, 0.3, 2.1, 1, 3, 0.3, 2.1, 1.1, 2.2],
            [6, 6.1, 2.2, 1, 3, 3, 2.2, 1, 2],
            [6, 6, np.nan, 2, np.nan, 1, 3, 3, np.inf, 2, 1, 2, np.inf],
            [1.1, 0.3, np.nan, 1.0, np.inf, 0.3, 2.1, np.nan, 2.2, np.inf],
            [1.1, 0.3, np.nan, 1, np.inf, 0, 1.1, np.nan, 2.2, np.inf, 2, 2],
            [np.nan, np.nan, np.nan],
            [np.nan, np.nan, np.inf],
        ]

        for data in data_samples:
            S = pd.Series(data)

            for skipna_var in [True, False]:
                actual = hpat_func(S, skipna=skipna_var)
                expected = test_impl(S, skipna=skipna_var)

                if np.isnan(actual) or np.isnan(expected):
                    # con not compare Nan != Nan directly
                    self.assertEqual(np.isnan(actual), np.isnan(expected))
                else:
                    self.assertEqual(actual, expected)

    def test_series_prod_skipna_default(self):
        def test_impl(S):
            return S.prod()
        hpat_func = hpat.jit(test_impl)

        S = pd.Series([np.nan, 2, 3.])
        self.assertEqual(hpat_func(S), test_impl(S))

    def test_series_count1(self):
        def test_impl(S):
            return S.count()
        hpat_func = hpat.jit(test_impl)

        S = pd.Series([np.nan, 2., 3.])
        self.assertEqual(hpat_func(S), test_impl(S))

        S = pd.Series([np.nan, np.nan])
        self.assertEqual(hpat_func(S), test_impl(S))

        S = pd.Series(['aa', 'bb', np.nan])
        self.assertEqual(hpat_func(S), test_impl(S))

    def test_series_mean(self):
        def test_impl(S):
            return S.mean()
        hpat_func = hpat.jit(test_impl)

        data_samples = [
            [6, 6, 2, 1, 3, 3, 2, 1, 2],
            [1.1, 0.3, 2.1, 1, 3, 0.3, 2.1, 1.1, 2.2],
            [6, 6.1, 2.2, 1, 3, 3, 2.2, 1, 2],
            [6, 6, np.nan, 2, np.nan, 1, 3, 3, np.inf, 2, 1, 2, np.inf],
            [1.1, 0.3, np.nan, 1.0, np.inf, 0.3, 2.1, np.nan, 2.2, np.inf],
            [1.1, 0.3, np.nan, 1, np.inf, 0, 1.1, np.nan, 2.2, np.inf, 2, 2],
            [np.nan, np.nan, np.nan],
            [np.nan, np.nan, np.inf],
        ]

        for data in data_samples:
            with self.subTest(data=data):
                S = pd.Series(data)
                actual = hpat_func(S)
                expected = test_impl(S)
                if np.isnan(actual) or np.isnan(expected):
                    self.assertEqual(np.isnan(actual), np.isnan(expected))
                else:
                    self.assertEqual(actual, expected)

    @unittest.skipIf(hpat.config.config_pipeline_hpat_default, "Series.mean() any parameters unsupported")
    def test_series_mean_skipna(self):
        def test_impl(S, skipna):
            return S.mean(skipna=skipna)
        hpat_func = hpat.jit(test_impl)

        data_samples = [
            [6, 6, 2, 1, 3, 3, 2, 1, 2],
            [1.1, 0.3, 2.1, 1, 3, 0.3, 2.1, 1.1, 2.2],
            [6, 6.1, 2.2, 1, 3, 3, 2.2, 1, 2],
            [6, 6, np.nan, 2, np.nan, 1, 3, 3, np.inf, 2, 1, 2, np.inf],
            [1.1, 0.3, np.nan, 1.0, np.inf, 0.3, 2.1, np.nan, 2.2, np.inf],
            [1.1, 0.3, np.nan, 1, np.inf, 0, 1.1, np.nan, 2.2, np.inf, 2, 2],
            [np.nan, np.nan, np.nan],
            [np.nan, np.nan, np.inf],
        ]

        for skipna in [True, False]:
            for data in data_samples:
                S = pd.Series(data)
                actual = hpat_func(S, skipna)
                expected = test_impl(S, skipna)
                if np.isnan(actual) or np.isnan(expected):
                    self.assertEqual(np.isnan(actual), np.isnan(expected))
                else:
                    self.assertEqual(actual, expected)

    def test_series_var1(self):
        def test_impl(S):
            return S.var()
        hpat_func = hpat.jit(test_impl)

        S = pd.Series([np.nan, 2., 3.])
        self.assertEqual(hpat_func(S), test_impl(S))

    def test_series_min(self):
        def test_impl(S):
            return S.min()
        hpat_func = hpat.jit(test_impl)

        # TODO type_min/type_max
        for input_data in [[np.nan, 2., np.nan, 3., np.inf, 1, -1000],
                           [8, 31, 1123, -1024],
                           [2., 3., 1, -1000, np.inf]]:
            S = pd.Series(input_data)

            result_ref = test_impl(S)
            result = hpat_func(S)
            self.assertEqual(result, result_ref)

    @unittest.skipIf(hpat.config.config_pipeline_hpat_default, "Series.min() any parameters unsupported")
    def test_series_min_param(self):
        def test_impl(S, param_skipna):
            return S.min(skipna=param_skipna)

        hpat_func = hpat.jit(test_impl)

        for input_data, param_skipna in [([np.nan, 2., np.nan, 3., 1, -1000, np.inf], True),
                                         ([2., 3., 1, np.inf, -1000], False)]:
            S = pd.Series(input_data)

            result_ref = test_impl(S, param_skipna)
            result = hpat_func(S, param_skipna)
            self.assertEqual(result, result_ref)

    def test_series_max(self):
        def test_impl(S):
            return S.max()
        hpat_func = hpat.jit(test_impl)

        # TODO type_min/type_max
        for input_data in [[np.nan, 2., np.nan, 3., np.inf, 1, -1000],
                           [8, 31, 1123, -1024],
                           [2., 3., 1, -1000, np.inf]]:
            S = pd.Series(input_data)

            result_ref = test_impl(S)
            result = hpat_func(S)
            self.assertEqual(result, result_ref)

    @unittest.skipIf(hpat.config.config_pipeline_hpat_default, "Series.max() any parameters unsupported")
    def test_series_max_param(self):
        def test_impl(S, param_skipna):
            return S.max(skipna=param_skipna)

        hpat_func = hpat.jit(test_impl)

        for input_data, param_skipna in [([np.nan, 2., np.nan, 3., 1, -1000, np.inf], True),
                                         ([2., 3., 1, np.inf, -1000], False)]:
            S = pd.Series(input_data)

            result_ref = test_impl(S, param_skipna)
            result = hpat_func(S, param_skipna)
            self.assertEqual(result, result_ref)

    def test_series_value_counts(self):
        def test_impl(S):
            return S.value_counts()
        hpat_func = hpat.jit(test_impl)

        S = pd.Series(['AA', 'BB', 'C', 'AA', 'C', 'AA'])
        pd.testing.assert_series_equal(hpat_func(S), test_impl(S))

    def test_series_dist_input1(self):
        '''Verify distribution of a Series without index'''
        def test_impl(S):
            return S.max()
        hpat_func = hpat.jit(distributed={'S'})(test_impl)

        n = 111
        S = pd.Series(np.arange(n))
        start, end = get_start_end(n)
        self.assertEqual(hpat_func(S[start:end]), test_impl(S))
        self.assertEqual(count_array_REPs(), 0)
        self.assertEqual(count_parfor_REPs(), 0)

    def test_series_dist_input2(self):
        '''Verify distribution of a Series with integer index'''
        def test_impl(S):
            return S.max()
        hpat_func = hpat.jit(distributed={'S'})(test_impl)

        n = 111
        S = pd.Series(np.arange(n), 1 + np.arange(n))
        start, end = get_start_end(n)
        self.assertEqual(hpat_func(S[start:end]), test_impl(S))
        self.assertEqual(count_array_REPs(), 0)
        self.assertEqual(count_parfor_REPs(), 0)

    @unittest.skip("Passed if run single")
    def test_series_dist_input3(self):
        '''Verify distribution of a Series with string index'''
        def test_impl(S):
            return S.max()
        hpat_func = hpat.jit(distributed={'S'})(test_impl)

        n = 111
        S = pd.Series(np.arange(n), ['abc{}'.format(id) for id in range(n)])
        start, end = get_start_end(n)
        self.assertEqual(hpat_func(S[start:end]), test_impl(S))
        self.assertEqual(count_array_REPs(), 0)
        self.assertEqual(count_parfor_REPs(), 0)

    def test_series_tuple_input1(self):
        def test_impl(s_tup):
            return s_tup[0].max()
        hpat_func = hpat.jit(test_impl)

        n = 111
        S = pd.Series(np.arange(n))
        S2 = pd.Series(np.arange(n) + 1.0)
        s_tup = (S, 1, S2)
        self.assertEqual(hpat_func(s_tup), test_impl(s_tup))

    @unittest.skip("pending handling of build_tuple in dist pass")
    def test_series_tuple_input_dist1(self):
        def test_impl(s_tup):
            return s_tup[0].max()
        hpat_func = hpat.jit(locals={'s_tup:input': 'distributed'})(test_impl)

        n = 111
        S = pd.Series(np.arange(n))
        S2 = pd.Series(np.arange(n) + 1.0)
        start, end = get_start_end(n)
        s_tup = (S, 1, S2)
        h_s_tup = (S[start:end], 1, S2[start:end])
        self.assertEqual(hpat_func(h_s_tup), test_impl(s_tup))

    def test_series_rolling1(self):
        def test_impl(S):
            return S.rolling(3).sum()
        hpat_func = hpat.jit(test_impl)

        S = pd.Series([1.0, 2., 3., 4., 5.])
        pd.testing.assert_series_equal(hpat_func(S), test_impl(S))

    def test_series_concat1(self):
        def test_impl(S1, S2):
            return pd.concat([S1, S2]).values
        hpat_func = hpat.jit(test_impl)

        S1 = pd.Series([1.0, 2., 3., 4., 5.])
        S2 = pd.Series([6., 7.])
        np.testing.assert_array_equal(hpat_func(S1, S2), test_impl(S1, S2))

    def test_series_map1(self):
        def test_impl(S):
            return S.map(lambda a: 2 * a)
        hpat_func = hpat.jit(test_impl)

        S = pd.Series([1.0, 2., 3., 4., 5.])
        pd.testing.assert_series_equal(hpat_func(S), test_impl(S))

    def test_series_map_global1(self):
        def test_impl(S):
            return S.map(lambda a: a + GLOBAL_VAL)
        hpat_func = hpat.jit(test_impl)

        S = pd.Series([1.0, 2., 3., 4., 5.])
        pd.testing.assert_series_equal(hpat_func(S), test_impl(S))

    def test_series_map_tup1(self):
        def test_impl(S):
            return S.map(lambda a: (a, 2 * a))
        hpat_func = hpat.jit(test_impl)

        S = pd.Series([1.0, 2., 3., 4., 5.])
        pd.testing.assert_series_equal(hpat_func(S), test_impl(S))

    def test_series_map_tup_map1(self):
        def test_impl(S):
            A = S.map(lambda a: (a, 2 * a))
            return A.map(lambda a: a[1])
        hpat_func = hpat.jit(test_impl)

        S = pd.Series([1.0, 2., 3., 4., 5.])
        pd.testing.assert_series_equal(hpat_func(S), test_impl(S))

    def test_series_combine(self):
        def test_impl(S1, S2):
            return S1.combine(S2, lambda a, b: 2 * a + b)
        hpat_func = hpat.jit(test_impl)

        S1 = pd.Series([1.0, 2., 3., 4., 5.])
        S2 = pd.Series([6.0, 21., 3.6, 5.])
        pd.testing.assert_series_equal(hpat_func(S1, S2), test_impl(S1, S2))

    def test_series_combine_float3264(self):
        def test_impl(S1, S2):
            return S1.combine(S2, lambda a, b: 2 * a + b)
        hpat_func = hpat.jit(test_impl)

        S1 = pd.Series([np.float64(1), np.float64(2),
                        np.float64(3), np.float64(4), np.float64(5)])
        S2 = pd.Series([np.float32(1), np.float32(2),
                        np.float32(3), np.float32(4), np.float32(5)])
        pd.testing.assert_series_equal(hpat_func(S1, S2), test_impl(S1, S2))

    def test_series_combine_assert1(self):
        def test_impl(S1, S2):
            return S1.combine(S2, lambda a, b: 2 * a + b)
        hpat_func = hpat.jit(test_impl)

        S1 = pd.Series([1, 2, 3])
        S2 = pd.Series([6., 21., 3., 5.])
        with self.assertRaises(AssertionError):
            hpat_func(S1, S2)

    def test_series_combine_assert2(self):
        def test_impl(S1, S2):
            return S1.combine(S2, lambda a, b: 2 * a + b)
        hpat_func = hpat.jit(test_impl)

        S1 = pd.Series([6., 21., 3., 5.])
        S2 = pd.Series([1, 2, 3])
        with self.assertRaises(AssertionError):
            hpat_func(S1, S2)

    def test_series_combine_integer(self):
        def test_impl(S1, S2):
            return S1.combine(S2, lambda a, b: 2 * a + b, 16)
        hpat_func = hpat.jit(test_impl)

        S1 = pd.Series([1, 2, 3, 4, 5])
        S2 = pd.Series([6, 21, 3, 5])
        pd.testing.assert_series_equal(hpat_func(S1, S2), test_impl(S1, S2))

    def test_series_combine_different_types(self):
        def test_impl(S1, S2):
            return S1.combine(S2, lambda a, b: 2 * a + b)
        hpat_func = hpat.jit(test_impl)

        S1 = pd.Series([6.1, 21.2, 3.3, 5.4, 6.7])
        S2 = pd.Series([1, 2, 3, 4, 5])
        pd.testing.assert_series_equal(hpat_func(S1, S2), test_impl(S1, S2))

    def test_series_combine_integer_samelen(self):
        def test_impl(S1, S2):
            return S1.combine(S2, lambda a, b: 2 * a + b)
        hpat_func = hpat.jit(test_impl)

        S1 = pd.Series([1, 2, 3, 4, 5])
        S2 = pd.Series([6, 21, 17, -5, 4])
        pd.testing.assert_series_equal(hpat_func(S1, S2), test_impl(S1, S2))

    def test_series_combine_samelen(self):
        def test_impl(S1, S2):
            return S1.combine(S2, lambda a, b: 2 * a + b)
        hpat_func = hpat.jit(test_impl)

        S1 = pd.Series([1.0, 2., 3., 4., 5.])
        S2 = pd.Series([6.0, 21., 3.6, 5., 0.0])
        pd.testing.assert_series_equal(hpat_func(S1, S2), test_impl(S1, S2))

    def test_series_combine_value(self):
        def test_impl(S1, S2):
            return S1.combine(S2, lambda a, b: 2 * a + b, 1237.56)
        hpat_func = hpat.jit(test_impl)

        S1 = pd.Series([1.0, 2., 3., 4., 5.])
        S2 = pd.Series([6.0, 21., 3.6, 5.])
        pd.testing.assert_series_equal(hpat_func(S1, S2), test_impl(S1, S2))

    def test_series_combine_value_samelen(self):
        def test_impl(S1, S2):
            return S1.combine(S2, lambda a, b: 2 * a + b, 1237.56)
        hpat_func = hpat.jit(test_impl)

        S1 = pd.Series([1.0, 2., 3., 4., 5.])
        S2 = pd.Series([6.0, 21., 3.6, 5., 0.0])
        pd.testing.assert_series_equal(hpat_func(S1, S2), test_impl(S1, S2))

    def test_series_apply1(self):
        def test_impl(S):
            return S.apply(lambda a: 2 * a)
        hpat_func = hpat.jit(test_impl)

        S = pd.Series([1.0, 2., 3., 4., 5.])
        pd.testing.assert_series_equal(hpat_func(S), test_impl(S))

    def test_series_abs1(self):
        def test_impl(S):
            return S.abs()
        hpat_func = hpat.jit(test_impl)

        S = pd.Series([np.nan, -2., 3., 0.5E-01, 0xFF, 0o7, 0b101])
        pd.testing.assert_series_equal(hpat_func(S), test_impl(S))

    def test_series_cov1(self):
        def test_impl(S1, S2):
            return S1.cov(S2)
        hpat_func = hpat.jit(test_impl)

        for pair in _cov_corr_series:
            S1, S2 = pair
            np.testing.assert_almost_equal(
                hpat_func(S1, S2), test_impl(S1, S2),
                err_msg='S1={}\nS2={}'.format(S1, S2))

    def test_series_corr1(self):
        def test_impl(S1, S2):
            return S1.corr(S2)
        hpat_func = hpat.jit(test_impl)

        for pair in _cov_corr_series:
            S1, S2 = pair
            np.testing.assert_almost_equal(
                hpat_func(S1, S2), test_impl(S1, S2),
                err_msg='S1={}\nS2={}'.format(S1, S2))

    def test_series_str_len1(self):
        def test_impl(S):
            return S.str.len()
        hpat_func = hpat.jit(test_impl)

        S = pd.Series(['aa', 'abc', 'c', 'cccd'])
        pd.testing.assert_series_equal(hpat_func(S), test_impl(S))

    def test_series_str2str(self):
        str2str_methods = ('capitalize', 'lower', 'lstrip', 'rstrip',
                           'strip', 'swapcase', 'title', 'upper')
        for method in str2str_methods:
            func_text = "def test_impl(S):\n"
            func_text += "  return S.str.{}()\n".format(method)
            test_impl = _make_func_from_text(func_text)
            hpat_func = hpat.jit(test_impl)

            S = pd.Series([' \tbbCD\t ', 'ABC', ' mCDm\t', 'abc'])
            pd.testing.assert_series_equal(hpat_func(S), test_impl(S))

    def test_series_append1(self):
        def test_impl(S, other):
            return S.append(other).values
        hpat_func = hpat.jit(test_impl)

        S1 = pd.Series([-2., 3., 9.1])
        S2 = pd.Series([-2., 5.0])
        # Test single series
        np.testing.assert_array_equal(hpat_func(S1, S2), test_impl(S1, S2))

    def test_series_append2(self):
        def test_impl(S1, S2, S3):
            return S1.append([S2, S3]).values
        hpat_func = hpat.jit(test_impl)

        S1 = pd.Series([-2., 3., 9.1])
        S2 = pd.Series([-2., 5.0])
        S3 = pd.Series([1.0])
        # Test series tuple
        np.testing.assert_array_equal(hpat_func(S1, S2, S3),
                                      test_impl(S1, S2, S3))

    def test_series_isin_list1(self):
        def test_impl(S, values):
            return S.isin(values)
        hpat_func = hpat.jit(test_impl)

        n = 11
        S = pd.Series(np.arange(n))
        values = [1, 2, 5, 7, 8]
        pd.testing.assert_series_equal(hpat_func(S, values), test_impl(S, values))

    def test_series_isin_list2(self):
        def test_impl(S, values):
            return S.isin(values)
        hpat_func = hpat.jit(test_impl)

        n = 11.0
        S = pd.Series(np.arange(n))
        values = [1., 2., 5., 7., 8.]
        pd.testing.assert_series_equal(hpat_func(S, values), test_impl(S, values))

    def test_series_isin_list3(self):
        def test_impl(S, values):
            return S.isin(values)
        hpat_func = hpat.jit(test_impl)

        S = pd.Series(['a', 'b', 'q', 'w', 'c', 'd', 'e', 'r'])
        values = ['a', 'q', 'c', 'd', 'e']
        pd.testing.assert_series_equal(hpat_func(S, values), test_impl(S, values))

    def test_series_isin_set1(self):
        def test_impl(S, values):
            return S.isin(values)
        hpat_func = hpat.jit(test_impl)

        n = 11
        S = pd.Series(np.arange(n))
        values = {1, 2, 5, 7, 8}
        pd.testing.assert_series_equal(hpat_func(S, values), test_impl(S, values))

    def test_series_isin_set2(self):
        def test_impl(S, values):
            return S.isin(values)
        hpat_func = hpat.jit(test_impl)

        n = 11.0
        S = pd.Series(np.arange(n))
        values = {1., 2., 5., 7., 8.}
        pd.testing.assert_series_equal(hpat_func(S, values), test_impl(S, values))

    @unittest.skip('TODO: requires hashable unicode strings in Numba')
    def test_series_isin_set3(self):
        def test_impl(S, values):
            return S.isin(values)
        hpat_func = hpat.jit(test_impl)

        S = pd.Series(['a', 'b', 'c', 'd', 'e'] * 2)
        values = {'b', 'c', 'e'}
        pd.testing.assert_series_equal(hpat_func(S, values), test_impl(S, values))

    def test_series_isna1(self):
        def test_impl(S):
            return S.isna()
        hpat_func = hpat.jit(test_impl)

        # column with NA
        S = pd.Series([np.nan, 2., 3., np.inf])
        pd.testing.assert_series_equal(hpat_func(S), test_impl(S))

    def test_series_isnull1(self):
        def test_impl(S):
            return S.isnull()
        hpat_func = hpat.jit(test_impl)

        # column with NA
        S = pd.Series([np.nan, 2., 3.])
        pd.testing.assert_series_equal(hpat_func(S), test_impl(S))

    def test_series_isnull_full(self):
        def test_impl(series):
            return series.isnull()

        hpat_func = hpat.jit(test_impl)

        for data in test_global_input_data_numeric + [test_global_input_data_unicode_kind4]:
            series = pd.Series(data * 3)
            ref_result = test_impl(series)
            jit_result = hpat_func(series)
            pd.testing.assert_series_equal(ref_result, jit_result)

    def test_series_notna1(self):
        def test_impl(S):
            return S.notna()
        hpat_func = hpat.jit(test_impl)

        # column with NA
        S = pd.Series([np.nan, 2., 3.])
        pd.testing.assert_series_equal(hpat_func(S), test_impl(S))

    def test_series_notna_noidx_float(self):
        def test_impl(S):
            return S.notna()

        hpat_func = hpat.jit(test_impl)
        for input_data in test_global_input_data_float64:
            S = pd.Series(input_data)
            result_ref = test_impl(S)
            result_jit = hpat_func(S)
            pd.testing.assert_series_equal(result_jit, result_ref)

    @unittest.skip("Need fix test_global_input_data_integer64")
    def test_series_notna_noidx_int(self):
        def test_impl(S):
            return S.notna()

        hpat_func = hpat.jit(test_impl)
        for input_data in test_global_input_data_integer64:
            S = pd.Series(input_data)
            result_ref = test_impl(S)
            result_jit = hpat_func(S)
            pd.testing.assert_series_equal(result_jit, result_ref)

    @unittest.skip("Need fix test_global_input_data_integer64")
    def test_series_notna_noidx_num(self):
        def test_impl(S):
            return S.notna()

        hpat_func = hpat.jit(test_impl)
        for input_data in test_global_input_data_numeric:
            S = pd.Series(input_data)
            result_ref = test_impl(S)
            result_jit = hpat_func(S)
            pd.testing.assert_series_equal(result_jit, result_ref)

    def test_series_notna_noidx_str(self):
        def test_impl(S):
            return S.notna()

        hpat_func = hpat.jit(test_impl)
        input_data = test_global_input_data_unicode_kind4
        S = pd.Series(input_data)
        result_ref = test_impl(S)
        result_jit = hpat_func(S)
        pd.testing.assert_series_equal(result_jit, result_ref)

    def test_series_str_notna(self):
        def test_impl(S):
            return S.notna()
        hpat_func = hpat.jit(test_impl)

        S = pd.Series(['aa', None, 'c', 'cccd'])
        pd.testing.assert_series_equal(hpat_func(S), test_impl(S))

    def test_series_str_isna1(self):
        def test_impl(S):
            return S.isna()
        hpat_func = hpat.jit(test_impl)

        S = pd.Series(['aa', None, 'c', 'cccd'])
        pd.testing.assert_series_equal(hpat_func(S), test_impl(S))

    @unittest.skip('AssertionError: Series are different')
    def test_series_dt_isna1(self):
        def test_impl(S):
            return S.isna()
        hpat_func = hpat.jit(test_impl)

        S = pd.Series([pd.NaT, pd.Timestamp('1970-12-01'), pd.Timestamp('2012-07-25')])
        pd.testing.assert_series_equal(hpat_func(S), test_impl(S))

    def test_series_nlargest1(self):
        def test_impl(S):
            return S.nlargest(4)
        hpat_func = hpat.jit(test_impl)

        m = 100
        np.random.seed(0)
        S = pd.Series(np.random.randint(-30, 30, m))
        np.testing.assert_array_equal(hpat_func(S).values, test_impl(S).values)

    def test_series_nlargest_default1(self):
        def test_impl(S):
            return S.nlargest()
        hpat_func = hpat.jit(test_impl)

        m = 100
        np.random.seed(0)
        S = pd.Series(np.random.randint(-30, 30, m))
        np.testing.assert_array_equal(hpat_func(S).values, test_impl(S).values)

    def test_series_nlargest_nan1(self):
        def test_impl(S):
            return S.nlargest(4)
        hpat_func = hpat.jit(test_impl)

        S = pd.Series([1.0, np.nan, 3.0, 2.0, np.nan, 4.0])
        np.testing.assert_array_equal(hpat_func(S).values, test_impl(S).values)

    def test_series_nlargest_parallel1(self):
        # create `kde.parquet` file
        ParquetGenerator.gen_kde_pq()

        def test_impl():
            df = pq.read_table('kde.parquet').to_pandas()
            S = df.points
            return S.nlargest(4)
        hpat_func = hpat.jit(test_impl)

        np.testing.assert_array_equal(hpat_func().values, test_impl().values)

    @unittest.skip('Unsupported functionality: failed to handle index')
    def test_series_nlargest_index_str(self):
        def test_impl(S):
            return S.nlargest(4)
        hpat_func = hpat.jit(test_impl)

        S = pd.Series([73, 21, 10005, 5, 1], index=['a', 'b', 'c', 'd', 'e'])
        np.testing.assert_array_equal(hpat_func(S).values, test_impl(S).values)

    @unittest.skip('Unsupported functionality: failed to handle index')
    def test_series_nlargest_index_int(self):
        def test_impl(S):
            return S.nlargest(4)

        hpat_func = hpat.jit(test_impl)

        S = pd.Series([73, 21, 10005, 5, 1], index=[2, 3, 4, 5, 6])
        np.testing.assert_array_equal(hpat_func(S).values, test_impl(S).values)

    def test_series_nsmallest1(self):
        def test_impl(S):
            return S.nsmallest(4)
        hpat_func = hpat.jit(test_impl)

        m = 100
        np.random.seed(0)
        S = pd.Series(np.random.randint(-30, 30, m))
        np.testing.assert_array_equal(hpat_func(S).values, test_impl(S).values)

    def test_series_nsmallest_default1(self):
        def test_impl(S):
            return S.nsmallest()
        hpat_func = hpat.jit(test_impl)

        m = 100
        np.random.seed(0)
        S = pd.Series(np.random.randint(-30, 30, m))
        np.testing.assert_array_equal(hpat_func(S).values, test_impl(S).values)

    def test_series_nsmallest_nan1(self):
        def test_impl(S):
            return S.nsmallest(4)
        hpat_func = hpat.jit(test_impl)

        S = pd.Series([1.0, np.nan, 3.0, 2.0, np.nan, 4.0])
        np.testing.assert_array_equal(hpat_func(S).values, test_impl(S).values)

    def test_series_nsmallest_parallel1(self):
        # create `kde.parquet` file
        ParquetGenerator.gen_kde_pq()

        def test_impl():
            df = pq.read_table('kde.parquet').to_pandas()
            S = df.points
            return S.nsmallest(4)
        hpat_func = hpat.jit(test_impl)

        np.testing.assert_array_equal(hpat_func().values, test_impl().values)

    @unittest.skip('Unsupported functionality: failed to handle index')
    def test_series_nsmallest_index_str(self):
        def test_impl(S):
            return S.nsmallest(3)
        hpat_func = hpat.jit(test_impl)

        S = pd.Series([41, 32, 33, 4, 5], index=['a', 'b', 'c', 'd', 'e'])
        np.testing.assert_array_equal(hpat_func(S).values, test_impl(S).values)

    @unittest.skip('Unsupported functionality: failed to handle index')
    def test_series_nsmallest_index_int(self):
        def test_impl(S):
            return S.nsmallest(3)

        hpat_func = hpat.jit(test_impl)

        S = pd.Series([41, 32, 33, 4, 5], index=[1, 2, 3, 4, 5])
        np.testing.assert_array_equal(hpat_func(S).values, test_impl(S).values)

    def test_series_head1(self):
        def test_impl(S):
            return S.head(4)
        hpat_func = hpat.jit(test_impl)

        m = 100
        np.random.seed(0)
        S = pd.Series(np.random.randint(-30, 30, m))
        pd.testing.assert_series_equal(hpat_func(S), test_impl(S))

    def test_series_head_default1(self):
        '''Verifies default head method for non-distributed pass of Series with no index'''
        def test_impl(S):
            return S.head()
        hpat_func = hpat.jit(test_impl)

        m = 100
        np.random.seed(0)
        S = pd.Series(np.random.randint(-30, 30, m))
        pd.testing.assert_series_equal(hpat_func(S), test_impl(S))

    def test_series_head_index1(self):
        '''Verifies head method for Series with integer index created inside jitted function'''
        def test_impl():
            S = pd.Series([6, 9, 2, 3, 6, 4, 5], [8, 1, 6, 0, 9, 1, 3])
            return S.head(3)
        hpat_func = hpat.jit(test_impl)

        pd.testing.assert_series_equal(hpat_func(), test_impl())

    def test_series_head_index2(self):
        '''Verifies head method for Series with string index created inside jitted function'''
        def test_impl():
            S = pd.Series([6, 9, 2, 3, 6, 4, 5], ['a', 'ab', 'abc', 'c', 'f', 'hh', ''])
            return S.head(3)
        hpat_func = hpat.jit(test_impl)

        pd.testing.assert_series_equal(hpat_func(), test_impl())

    def test_series_head_index3(self):
        '''Verifies head method for non-distributed pass of Series with integer index'''
        def test_impl(S):
            return S.head(3)
        hpat_func = hpat.jit(test_impl)

        S = pd.Series([6, 9, 2, 3, 6, 4, 5], [8, 1, 6, 0, 9, 1, 3])
        pd.testing.assert_series_equal(hpat_func(S), test_impl(S))

    @unittest.skip("Passed if run single")
    def test_series_head_index4(self):
        '''Verifies head method for non-distributed pass of Series with string index'''
        def test_impl(S):
            return S.head(3)
        hpat_func = hpat.jit(test_impl)

        S = pd.Series([6, 9, 2, 4, 6, 4, 5], ['a', 'ab', 'abc', 'c', 'f', 'hh', ''])
        pd.testing.assert_series_equal(hpat_func(S), test_impl(S))

    def test_series_head_parallel1(self):
        '''Verifies head method for distributed Series with string data and no index'''
        def test_impl(S):
            return S.head(7)

        hpat_func = hpat.jit(distributed={'S'})(test_impl)

        # need to test different lenghts, as head's size is fixed and implementation
        # depends on relation of size of the data per processor to output data size
        for n in range(1, 5):
            S = pd.Series(['a', 'ab', 'abc', 'c', 'f', 'hh', ''] * n)
            start, end = get_start_end(len(S))
            pd.testing.assert_series_equal(hpat_func(S[start:end]), test_impl(S))
            self.assertTrue(count_array_OneDs() > 0)

    def test_series_head_index_parallel1(self):
        '''Verifies head method for distributed Series with integer index'''
        def test_impl(S):
            return S.head(3)
        hpat_func = hpat.jit(distributed={'S'})(test_impl)

        S = pd.Series([6, 9, 2, 3, 6, 4, 5], [8, 1, 6, 0, 9, 1, 3])
        start, end = get_start_end(len(S))
        pd.testing.assert_series_equal(hpat_func(S[start:end]), test_impl(S))
        self.assertTrue(count_array_OneDs() > 0)

    @unittest.skip("Passed if run single")
    def test_series_head_index_parallel2(self):
        '''Verifies head method for distributed Series with string index'''
        def test_impl(S):
            return S.head(3)
        hpat_func = hpat.jit(distributed={'S'})(test_impl)

        S = pd.Series([6, 9, 2, 3, 6, 4, 5], ['a', 'ab', 'abc', 'c', 'f', 'hh', ''])
        start, end = get_start_end(len(S))
        pd.testing.assert_series_equal(hpat_func(S[start:end]), test_impl(S))
        self.assertTrue(count_array_OneDs() > 0)

    def test_series_head_noidx_float(self):
        def test_impl(S, n):
            return S.head(n)
        hpat_func = hpat.jit(test_impl)
        for input_data in test_global_input_data_float64:
            S = pd.Series(input_data)
            for n in [-1, 0, 2, 3]:
                result_ref = test_impl(S, n)
                result_jit = hpat_func(S, n)
                pd.testing.assert_series_equal(result_jit, result_ref)

    @unittest.skip("Need fix test_global_input_data_integer64")
    def test_series_head_noidx_int(self):
        def test_impl(S, n):
            return S.head(n)
        hpat_func = hpat.jit(test_impl)
        for input_data in test_global_input_data_integer64:
            S = pd.Series(input_data)
            for n in [-1, 0, 2, 3]:
                result_ref = test_impl(S, n)
                result_jit = hpat_func(S, n)
                pd.testing.assert_series_equal(result_jit, result_ref)

    @unittest.skip("Need fix test_global_input_data_integer64")
    def test_series_head_noidx_num(self):
        def test_impl(S, n):
            return S.head(n)
        hpat_func = hpat.jit(test_impl)
        for input_data in test_global_input_data_numeric:
            S = pd.Series(input_data)
            for n in [-1, 0, 2, 3]:
                result_ref = test_impl(S, n)
                result_jit = hpat_func(S, n)
                pd.testing.assert_series_equal(result_jit, result_ref)

    @unittest.skip("Old implementation not work with n negative and data str")
    def test_series_head_noidx_str(self):
        def test_impl(S, n):
            return S.head(n)
        hpat_func = hpat.jit(test_impl)
        input_data = test_global_input_data_unicode_kind4
        S = pd.Series(input_data)
        for n in [-1, 0, 2, 3]:
            result_ref = test_impl(S, n)
            result_jit = hpat_func(S, n)
            pd.testing.assert_series_equal(result_jit, result_ref)

    @unittest.skip("Broke another three tests")
    def test_series_head_idx(self):
        def test_impl(S):
            return S.head()

        def test_impl_param(S, n):
            return S.head(n)

        hpat_func = hpat.jit(test_impl)

        data_test = [[6, 6, 2, 1, 3, 3, 2, 1, 2],
                     [1.1, 0.3, 2.1, 1, 3, 0.3, 2.1, 1.1, 2.2],
                     [6, 6.1, 2.2, 1, 3, 0, 2.2, 1, 2],
                     ['as', 'b', 'abb', 'sss', 'ytr65', '', 'qw', 'a', 'b'],
                     [6, 6, 2, 1, 3, np.inf, np.nan, np.nan, np.nan],
                     [3., 5.3, np.nan, np.nan, np.inf, np.inf, 4.4, 3.7, 8.9]
                     ]

        for input_data in data_test:
            for index_data in data_test:
                S = pd.Series(input_data, index_data)

                result_ref = test_impl(S)
                result = hpat_func(S)
                pd.testing.assert_series_equal(result, result_ref)

                hpat_func_param1 = hpat.jit(test_impl_param)

                for param1 in [1, 3, 7]:
                    result_param1_ref = test_impl_param(S, param1)
                    result_param1 = hpat_func_param1(S, param1)
                    pd.testing.assert_series_equal(result_param1, result_param1_ref)

    def test_series_median1(self):
        '''Verifies median implementation for float and integer series of random data'''
        def test_impl(S):
            return S.median()
        hpat_func = hpat.jit(test_impl)

        m = 100
        np.random.seed(0)
        S = pd.Series(np.random.randint(-30, 30, m))
        self.assertEqual(hpat_func(S), test_impl(S))

        S = pd.Series(np.random.ranf(m))
        self.assertEqual(hpat_func(S), test_impl(S))

        # odd size
        m = 101
        S = pd.Series(np.random.randint(-30, 30, m))
        self.assertEqual(hpat_func(S), test_impl(S))

        S = pd.Series(np.random.ranf(m))
        self.assertEqual(hpat_func(S), test_impl(S))

    @unittest.skipIf(hpat.config.config_pipeline_hpat_default,
                     "BUG: old-style median implementation doesn't filter NaNs")
    def test_series_median_skipna_default1(self):
        '''Verifies median implementation with default skipna=True argument on a series with NA values'''
        def test_impl(S):
            return S.median()
        hpat_func = hpat.jit(test_impl)

        S = pd.Series([2., 3., 5., np.nan, 5., 6., 7.])
        self.assertEqual(hpat_func(S), test_impl(S))

    @unittest.skipIf(hpat.config.config_pipeline_hpat_default,
                     "Skipna argument is not supported in old-style")
    def test_series_median_skipna_false1(self):
        '''Verifies median implementation with skipna=False on a series with NA values'''
        def test_impl(S):
            return S.median(skipna=False)
        hpat_func = hpat.jit(test_impl)

        # np.inf is not NaN, so verify that a correct number is returned
        S1 = pd.Series([2., 3., 5., np.inf, 5., 6., 7.])
        self.assertEqual(hpat_func(S1), test_impl(S1))

        # TODO: both return values are 'nan', but HPAT's is not np.nan, hence checking with
        # assertIs() doesn't work - check if it's Numba relatated
        S2 = pd.Series([2., 3., 5., np.nan, 5., 6., 7.])
        self.assertEqual(np.isnan(hpat_func(S2)), np.isnan(test_impl(S2)))

    def test_series_median_parallel1(self):
        # create `kde.parquet` file
        ParquetGenerator.gen_kde_pq()

        def test_impl():
            df = pq.read_table('kde.parquet').to_pandas()
            S = df.points
            return S.median()
        hpat_func = hpat.jit(test_impl)

        self.assertEqual(hpat_func(), test_impl())
        self.assertEqual(count_array_REPs(), 0)
        self.assertEqual(count_parfor_REPs(), 0)
        self.assertTrue(count_array_OneDs() > 0)

    def test_series_argsort_parallel(self):
        # create `kde.parquet` file
        ParquetGenerator.gen_kde_pq()

        def test_impl():
            df = pq.read_table('kde.parquet').to_pandas()
            S = df.points
            return S.argsort().values
        hpat_func = hpat.jit(test_impl)

        np.testing.assert_array_equal(hpat_func(), test_impl())

    def test_series_idxmin1(self):
        def test_impl(A):
            return A.idxmin()
        hpat_func = hpat.jit(test_impl)

        n = 11
        np.random.seed(0)
        S = pd.Series(np.random.ranf(n))
        np.testing.assert_array_equal(hpat_func(S), test_impl(S))

    def test_series_idxmin_str(self):
        def test_impl(S):
            return S.idxmin()
        hpat_func = hpat.jit(test_impl)

        S = pd.Series([8, 6, 34, np.nan], ['a', 'ab', 'abc', 'c'])
        self.assertEqual(hpat_func(S), test_impl(S))

    @unittest.skip("Skipna is not implemented")
    def test_series_idxmin_str_idx(self):
        def test_impl(S):
            return S.idxmin(skipna=False)

        hpat_func = hpat.jit(test_impl)

        S = pd.Series([8, 6, 34, np.nan], ['a', 'ab', 'abc', 'c'])
        self.assertEqual(hpat_func(S), test_impl(S))

    def test_series_idxmin_no(self):
        def test_impl(S):
            return S.idxmin()
        hpat_func = hpat.jit(test_impl)

        S = pd.Series([8, 6, 34, np.nan])
        self.assertEqual(hpat_func(S), test_impl(S))

    def test_series_idxmin_int(self):
        def test_impl(S):
            return S.idxmin()
        hpat_func = hpat.jit(test_impl)

        S = pd.Series([1, 2, 3], [4, 45, 14])
        self.assertEqual(hpat_func(S), test_impl(S))

    def test_series_idxmin_noidx(self):
        def test_impl(S):
            return S.idxmin()

        hpat_func = hpat.jit(test_impl)

        data_test = [[6, 6, 2, 1, 3, 3, 2, 1, 2],
                     [1.1, 0.3, 2.1, 1, 3, 0.3, 2.1, 1.1, 2.2],
                     [6, 6.1, 2.2, 1, 3, 0, 2.2, 1, 2],
                     [6, 6, 2, 1, 3, np.inf, np.nan, np.nan, np.nan],
                     [3., 5.3, np.nan, np.nan, np.inf, np.inf, 4.4, 3.7, 8.9]
                     ]

        for input_data in data_test:
            S = pd.Series(input_data)

            result_ref = test_impl(S)
            result = hpat_func(S)
            self.assertEqual(result, result_ref)

    def test_series_idxmin_idx(self):
        def test_impl(S):
            return S.idxmin()

        hpat_func = hpat.jit(test_impl)

        data_test = [[6, 6, 2, 1, 3, 3, 2, 1, 2],
                     [1.1, 0.3, 2.1, 1, 3, 0.3, 2.1, 1.1, 2.2],
                     [6, 6.1, 2.2, 1, 3, 0, 2.2, 1, 2],
                     [6, 6, 2, 1, 3, -np.inf, np.nan, np.inf, np.nan],
                     [3., 5.3, np.nan, np.nan, np.inf, np.inf, 4.4, 3.7, 8.9]
                     ]

        for input_data in data_test:
            for index_data in data_test:
                S = pd.Series(input_data, index_data)
                result_ref = test_impl(S)
                result = hpat_func(S)
                if np.isnan(result) or np.isnan(result_ref):
                    self.assertEqual(np.isnan(result), np.isnan(result_ref))
                else:
                    self.assertEqual(result, result_ref)

    def test_series_idxmax1(self):
        def test_impl(A):
            return A.idxmax()
        hpat_func = hpat.jit(test_impl)

        n = 11
        np.random.seed(0)
        S = pd.Series(np.random.ranf(n))
        np.testing.assert_array_equal(hpat_func(S), test_impl(S))

    @unittest.skip("Skipna is not implemented")
    def test_series_idxmax_str_idx(self):
        def test_impl(S):
            return S.idxmax(skipna=False)

        hpat_func = hpat.jit(test_impl)

        S = pd.Series([8, 6, 34, np.nan], ['a', 'ab', 'abc', 'c'])
        self.assertEqual(hpat_func(S), test_impl(S))

    def test_series_idxmax_noidx(self):
        def test_impl(S):
            return S.idxmax()

        hpat_func = hpat.jit(test_impl)

        data_test = [[6, 6, 2, 1, 3, 3, 2, 1, 2],
                     [1.1, 0.3, 2.1, 1, 3, 0.3, 2.1, 1.1, 2.2],
                     [6, 6.1, 2.2, 1, 3, 0, 2.2, 1, 2],
                     [6, 6, 2, 1, 3, np.inf, np.nan, np.inf, np.nan],
                     [3., 5.3, np.nan, np.nan, np.inf, np.inf, 4.4, 3.7, 8.9]
                     ]

        for input_data in data_test:
            S = pd.Series(input_data)

            result_ref = test_impl(S)
            result = hpat_func(S)
            self.assertEqual(result, result_ref)

    def test_series_idxmax_idx(self):
        def test_impl(S):
            return S.idxmax()

        hpat_func = hpat.jit(test_impl)

        data_test = [[6, 6, 2, 1, 3, 3, 2, 1, 2],
                     [1.1, 0.3, 2.1, 1, 3, 0.3, 2.1, 1.1, 2.2],
                     [6, 6.1, 2.2, 1, 3, 0, 2.2, 1, 2],
                     [6, 6, 2, 1, 3, np.nan, np.nan, np.nan, np.nan],
                     [3., 5.3, np.nan, np.nan, np.inf, np.inf, 4.4, 3.7, 8.9]
                     ]

        for input_data in data_test:
            for index_data in data_test:
                S = pd.Series(input_data, index_data)
                result_ref = test_impl(S)
                result = hpat_func(S)
                if np.isnan(result) or np.isnan(result_ref):
                    self.assertEqual(np.isnan(result), np.isnan(result_ref))
                else:
                    self.assertEqual(result, result_ref)

    def test_series_sort_values1(self):
        def test_impl(A):
            return A.sort_values()
        hpat_func = hpat.jit(test_impl)

        n = 11
        np.random.seed(0)
        S = pd.Series(np.random.ranf(n))
        pd.testing.assert_series_equal(hpat_func(S), test_impl(S))

    def test_series_sort_values2(self):
        def test_impl(S):
            return S.sort_values(ascending=False)
        hpat_func = hpat.jit(test_impl)

        S = pd.Series([6, 6, 2, 1, 3, 3, 2, 1, 2])
        pd.testing.assert_series_equal(test_impl(S), hpat_func(S))

    def test_series_sort_values_index1(self):
        def test_impl(A, B):
            S = pd.Series(A, B)
            return S.sort_values()
        hpat_func = hpat.jit(test_impl)

        n = 11
        np.random.seed(0)
        # TODO: support passing Series with Index
        # S = pd.Series(np.random.ranf(n), np.random.randint(0, 100, n))
        A = np.random.ranf(n)
        B = np.random.ranf(n)
        pd.testing.assert_series_equal(hpat_func(A, B), test_impl(A, B))

    def test_series_sort_values_full(self):
        def test_impl(series, ascending):
            return series.sort_values(axis=0, ascending=ascending, inplace=False, kind='quicksort', na_position='last')

        hpat_func = hpat.jit(test_impl)

        all_data = test_global_input_data_numeric + [test_global_input_data_unicode_kind1]

        for data in all_data:
            data = data * 3
            for ascending in [True, False]:
                series = pd.Series(data)
                ref_result = test_impl(series, ascending)
                jit_result = hpat_func(series, ascending)
                pd.testing.assert_series_equal(ref_result, jit_result)

    @unittest.skip("Creating Python string/unicode object failed")
    def test_series_sort_values_full_unicode4(self):
        def test_impl(series, ascending):
            return series.sort_values(axis=0, ascending=ascending, inplace=False, kind='quicksort', na_position='last')

        hpat_func = hpat.jit(test_impl)

        all_data = [test_global_input_data_unicode_kind1]

        for data in all_data:
            data = data * 3
            for ascending in [True, False]:
                series = pd.Series(data)
                ref_result = test_impl(series, ascending)
                jit_result = hpat_func(series, ascending)
                pd.testing.assert_series_equal(ref_result, jit_result)

    def test_series_sort_values_full_idx(self):
        def test_impl(series, ascending):
            return series.sort_values(axis=0, ascending=ascending, inplace=False, kind='quicksort', na_position='last')

        hpat_func = hpat.jit(test_impl)

        all_data = test_global_input_data_numeric + [test_global_input_data_unicode_kind1]

        for data in all_data:
            data = data * 3
            for index in [gen_srand_array(len(data)), gen_frand_array(len(data)), range(len(data))]:
                for ascending in [True, False]:
                    series = pd.Series(data, index)
                    ref_result = test_impl(series, ascending)
                    jit_result = hpat_func(series, ascending)
                    pd.testing.assert_series_equal(ref_result, jit_result)

    def test_series_sort_values_parallel1(self):
        # create `kde.parquet` file
        ParquetGenerator.gen_kde_pq()

        def test_impl():
            df = pq.read_table('kde.parquet').to_pandas()
            S = df.points
            return S.sort_values()
        hpat_func = hpat.jit(test_impl)

        np.testing.assert_array_equal(hpat_func(), test_impl())

    def test_series_shift(self):
        def pyfunc():
            series = pd.Series([1.0, np.nan, -1.0, 0.0, 5e-324])
            return series.shift()

        cfunc = hpat.jit(pyfunc)
        pd.testing.assert_series_equal(cfunc(), pyfunc())

    def test_series_shift_unboxing(self):
        def pyfunc(series):
            return series.shift()

        cfunc = hpat.jit(pyfunc)
        for data in test_global_input_data_float64:
            series = pd.Series(data)
            pd.testing.assert_series_equal(cfunc(series), pyfunc(series))

    def test_series_shift_full(self):
        def pyfunc(series, periods, freq, axis, fill_value):
            return series.shift(periods=periods, freq=freq, axis=axis, fill_value=fill_value)

        cfunc = hpat.jit(pyfunc)
        freq = None
        axis = 0
        for data in test_global_input_data_float64:
            series = pd.Series(data)
            for periods in [-2, 0, 3]:
                for fill_value in [9.1, np.nan, -3.3, None]:
                    jit_result = cfunc(series, periods, freq, axis, fill_value)
                    ref_result = pyfunc(series, periods, freq, axis, fill_value)
                    pd.testing.assert_series_equal(jit_result, ref_result)

    def test_series_shift_str(self):
        def pyfunc(series):
            return series.shift()

        cfunc = hpat.jit(pyfunc)
        series = pd.Series(test_global_input_data_unicode_kind4)
        with self.assertRaises(TypingError) as raises:
            cfunc(series)
        msg = 'Method shift(). The object must be a number. Given self.data.dtype: {}'
        self.assertIn(msg.format(types.unicode_type), str(raises.exception))

    def test_series_shift_fill_str(self):
        def pyfunc(series, fill_value):
            return series.shift(fill_value=fill_value)

        cfunc = hpat.jit(pyfunc)
        series = pd.Series(test_global_input_data_float64[0])
        with self.assertRaises(TypingError) as raises:
            cfunc(series, fill_value='unicode')
        msg = 'Method shift(). The object must be a number. Given fill_value: {}'
        self.assertIn(msg.format(types.unicode_type), str(raises.exception))

    def test_series_shift_unsupported_params(self):
        def pyfunc(series, freq, axis):
            return series.shift(freq=freq, axis=axis)

        cfunc = hpat.jit(pyfunc)
        series = pd.Series(test_global_input_data_float64[0])
        with self.assertRaises(TypingError) as raises:
            cfunc(series, freq='12H', axis=0)
        msg = 'Method shift(). Unsupported parameters. Given freq: {}'
        self.assertIn(msg.format(types.unicode_type), str(raises.exception))

        with self.assertRaises(TypingError) as raises:
            cfunc(series, freq=None, axis=1)
        msg = 'Method shift(). Unsupported parameters. Given axis != 0'
        self.assertIn(msg, str(raises.exception))

    @unittest.skip('Unsupported functionality: failed to handle index')
    def test_series_shift_index_str(self):
        def test_impl(S):
            return S.shift()
        hpat_func = hpat.jit(test_impl)

        S = pd.Series([np.nan, 2., 3., 5., np.nan, 6., 7.], index=['a', 'b', 'c', 'd', 'e', 'f', 'g'])
        pd.testing.assert_series_equal(hpat_func(S), test_impl(S))

    @unittest.skip('Unsupported functionality: failed to handle index')
    def test_series_shift_index_int(self):
        def test_impl(S):
            return S.shift()

        hpat_func = hpat.jit(test_impl)

        S = pd.Series([np.nan, 2., 3., 5., np.nan, 6., 7.], index=[1, 2, 3, 4, 5, 6, 7])
        pd.testing.assert_series_equal(hpat_func(S), test_impl(S))

    def test_series_index1(self):
        def test_impl():
            A = pd.Series([1, 2, 3], index=['A', 'C', 'B'])
            return A.index

        hpat_func = hpat.jit(test_impl)
        np.testing.assert_array_equal(hpat_func(), test_impl())

    def test_series_index2(self):
        def test_impl():
            A = pd.Series([1, 2, 3], index=[0, 1, 2])
            return A.index

        hpat_func = hpat.jit(test_impl)
        np.testing.assert_array_equal(hpat_func(), test_impl())

    def test_series_index3(self):
        def test_impl():
            A = pd.Series([1, 2, 3])
            return A.index

        hpat_func = hpat.jit(test_impl)
        np.testing.assert_array_equal(hpat_func(), test_impl())

    def test_series_take_index_default(self):
        def pyfunc():
            series = pd.Series([1.0, 13.0, 9.0, -1.0, 7.0])
            indices = [1, 3]
            return series.take(indices)

        cfunc = hpat.jit(pyfunc)
        ref_result = pyfunc()
        result = cfunc()
        pd.testing.assert_series_equal(ref_result, result)

    def test_series_take_index_default_unboxing(self):
        def pyfunc(series, indices):
            return series.take(indices)

        cfunc = hpat.jit(pyfunc)
        series = pd.Series([1.0, 13.0, 9.0, -1.0, 7.0])
        indices = [1, 3]
        ref_result = pyfunc(series, indices)
        result = cfunc(series, indices)
        pd.testing.assert_series_equal(ref_result, result)

    def test_series_take_index_int(self):
        def pyfunc():
            series = pd.Series([1.0, 13.0, 9.0, -1.0, 7.0], index=[3, 0, 4, 2, 1])
            indices = [1, 3]
            return series.take(indices)

        cfunc = hpat.jit(pyfunc)
        ref_result = pyfunc()
        result = cfunc()
        pd.testing.assert_series_equal(ref_result, result)

    def test_series_take_index_int_unboxing(self):
        def pyfunc(series, indices):
            return series.take(indices)

        cfunc = hpat.jit(pyfunc)
        series = pd.Series([1.0, 13.0, 9.0, -1.0, 7.0], index=[3, 0, 4, 2, 1])
        indices = [1, 3]
        ref_result = pyfunc(series, indices)
        result = cfunc(series, indices)
        pd.testing.assert_series_equal(ref_result, result)

    def test_series_take_index_str(self):
        def pyfunc():
            series = pd.Series([1.0, 13.0, 9.0, -1.0, 7.0], index=['test', 'series', 'take', 'str', 'index'])
            indices = [1, 3]
            return series.take(indices)

        cfunc = hpat.jit(pyfunc)
        ref_result = pyfunc()
        result = cfunc()
        pd.testing.assert_series_equal(ref_result, result)

    def test_series_take_index_str_unboxing(self):
        def pyfunc(series, indices):
            return series.take(indices)

        cfunc = hpat.jit(pyfunc)
        series = pd.Series([1.0, 13.0, 9.0, -1.0, 7.0], index=['test', 'series', 'take', 'str', 'index'])
        indices = [1, 3]
        ref_result = pyfunc(series, indices)
        result = cfunc(series, indices)
        pd.testing.assert_series_equal(ref_result, result)

    def test_series_iterator_int(self):
        def test_impl(A):
            return [i for i in A]

        A = pd.Series([3, 2, 1, 5, 4])
        hpat_func = hpat.jit(test_impl)
        np.testing.assert_array_equal(hpat_func(A), test_impl(A))

    def test_series_iterator_float(self):
        def test_impl(A):
            return [i for i in A]

        A = pd.Series([0.3, 0.2222, 0.1756, 0.005, 0.4])
        hpat_func = hpat.jit(test_impl)
        np.testing.assert_array_equal(hpat_func(A), test_impl(A))

    def test_series_iterator_boolean(self):
        def test_impl(A):
            return [i for i in A]

        A = pd.Series([True, False])
        hpat_func = hpat.jit(test_impl)
        np.testing.assert_array_equal(hpat_func(A), test_impl(A))

    def test_series_iterator_string(self):
        def test_impl(A):
            return [i for i in A]

        A = pd.Series(['a', 'ab', 'abc', '', 'dddd'])
        hpat_func = hpat.jit(test_impl)
        np.testing.assert_array_equal(hpat_func(A), test_impl(A))

    def test_series_iterator_one_value(self):
        def test_impl(A):
            return [i for i in A]

        A = pd.Series([5])
        hpat_func = hpat.jit(test_impl)
        np.testing.assert_array_equal(hpat_func(A), test_impl(A))

    @unittest.skip("Fails when NUMA_PES>=2 due to unimplemented sync of such construction after distribution")
    def test_series_iterator_no_param(self):
        def test_impl():
            A = pd.Series([3, 2, 1, 5, 4])
            return [i for i in A]

        hpat_func = hpat.jit(test_impl)
        np.testing.assert_array_equal(hpat_func(), test_impl())

    def test_series_iterator_empty(self):
        def test_impl(A):
            return [i for i in A]

        A = pd.Series([np.int64(x) for x in range(0)])
        hpat_func = hpat.jit(test_impl)
        np.testing.assert_array_equal(hpat_func(A), test_impl(A))

    def test_series_default_index(self):
        def test_impl():
            A = pd.Series([3, 2, 1, 5, 4])
            return A.index

        hpat_func = hpat.jit(test_impl)
        np.testing.assert_array_equal(hpat_func(), test_impl())

    @unittest.skip("Implement drop_duplicates for Series")
    def test_series_drop_duplicates(self):
        def test_impl():
            A = pd.Series(['lama', 'cow', 'lama', 'beetle', 'lama', 'hippo'])
            return A.drop_duplicates()

        hpat_func = hpat.jit(test_impl)
        pd.testing.assert_series_equal(hpat_func(), test_impl())

    def test_series_quantile(self):
        def test_impl():
            A = pd.Series([1, 2.5, .5, 3, 5])
            return A.quantile()

        hpat_func = hpat.jit(test_impl)
        np.testing.assert_equal(hpat_func(), test_impl())

    @unittest.skipIf(hpat.config.config_pipeline_hpat_default, "Series.quantile() parameter as a list unsupported")
    def test_series_quantile_q_vector(self):
        def test_series_quantile_q_vector_impl(S, param1):
            return S.quantile(param1)

        S = pd.Series(np.random.ranf(100))
        hpat_func = hpat.jit(test_series_quantile_q_vector_impl)

        param1 = [0.0, 0.25, 0.5, 0.75, 1.0]
        result_ref = test_series_quantile_q_vector_impl(S, param1)
        result = hpat_func(S, param1)
        np.testing.assert_equal(result, result_ref)

    @unittest.skip("Implement unique without sorting like in pandas")
    def test_unique(self):
        def test_impl(S):
            return S.unique()

        hpat_func = hpat.jit(test_impl)
        S = pd.Series([2, 1, 3, 3])
        pd.testing.assert_series_equal(hpat_func(S), test_impl(S))

    def test_unique_sorted(self):
        def test_impl(S):
            return S.unique()

        hpat_func = hpat.jit(test_impl)
        n = 11
        S = pd.Series(np.arange(n))
        S[2] = 0
        np.testing.assert_array_equal(hpat_func(S), test_impl(S))

    def test_unique_str(self):
        def test_impl():
            data = pd.Series(['aa', 'aa', 'b', 'b', 'cccc', 'dd', 'ddd', 'dd'])
            return data.unique()

        hpat_func = hpat.jit(test_impl)

        # since the orider of the elements are diffrent - check count of elements only
        ref_result = test_impl().size
        result = hpat_func().size
        np.testing.assert_array_equal(ref_result, result)

    def test_series_groupby_count(self):
        def test_impl():
            A = pd.Series([13, 11, 21, 13, 13, 51, 42, 21])
            grouped = A.groupby(A, sort=False)
            return grouped.count()

        hpat_func = hpat.jit(test_impl)

        ref_result = test_impl()
        result = hpat_func()
        pd.testing.assert_series_equal(result, ref_result)

    @unittest.skip("getiter for this type is not implemented yet")
    def test_series_groupby_iterator_int(self):
        def test_impl():
            A = pd.Series([13, 11, 21, 13, 13, 51, 42, 21])
            grouped = A.groupby(A)
            return [i for i in grouped]

        hpat_func = hpat.jit(test_impl)

        ref_result = test_impl()
        result = hpat_func()
        np.testing.assert_array_equal(result, ref_result)

    def test_series_std(self):
        def pyfunc():
            series = pd.Series([1.0, np.nan, -1.0, 0.0, 5e-324])
            return series.std()

        cfunc = hpat.jit(pyfunc)
        ref_result = pyfunc()
        result = cfunc()
        np.testing.assert_equal(ref_result, result)

    @unittest.skipIf(hpat.config.config_pipeline_hpat_default,
                     'Series.std() parameters "skipna" and "ddof" unsupported')
    def test_series_std_unboxing(self):
        def pyfunc(series, skipna, ddof):
            return series.std(skipna=skipna, ddof=ddof)

        cfunc = hpat.jit(pyfunc)
        for data in test_global_input_data_numeric + [[]]:
            series = pd.Series(data)
            for ddof in [0, 1]:
                for skipna in [True, False]:
                    ref_result = pyfunc(series, skipna=skipna, ddof=ddof)
                    result = cfunc(series, skipna=skipna, ddof=ddof)
                    np.testing.assert_equal(ref_result, result)

    @unittest.skipIf(hpat.config.config_pipeline_hpat_default,
                     'Series.std() strings as input data unsupported')
    def test_series_std_str(self):
        def pyfunc(series):
            return series.std()

        cfunc = hpat.jit(pyfunc)
        series = pd.Series(test_global_input_data_unicode_kind4)
        with self.assertRaises(TypingError) as raises:
            cfunc(series)
        msg = 'Method std(). The object must be a number. Given self.data.dtype: {}'
        self.assertIn(msg.format(types.unicode_type), str(raises.exception))

    @unittest.skipIf(hpat.config.config_pipeline_hpat_default,
                     'Series.std() parameters "axis", "level", "numeric_only" unsupported')
    def test_series_std_unsupported_params(self):
        def pyfunc(series, axis, level, numeric_only):
            return series.std(axis=axis, level=level, numeric_only=numeric_only)

        cfunc = hpat.jit(pyfunc)
        series = pd.Series(test_global_input_data_float64[0])
        msg = 'Method std(). Unsupported parameters. Given {}: {}'
        with self.assertRaises(TypingError) as raises:
            cfunc(series, axis=1, level=None, numeric_only=None)
        self.assertIn(msg.format('axis', 'int'), str(raises.exception))

        with self.assertRaises(TypingError) as raises:
            cfunc(series, axis=None, level=1, numeric_only=None)
        self.assertIn(msg.format('level', 'int'), str(raises.exception))

        with self.assertRaises(TypingError) as raises:
            cfunc(series, axis=None, level=None, numeric_only=True)
        self.assertIn(msg.format('numeric_only', 'bool'), str(raises.exception))

    def test_series_nunique(self):
        def test_series_nunique_impl(S):
            return S.nunique()

        def test_series_nunique_param1_impl(S, dropna):
            return S.nunique(dropna)

        hpat_func = hpat.jit(test_series_nunique_impl)

        the_same_string = "the same string"
        test_input_data = []
        data_simple = [[6, 6, 2, 1, 3, 3, 2, 1, 2],
                       [1.1, 0.3, 2.1, 1, 3, 0.3, 2.1, 1.1, 2.2],
                       [6, 6.1, 2.2, 1, 3, 3, 2.2, 1, 2],
                       ['aa', 'aa', 'b', 'b', 'cccc', 'dd', 'ddd', 'dd'],
                       ['aa', 'copy aa', the_same_string, 'b', 'b', 'cccc', the_same_string, 'dd', 'ddd', 'dd', 'copy aa', 'copy aa'],
                       []
                       ]

        data_extra = [[6, 6, np.nan, 2, np.nan, 1, 3, 3, np.inf, 2, 1, 2, np.inf],
                      [1.1, 0.3, np.nan, 1.0, np.inf, 0.3, 2.1, np.nan, 2.2, np.inf],
                      [1.1, 0.3, np.nan, 1, np.inf, 0, 1.1, np.nan, 2.2, np.inf, 2, 2],
                      # unsupported ['aa', np.nan, 'b', 'b', 'cccc', np.nan, 'ddd', 'dd'],
                      # unsupported [np.nan, 'copy aa', the_same_string, 'b', 'b', 'cccc', the_same_string, 'dd', 'ddd', 'dd', 'copy aa', 'copy aa'],
                      [np.nan, np.nan, np.nan],
                      [np.nan, np.nan, np.inf],
                      ]

        if hpat.config.config_pipeline_hpat_default:
            """
            HPAT pipeline Series.nunique() does not support numpy.nan
            """

            test_input_data = data_simple
        else:
            test_input_data = data_simple + data_extra

        for input_data in test_input_data:
            S = pd.Series(input_data)

            result_ref = test_series_nunique_impl(S)
            result = hpat_func(S)
            self.assertEqual(result, result_ref)

            if not hpat.config.config_pipeline_hpat_default:
                """
                HPAT pipeline does not support parameter to Series.nunique(dropna=True)
                """

                hpat_func_param1 = hpat.jit(test_series_nunique_param1_impl)

                for param1 in [True, False]:
                    result_param1_ref = test_series_nunique_param1_impl(S, param1)
                    result_param1 = hpat_func_param1(S, param1)
                    self.assertEqual(result_param1, result_param1_ref)

    def test_series_var(self):
        def pyfunc():
            series = pd.Series([1.0, np.nan, -1.0, 0.0, 5e-324])
            return series.var()

        cfunc = hpat.jit(pyfunc)
        np.testing.assert_equal(pyfunc(), cfunc())

    def test_series_var_unboxing(self):
        def pyfunc(series):
            return series.var()

        cfunc = hpat.jit(pyfunc)
        for data in test_global_input_data_numeric + [[]]:
            series = pd.Series(data)
            np.testing.assert_equal(pyfunc(series), cfunc(series))

    @unittest.skipIf(hpat.config.config_pipeline_hpat_default,
                     'Series.var() parameters "ddof" and "skipna" unsupported')
    def test_series_var_full(self):
        def pyfunc(series, skipna, ddof):
            return series.var(skipna=skipna, ddof=ddof)

        cfunc = hpat.jit(pyfunc)
        for data in test_global_input_data_numeric + [[]]:
            series = pd.Series(data)
            for ddof in [0, 1]:
                for skipna in [True, False]:
                    ref_result = pyfunc(series, skipna=skipna, ddof=ddof)
                    result = cfunc(series, skipna=skipna, ddof=ddof)
                    np.testing.assert_equal(ref_result, result)

    def test_series_var_str(self):
        def pyfunc(series):
            return series.var()

        cfunc = hpat.jit(pyfunc)
        series = pd.Series(test_global_input_data_unicode_kind4)
        with self.assertRaises(TypingError) as raises:
            cfunc(series)
        msg = 'Method var(). The object must be a number. Given self.data.dtype: {}'
        self.assertIn(msg.format(types.unicode_type), str(raises.exception))

    def test_series_var_unsupported_params(self):
        def pyfunc(series, axis, level, numeric_only):
            return series.var(axis=axis, level=level, numeric_only=numeric_only)

        cfunc = hpat.jit(pyfunc)
        series = pd.Series(test_global_input_data_float64[0])
        msg = 'Method var(). Unsupported parameters. Given {}: {}'
        with self.assertRaises(TypingError) as raises:
            cfunc(series, axis=1, level=None, numeric_only=None)
        self.assertIn(msg.format('axis', 'int'), str(raises.exception))

        with self.assertRaises(TypingError) as raises:
            cfunc(series, axis=None, level=1, numeric_only=None)
        self.assertIn(msg.format('level', 'int'), str(raises.exception))

        with self.assertRaises(TypingError) as raises:
            cfunc(series, axis=None, level=None, numeric_only=True)
        self.assertIn(msg.format('numeric_only', 'bool'), str(raises.exception))

    def test_series_count(self):
        def test_series_count_impl(S):
            return S.count()

        hpat_func = hpat.jit(test_series_count_impl)

        the_same_string = "the same string"
        test_input_data = [[6, 6, 2, 1, 3, 3, 2, 1, 2],
                           [1.1, 0.3, 2.1, 1, 3, 0.3, 2.1, 1.1, 2.2],
                           [6, 6.1, 2.2, 1, 3, 3, 2.2, 1, 2],
                           ['aa', 'aa', 'b', 'b', 'cccc', 'dd', 'ddd', 'dd'],
                           ['aa', 'copy aa', the_same_string, 'b', 'b', 'cccc', the_same_string, 'dd', 'ddd', 'dd',
                            'copy aa', 'copy aa'],
                           [],
                           [6, 6, np.nan, 2, np.nan, 1, 3, 3, np.inf, 2, 1, 2, np.inf],
                           [1.1, 0.3, np.nan, 1.0, np.inf, 0.3, 2.1, np.nan, 2.2, np.inf],
                           [1.1, 0.3, np.nan, 1, np.inf, 0, 1.1, np.nan, 2.2, np.inf, 2, 2],
                           [np.nan, np.nan, np.nan],
                           [np.nan, np.nan, np.inf]
                           ]

        for input_data in test_input_data:
            S = pd.Series(input_data)

            result_ref = test_series_count_impl(S)
            result = hpat_func(S)
            self.assertEqual(result, result_ref)

    @unittest.skipIf(hpat.config.config_pipeline_hpat_default,
                     'Series.cumsum() np.nan as input data unsupported')
    def test_series_cumsum(self):
        def test_impl():
            series = pd.Series([1.0, np.nan, -1.0, 0.0, 5e-324])
            return series.cumsum()

        pyfunc = test_impl
        cfunc = hpat.jit(pyfunc)
        pd.testing.assert_series_equal(pyfunc(), cfunc())

    @unittest.skipIf(hpat.config.config_pipeline_hpat_default,
                     'Series.cumsum() np.nan as input data unsupported')
    def test_series_cumsum_unboxing(self):
        def test_impl(s):
            return s.cumsum()

        pyfunc = test_impl
        cfunc = hpat.jit(pyfunc)

        for data in test_global_input_data_numeric + [[]]:
            series = pd.Series(data)
            pd.testing.assert_series_equal(pyfunc(series), cfunc(series))

    @unittest.skipIf(hpat.config.config_pipeline_hpat_default,
                     'Series.cumsum() parameters "axis", "skipna" unsupported')
    def test_series_cumsum_full(self):
        def test_impl(s, axis, skipna):
            return s.cumsum(axis=axis, skipna=skipna)

        pyfunc = test_impl
        cfunc = hpat.jit(pyfunc)

        axis = None
        for data in test_global_input_data_numeric + [[]]:
            series = pd.Series(data)
            for skipna in [True, False]:
                ref_result = pyfunc(series, axis=axis, skipna=skipna)
                jit_result = cfunc(series, axis=axis, skipna=skipna)
                pd.testing.assert_series_equal(ref_result, jit_result)

    @unittest.skipIf(hpat.config.config_pipeline_hpat_default,
                     'Series.cumsum() strings as input data unsupported')
    def test_series_cumsum_str(self):
        def test_impl(s):
            return s.cumsum()

        cfunc = hpat.jit(test_impl)
        series = pd.Series(test_global_input_data_unicode_kind4)
        with self.assertRaises(TypingError) as raises:
            cfunc(series)
        msg = 'Method cumsum(). The object must be a number. Given self.data.dtype: {}'
        self.assertIn(msg.format(types.unicode_type), str(raises.exception))

    @unittest.skipIf(hpat.config.config_pipeline_hpat_default,
                     'Series.cumsum() parameter "axis" unsupported')
    def test_series_cumsum_unsupported_axis(self):
        def test_impl(s, axis):
            return s.cumsum(axis=axis)

        cfunc = hpat.jit(test_impl)
        series = pd.Series(test_global_input_data_float64[0])
        for axis in [0, 1]:
            with self.assertRaises(TypingError) as raises:
                cfunc(series, axis=axis)
            msg = 'Method cumsum(). Unsupported parameters. Given axis: int'
            self.assertIn(msg, str(raises.exception))


if __name__ == "__main__":
    unittest.main()<|MERGE_RESOLUTION|>--- conflicted
+++ resolved
@@ -71,8 +71,6 @@
     '1234567890',
 ]
 
-<<<<<<< HEAD
-
 def gen_srand_array(size, nchars=8):
     """Generate array of strings of specified size based on [a-zA-Z] + [0-9]"""
     accepted_chars = list(string.ascii_letters + string.digits)
@@ -86,9 +84,6 @@
     """Generate array of float of specified size based on [-100-100]"""
     float_list = (max - min) * np.random.sample(size) + min
     return float_list
-
-=======
->>>>>>> bcc377f4
 
 def _make_func_from_text(func_text, func_name='test_impl'):
     loc_vars = {}
