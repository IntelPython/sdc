import unittest
import platform
import pandas as pd
import numpy as np
import pyarrow.parquet as pq
import hpat
from hpat.tests.test_utils import (
    count_array_REPs, count_parfor_REPs, count_array_OneDs, get_start_end)

from hpat.tests.gen_test_data import ParquetGenerator
from numba.config import IS_32BITS

_cov_corr_series = [(pd.Series(x), pd.Series(y)) for x, y in [
    (
        [np.nan, -2., 3., 9.1],
        [np.nan, -2., 3., 5.0],
    ),
    # TODO(quasilyte): more intricate data for complex-typed series.
    # Some arguments make assert_almost_equal fail.
    # Functions that yield mismaching results:
    # _column_corr_impl and _column_cov_impl.
    (
        [complex(-2., 1.0), complex(3.0, 1.0)],
        [complex(-3., 1.0), complex(2.0, 1.0)],
    ),
    (
        [complex(-2.0, 1.0), complex(3.0, 1.0)],
        [1.0, -2.0],
    ),
    (
        [1.0, -4.5],
        [complex(-4.5, 1.0), complex(3.0, 1.0)],
    ),
]]


def _make_func_from_text(func_text, func_name='test_impl'):
    loc_vars = {}
    exec(func_text, {}, loc_vars)
    test_impl = loc_vars[func_name]
    return test_impl


def _make_func_use_binop1(operator):
    func_text = "def test_impl(A, B):\n"
    func_text += "   return A {} B\n".format(operator)
    return _make_func_from_text(func_text)


def _make_func_use_binop2(operator):
    func_text = "def test_impl(A, B):\n"
    func_text += "   A {} B\n".format(operator)
    func_text += "   return A\n"
    return _make_func_from_text(func_text)


def _make_func_use_method_arg1(method):
    func_text = "def test_impl(A, B):\n"
    func_text += "   return A.{}(B)\n".format(method)
    return _make_func_from_text(func_text)


GLOBAL_VAL = 2


class TestSeries(unittest.TestCase):

    def test_create1(self):
        def test_impl():
            df = pd.DataFrame({'A': [1, 2, 3]})
            return (df.A == 1).sum()
        hpat_func = hpat.jit(test_impl)

        self.assertEqual(hpat_func(), test_impl())

    def test_create2(self):
        def test_impl(n):
            df = pd.DataFrame({'A': np.arange(n)})
            return (df.A == 2).sum()
        hpat_func = hpat.jit(test_impl)

        n = 11
        self.assertEqual(hpat_func(n), test_impl(n))

    def test_create_series1(self):
        def test_impl():
            A = pd.Series([1, 2, 3])
            return A.values
        hpat_func = hpat.jit(test_impl)

        np.testing.assert_array_equal(hpat_func(), test_impl())

    def test_create_series_index1(self):
        # create and box an indexed Series
        def test_impl():
            A = pd.Series([1, 2, 3], ['A', 'C', 'B'])
            return A
        hpat_func = hpat.jit(test_impl)

        pd.testing.assert_series_equal(hpat_func(), test_impl())

    def test_create_series_index2(self):
        def test_impl():
            A = pd.Series([1, 2, 3], index=['A', 'C', 'B'])
            return A
        hpat_func = hpat.jit(test_impl)

        pd.testing.assert_series_equal(hpat_func(), test_impl())

    def test_create_series_index3(self):
        def test_impl():
            A = pd.Series([1, 2, 3], index=['A', 'C', 'B'], name='A')
            return A
        hpat_func = hpat.jit(test_impl)

        pd.testing.assert_series_equal(hpat_func(), test_impl())

    def test_create_series_index4(self):
        def test_impl(name):
            A = pd.Series([1, 2, 3], index=['A', 'C', 'B'], name=name)
            return A
        hpat_func = hpat.jit(test_impl)

        pd.testing.assert_series_equal(hpat_func('A'), test_impl('A'))

    def test_create_str(self):
        def test_impl():
            df = pd.DataFrame({'A': ['a', 'b', 'c']})
            return (df.A == 'a').sum()
        hpat_func = hpat.jit(test_impl)

        self.assertEqual(hpat_func(), test_impl())

    def test_pass_df1(self):
        def test_impl(df):
            return (df.A == 2).sum()
        hpat_func = hpat.jit(test_impl)

        n = 11
        df = pd.DataFrame({'A': np.arange(n)})
        self.assertEqual(hpat_func(df), test_impl(df))

    def test_pass_df_str(self):
        def test_impl(df):
            return (df.A == 'a').sum()
        hpat_func = hpat.jit(test_impl)

        df = pd.DataFrame({'A': ['a', 'b', 'c']})
        self.assertEqual(hpat_func(df), test_impl(df))

    def test_pass_series1(self):
        # TODO: check to make sure it is series type
        def test_impl(A):
            return (A == 2).sum()
        hpat_func = hpat.jit(test_impl)

        n = 11
        df = pd.DataFrame({'A': np.arange(n)})
        self.assertEqual(hpat_func(df.A), test_impl(df.A))

    def test_pass_series2(self):
        # test creating dataframe from passed series
        def test_impl(A):
            df = pd.DataFrame({'A': A})
            return (df.A == 2).sum()
        hpat_func = hpat.jit(test_impl)

        n = 11
        df = pd.DataFrame({'A': np.arange(n)})
        self.assertEqual(hpat_func(df.A), test_impl(df.A))

    def test_pass_series_str(self):
        def test_impl(A):
            return (A == 'a').sum()
        hpat_func = hpat.jit(test_impl)

        df = pd.DataFrame({'A': ['a', 'b', 'c']})
        self.assertEqual(hpat_func(df.A), test_impl(df.A))

    def test_pass_series_index1(self):
        def test_impl(A):
            return A
        hpat_func = hpat.jit(test_impl)

        S = pd.Series([3, 5, 6], ['a', 'b', 'c'], name='A')
        pd.testing.assert_series_equal(hpat_func(S), test_impl(S))

    def test_series_attr1(self):
        def test_impl(A):
            return A.size
        hpat_func = hpat.jit(test_impl)

        n = 11
        df = pd.DataFrame({'A': np.arange(n)})
        self.assertEqual(hpat_func(df.A), test_impl(df.A))

    def test_series_attr2(self):
        def test_impl(A):
            return A.copy().values
        hpat_func = hpat.jit(test_impl)

        n = 11
        df = pd.DataFrame({'A': np.arange(n)})
        np.testing.assert_array_equal(hpat_func(df.A), test_impl(df.A))

    def test_series_attr3(self):
        def test_impl(A):
            return A.min()
        hpat_func = hpat.jit(test_impl)

        n = 11
        df = pd.DataFrame({'A': np.arange(n)})
        self.assertEqual(hpat_func(df.A), test_impl(df.A))

    def test_series_attr4(self):
        def test_impl(A):
            return A.cumsum().values
        hpat_func = hpat.jit(test_impl)

        n = 11
        df = pd.DataFrame({'A': np.arange(n)})
        np.testing.assert_array_equal(hpat_func(df.A), test_impl(df.A))

    def test_series_argsort1(self):
        def test_impl(A):
            return A.argsort()
        hpat_func = hpat.jit(test_impl)

        n = 11
        A = pd.Series(np.random.ranf(n))
        pd.testing.assert_series_equal(hpat_func(A), test_impl(A))

    def test_series_attr6(self):
        def test_impl(A):
            return A.take([2, 3]).values
        hpat_func = hpat.jit(test_impl)

        n = 11
        df = pd.DataFrame({'A': np.arange(n)})
        np.testing.assert_array_equal(hpat_func(df.A), test_impl(df.A))

    def test_series_attr7(self):
        def test_impl(A):
            return A.astype(np.float64)
        hpat_func = hpat.jit(test_impl)

        n = 11
        df = pd.DataFrame({'A': np.arange(n)})
        np.testing.assert_array_equal(hpat_func(df.A), test_impl(df.A))

    def test_series_copy_str1(self):
        def test_impl(A):
            return A.copy()
        hpat_func = hpat.jit(test_impl)

        S = pd.Series(['aa', 'bb', 'cc'])
        np.testing.assert_array_equal(hpat_func(S), test_impl(S))

    def test_series_astype_str1(self):
        def test_impl(A):
            return A.astype(str)
        hpat_func = hpat.jit(test_impl)

        n = 11
        S = pd.Series(np.arange(n))
        np.testing.assert_array_equal(hpat_func(S), test_impl(S))

    def test_series_astype_str2(self):
        def test_impl(A):
            return A.astype(str)
        hpat_func = hpat.jit(test_impl)

        S = pd.Series(['aa', 'bb', 'cc'])
        np.testing.assert_array_equal(hpat_func(S), test_impl(S))

    def test_np_call_on_series1(self):
        def test_impl(A):
            return np.min(A)
        hpat_func = hpat.jit(test_impl)

        n = 11
        df = pd.DataFrame({'A': np.arange(n)})
        np.testing.assert_array_equal(hpat_func(df.A), test_impl(df.A))

    def test_series_values(self):
        def test_impl(A):
            return A.values
        hpat_func = hpat.jit(test_impl)

        n = 11
        df = pd.DataFrame({'A': np.arange(n)})
        np.testing.assert_array_equal(hpat_func(df.A), test_impl(df.A))

    def test_series_values1(self):
        def test_impl(A):
            return (A == 2).values
        hpat_func = hpat.jit(test_impl)

        n = 11
        df = pd.DataFrame({'A': np.arange(n)})
        np.testing.assert_array_equal(hpat_func(df.A), test_impl(df.A))

    def test_series_shape1(self):
        def test_impl(A):
            return A.shape
        hpat_func = hpat.jit(test_impl)

        n = 11
        df = pd.DataFrame({'A': np.arange(n)})
        self.assertEqual(hpat_func(df.A), test_impl(df.A))

    def test_static_setitem_series1(self):
        def test_impl(A):
            A[0] = 2
            return (A == 2).sum()
        hpat_func = hpat.jit(test_impl)

        n = 11
        df = pd.DataFrame({'A': np.arange(n)})
        self.assertEqual(hpat_func(df.A), test_impl(df.A))

    def test_setitem_series1(self):
        def test_impl(A, i):
            A[i] = 2
            return (A == 2).sum()
        hpat_func = hpat.jit(test_impl)

        n = 11
        df = pd.DataFrame({'A': np.arange(n)})
        self.assertEqual(hpat_func(df.A.copy(), 0), test_impl(df.A.copy(), 0))

    def test_setitem_series2(self):
        def test_impl(A, i):
            A[i] = 100
        hpat_func = hpat.jit(test_impl)

        n = 11
        df = pd.DataFrame({'A': np.arange(n)})
        A1 = df.A.copy()
        A2 = df.A
        hpat_func(A1, 0)
        test_impl(A2, 0)
        np.testing.assert_array_equal(A1.values, A2.values)

    @unittest.skip("enable after remove dead in hiframes is removed")
    def test_setitem_series3(self):
        def test_impl(A, i):
            S = pd.Series(A)
            S[i] = 100
        hpat_func = hpat.jit(test_impl)

        n = 11
        A = np.arange(n)
        A1 = A.copy()
        A2 = A
        hpat_func(A1, 0)
        test_impl(A2, 0)
        np.testing.assert_array_equal(A1, A2)

    def test_setitem_series_bool1(self):
        def test_impl(A):
            A[A > 3] = 100
        hpat_func = hpat.jit(test_impl)

        n = 11
        df = pd.DataFrame({'A': np.arange(n)})
        A1 = df.A.copy()
        A2 = df.A
        hpat_func(A1)
        test_impl(A2)
        np.testing.assert_array_equal(A1.values, A2.values)

    def test_setitem_series_bool2(self):
        def test_impl(A, B):
            A[A > 3] = B[A > 3]
        hpat_func = hpat.jit(test_impl)

        n = 11
        df = pd.DataFrame({'A': np.arange(n), 'B': np.arange(n)**2})
        A1 = df.A.copy()
        A2 = df.A
        hpat_func(A1, df.B)
        test_impl(A2, df.B)
        np.testing.assert_array_equal(A1.values, A2.values)

    def test_static_getitem_series1(self):
        def test_impl(A):
            return A[0]
        hpat_func = hpat.jit(test_impl)

        n = 11
        A = pd.Series(np.arange(n))
        self.assertEqual(hpat_func(A), test_impl(A))

    def test_getitem_series1(self):
        def test_impl(A, i):
            return A[i]
        hpat_func = hpat.jit(test_impl)

        n = 11
        df = pd.DataFrame({'A': np.arange(n)})
        self.assertEqual(hpat_func(df.A, 0), test_impl(df.A, 0))

    def test_getitem_series_str1(self):
        def test_impl(A, i):
            return A[i]
        hpat_func = hpat.jit(test_impl)

        df = pd.DataFrame({'A': ['aa', 'bb', 'cc']})
        self.assertEqual(hpat_func(df.A, 0), test_impl(df.A, 0))

    def test_series_iat1(self):
        def test_impl(A):
            return A.iat[3]
        hpat_func = hpat.jit(test_impl)

        n = 11
        S = pd.Series(np.arange(n)**2)
        self.assertEqual(hpat_func(S), test_impl(S))

    def test_series_iat2(self):
        def test_impl(A):
            A.iat[3] = 1
            return A
        hpat_func = hpat.jit(test_impl)

        n = 11
        S = pd.Series(np.arange(n)**2)
        pd.testing.assert_series_equal(hpat_func(S), test_impl(S))

    def test_series_iloc1(self):
        def test_impl(A):
            return A.iloc[3]
        hpat_func = hpat.jit(test_impl)

        n = 11
        S = pd.Series(np.arange(n)**2)
        self.assertEqual(hpat_func(S), test_impl(S))

    def test_series_iloc2(self):
        def test_impl(A):
            return A.iloc[3:8]
        hpat_func = hpat.jit(test_impl)

        n = 11
        S = pd.Series(np.arange(n)**2)
        pd.testing.assert_series_equal(
            hpat_func(S), test_impl(S).reset_index(drop=True))

    def test_series_op1(self):
        arithmetic_binops = ('+', '-', '*', '/', '//', '%', '**')
        for operator in arithmetic_binops:
            test_impl = _make_func_use_binop1(operator)
            hpat_func = hpat.jit(test_impl)

            n = 11
            df = pd.DataFrame({'A': np.arange(1, n), 'B': np.ones(n - 1)})
            pd.testing.assert_series_equal(hpat_func(df.A, df.B), test_impl(df.A, df.B), check_names=False)

    def test_series_op2(self):
        arithmetic_binops = ('+', '-', '*', '/', '//', '%', '**')

        for operator in arithmetic_binops:
            test_impl = _make_func_use_binop1(operator)
            hpat_func = hpat.jit(test_impl)

            n = 11
            if platform.system() == 'Windows' and not IS_32BITS:
                df = pd.DataFrame({'A': np.arange(1, n, dtype=np.int64)})
            else:
                df = pd.DataFrame({'A': np.arange(1, n)})
            pd.testing.assert_series_equal(hpat_func(df.A, 1), test_impl(df.A, 1), check_names=False)

    def test_series_op3(self):
        arithmetic_binops = ('+', '-', '*', '/', '//', '%', '**')

        for operator in arithmetic_binops:
            test_impl = _make_func_use_binop2(operator)
            hpat_func = hpat.jit(test_impl)

            n = 11
            df = pd.DataFrame({'A': np.arange(1, n), 'B': np.ones(n - 1)})
            pd.testing.assert_series_equal(hpat_func(df.A, df.B), test_impl(df.A, df.B), check_names=False)

    def test_series_op4(self):
        arithmetic_binops = ('+', '-', '*', '/', '//', '%', '**')

        for operator in arithmetic_binops:
            test_impl = _make_func_use_binop2(operator)
            hpat_func = hpat.jit(test_impl)

            n = 11
            df = pd.DataFrame({'A': np.arange(1, n)})
            pd.testing.assert_series_equal(hpat_func(df.A, 1), test_impl(df.A, 1), check_names=False)

    def test_series_op5(self):
        arithmetic_methods = ('add', 'sub', 'mul', 'div', 'truediv', 'floordiv', 'mod', 'pow')

        for method in arithmetic_methods:
            test_impl = _make_func_use_method_arg1(method)
            hpat_func = hpat.jit(test_impl)

            n = 11
            df = pd.DataFrame({'A': np.arange(1, n), 'B': np.ones(n - 1)})
            pd.testing.assert_series_equal(hpat_func(df.A, df.B), test_impl(df.A, df.B), check_names=False)

    @unittest.skipIf(platform.system() == 'Windows', 
                     'Series values are different (20.0 %)'
                     '[left]:  [1, 1024, 59049, 1048576, 9765625, 60466176, 282475249, 1073741824, 3486784401, 10000000000]'
                     '[right]: [1, 1024, 59049, 1048576, 9765625, 60466176, 282475249, 1073741824, -808182895, 1410065408]')
    def test_series_op5_integer_scalar(self):
        arithmetic_methods = ('add', 'sub', 'mul', 'div', 'truediv', 'floordiv', 'mod', 'pow')

        for method in arithmetic_methods:
            test_impl = _make_func_use_method_arg1(method)
            hpat_func = hpat.jit(test_impl)

            n = 11
            if platform.system() == 'Windows' and not IS_32BITS:
                operand_series = pd.Series(np.arange(1, n, dtype=np.int64))
            else:
                operand_series = pd.Series(np.arange(1, n))
            operand_scalar = 10
            pd.testing.assert_series_equal(
                hpat_func(operand_series, operand_scalar),
                test_impl(operand_series, operand_scalar),
                check_names=False)

    def test_series_op5_float_scalar(self):
        arithmetic_methods = ('add', 'sub', 'mul', 'div', 'truediv', 'floordiv', 'mod', 'pow')

        for method in arithmetic_methods:
            test_impl = _make_func_use_method_arg1(method)
            hpat_func = hpat.jit(test_impl)

            n = 11
            operand_series = pd.Series(np.arange(1, n))
            operand_scalar = .5
            pd.testing.assert_series_equal(
                hpat_func(operand_series, operand_scalar),
                test_impl(operand_series, operand_scalar),
                check_names=False)

    def test_series_op6(self):
        def test_impl(A):
            return -A
        hpat_func = hpat.jit(test_impl)

        n = 11
        A = pd.Series(np.arange(n))
        pd.testing.assert_series_equal(hpat_func(A), test_impl(A))

    def test_series_op7(self):
        comparison_binops = ('<', '>', '<=', '>=', '!=', '==')

        for operator in comparison_binops:
            test_impl = _make_func_use_binop1(operator)
            hpat_func = hpat.jit(test_impl)

            n = 11
            A = pd.Series(np.arange(n))
            B = pd.Series(np.arange(n)**2)
            pd.testing.assert_series_equal(hpat_func(A, B), test_impl(A, B), check_names=False)

    def test_series_op8(self):
        comparison_methods = ('lt', 'gt', 'le', 'ge', 'ne', 'eq')

        for method in comparison_methods:
            test_impl = _make_func_use_method_arg1(method)
            hpat_func = hpat.jit(test_impl)

            n = 11
            A = pd.Series(np.arange(n))
            B = pd.Series(np.arange(n)**2)
            pd.testing.assert_series_equal(hpat_func(A, B), test_impl(A, B), check_names=False)

    @unittest.skipIf(platform.system() == 'Windows', "Attribute dtype are different: int64, int32")
    def test_series_op8_integer_scalar(self):
        comparison_methods = ('lt', 'gt', 'le', 'ge', 'eq', 'ne')

        for method in comparison_methods:
            test_impl = _make_func_use_method_arg1(method)
            hpat_func = hpat.jit(test_impl)

            n = 11
            operand_series = pd.Series(np.arange(1, n))
            operand_scalar = 10
            pd.testing.assert_series_equal(
                hpat_func(operand_series, operand_scalar),
                test_impl(operand_series, operand_scalar),
                check_names=False)

    def test_series_op8_float_scalar(self):
        comparison_methods = ('lt', 'gt', 'le', 'ge', 'eq', 'ne')

        for method in comparison_methods:
            test_impl = _make_func_use_method_arg1(method)
            hpat_func = hpat.jit(test_impl)

            n = 11
            operand_series = pd.Series(np.arange(1, n))
            operand_scalar = .5
            pd.testing.assert_series_equal(
                hpat_func(operand_series, operand_scalar),
                test_impl(operand_series, operand_scalar),
                check_names=False)

    def test_series_inplace_binop_array(self):
        def test_impl(A, B):
            A += B
            return A
        hpat_func = hpat.jit(test_impl)

        n = 11
        A = np.arange(n)**2.0  # TODO: use 2 for test int casting
        B = pd.Series(np.ones(n))
        np.testing.assert_array_equal(hpat_func(A.copy(), B), test_impl(A, B))

    def test_series_fusion1(self):
        def test_impl(A, B):
            return A + B + 1
        hpat_func = hpat.jit(test_impl)

        n = 11
        if platform.system() == 'Windows' and not IS_32BITS:
            A = pd.Series(np.arange(n), dtype=np.int64)
            B = pd.Series(np.arange(n)**2, dtype=np.int64)
        else:
            A = pd.Series(np.arange(n))
            B = pd.Series(np.arange(n)**2)
        pd.testing.assert_series_equal(hpat_func(A, B), test_impl(A, B))
        self.assertEqual(count_parfor_REPs(), 1)

    def test_series_fusion2(self):
        # make sure getting data var avoids incorrect single def assumption
        def test_impl(A, B):
            S = B + 2
            if A[0] == 0:
                S = A + 1
            return S + B
        hpat_func = hpat.jit(test_impl)

        n = 11
        if platform.system() == 'Windows' and not IS_32BITS:
            A = pd.Series(np.arange(n), dtype=np.int64)
            B = pd.Series(np.arange(n)**2, dtype=np.int64)
        else:
            A = pd.Series(np.arange(n))
            B = pd.Series(np.arange(n)**2)
        pd.testing.assert_series_equal(hpat_func(A, B), test_impl(A, B))
        self.assertEqual(count_parfor_REPs(), 3)

    def test_series_len(self):
        def test_impl(A, i):
            return len(A)
        hpat_func = hpat.jit(test_impl)

        n = 11
        df = pd.DataFrame({'A': np.arange(n)})
        self.assertEqual(hpat_func(df.A, 0), test_impl(df.A, 0))

    def test_series_box(self):
        def test_impl():
            A = pd.Series([1, 2, 3])
            return A
        hpat_func = hpat.jit(test_impl)

        pd.testing.assert_series_equal(hpat_func(), test_impl())

    def test_series_box2(self):
        def test_impl():
            A = pd.Series(['1', '2', '3'])
            return A
        hpat_func = hpat.jit(test_impl)

        pd.testing.assert_series_equal(hpat_func(), test_impl())

    def test_series_list_str_unbox1(self):
        def test_impl(A):
            return A.iloc[0]
        hpat_func = hpat.jit(test_impl)

        S = pd.Series([['aa', 'b'], ['ccc'], []])
        np.testing.assert_array_equal(hpat_func(S), test_impl(S))

        # call twice to test potential refcount errors
        np.testing.assert_array_equal(hpat_func(S), test_impl(S))

    def test_np_typ_call_replace(self):
        # calltype replacement is tricky for np.typ() calls since variable
        # type can't provide calltype
        def test_impl(i):
            return np.int32(i)
        hpat_func = hpat.jit(test_impl)

        self.assertEqual(hpat_func(1), test_impl(1))

    def test_series_ufunc1(self):
        def test_impl(A, i):
            return np.isinf(A).values
        hpat_func = hpat.jit(test_impl)

        n = 11
        df = pd.DataFrame({'A': np.arange(n)})
        np.testing.assert_array_equal(hpat_func(df.A, 1), test_impl(df.A, 1))

    def test_list_convert(self):
        def test_impl():
            df = pd.DataFrame({'one': np.array([-1, np.nan, 2.5]),
                               'two': ['foo', 'bar', 'baz'],
                               'three': [True, False, True]})
            return df.one.values, df.two.values, df.three.values
        hpat_func = hpat.jit(test_impl)

        one, two, three = hpat_func()
        self.assertTrue(isinstance(one, np.ndarray))
        self.assertTrue(isinstance(two, np.ndarray))
        self.assertTrue(isinstance(three, np.ndarray))

    @unittest.skip("needs empty_like typing fix in npydecl.py")
    def test_series_empty_like(self):
        def test_impl(A):
            return np.empty_like(A)
        hpat_func = hpat.jit(test_impl)
        n = 11
        df = pd.DataFrame({'A': np.arange(n)})
        self.assertTrue(isinstance(hpat_func(df.A), np.ndarray))

    def test_series_fillna1(self):
        def test_impl(A):
            return A.fillna(5.0)
        hpat_func = hpat.jit(test_impl)

        df = pd.DataFrame({'A': [1.0, 2.0, np.nan, 1.0]})
        pd.testing.assert_series_equal(hpat_func(df.A),
                                       test_impl(df.A), check_names=False)

    # test inplace fillna for named numeric series (obtained from DataFrame)
    def test_series_fillna_inplace1(self):
        def test_impl(A):
            A.fillna(5.0, inplace=True)
            return A
        hpat_func = hpat.jit(test_impl)

        df = pd.DataFrame({'A': [1.0, 2.0, np.nan, 1.0]})
        pd.testing.assert_series_equal(hpat_func(df.A),
                                       test_impl(df.A), check_names=False)

    def test_series_fillna_str1(self):
        def test_impl(A):
            return A.fillna("dd")
        hpat_func = hpat.jit(test_impl)

        df = pd.DataFrame({'A': ['aa', 'b', None, 'ccc']})
        pd.testing.assert_series_equal(hpat_func(df.A),
                                       test_impl(df.A), check_names=False)

    def test_series_fillna_str_inplace1(self):
        def test_impl(A):
            A.fillna("dd", inplace=True)
            return A
        hpat_func = hpat.jit(test_impl)

        S1 = pd.Series(['aa', 'b', None, 'ccc'])
        S2 = S1.copy()
        pd.testing.assert_series_equal(hpat_func(S1), test_impl(S2))
        # TODO: handle string array reflection
        # hpat_func(S1)
        # test_impl(S2)
        # np.testing.assert_array_equal(S1, S2)

    def test_series_fillna_str_inplace_empty1(self):
        def test_impl(A):
            A.fillna("", inplace=True)
            return A
        hpat_func = hpat.jit(test_impl)

        S1 = pd.Series(['aa', 'b', None, 'ccc'])
        S2 = S1.copy()
        pd.testing.assert_series_equal(hpat_func(S1), test_impl(S2))

    def test_series_dropna_float1(self):
        def test_impl(A):
            return A.dropna().values
        hpat_func = hpat.jit(test_impl)

        S1 = pd.Series([1.0, 2.0, np.nan, 1.0])
        S2 = S1.copy()
        np.testing.assert_array_equal(hpat_func(S1), test_impl(S2))

    def test_series_dropna_str1(self):
        def test_impl(A):
            return A.dropna().values
        hpat_func = hpat.jit(test_impl)

        S1 = pd.Series(['aa', 'b', None, 'ccc'])
        S2 = S1.copy()
        np.testing.assert_array_equal(hpat_func(S1), test_impl(S2))

    @unittest.skip("TODO: fix result")
    def test_series_dropna_str_parallel1(self):
        def test_impl(A):
            B = A.dropna()
            return (B == 'gg').sum()
        hpat_func = hpat.jit(distributed=['A'])(test_impl)

        S1 = pd.Series(['aa', 'b', None, 'ccc', 'dd', 'gg'])
        start, end = get_start_end(len(S1))
        # TODO: gatherv
        self.assertEqual(hpat_func(S1[start:end]), test_impl(S1))

    def test_series_dropna_float_inplace1(self):
        def test_impl(A):
            A.dropna(inplace=True)
            return A.values
        hpat_func = hpat.jit(test_impl)

        S1 = pd.Series([1.0, 2.0, np.nan, 1.0])
        S2 = S1.copy()
        np.testing.assert_array_equal(hpat_func(S1), test_impl(S2))

    def test_series_dropna_str_inplace1(self):
        def test_impl(A):
            A.dropna(inplace=True)
            return A.values
        hpat_func = hpat.jit(test_impl)

        S1 = pd.Series(['aa', 'b', None, 'ccc'])
        S2 = S1.copy()
        np.testing.assert_array_equal(hpat_func(S1), test_impl(S2))

    @unittest.skip('numba.errors.TypingError - fix needed\n'
                   'Failed in hpat mode pipeline'
                   '(step: convert to distributed)\n'
                   'Invalid use of Function(<built-in function len>)'
                   'with argument(s) of type(s): (none)\n')
    def test_series_rename1(self):
        def test_impl(A):
            return A.rename('B')
        hpat_func = hpat.jit(test_impl)

        df = pd.DataFrame({'A': [1.0, 2.0, np.nan, 1.0]})
        pd.testing.assert_series_equal(hpat_func(df.A), test_impl(df.A))

    def test_series_sum1(self):
        def test_impl(S):
            return S.sum()
        hpat_func = hpat.jit(test_impl)

        # column with NA
        S = pd.Series([np.nan, 2., 3.])
        self.assertEqual(hpat_func(S), test_impl(S))

        # all NA case should produce 0
        S = pd.Series([np.nan, np.nan])
        self.assertEqual(hpat_func(S), test_impl(S))

    def test_series_sum2(self):
        def test_impl(S):
            return (S + S).sum()
        hpat_func = hpat.jit(test_impl)

        S = pd.Series([np.nan, 2., 3.])
        self.assertEqual(hpat_func(S), test_impl(S))

        S = pd.Series([np.nan, np.nan])
        self.assertEqual(hpat_func(S), test_impl(S))

    def test_series_prod1(self):
        def test_impl(S):
            return S.prod()
        hpat_func = hpat.jit(test_impl)

        # column with NA
        S = pd.Series([np.nan, 2., 3.])
        self.assertEqual(hpat_func(S), test_impl(S))

        # all NA case should produce 1
        S = pd.Series([np.nan, np.nan])
        self.assertEqual(hpat_func(S), test_impl(S))

    def test_series_count1(self):
        def test_impl(S):
            return S.count()
        hpat_func = hpat.jit(test_impl)

        S = pd.Series([np.nan, 2., 3.])
        self.assertEqual(hpat_func(S), test_impl(S))

        S = pd.Series([np.nan, np.nan])
        self.assertEqual(hpat_func(S), test_impl(S))

        S = pd.Series(['aa', 'bb', np.nan])
        self.assertEqual(hpat_func(S), test_impl(S))

    def test_series_mean1(self):
        def test_impl(S):
            return S.mean()
        hpat_func = hpat.jit(test_impl)

        S = pd.Series([np.nan, 2., 3.])
        self.assertEqual(hpat_func(S), test_impl(S))

    def test_series_var1(self):
        def test_impl(S):
            return S.var()
        hpat_func = hpat.jit(test_impl)

        S = pd.Series([np.nan, 2., 3.])
        self.assertEqual(hpat_func(S), test_impl(S))

    def test_series_min1(self):
        def test_impl(S):
            return S.min()
        hpat_func = hpat.jit(test_impl)

        S = pd.Series([np.nan, 2., 3.])
        self.assertEqual(hpat_func(S), test_impl(S))

    def test_series_max1(self):
        def test_impl(S):
            return S.max()
        hpat_func = hpat.jit(test_impl)

        S = pd.Series([np.nan, 2., 3.])
        self.assertEqual(hpat_func(S), test_impl(S))

    def test_series_value_counts(self):
        def test_impl(S):
            return S.value_counts()
        hpat_func = hpat.jit(test_impl)

        S = pd.Series(['AA', 'BB', 'C', 'AA', 'C', 'AA'])
        pd.testing.assert_series_equal(hpat_func(S), test_impl(S))

    def test_series_dist_input1(self):
        '''Verify distribution of a Series without index'''
        def test_impl(S):
            return S.max()
        hpat_func = hpat.jit(distributed={'S'})(test_impl)

        n = 111
        S = pd.Series(np.arange(n))
        start, end = get_start_end(n)
        self.assertEqual(hpat_func(S[start:end]), test_impl(S))
        self.assertEqual(count_array_REPs(), 0)
        self.assertEqual(count_parfor_REPs(), 0)

    def test_series_dist_input2(self):
        '''Verify distribution of a Series with integer index'''
        def test_impl(S):
            return S.max()
        hpat_func = hpat.jit(distributed={'S'})(test_impl)

        n = 111
        S = pd.Series(np.arange(n), 1 + np.arange(n))
        start, end = get_start_end(n)
        self.assertEqual(hpat_func(S[start:end]), test_impl(S))
        self.assertEqual(count_array_REPs(), 0)
        self.assertEqual(count_parfor_REPs(), 0)

    @unittest.skip("Passed if run single")
    def test_series_dist_input3(self):
        '''Verify distribution of a Series with string index'''
        def test_impl(S):
            return S.max()
        hpat_func = hpat.jit(distributed={'S'})(test_impl)

        n = 111
        S = pd.Series(np.arange(n), ['abc{}'.format(id) for id in range(n)])
        start, end = get_start_end(n)
        self.assertEqual(hpat_func(S[start:end]), test_impl(S))
        self.assertEqual(count_array_REPs(), 0)
        self.assertEqual(count_parfor_REPs(), 0)

    def test_series_tuple_input1(self):
        def test_impl(s_tup):
            return s_tup[0].max()
        hpat_func = hpat.jit(test_impl)

        n = 111
        S = pd.Series(np.arange(n))
        S2 = pd.Series(np.arange(n) + 1.0)
        s_tup = (S, 1, S2)
        self.assertEqual(hpat_func(s_tup), test_impl(s_tup))

    @unittest.skip("pending handling of build_tuple in dist pass")
    def test_series_tuple_input_dist1(self):
        def test_impl(s_tup):
            return s_tup[0].max()
        hpat_func = hpat.jit(locals={'s_tup:input': 'distributed'})(test_impl)

        n = 111
        S = pd.Series(np.arange(n))
        S2 = pd.Series(np.arange(n) + 1.0)
        start, end = get_start_end(n)
        s_tup = (S, 1, S2)
        h_s_tup = (S[start:end], 1, S2[start:end])
        self.assertEqual(hpat_func(h_s_tup), test_impl(s_tup))

    def test_series_rolling1(self):
        def test_impl(S):
            return S.rolling(3).sum()
        hpat_func = hpat.jit(test_impl)

        S = pd.Series([1.0, 2., 3., 4., 5.])
        pd.testing.assert_series_equal(hpat_func(S), test_impl(S))

    def test_series_concat1(self):
        def test_impl(S1, S2):
            return pd.concat([S1, S2]).values
        hpat_func = hpat.jit(test_impl)

        S1 = pd.Series([1.0, 2., 3., 4., 5.])
        S2 = pd.Series([6., 7.])
        np.testing.assert_array_equal(hpat_func(S1, S2), test_impl(S1, S2))

    def test_series_map1(self):
        def test_impl(S):
            return S.map(lambda a: 2 * a)
        hpat_func = hpat.jit(test_impl)

        S = pd.Series([1.0, 2., 3., 4., 5.])
        pd.testing.assert_series_equal(hpat_func(S), test_impl(S))

    def test_series_map_global1(self):
        def test_impl(S):
            return S.map(lambda a: a + GLOBAL_VAL)
        hpat_func = hpat.jit(test_impl)

        S = pd.Series([1.0, 2., 3., 4., 5.])
        pd.testing.assert_series_equal(hpat_func(S), test_impl(S))

    def test_series_map_tup1(self):
        def test_impl(S):
            return S.map(lambda a: (a, 2 * a))
        hpat_func = hpat.jit(test_impl)

        S = pd.Series([1.0, 2., 3., 4., 5.])
        pd.testing.assert_series_equal(hpat_func(S), test_impl(S))

    def test_series_map_tup_map1(self):
        def test_impl(S):
            A = S.map(lambda a: (a, 2 * a))
            return A.map(lambda a: a[1])
        hpat_func = hpat.jit(test_impl)

        S = pd.Series([1.0, 2., 3., 4., 5.])
        pd.testing.assert_series_equal(hpat_func(S), test_impl(S))

    def test_series_combine(self):
        def test_impl(S1, S2):
            return S1.combine(S2, lambda a, b: 2 * a + b)
        hpat_func = hpat.jit(test_impl)

        S1 = pd.Series([1.0, 2., 3., 4., 5.])
        S2 = pd.Series([6.0, 21., 3.6, 5.])
        pd.testing.assert_series_equal(hpat_func(S1, S2), test_impl(S1, S2))

    def test_series_combine_float3264(self):
        def test_impl(S1, S2):
            return S1.combine(S2, lambda a, b: 2 * a + b)
        hpat_func = hpat.jit(test_impl)

        S1 = pd.Series([np.float64(1), np.float64(2),
                        np.float64(3), np.float64(4), np.float64(5)])
        S2 = pd.Series([np.float32(1), np.float32(2),
                        np.float32(3), np.float32(4), np.float32(5)])
        pd.testing.assert_series_equal(hpat_func(S1, S2), test_impl(S1, S2))

    def test_series_combine_assert1(self):
        def test_impl(S1, S2):
            return S1.combine(S2, lambda a, b: 2 * a + b)
        hpat_func = hpat.jit(test_impl)

        S1 = pd.Series([1, 2, 3])
        S2 = pd.Series([6., 21., 3., 5.])
        with self.assertRaises(AssertionError):
            hpat_func(S1, S2)

    def test_series_combine_assert2(self):
        def test_impl(S1, S2):
            return S1.combine(S2, lambda a, b: 2 * a + b)
        hpat_func = hpat.jit(test_impl)

        S1 = pd.Series([6., 21., 3., 5.])
        S2 = pd.Series([1, 2, 3])
        with self.assertRaises(AssertionError):
            hpat_func(S1, S2)

    def test_series_combine_integer(self):
        def test_impl(S1, S2):
            return S1.combine(S2, lambda a, b: 2 * a + b, 16)
        hpat_func = hpat.jit(test_impl)

        S1 = pd.Series([1, 2, 3, 4, 5])
        S2 = pd.Series([6, 21, 3, 5])
        pd.testing.assert_series_equal(hpat_func(S1, S2), test_impl(S1, S2))

    def test_series_combine_different_types(self):
        def test_impl(S1, S2):
            return S1.combine(S2, lambda a, b: 2 * a + b)
        hpat_func = hpat.jit(test_impl)

        S1 = pd.Series([6.1, 21.2, 3.3, 5.4, 6.7])
        S2 = pd.Series([1, 2, 3, 4, 5])
        pd.testing.assert_series_equal(hpat_func(S1, S2), test_impl(S1, S2))

    def test_series_combine_integer_samelen(self):
        def test_impl(S1, S2):
            return S1.combine(S2, lambda a, b: 2 * a + b)
        hpat_func = hpat.jit(test_impl)

        S1 = pd.Series([1, 2, 3, 4, 5])
        S2 = pd.Series([6, 21, 17, -5, 4])
        pd.testing.assert_series_equal(hpat_func(S1, S2), test_impl(S1, S2))

    def test_series_combine_samelen(self):
        def test_impl(S1, S2):
            return S1.combine(S2, lambda a, b: 2 * a + b)
        hpat_func = hpat.jit(test_impl)

        S1 = pd.Series([1.0, 2., 3., 4., 5.])
        S2 = pd.Series([6.0, 21., 3.6, 5., 0.0])
        pd.testing.assert_series_equal(hpat_func(S1, S2), test_impl(S1, S2))

    def test_series_combine_value(self):
        def test_impl(S1, S2):
            return S1.combine(S2, lambda a, b: 2 * a + b, 1237.56)
        hpat_func = hpat.jit(test_impl)

        S1 = pd.Series([1.0, 2., 3., 4., 5.])
        S2 = pd.Series([6.0, 21., 3.6, 5.])
        pd.testing.assert_series_equal(hpat_func(S1, S2), test_impl(S1, S2))

    def test_series_combine_value_samelen(self):
        def test_impl(S1, S2):
            return S1.combine(S2, lambda a, b: 2 * a + b, 1237.56)
        hpat_func = hpat.jit(test_impl)

        S1 = pd.Series([1.0, 2., 3., 4., 5.])
        S2 = pd.Series([6.0, 21., 3.6, 5., 0.0])
        pd.testing.assert_series_equal(hpat_func(S1, S2), test_impl(S1, S2))

    def test_series_apply1(self):
        def test_impl(S):
            return S.apply(lambda a: 2 * a)
        hpat_func = hpat.jit(test_impl)

        S = pd.Series([1.0, 2., 3., 4., 5.])
        pd.testing.assert_series_equal(hpat_func(S), test_impl(S))

    def test_series_abs1(self):
        def test_impl(S):
            return S.abs()
        hpat_func = hpat.jit(test_impl)

        S = pd.Series([np.nan, -2., 3., 0.5E-01, 0xFF, 0o7, 0b101])
        pd.testing.assert_series_equal(hpat_func(S), test_impl(S))

    def test_series_cov1(self):
        def test_impl(S1, S2):
            return S1.cov(S2)
        hpat_func = hpat.jit(test_impl)

        for pair in _cov_corr_series:
            S1, S2 = pair
            np.testing.assert_almost_equal(
                hpat_func(S1, S2), test_impl(S1, S2),
                err_msg='S1={}\nS2={}'.format(S1, S2))

    def test_series_corr1(self):
        def test_impl(S1, S2):
            return S1.corr(S2)
        hpat_func = hpat.jit(test_impl)

        for pair in _cov_corr_series:
            S1, S2 = pair
            np.testing.assert_almost_equal(
                hpat_func(S1, S2), test_impl(S1, S2),
                err_msg='S1={}\nS2={}'.format(S1, S2))

    def test_series_str_len1(self):
        def test_impl(S):
            return S.str.len()
        hpat_func = hpat.jit(test_impl)

        S = pd.Series(['aa', 'abc', 'c', 'cccd'])
        pd.testing.assert_series_equal(hpat_func(S), test_impl(S))

    def test_series_str2str(self):
        str2str_methods = ('capitalize', 'lower', 'lstrip', 'rstrip',
                           'strip', 'swapcase', 'title', 'upper')
        for method in str2str_methods:
            func_text = "def test_impl(S):\n"
            func_text += "  return S.str.{}()\n".format(method)
            test_impl = _make_func_from_text(func_text)
            hpat_func = hpat.jit(test_impl)

            S = pd.Series([' \tbbCD\t ', 'ABC', ' mCDm\t', 'abc'])
            pd.testing.assert_series_equal(hpat_func(S), test_impl(S))

    def test_series_append1(self):
        def test_impl(S, other):
            return S.append(other).values
        hpat_func = hpat.jit(test_impl)

        S1 = pd.Series([-2., 3., 9.1])
        S2 = pd.Series([-2., 5.0])
        # Test single series
        np.testing.assert_array_equal(hpat_func(S1, S2), test_impl(S1, S2))

    def test_series_append2(self):
        def test_impl(S1, S2, S3):
            return S1.append([S2, S3]).values
        hpat_func = hpat.jit(test_impl)

        S1 = pd.Series([-2., 3., 9.1])
        S2 = pd.Series([-2., 5.0])
        S3 = pd.Series([1.0])
        # Test series tuple
        np.testing.assert_array_equal(hpat_func(S1, S2, S3),
                                      test_impl(S1, S2, S3))

    def test_series_isin_list1(self):
        def test_impl(S, values):
            return S.isin(values)
        hpat_func = hpat.jit(test_impl)

        n = 11
        S = pd.Series(np.arange(n))
        values = [1, 2, 5, 7, 8]
        pd.testing.assert_series_equal(hpat_func(S, values), test_impl(S, values))

    def test_series_isin_list2(self):
        def test_impl(S, values):
            return S.isin(values)
        hpat_func = hpat.jit(test_impl)

        n = 11.0
        S = pd.Series(np.arange(n))
        values = [1., 2., 5., 7., 8.]
        pd.testing.assert_series_equal(hpat_func(S, values), test_impl(S, values))

    def test_series_isin_list3(self):
        def test_impl(S, values):
            return S.isin(values)
        hpat_func = hpat.jit(test_impl)

        S = pd.Series(['a', 'b', 'q', 'w', 'c', 'd', 'e', 'r'])
        values = ['a', 'q', 'c', 'd', 'e']
        pd.testing.assert_series_equal(hpat_func(S, values), test_impl(S, values))

    def test_series_isin_set1(self):
        def test_impl(S, values):
            return S.isin(values)
        hpat_func = hpat.jit(test_impl)

        n = 11
        S = pd.Series(np.arange(n))
        values = {1, 2, 5, 7, 8}
        pd.testing.assert_series_equal(hpat_func(S, values), test_impl(S, values))

    def test_series_isin_set2(self):
        def test_impl(S, values):
            return S.isin(values)
        hpat_func = hpat.jit(test_impl)

        n = 11.0
        S = pd.Series(np.arange(n))
        values = {1., 2., 5., 7., 8.}
        pd.testing.assert_series_equal(hpat_func(S, values), test_impl(S, values))

    @unittest.skip('TODO: requires hashable unicode strings in Numba')
    def test_series_isin_set3(self):
        def test_impl(S, values):
            return S.isin(values)
        hpat_func = hpat.jit(test_impl)

        S = pd.Series(['a', 'b', 'c', 'd', 'e'] * 2)
        values = {'b', 'c', 'e'}
        pd.testing.assert_series_equal(hpat_func(S, values), test_impl(S, values))

    def test_series_isna1(self):
        def test_impl(S):
            return S.isna()
        hpat_func = hpat.jit(test_impl)

        # column with NA
        S = pd.Series([np.nan, 2., 3.])
        pd.testing.assert_series_equal(hpat_func(S), test_impl(S))

    def test_series_isnull1(self):
        def test_impl(S):
            return S.isnull()
        hpat_func = hpat.jit(test_impl)

        # column with NA
        S = pd.Series([np.nan, 2., 3.])
        pd.testing.assert_series_equal(hpat_func(S), test_impl(S))

    def test_series_notna1(self):
        def test_impl(S):
            return S.notna()
        hpat_func = hpat.jit(test_impl)

        # column with NA
        S = pd.Series([np.nan, 2., 3.])
        pd.testing.assert_series_equal(hpat_func(S), test_impl(S))

    def test_series_str_isna1(self):
        def test_impl(S):
            return S.isna()
        hpat_func = hpat.jit(test_impl)

        S = pd.Series(['aa', None, 'c', 'cccd'])
        pd.testing.assert_series_equal(hpat_func(S), test_impl(S))

    def test_series_nlargest1(self):
        def test_impl(S):
            return S.nlargest(4)
        hpat_func = hpat.jit(test_impl)

        m = 100
        np.random.seed(0)
        S = pd.Series(np.random.randint(-30, 30, m))
        np.testing.assert_array_equal(hpat_func(S).values, test_impl(S).values)

    def test_series_nlargest_default1(self):
        def test_impl(S):
            return S.nlargest()
        hpat_func = hpat.jit(test_impl)

        m = 100
        np.random.seed(0)
        S = pd.Series(np.random.randint(-30, 30, m))
        np.testing.assert_array_equal(hpat_func(S).values, test_impl(S).values)

    def test_series_nlargest_nan1(self):
        def test_impl(S):
            return S.nlargest(4)
        hpat_func = hpat.jit(test_impl)

        S = pd.Series([1.0, np.nan, 3.0, 2.0, np.nan, 4.0])
        np.testing.assert_array_equal(hpat_func(S).values, test_impl(S).values)

    def test_series_nlargest_parallel1(self):
        # create `kde.parquet` file
        ParquetGenerator.gen_kde_pq()

        def test_impl():
            df = pq.read_table('kde.parquet').to_pandas()
            S = df.points
            return S.nlargest(4)
        hpat_func = hpat.jit(test_impl)

        np.testing.assert_array_equal(hpat_func().values, test_impl().values)

    def test_series_nsmallest1(self):
        def test_impl(S):
            return S.nsmallest(4)
        hpat_func = hpat.jit(test_impl)

        m = 100
        np.random.seed(0)
        S = pd.Series(np.random.randint(-30, 30, m))
        np.testing.assert_array_equal(hpat_func(S).values, test_impl(S).values)

    def test_series_nsmallest_default1(self):
        def test_impl(S):
            return S.nsmallest()
        hpat_func = hpat.jit(test_impl)

        m = 100
        np.random.seed(0)
        S = pd.Series(np.random.randint(-30, 30, m))
        np.testing.assert_array_equal(hpat_func(S).values, test_impl(S).values)

    def test_series_nsmallest_nan1(self):
        def test_impl(S):
            return S.nsmallest(4)
        hpat_func = hpat.jit(test_impl)

        S = pd.Series([1.0, np.nan, 3.0, 2.0, np.nan, 4.0])
        np.testing.assert_array_equal(hpat_func(S).values, test_impl(S).values)

    def test_series_nsmallest_parallel1(self):
        # create `kde.parquet` file
        ParquetGenerator.gen_kde_pq()

        def test_impl():
            df = pq.read_table('kde.parquet').to_pandas()
            S = df.points
            return S.nsmallest(4)
        hpat_func = hpat.jit(test_impl)

        np.testing.assert_array_equal(hpat_func().values, test_impl().values)


    def test_series_head1(self):
        def test_impl(S):
            return S.head(4)
        hpat_func = hpat.jit(test_impl)

        m = 100
        np.random.seed(0)
        S = pd.Series(np.random.randint(-30, 30, m))
        np.testing.assert_array_equal(hpat_func(S).values, test_impl(S).values)


    def test_series_head_default1(self):
        '''Verifies default head method for non-distributed pass of Series with no index'''
        def test_impl(S):
            return S.head()
        hpat_func = hpat.jit(test_impl)

        m = 100
        np.random.seed(0)
        S = pd.Series(np.random.randint(-30, 30, m))
        np.testing.assert_array_equal(hpat_func(S).values, test_impl(S).values)

    def test_series_head_index1(self):
        '''Verifies head method for Series with integer index created inside jitted function'''
        def test_impl():
            S = pd.Series([6, 9, 2, 3, 6, 4, 5], [8, 1, 6, 0, 9, 1, 3])
            return S.head(3)
        hpat_func = hpat.jit(test_impl)

        pd.testing.assert_series_equal(hpat_func(), test_impl())

    def test_series_head_index2(self):
        '''Verifies head method for Series with string index created inside jitted function'''
        def test_impl():
            S = pd.Series([6, 9, 2, 3, 6, 4, 5], ['a', 'ab', 'abc', 'c', 'f', 'hh', ''])
            return S.head(3)
        hpat_func = hpat.jit(test_impl)

        pd.testing.assert_series_equal(hpat_func(), test_impl())

    @unittest.skip('Failed due to lack of Int64Index support. Error:'
                   'Series.index values are different (66.66667 %)'
                   '[left]:  RangeIndex(start=0, stop=3, step=1)'
                   '[right]: Int64Index([8, 1, 6], dtype=\'int64\')')
    def test_series_head_index3(self):
        '''Verifies head method for non-distributed pass of Series with integer index'''
        def test_impl(S):
            return S.head(3)
        hpat_func = hpat.jit(test_impl)

        S = pd.Series([6, 9, 2, 3, 6, 4, 5], [8, 1, 6, 0, 9, 1, 3])
        pd.testing.assert_series_equal(hpat_func(S), test_impl(S))

    @unittest.skip("Passed if run single")
    def test_series_head_index4(self):
        '''Verifies head method for non-distributed pass of Series with string index'''
        def test_impl(S):
            return S.head(3)
        hpat_func = hpat.jit(test_impl)

        S = pd.Series([6, 9, 2, 4, 6, 4, 5], ['a', 'ab', 'abc', 'c', 'f', 'hh', ''])
        pd.testing.assert_series_equal(hpat_func(S), test_impl(S))

    def test_series_head_parallel1(self):
        '''Verifies head method for distributed Series with string data and no index'''
        def test_impl(S):
            return S.head(7)

        hpat_func = hpat.jit(distributed={'S'})(test_impl)

        # need to test different lenghts, as head's size is fixed and implementation
        # depends on relation of size of the data per processor to output data size
        for n in range(1, 5):
            S = pd.Series(['a', 'ab', 'abc', 'c', 'f', 'hh', ''] * n)
            start, end = get_start_end(len(S))
            pd.testing.assert_series_equal(hpat_func(S[start:end]), test_impl(S))
            self.assertTrue(count_array_OneDs() > 0)

    @unittest.skip('Failed due to lack of Int64Index support. Error:'
                   'Series.index values are different (66.66667 %)'
                   '[left]:  RangeIndex(start=0, stop=3, step=1)'
                   '[right]: Int64Index([8, 1, 6], dtype=\'int64\')')
    def test_series_head_index_parallel1(self):
        '''Verifies head method for distributed Series with integer index'''
        def test_impl(S):
            return S.head(3)
        hpat_func = hpat.jit(distributed={'S'})(test_impl)

        S = pd.Series([6, 9, 2, 3, 6, 4, 5], [8, 1, 6, 0, 9, 1, 3])
        start, end = get_start_end(len(S))
        pd.testing.assert_series_equal(hpat_func(S[start:end]), test_impl(S))
        self.assertTrue(count_array_OneDs() > 0)

    @unittest.skip("Passed if run single")
    def test_series_head_index_parallel2(self):
        '''Verifies head method for distributed Series with string index'''
        def test_impl(S):
            return S.head(3)
        hpat_func = hpat.jit(distributed={'S'})(test_impl)

        S = pd.Series([6, 9, 2, 3, 6, 4, 5], ['a', 'ab', 'abc', 'c', 'f', 'hh', ''])
        start, end = get_start_end(len(S))
        pd.testing.assert_series_equal(hpat_func(S[start:end]), test_impl(S))
        self.assertTrue(count_array_OneDs() > 0)

    def test_series_median1(self):
        def test_impl(S):
            return S.median()
        hpat_func = hpat.jit(test_impl)

        m = 100
        np.random.seed(0)
        S = pd.Series(np.random.randint(-30, 30, m))
        self.assertEqual(hpat_func(S), test_impl(S))

        S = pd.Series(np.random.ranf(m))
        self.assertEqual(hpat_func(S), test_impl(S))

        # odd size
        m = 101
        S = pd.Series(np.random.randint(-30, 30, m))
        self.assertEqual(hpat_func(S), test_impl(S))

        S = pd.Series(np.random.ranf(m))
        self.assertEqual(hpat_func(S), test_impl(S))

    def test_series_median_parallel1(self):
        # create `kde.parquet` file
        ParquetGenerator.gen_kde_pq()

        def test_impl():
            df = pq.read_table('kde.parquet').to_pandas()
            S = df.points
            return S.median()
        hpat_func = hpat.jit(test_impl)

        self.assertEqual(hpat_func(), test_impl())

    def test_series_argsort_parallel(self):
        # create `kde.parquet` file
        ParquetGenerator.gen_kde_pq()

        def test_impl():
            df = pq.read_table('kde.parquet').to_pandas()
            S = df.points
            return S.argsort().values
        hpat_func = hpat.jit(test_impl)

        np.testing.assert_array_equal(hpat_func(), test_impl())

    def test_series_idxmin1(self):
        def test_impl(A):
            return A.idxmin()
        hpat_func = hpat.jit(test_impl)

        n = 11
        np.random.seed(0)
        S = pd.Series(np.random.ranf(n))
        np.testing.assert_array_equal(hpat_func(S), test_impl(S))

    def test_series_idxmax1(self):
        def test_impl(A):
            return A.idxmax()
        hpat_func = hpat.jit(test_impl)

        n = 11
        np.random.seed(0)
        S = pd.Series(np.random.ranf(n))
        np.testing.assert_array_equal(hpat_func(S), test_impl(S))

    def test_series_sort_values1(self):
        def test_impl(A):
            return A.sort_values()
        hpat_func = hpat.jit(test_impl)

        n = 11
        np.random.seed(0)
        S = pd.Series(np.random.ranf(n))
        pd.testing.assert_series_equal(hpat_func(S), test_impl(S))

    def test_series_sort_values_index1(self):
        def test_impl(A, B):
            S = pd.Series(A, B)
            return S.sort_values()
        hpat_func = hpat.jit(test_impl)

        n = 11
        np.random.seed(0)
        # TODO: support passing Series with Index
        # S = pd.Series(np.random.ranf(n), np.random.randint(0, 100, n))
        A = np.random.ranf(n)
        B = np.random.ranf(n)
        pd.testing.assert_series_equal(hpat_func(A, B), test_impl(A, B))

    def test_series_sort_values_parallel1(self):
        # create `kde.parquet` file
        ParquetGenerator.gen_kde_pq()

        def test_impl():
            df = pq.read_table('kde.parquet').to_pandas()
            S = df.points
            return S.sort_values()
        hpat_func = hpat.jit(test_impl)

        np.testing.assert_array_equal(hpat_func(), test_impl())

    def test_series_shift_default1(self):
        def test_impl(S):
            return S.shift()
        hpat_func = hpat.jit(test_impl)

        S = pd.Series([np.nan, 2., 3., 5., np.nan, 6., 7.])
        pd.testing.assert_series_equal(hpat_func(S), test_impl(S))

    def test_series_index1(self):
        def test_impl():
            A = pd.Series([1, 2, 3], index=['A', 'C', 'B'])
            return A.index

        hpat_func = hpat.jit(test_impl)
        np.testing.assert_array_equal(hpat_func(), test_impl())

    def test_series_index2(self):
        def test_impl():
            A = pd.Series([1, 2, 3], index=[0, 1, 2])
            return A.index

        hpat_func = hpat.jit(test_impl)
        np.testing.assert_array_equal(hpat_func(), test_impl())

    @unittest.skip("Enable after fixing distributed for get_series_index")
    def test_series_index3(self):
        def test_impl():
            A = pd.Series([1, 2, 3])
            return A.index

        hpat_func = hpat.jit(test_impl)
        np.testing.assert_array_equal(hpat_func(), test_impl())

    def test_series_take_index_default(self):
        def pyfunc():
            series = pd.Series([1.0, 13.0, 9.0, -1.0, 7.0])
            indices = [1, 3]
            return series.take(indices)

        cfunc = hpat.jit(pyfunc)
        ref_result = pyfunc()
        result = cfunc()
        pd.testing.assert_series_equal(ref_result, result)

    def test_series_take_index_default_unboxing(self):
        def pyfunc(series, indices):
            return series.take(indices)

        cfunc = hpat.jit(pyfunc)
        series = pd.Series([1.0, 13.0, 9.0, -1.0, 7.0])
        indices = [1, 3]
        ref_result = pyfunc(series, indices)
        result = cfunc(series, indices)
        pd.testing.assert_series_equal(ref_result, result)

    def test_series_take_index_int(self):
        def pyfunc():
            series = pd.Series([1.0, 13.0, 9.0, -1.0, 7.0], index=[3, 0, 4, 2, 1])
            indices = [1, 3]
            return series.take(indices)

        cfunc = hpat.jit(pyfunc)
        ref_result = pyfunc()
        result = cfunc()
        pd.testing.assert_series_equal(ref_result, result)

    @unittest.skip('Unboxing of integer Series.index as pd.Index is not implemented yet')
    def test_series_take_index_int_unboxing(self):
        def pyfunc(series, indices):
            return series.take(indices)

        cfunc = hpat.jit(pyfunc)
        series = pd.Series([1.0, 13.0, 9.0, -1.0, 7.0], index=[3, 0, 4, 2, 1])
        indices = [1, 3]
        ref_result = pyfunc(series, indices)
        result = cfunc(series, indices)
        pd.testing.assert_series_equal(ref_result, result)

    def test_series_take_index_str(self):
        def pyfunc():
            series = pd.Series([1.0, 13.0, 9.0, -1.0, 7.0], index=['test', 'series', 'take', 'str', 'index'])
            indices = [1, 3]
            return series.take(indices)

        cfunc = hpat.jit(pyfunc)
        ref_result = pyfunc()
        result = cfunc()
        pd.testing.assert_series_equal(ref_result, result)

    def test_series_take_index_str_unboxing(self):
        def pyfunc(series, indices):
            return series.take(indices)

        cfunc = hpat.jit(pyfunc)
        series = pd.Series([1.0, 13.0, 9.0, -1.0, 7.0], index=['test', 'series', 'take', 'str', 'index'])
        indices = [1, 3]
        ref_result = pyfunc(series, indices)
        result = cfunc(series, indices)
        pd.testing.assert_series_equal(ref_result, result)

    def test_series_iterator_int(self):
        def test_impl(A):
            return [i for i in A]

        A = pd.Series([3, 2, 1, 5, 4])
        hpat_func = hpat.jit(test_impl)
        np.testing.assert_array_equal(hpat_func(A), test_impl(A))

    def test_series_iterator_float(self):
        def test_impl(A):
            return [i for i in A]

        A = pd.Series([0.3, 0.2222, 0.1756, 0.005, 0.4])
        hpat_func = hpat.jit(test_impl)
        np.testing.assert_array_equal(hpat_func(A), test_impl(A))

    def test_series_iterator_boolean(self):
        def test_impl(A):
            return [i for i in A]

        A = pd.Series([True, False])
        hpat_func = hpat.jit(test_impl)
        np.testing.assert_array_equal(hpat_func(A), test_impl(A))

    def test_series_iterator_string(self):
        def test_impl(A):
            return [i for i in A]

        A = pd.Series(['a', 'ab', 'abc', '', 'dddd'])
        hpat_func = hpat.jit(test_impl)
        np.testing.assert_array_equal(hpat_func(A), test_impl(A))

    def test_series_iterator_one_value(self):
        def test_impl(A):
            return [i for i in A]

        A = pd.Series([5])
        hpat_func = hpat.jit(test_impl)
        np.testing.assert_array_equal(hpat_func(A), test_impl(A))

    @unittest.skip("Fails when NUMA_PES>=2 due to unimplemented sync of such construction after distribution")
    def test_series_iterator_no_param(self):
        def test_impl():
            A = pd.Series([3, 2, 1, 5, 4])
            return [i for i in A]

        hpat_func = hpat.jit(test_impl)
        np.testing.assert_array_equal(hpat_func(), test_impl())

    def test_series_iterator_empty(self):
        def test_impl(A):
            return [i for i in A]

        A = pd.Series([np.int64(x) for x in range(0)])
        hpat_func = hpat.jit(test_impl)
        np.testing.assert_array_equal(hpat_func(A), test_impl(A))

    @unittest.skip("Implement indexing by RangeIndex for Series")
    def test_series_default_index(self):
        def test_impl():
            A = pd.Series([3, 2, 1, 5, 4])
            return A.index

        hpat_func = hpat.jit(test_impl)
        np.testing.assert_array_equal(hpat_func(), test_impl())

    @unittest.skip("Implement drop_duplicates for Series")
    def test_series_drop_duplicates(self):
        def test_impl():
            A = pd.Series(['lama', 'cow', 'lama', 'beetle', 'lama', 'hippo'])
            return A.drop_duplicates()

        hpat_func = hpat.jit(test_impl)
        np.testing.assert_array_equal(hpat_func(), test_impl())

<<<<<<< HEAD
    def test_series_unique(self):
        def test_impl():
            A = pd.Series([2, 1, 3, 3])
            return A.unique()

        hpat_func = hpat.jit(test_impl)
        np.testing.assert_array_equal(sorted(hpat_func()), sorted(test_impl()))

    def test_series_unique_str(self):
        def test_impl():
            A = pd.Series(['aa', 'bb', 'aa', 'cc', 'cc'])
            return A.unique()

        hpat_func = hpat.jit(test_impl)
        np.testing.assert_array_equal(sorted(hpat_func()), sorted(test_impl()))
=======
    @unittest.skip("Implement unique without sorting like in pandas")
    def test_unique(self):
        def test_impl(S):
            return S.unique()

        hpat_func = hpat.jit(test_impl)
        S = pd.Series([2, 1, 3, 3])
        np.testing.assert_array_equal(hpat_func(S), test_impl(S))

    def test_unique_sorted(self):
        def test_impl(S):
            return S.unique()

        hpat_func = hpat.jit(test_impl)
        n = 11
        S = pd.Series(np.arange(n))
        S[2] = 0
        np.testing.assert_array_equal(hpat_func(S), test_impl(S))

    def test_unique_str(self):
        def test_impl():
            data = pd.Series(['aa', 'aa', 'b', 'b', 'cccc', 'dd', 'ddd', 'dd'])
            return data.unique()

        hpat_func = hpat.jit(test_impl)

        # since the orider of the elements are diffrent - check count of elements only
        ref_result = test_impl().size
        result = hpat_func().size
        np.testing.assert_array_equal(ref_result, result)

    def test_series_groupby_count(self):
        def test_impl():
            A = pd.Series([13, 11, 21, 13, 13, 51, 42, 21])
            grouped = A.groupby(A, sort=False)
            return grouped.count()

        hpat_func = hpat.jit(test_impl)

        ref_result = test_impl()
        result = hpat_func()
        np.testing.assert_array_equal(result, ref_result)

    @unittest.skip("getiter for this type is not implemented yet")
    def test_series_groupby_iterator_int(self):
        def test_impl():
            A = pd.Series([13, 11, 21, 13, 13, 51, 42, 21])
            grouped = A.groupby(A)
            return [i for i in grouped]

        hpat_func = hpat.jit(test_impl)

        ref_result = test_impl()
        result = hpat_func()
        print("Result JIT", result)
        print("Result Python", ref_result)
        np.testing.assert_array_equal(result, ref_result)
>>>>>>> 64ff403b


if __name__ == "__main__":
    unittest.main()<|MERGE_RESOLUTION|>--- conflicted
+++ resolved
@@ -1778,7 +1778,6 @@
         hpat_func = hpat.jit(test_impl)
         np.testing.assert_array_equal(hpat_func(), test_impl())
 
-<<<<<<< HEAD
     def test_series_unique(self):
         def test_impl():
             A = pd.Series([2, 1, 3, 3])
@@ -1794,7 +1793,8 @@
 
         hpat_func = hpat.jit(test_impl)
         np.testing.assert_array_equal(sorted(hpat_func()), sorted(test_impl()))
-=======
+
+
     @unittest.skip("Implement unique without sorting like in pandas")
     def test_unique(self):
         def test_impl(S):
@@ -1852,7 +1852,6 @@
         print("Result JIT", result)
         print("Result Python", ref_result)
         np.testing.assert_array_equal(result, ref_result)
->>>>>>> 64ff403b
 
 
 if __name__ == "__main__":
