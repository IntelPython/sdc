import unittest
import platform
import pandas as pd
import numpy as np
import pyarrow.parquet as pq
import hpat
from hpat.tests.test_utils import (
    count_array_REPs, count_parfor_REPs, count_array_OneDs, get_start_end)
from hpat.tests.gen_test_data import ParquetGenerator
from numba import types
from numba.config import IS_32BITS
from numba.errors import TypingError


_cov_corr_series = [(pd.Series(x), pd.Series(y)) for x, y in [
    (
        [np.nan, -2., 3., 9.1],
        [np.nan, -2., 3., 5.0],
    ),
    # TODO(quasilyte): more intricate data for complex-typed series.
    # Some arguments make assert_almost_equal fail.
    # Functions that yield mismaching results:
    # _column_corr_impl and _column_cov_impl.
    (
        [complex(-2., 1.0), complex(3.0, 1.0)],
        [complex(-3., 1.0), complex(2.0, 1.0)],
    ),
    (
        [complex(-2.0, 1.0), complex(3.0, 1.0)],
        [1.0, -2.0],
    ),
    (
        [1.0, -4.5],
        [complex(-4.5, 1.0), complex(3.0, 1.0)],
    ),
]]

min_float64 = np.finfo('float64').min
max_float64 = np.finfo('float64').max

test_global_input_data_float64 = [
    [1., np.nan, -1., 0., min_float64, max_float64],
    [np.nan, np.inf, np.NINF, np.NZERO]
]

min_int64 = np.iinfo('int64').min
max_int64 = np.iinfo('int64').max
max_uint64 = np.iinfo('uint64').max

test_global_input_data_integer64 = [
    [1, -1, 0],
    [min_int64, max_int64],
    [max_uint64]
]

test_global_input_data_numeric = test_global_input_data_integer64 + test_global_input_data_float64

test_global_input_data_unicode_kind4 = [
    'ascii',
    '12345',
    '1234567890',
    '¡Y tú quién te crees?',
    '🐍⚡',
    '大处着眼，小处着手。',
]


def _make_func_from_text(func_text, func_name='test_impl'):
    loc_vars = {}
    exec(func_text, {}, loc_vars)
    test_impl = loc_vars[func_name]
    return test_impl


def _make_func_use_binop1(operator):
    func_text = "def test_impl(A, B):\n"
    func_text += "   return A {} B\n".format(operator)
    return _make_func_from_text(func_text)


def _make_func_use_binop2(operator):
    func_text = "def test_impl(A, B):\n"
    func_text += "   A {} B\n".format(operator)
    func_text += "   return A\n"
    return _make_func_from_text(func_text)


def _make_func_use_method_arg1(method):
    func_text = "def test_impl(A, B):\n"
    func_text += "   return A.{}(B)\n".format(method)
    return _make_func_from_text(func_text)


GLOBAL_VAL = 2


class TestSeries(unittest.TestCase):

    def test_create1(self):
        def test_impl():
            df = pd.DataFrame({'A': [1, 2, 3]})
            return (df.A == 1).sum()
        hpat_func = hpat.jit(test_impl)

        self.assertEqual(hpat_func(), test_impl())

    def test_create2(self):
        def test_impl(n):
            df = pd.DataFrame({'A': np.arange(n)})
            return (df.A == 2).sum()
        hpat_func = hpat.jit(test_impl)

        n = 11
        self.assertEqual(hpat_func(n), test_impl(n))

    def test_create_series1(self):
        def test_impl():
            A = pd.Series([1, 2, 3])
            return A
        hpat_func = hpat.jit(test_impl)

        pd.testing.assert_series_equal(hpat_func(), test_impl())

    def test_create_series_index1(self):
        # create and box an indexed Series
        def test_impl():
            A = pd.Series([1, 2, 3], ['A', 'C', 'B'])
            return A
        hpat_func = hpat.jit(test_impl)

        pd.testing.assert_series_equal(hpat_func(), test_impl())

    def test_create_series_index2(self):
        def test_impl():
            A = pd.Series([1, 2, 3], index=['A', 'C', 'B'])
            return A
        hpat_func = hpat.jit(test_impl)

        pd.testing.assert_series_equal(hpat_func(), test_impl())

    def test_create_series_index3(self):
        def test_impl():
            A = pd.Series([1, 2, 3], index=['A', 'C', 'B'], name='A')
            return A
        hpat_func = hpat.jit(test_impl)

        pd.testing.assert_series_equal(hpat_func(), test_impl())

    def test_create_series_index4(self):
        def test_impl(name):
            A = pd.Series([1, 2, 3], index=['A', 'C', 'B'], name=name)
            return A
        hpat_func = hpat.jit(test_impl)

        pd.testing.assert_series_equal(hpat_func('A'), test_impl('A'))

    def test_create_str(self):
        def test_impl():
            df = pd.DataFrame({'A': ['a', 'b', 'c']})
            return (df.A == 'a').sum()
        hpat_func = hpat.jit(test_impl)

        self.assertEqual(hpat_func(), test_impl())

    def test_pass_df1(self):
        def test_impl(df):
            return (df.A == 2).sum()
        hpat_func = hpat.jit(test_impl)

        n = 11
        df = pd.DataFrame({'A': np.arange(n)})
        self.assertEqual(hpat_func(df), test_impl(df))

    def test_pass_df_str(self):
        def test_impl(df):
            return (df.A == 'a').sum()
        hpat_func = hpat.jit(test_impl)

        df = pd.DataFrame({'A': ['a', 'b', 'c']})
        self.assertEqual(hpat_func(df), test_impl(df))

    def test_pass_series1(self):
        # TODO: check to make sure it is series type
        def test_impl(A):
            return (A == 2).sum()
        hpat_func = hpat.jit(test_impl)

        n = 11
        df = pd.DataFrame({'A': np.arange(n)})
        self.assertEqual(hpat_func(df.A), test_impl(df.A))

    def test_pass_series2(self):
        # test creating dataframe from passed series
        def test_impl(A):
            df = pd.DataFrame({'A': A})
            return (df.A == 2).sum()
        hpat_func = hpat.jit(test_impl)

        n = 11
        df = pd.DataFrame({'A': np.arange(n)})
        self.assertEqual(hpat_func(df.A), test_impl(df.A))

    def test_pass_series_str(self):
        def test_impl(A):
            return (A == 'a').sum()
        hpat_func = hpat.jit(test_impl)

        df = pd.DataFrame({'A': ['a', 'b', 'c']})
        self.assertEqual(hpat_func(df.A), test_impl(df.A))

    def test_pass_series_index1(self):
        def test_impl(A):
            return A
        hpat_func = hpat.jit(test_impl)

        S = pd.Series([3, 5, 6], ['a', 'b', 'c'], name='A')
        pd.testing.assert_series_equal(hpat_func(S), test_impl(S))

    def test_series_size(self):
        def test_impl(S):
            return S.size
        hpat_func = hpat.jit(test_impl)

        n = 11
        for S, expected in [
            (pd.Series(), 0),
            (pd.Series([]), 0),
            (pd.Series(np.arange(n)), n),
            (pd.Series([np.nan, 1, 2]), 3),
            (pd.Series(['1', '2', '3']), 3),
        ]:
            with self.subTest(S=S, expected=expected):
                self.assertEqual(hpat_func(S), expected)
                self.assertEqual(hpat_func(S), test_impl(S))

    def test_series_attr2(self):
        def test_impl(A):
            return A.copy().values
        hpat_func = hpat.jit(test_impl)

        n = 11
        df = pd.DataFrame({'A': np.arange(n)})
        np.testing.assert_array_equal(hpat_func(df.A), test_impl(df.A))

    def test_series_attr3(self):
        def test_impl(A):
            return A.min()
        hpat_func = hpat.jit(test_impl)

        n = 11
        df = pd.DataFrame({'A': np.arange(n)})
        self.assertEqual(hpat_func(df.A), test_impl(df.A))

    def test_series_attr4(self):
        def test_impl(A):
            return A.cumsum().values
        hpat_func = hpat.jit(test_impl)

        n = 11
        df = pd.DataFrame({'A': np.arange(n)})
        np.testing.assert_array_equal(hpat_func(df.A), test_impl(df.A))

    def test_series_argsort1(self):
        def test_impl(A):
            return A.argsort()
        hpat_func = hpat.jit(test_impl)

        n = 11
        A = pd.Series(np.random.ranf(n))
        pd.testing.assert_series_equal(hpat_func(A), test_impl(A))

    def test_series_attr6(self):
        def test_impl(A):
            return A.take([2, 3]).values
        hpat_func = hpat.jit(test_impl)

        n = 11
        df = pd.DataFrame({'A': np.arange(n)})
        np.testing.assert_array_equal(hpat_func(df.A), test_impl(df.A))

    def test_series_attr7(self):
        def test_impl(A):
            return A.astype(np.float64)
        hpat_func = hpat.jit(test_impl)

        n = 11
        df = pd.DataFrame({'A': np.arange(n)})
        np.testing.assert_array_equal(hpat_func(df.A), test_impl(df.A))

    def test_series_getattr_ndim(self):
        '''Verifies getting Series attribute ndim is supported'''
        def test_impl(S):
            return S.ndim
        hpat_func = hpat.jit(test_impl)

        n = 11
        S = pd.Series(np.arange(n))
        self.assertEqual(hpat_func(S), test_impl(S))

    def test_series_getattr_T(self):
        '''Verifies getting Series attribute T is supported'''
        def test_impl(S):
            return S.T
        hpat_func = hpat.jit(test_impl)

        n = 11
        S = pd.Series(np.arange(n))
        np.testing.assert_array_equal(hpat_func(S), test_impl(S))

    def test_series_copy_str1(self):
        def test_impl(A):
            return A.copy()
        hpat_func = hpat.jit(test_impl)

        S = pd.Series(['aa', 'bb', 'cc'])
        pd.testing.assert_series_equal(hpat_func(S), test_impl(S))

    def test_series_copy_int1(self):
        def test_impl(A):
            return A.copy()
        hpat_func = hpat.jit(test_impl)

        S = pd.Series([1, 2, 3])
        np.testing.assert_array_equal(hpat_func(S), test_impl(S))

    def test_series_copy_deep(self):
        def test_impl(A, deep):
            return A.copy(deep=deep)
        hpat_func = hpat.jit(test_impl)

        for S in [
            pd.Series([1, 2]),
            pd.Series([1, 2], index=["a", "b"]),
        ]:
            with self.subTest(S=S):
                for deep in (True, False):
                    with self.subTest(deep=deep):
                        actual   = hpat_func(S, deep)
                        expected = test_impl(S, deep)

                        pd.testing.assert_series_equal(actual, expected)

                        self.assertEqual(actual.values is S.values, expected.values is S.values)
                        self.assertEqual(actual.values is S.values, not deep)

                        # Shallow copy of index is not supported yet
                        if deep:
                            self.assertEqual(actual.index is S.index, expected.index is S.index)
                            self.assertEqual(actual.index is S.index, not deep)

    def test_series_astype_int_to_str1(self):
        '''Verifies Series.astype implementation with function 'str' as argument
           converts integer series to series of strings
        '''
        def test_impl(S):
            return S.astype(str)
        hpat_func = hpat.jit(test_impl)

        n = 11
        S = pd.Series(np.arange(n))
        pd.testing.assert_series_equal(hpat_func(S), test_impl(S))

    def test_series_astype_int_to_str2(self):
        '''Verifies Series.astype implementation with a string literal dtype argument
           converts integer series to series of strings
        '''
        def test_impl(S):
            return S.astype('str')
        hpat_func = hpat.jit(test_impl)

        n = 11
        S = pd.Series(np.arange(n))
        pd.testing.assert_series_equal(hpat_func(S), test_impl(S))

    def test_series_astype_str_to_str1(self):
        '''Verifies Series.astype implementation with function 'str' as argument
           handles string series not changing it
        '''
        def test_impl(S):
            return S.astype(str)
        hpat_func = hpat.jit(test_impl)

        S = pd.Series(['aa', 'bb', 'cc'])
        pd.testing.assert_series_equal(hpat_func(S), test_impl(S))

    def test_series_astype_str_to_str2(self):
        '''Verifies Series.astype implementation with a string literal dtype argument
           handles string series not changing it
        '''
        def test_impl(S):
            return S.astype('str')
        hpat_func = hpat.jit(test_impl)

        S = pd.Series(['aa', 'bb', 'cc'])
        pd.testing.assert_series_equal(hpat_func(S), test_impl(S))

    def test_series_astype_str_to_str_index_str(self):
        '''Verifies Series.astype implementation with function 'str' as argument
           handles string series not changing it
        '''

        def test_impl(S):
            return S.astype(str)

        hpat_func = hpat.jit(test_impl)

        S = pd.Series(['aa', 'bb', 'cc'], index=['d', 'e', 'f'])
        pd.testing.assert_series_equal(hpat_func(S), test_impl(S))

    def test_series_astype_str_to_str_index_int(self):
        '''Verifies Series.astype implementation with function 'str' as argument
           handles string series not changing it
        '''

        def test_impl(S):
            return S.astype(str)

        hpat_func = hpat.jit(test_impl)

        S = pd.Series(['aa', 'bb', 'cc'], index=[1, 2, 3])
        pd.testing.assert_series_equal(hpat_func(S), test_impl(S))

    @unittest.skip('TODO: requires str(datetime64) support in Numba')
    def test_series_astype_dt_to_str1(self):
        '''Verifies Series.astype implementation with function 'str' as argument
           converts datetime series to series of strings
        '''
        def test_impl(A):
            return A.astype(str)
        hpat_func = hpat.jit(test_impl)

        S = pd.Series([pd.Timestamp('20130101 09:00:00'),
                       pd.Timestamp('20130101 09:00:02'),
                       pd.Timestamp('20130101 09:00:03')
        ])
        pd.testing.assert_series_equal(hpat_func(S), test_impl(S))

    @unittest.skip('AssertionError: Series are different'
                   '[left]:  [0.000000, 1.000000, 2.000000, 3.000000, ...'
                   '[right]:  [0.0, 1.0, 2.0, 3.0, ...'
                   'TODO: needs alignment to NumPy on Numba side')
    def test_series_astype_float_to_str1(self):
        '''Verifies Series.astype implementation with function 'str' as argument
           converts float series to series of strings
        '''
        def test_impl(A):
            return A.astype(str)
        hpat_func = hpat.jit(test_impl)

        n = 11.0
        S = pd.Series(np.arange(n))
        pd.testing.assert_series_equal(hpat_func(S), test_impl(S))

    def test_series_astype_int32_to_int64(self):
        '''Verifies Series.astype implementation with NumPy dtype argument
           converts series with dtype=int32 to series with dtype=int64
        '''
        def test_impl(A):
            return A.astype(np.int64)
        hpat_func = hpat.jit(test_impl)

        n = 11
        S = pd.Series(np.arange(n), dtype=np.int32)
        pd.testing.assert_series_equal(hpat_func(S), test_impl(S))

    def test_series_astype_int_to_float64(self):
        '''Verifies Series.astype implementation with NumPy dtype argument
           converts integer series to series of float
        '''
        def test_impl(A):
            return A.astype(np.float64)
        hpat_func = hpat.jit(test_impl)

        n = 11
        S = pd.Series(np.arange(n))
        pd.testing.assert_series_equal(hpat_func(S), test_impl(S))

    def test_series_astype_float_to_int32(self):
        '''Verifies Series.astype implementation with NumPy dtype argument
           converts float series to series of integers
        '''
        def test_impl(A):
            return A.astype(np.int32)
        hpat_func = hpat.jit(test_impl)

        n = 11.0
        S = pd.Series(np.arange(n))
        pd.testing.assert_series_equal(hpat_func(S), test_impl(S))

    @unittest.skip('TODO: needs Numba astype impl support string literal as dtype arg')
    def test_series_astype_literal_dtype1(self):
        '''Verifies Series.astype implementation with a string literal dtype argument
           converts float series to series of integers
        '''
        def test_impl(A):
            return A.astype('int32')
        hpat_func = hpat.jit(test_impl)

        n = 11.0
        S = pd.Series(np.arange(n))
        pd.testing.assert_series_equal(hpat_func(S), test_impl(S))

    @unittest.skip('TODO: needs Numba astype impl support converting unicode_type to int')
    def test_series_astype_str_to_int32(self):
        '''Verifies Series.astype implementation with NumPy dtype argument
           converts series of strings to series of integers
        '''
        import numba
        def test_impl(A):
            return A.astype(np.int32)
        hpat_func = hpat.jit(test_impl)

        n = 11
        S = pd.Series([str(x) for x in np.arange(n) - n // 2])
        pd.testing.assert_series_equal(hpat_func(S), test_impl(S))

    @unittest.skip('TODO: needs Numba astype impl support converting unicode_type to float')
    def test_series_astype_str_to_float64(self):
        '''Verifies Series.astype implementation with NumPy dtype argument
           converts series of strings to series of float
        '''
        def test_impl(A):
            return A.astype(np.float64)
        hpat_func = hpat.jit(test_impl)

        S = pd.Series(['3.24', '1E+05', '-1', '-1.3E-01', 'nan', 'inf'])
        pd.testing.assert_series_equal(hpat_func(S), test_impl(S))

    def test_series_astype_str_index_str(self):
        '''Verifies Series.astype implementation with function 'str' as argument
           handles string series not changing it
        '''

        def test_impl(S):
            return S.astype(str)
        hpat_func = hpat.jit(test_impl)

        S = pd.Series(['aa', 'bb', 'cc'], index=['a', 'b', 'c'])
        pd.testing.assert_series_equal(hpat_func(S), test_impl(S))

    def test_series_astype_str_index_int(self):
        '''Verifies Series.astype implementation with function 'str' as argument
           handles string series not changing it
        '''

        def test_impl(S):
            return S.astype(str)

        hpat_func = hpat.jit(test_impl)

        S = pd.Series(['aa', 'bb', 'cc'], index=[2, 3, 5])
        pd.testing.assert_series_equal(hpat_func(S), test_impl(S))

    def test_np_call_on_series1(self):
        def test_impl(A):
            return np.min(A)
        hpat_func = hpat.jit(test_impl)

        n = 11
        df = pd.DataFrame({'A': np.arange(n)})
        np.testing.assert_array_equal(hpat_func(df.A), test_impl(df.A))

    def test_series_values(self):
        def test_impl(A):
            return A.values
        hpat_func = hpat.jit(test_impl)

        n = 11
        df = pd.DataFrame({'A': np.arange(n)})
        np.testing.assert_array_equal(hpat_func(df.A), test_impl(df.A))

    def test_series_values1(self):
        def test_impl(A):
            return (A == 2).values
        hpat_func = hpat.jit(test_impl)

        n = 11
        df = pd.DataFrame({'A': np.arange(n)})
        np.testing.assert_array_equal(hpat_func(df.A), test_impl(df.A))

    def test_series_shape1(self):
        def test_impl(A):
            return A.shape
        hpat_func = hpat.jit(test_impl)

        n = 11
        df = pd.DataFrame({'A': np.arange(n)})
        self.assertEqual(hpat_func(df.A), test_impl(df.A))

    def test_static_setitem_series1(self):
        def test_impl(A):
            A[0] = 2
            return (A == 2).sum()
        hpat_func = hpat.jit(test_impl)

        n = 11
        df = pd.DataFrame({'A': np.arange(n)})
        self.assertEqual(hpat_func(df.A), test_impl(df.A))

    def test_setitem_series1(self):
        def test_impl(A, i):
            A[i] = 2
            return (A == 2).sum()
        hpat_func = hpat.jit(test_impl)

        n = 11
        df = pd.DataFrame({'A': np.arange(n)})
        self.assertEqual(hpat_func(df.A.copy(), 0), test_impl(df.A.copy(), 0))

    def test_setitem_series2(self):
        def test_impl(A, i):
            A[i] = 100
        hpat_func = hpat.jit(test_impl)

        n = 11
        df = pd.DataFrame({'A': np.arange(n)})
        A1 = df.A.copy()
        A2 = df.A
        hpat_func(A1, 0)
        test_impl(A2, 0)
        pd.testing.assert_series_equal(A1, A2)

    @unittest.skip("enable after remove dead in hiframes is removed")
    def test_setitem_series3(self):
        def test_impl(A, i):
            S = pd.Series(A)
            S[i] = 100
        hpat_func = hpat.jit(test_impl)

        n = 11
        A = np.arange(n)
        A1 = A.copy()
        A2 = A
        hpat_func(A1, 0)
        test_impl(A2, 0)
        np.testing.assert_array_equal(A1, A2)

    def test_setitem_series_bool1(self):
        def test_impl(A):
            A[A > 3] = 100
        hpat_func = hpat.jit(test_impl)

        n = 11
        df = pd.DataFrame({'A': np.arange(n)})
        A1 = df.A.copy()
        A2 = df.A
        hpat_func(A1)
        test_impl(A2)
        pd.testing.assert_series_equal(A1, A2)

    def test_setitem_series_bool2(self):
        def test_impl(A, B):
            A[A > 3] = B[A > 3]
        hpat_func = hpat.jit(test_impl)

        n = 11
        df = pd.DataFrame({'A': np.arange(n), 'B': np.arange(n)**2})
        A1 = df.A.copy()
        A2 = df.A
        hpat_func(A1, df.B)
        test_impl(A2, df.B)
        pd.testing.assert_series_equal(A1, A2)

    def test_static_getitem_series1(self):
        def test_impl(A):
            return A[0]
        hpat_func = hpat.jit(test_impl)

        n = 11
        A = pd.Series(np.arange(n))
        self.assertEqual(hpat_func(A), test_impl(A))

    def test_getitem_series1(self):
        def test_impl(A, i):
            return A[i]
        hpat_func = hpat.jit(test_impl)

        n = 11
        df = pd.DataFrame({'A': np.arange(n)})
        self.assertEqual(hpat_func(df.A, 0), test_impl(df.A, 0))

    def test_getitem_series_str1(self):
        def test_impl(A, i):
            return A[i]
        hpat_func = hpat.jit(test_impl)

        df = pd.DataFrame({'A': ['aa', 'bb', 'cc']})
        self.assertEqual(hpat_func(df.A, 0), test_impl(df.A, 0))

    def test_series_iat1(self):
        def test_impl(A):
            return A.iat[3]
        hpat_func = hpat.jit(test_impl)

        n = 11
        S = pd.Series(np.arange(n)**2)
        self.assertEqual(hpat_func(S), test_impl(S))

    def test_series_iat2(self):
        def test_impl(A):
            A.iat[3] = 1
            return A
        hpat_func = hpat.jit(test_impl)

        n = 11
        S = pd.Series(np.arange(n)**2)
        pd.testing.assert_series_equal(hpat_func(S), test_impl(S))

    def test_series_iloc1(self):
        def test_impl(A):
            return A.iloc[3]
        hpat_func = hpat.jit(test_impl)

        n = 11
        S = pd.Series(np.arange(n)**2)
        self.assertEqual(hpat_func(S), test_impl(S))

    def test_series_iloc2(self):
        def test_impl(A):
            return A.iloc[3:8]
        hpat_func = hpat.jit(test_impl)

        n = 11
        S = pd.Series(np.arange(n)**2)
        pd.testing.assert_series_equal(
            hpat_func(S), test_impl(S).reset_index(drop=True))

    def test_series_op1(self):
        arithmetic_binops = ('+', '-', '*', '/', '//', '%', '**')
        for operator in arithmetic_binops:
            test_impl = _make_func_use_binop1(operator)
            hpat_func = hpat.jit(test_impl)

            n = 11
            df = pd.DataFrame({'A': np.arange(1, n), 'B': np.ones(n - 1)})
            pd.testing.assert_series_equal(hpat_func(df.A, df.B), test_impl(df.A, df.B), check_names=False)

    def test_series_op2(self):
        arithmetic_binops = ('+', '-', '*', '/', '//', '%', '**')

        for operator in arithmetic_binops:
            test_impl = _make_func_use_binop1(operator)
            hpat_func = hpat.jit(test_impl)

            n = 11
            if platform.system() == 'Windows' and not IS_32BITS:
                df = pd.DataFrame({'A': np.arange(1, n, dtype=np.int64)})
            else:
                df = pd.DataFrame({'A': np.arange(1, n)})
            pd.testing.assert_series_equal(hpat_func(df.A, 1), test_impl(df.A, 1), check_names=False)

    def test_series_op3(self):
        arithmetic_binops = ('+', '-', '*', '/', '//', '%', '**')

        for operator in arithmetic_binops:
            test_impl = _make_func_use_binop2(operator)
            hpat_func = hpat.jit(test_impl)

            n = 11
            df = pd.DataFrame({'A': np.arange(1, n), 'B': np.ones(n - 1)})
            pd.testing.assert_series_equal(hpat_func(df.A, df.B), test_impl(df.A, df.B), check_names=False)

    def test_series_op4(self):
        arithmetic_binops = ('+', '-', '*', '/', '//', '%', '**')

        for operator in arithmetic_binops:
            test_impl = _make_func_use_binop2(operator)
            hpat_func = hpat.jit(test_impl)

            n = 11
            df = pd.DataFrame({'A': np.arange(1, n)})
            pd.testing.assert_series_equal(hpat_func(df.A, 1), test_impl(df.A, 1), check_names=False)

    def test_series_op5(self):
        arithmetic_methods = ('add', 'sub', 'mul', 'div', 'truediv', 'floordiv', 'mod', 'pow')

        for method in arithmetic_methods:
            test_impl = _make_func_use_method_arg1(method)
            hpat_func = hpat.jit(test_impl)

            n = 11
            df = pd.DataFrame({'A': np.arange(1, n), 'B': np.ones(n - 1)})
            pd.testing.assert_series_equal(hpat_func(df.A, df.B), test_impl(df.A, df.B), check_names=False)

    @unittest.skipIf(platform.system() == 'Windows',
                     'Series values are different (20.0 %)'
                     '[left]:  [1, 1024, 59049, 1048576, 9765625, 60466176, 282475249, 1073741824, 3486784401, 10000000000]'
                     '[right]: [1, 1024, 59049, 1048576, 9765625, 60466176, 282475249, 1073741824, -808182895, 1410065408]')
    def test_series_op5_integer_scalar(self):
        arithmetic_methods = ('add', 'sub', 'mul', 'div', 'truediv', 'floordiv', 'mod', 'pow')

        for method in arithmetic_methods:
            test_impl = _make_func_use_method_arg1(method)
            hpat_func = hpat.jit(test_impl)

            n = 11
            if platform.system() == 'Windows' and not IS_32BITS:
                operand_series = pd.Series(np.arange(1, n, dtype=np.int64))
            else:
                operand_series = pd.Series(np.arange(1, n))
            operand_scalar = 10
            pd.testing.assert_series_equal(
                hpat_func(operand_series, operand_scalar),
                test_impl(operand_series, operand_scalar),
                check_names=False)

    def test_series_op5_float_scalar(self):
        arithmetic_methods = ('add', 'sub', 'mul', 'div', 'truediv', 'floordiv', 'mod', 'pow')

        for method in arithmetic_methods:
            test_impl = _make_func_use_method_arg1(method)
            hpat_func = hpat.jit(test_impl)

            n = 11
            operand_series = pd.Series(np.arange(1, n))
            operand_scalar = .5
            pd.testing.assert_series_equal(
                hpat_func(operand_series, operand_scalar),
                test_impl(operand_series, operand_scalar),
                check_names=False)

    def test_series_op6(self):
        def test_impl(A):
            return -A
        hpat_func = hpat.jit(test_impl)

        n = 11
        A = pd.Series(np.arange(n))
        pd.testing.assert_series_equal(hpat_func(A), test_impl(A))

    def test_series_op7(self):
        comparison_binops = ('<', '>', '<=', '>=', '!=', '==')

        for operator in comparison_binops:
            test_impl = _make_func_use_binop1(operator)
            hpat_func = hpat.jit(test_impl)

            n = 11
            A = pd.Series(np.arange(n))
            B = pd.Series(np.arange(n)**2)
            pd.testing.assert_series_equal(hpat_func(A, B), test_impl(A, B), check_names=False)

    def test_series_op8(self):
        comparison_methods = ('lt', 'gt', 'le', 'ge', 'ne', 'eq')

        for method in comparison_methods:
            test_impl = _make_func_use_method_arg1(method)
            hpat_func = hpat.jit(test_impl)

            n = 11
            A = pd.Series(np.arange(n))
            B = pd.Series(np.arange(n)**2)
            pd.testing.assert_series_equal(hpat_func(A, B), test_impl(A, B), check_names=False)

    @unittest.skipIf(platform.system() == 'Windows', "Attribute dtype are different: int64, int32")
    def test_series_op8_integer_scalar(self):
        comparison_methods = ('lt', 'gt', 'le', 'ge', 'eq', 'ne')

        for method in comparison_methods:
            test_impl = _make_func_use_method_arg1(method)
            hpat_func = hpat.jit(test_impl)

            n = 11
            operand_series = pd.Series(np.arange(1, n))
            operand_scalar = 10
            pd.testing.assert_series_equal(
                hpat_func(operand_series, operand_scalar),
                test_impl(operand_series, operand_scalar),
                check_names=False)

    def test_series_op8_float_scalar(self):
        comparison_methods = ('lt', 'gt', 'le', 'ge', 'eq', 'ne')

        for method in comparison_methods:
            test_impl = _make_func_use_method_arg1(method)
            hpat_func = hpat.jit(test_impl)

            n = 11
            operand_series = pd.Series(np.arange(1, n))
            operand_scalar = .5
            pd.testing.assert_series_equal(
                hpat_func(operand_series, operand_scalar),
                test_impl(operand_series, operand_scalar),
                check_names=False)

    def test_series_inplace_binop_array(self):
        def test_impl(A, B):
            A += B
            return A
        hpat_func = hpat.jit(test_impl)

        n = 11
        A = np.arange(n)**2.0  # TODO: use 2 for test int casting
        B = pd.Series(np.ones(n))
        np.testing.assert_array_equal(hpat_func(A.copy(), B), test_impl(A, B))

    def test_series_fusion1(self):
        def test_impl(A, B):
            return A + B + 1
        hpat_func = hpat.jit(test_impl)

        n = 11
        if platform.system() == 'Windows' and not IS_32BITS:
            A = pd.Series(np.arange(n), dtype=np.int64)
            B = pd.Series(np.arange(n)**2, dtype=np.int64)
        else:
            A = pd.Series(np.arange(n))
            B = pd.Series(np.arange(n)**2)
        pd.testing.assert_series_equal(hpat_func(A, B), test_impl(A, B))
        self.assertEqual(count_parfor_REPs(), 1)

    def test_series_fusion2(self):
        # make sure getting data var avoids incorrect single def assumption
        def test_impl(A, B):
            S = B + 2
            if A[0] == 0:
                S = A + 1
            return S + B
        hpat_func = hpat.jit(test_impl)

        n = 11
        if platform.system() == 'Windows' and not IS_32BITS:
            A = pd.Series(np.arange(n), dtype=np.int64)
            B = pd.Series(np.arange(n)**2, dtype=np.int64)
        else:
            A = pd.Series(np.arange(n))
            B = pd.Series(np.arange(n)**2)
        pd.testing.assert_series_equal(hpat_func(A, B), test_impl(A, B))
        self.assertEqual(count_parfor_REPs(), 3)

    def test_series_len(self):
        def test_impl(A, i):
            return len(A)
        hpat_func = hpat.jit(test_impl)

        n = 11
        df = pd.DataFrame({'A': np.arange(n)})
        self.assertEqual(hpat_func(df.A, 0), test_impl(df.A, 0))

    def test_series_box(self):
        def test_impl():
            A = pd.Series([1, 2, 3])
            return A
        hpat_func = hpat.jit(test_impl)

        pd.testing.assert_series_equal(hpat_func(), test_impl())

    def test_series_box2(self):
        def test_impl():
            A = pd.Series(['1', '2', '3'])
            return A
        hpat_func = hpat.jit(test_impl)

        pd.testing.assert_series_equal(hpat_func(), test_impl())

    def test_series_list_str_unbox1(self):
        def test_impl(A):
            return A.iloc[0]
        hpat_func = hpat.jit(test_impl)

        S = pd.Series([['aa', 'b'], ['ccc'], []])
        np.testing.assert_array_equal(hpat_func(S), test_impl(S))

        # call twice to test potential refcount errors
        np.testing.assert_array_equal(hpat_func(S), test_impl(S))

    def test_np_typ_call_replace(self):
        # calltype replacement is tricky for np.typ() calls since variable
        # type can't provide calltype
        def test_impl(i):
            return np.int32(i)
        hpat_func = hpat.jit(test_impl)

        self.assertEqual(hpat_func(1), test_impl(1))

    def test_series_ufunc1(self):
        def test_impl(A, i):
            return np.isinf(A).values
        hpat_func = hpat.jit(test_impl)

        n = 11
        df = pd.DataFrame({'A': np.arange(n)})
        np.testing.assert_array_equal(hpat_func(df.A, 1), test_impl(df.A, 1))

    def test_list_convert(self):
        def test_impl():
            df = pd.DataFrame({'one': np.array([-1, np.nan, 2.5]),
                               'two': ['foo', 'bar', 'baz'],
                               'three': [True, False, True]})
            return df.one.values, df.two.values, df.three.values
        hpat_func = hpat.jit(test_impl)

        one, two, three = hpat_func()
        self.assertTrue(isinstance(one, np.ndarray))
        self.assertTrue(isinstance(two, np.ndarray))
        self.assertTrue(isinstance(three, np.ndarray))

    @unittest.skip("needs empty_like typing fix in npydecl.py")
    def test_series_empty_like(self):
        def test_impl(A):
            return np.empty_like(A)
        hpat_func = hpat.jit(test_impl)
        n = 11
        df = pd.DataFrame({'A': np.arange(n)})
        self.assertTrue(isinstance(hpat_func(df.A), np.ndarray))

    def test_series_fillna1(self):
        def test_impl(A):
            return A.fillna(5.0)
        hpat_func = hpat.jit(test_impl)

        df = pd.DataFrame({'A': [1.0, 2.0, np.nan, 1.0]})
        pd.testing.assert_series_equal(hpat_func(df.A),
                                       test_impl(df.A), check_names=False)

    # test inplace fillna for named numeric series (obtained from DataFrame)
    def test_series_fillna_inplace1(self):
        def test_impl(A):
            A.fillna(5.0, inplace=True)
            return A
        hpat_func = hpat.jit(test_impl)

        df = pd.DataFrame({'A': [1.0, 2.0, np.nan, 1.0]})
        pd.testing.assert_series_equal(hpat_func(df.A),
                                       test_impl(df.A), check_names=False)

    def test_series_fillna_str1(self):
        def test_impl(A):
            return A.fillna("dd")
        hpat_func = hpat.jit(test_impl)

        df = pd.DataFrame({'A': ['aa', 'b', None, 'ccc']})
        pd.testing.assert_series_equal(hpat_func(df.A),
                                       test_impl(df.A), check_names=False)

    def test_series_fillna_str_inplace1(self):
        def test_impl(A):
            A.fillna("dd", inplace=True)
            return A
        hpat_func = hpat.jit(test_impl)

        S1 = pd.Series(['aa', 'b', None, 'ccc'])
        S2 = S1.copy()
        pd.testing.assert_series_equal(hpat_func(S1), test_impl(S2))
        # TODO: handle string array reflection
        # hpat_func(S1)
        # test_impl(S2)
        # np.testing.assert_array_equal(S1, S2)

    def test_series_fillna_str_inplace_empty1(self):
        def test_impl(A):
            A.fillna("", inplace=True)
            return A
        hpat_func = hpat.jit(test_impl)

        S1 = pd.Series(['aa', 'b', None, 'ccc'])
        S2 = S1.copy()
        pd.testing.assert_series_equal(hpat_func(S1), test_impl(S2))

    @unittest.skip('Unsupported functionality: failed to handle index')
    def test_series_fillna_index_str(self):
        def test_impl(S):
            return S.fillna(5.0)
        hpat_func = hpat.jit(test_impl)

        S = pd.Series([1.0, 2.0, np.nan, 1.0], index=['a', 'b', 'c', 'd'])
        pd.testing.assert_series_equal(hpat_func(S),
                                       test_impl(S), check_names=False)

    @unittest.skip('Unsupported functionality: failed to handle index')
    def test_series_fillna_index_int(self):
        def test_impl(S):
            return S.fillna(5.0)

        hpat_func = hpat.jit(test_impl)

        S = pd.Series([1.0, 2.0, np.nan, 1.0], index=[2, 3, 4, 5])
        pd.testing.assert_series_equal(hpat_func(S),
                                       test_impl(S), check_names=False)

    @unittest.skipIf(hpat.config.config_pipeline_hpat_default,
                     'No support of axis argument in old-style Series.dropna() impl')
    def test_series_dropna_axis1(self):
        '''Verifies Series.dropna() implementation handles 'index' as axis argument'''
        def test_impl(S):
            return S.dropna(axis='index')
        hpat_func = hpat.jit(test_impl)

        S1 = pd.Series([1.0, 2.0, np.nan, 1.0, np.inf])
        S2 = S1.copy()
        pd.testing.assert_series_equal(hpat_func(S1), test_impl(S2))

    @unittest.skipIf(hpat.config.config_pipeline_hpat_default,
                     'No support of axis argument in old-style Series.dropna() impl')
    def test_series_dropna_axis2(self):
        '''Verifies Series.dropna() implementation handles 0 as axis argument'''
        def test_impl(S):
            return S.dropna(axis=0)
        hpat_func = hpat.jit(test_impl)

        S1 = pd.Series([1.0, 2.0, np.nan, 1.0, np.inf])
        S2 = S1.copy()
        pd.testing.assert_series_equal(hpat_func(S1), test_impl(S2))

    @unittest.skipIf(hpat.config.config_pipeline_hpat_default,
                     'No support of axis argument in old-style Series.dropna() impl')
    def test_series_dropna_axis3(self):
        '''Verifies Series.dropna() implementation handles correct non-literal axis argument'''
        def test_impl(S, axis):
            return S.dropna(axis=axis)
        hpat_func = hpat.jit(test_impl)

        S1 = pd.Series([1.0, 2.0, np.nan, 1.0, np.inf])
        S2 = S1.copy()
        axis_values = [0, 'index']
        for value in axis_values:
            pd.testing.assert_series_equal(hpat_func(S1, value), test_impl(S2, value))

    @unittest.skipIf(hpat.config.config_pipeline_hpat_default,
                     'BUG: old-style dropna impl returns series without index')
    def test_series_dropna_float_index1(self):
        '''Verifies Series.dropna() implementation for float series with default index'''
        def test_impl(S):
            return S.dropna()
        hpat_func = hpat.jit(test_impl)

        for data in test_global_input_data_float64:
            S1 = pd.Series(data)
            S2 = S1.copy()
            pd.testing.assert_series_equal(hpat_func(S1), test_impl(S2))

    @unittest.skipIf(hpat.config.config_pipeline_hpat_default,
                     'BUG: old-style dropna impl returns series without index')
    def test_series_dropna_float_index2(self):
        '''Verifies Series.dropna() implementation for float series with string index'''
        def test_impl(S):
            return S.dropna()
        hpat_func = hpat.jit(test_impl)

        S1 = pd.Series([1.0, 2.0, np.nan, 1.0, np.inf], ['a', 'b', 'c', 'd', 'e'])
        S2 = S1.copy()
        pd.testing.assert_series_equal(hpat_func(S1), test_impl(S2))

    @unittest.skipIf(hpat.config.config_pipeline_hpat_default,
                     'BUG: old-style dropna impl returns series without index')
    def test_series_dropna_str_index1(self):
        '''Verifies Series.dropna() implementation for series of strings with default index'''
        def test_impl(S):
            return S.dropna()
        hpat_func = hpat.jit(test_impl)

        S1 = pd.Series(['aa', 'b', None, 'cccd', ''])
        S2 = S1.copy()
        pd.testing.assert_series_equal(hpat_func(S1), test_impl(S2))

    @unittest.skipIf(hpat.config.config_pipeline_hpat_default,
                     'BUG: old-style dropna impl returns series without index')
    def test_series_dropna_str_index2(self):
        '''Verifies Series.dropna() implementation for series of strings with string index'''
        def test_impl(S):
            return S.dropna()
        hpat_func = hpat.jit(test_impl)

        S1 = pd.Series(['aa', 'b', None, 'cccd', ''], ['a', 'b', 'c', 'd', 'e'])
        S2 = S1.copy()
        pd.testing.assert_series_equal(hpat_func(S1), test_impl(S2))

    @unittest.skipIf(hpat.config.config_pipeline_hpat_default,
                     'BUG: old-style dropna impl returns series without index')
    def test_series_dropna_str_index3(self):
        def test_impl(S):
            return S.dropna()

        hpat_func = hpat.jit(test_impl)

        S1 = pd.Series(['aa', 'b', None, 'cccd', ''], index=[1, 2, 5, 7, 10])
        S2 = S1.copy()
        pd.testing.assert_series_equal(hpat_func(S1), test_impl(S2))

    @unittest.skip('BUG: old-style dropna impl returns series without index, in new-style inplace is unsupported')
    def test_series_dropna_float_inplace_no_index1(self):
        '''Verifies Series.dropna() implementation for float series with default index and inplace argument True'''
        def test_impl(S):
            S.dropna(inplace=True)
            return S
        hpat_func = hpat.jit(test_impl)

        S1 = pd.Series([1.0, 2.0, np.nan, 1.0, np.inf])
        S2 = S1.copy()
        pd.testing.assert_series_equal(hpat_func(S1), test_impl(S2))

    @unittest.skip('TODO: add reflection support and check method return value')
    def test_series_dropna_float_inplace_no_index2(self):
        '''Verifies Series.dropna(inplace=True) results are reflected back in the original float series'''
        def test_impl(S):
            return S.dropna(inplace=True)
        hpat_func = hpat.jit(test_impl)

        S1 = pd.Series([1.0, 2.0, np.nan, 1.0, np.inf])
        S2 = S1.copy()
        self.assertIsNone(hpat_func(S1))
        self.assertIsNone(test_impl(S2))
        pd.testing.assert_series_equal(S1, S2)

    @unittest.skip('BUG: old-style dropna impl returns series without index, in new-style inplace is unsupported')
    def test_series_dropna_str_inplace_no_index1(self):
        '''Verifies Series.dropna() implementation for series of strings
           with default index and inplace argument True
        '''
        def test_impl(S):
            S.dropna(inplace=True)
            return S
        hpat_func = hpat.jit(test_impl)

        S1 = pd.Series(['aa', 'b', None, 'cccd', ''])
        S2 = S1.copy()
        pd.testing.assert_series_equal(hpat_func(S1), test_impl(S2))

    @unittest.skip('TODO: add reflection support and check method return value')
    def test_series_dropna_str_inplace_no_index2(self):
        '''Verifies Series.dropna(inplace=True) results are reflected back in the original string series'''
        def test_impl(S):
            return S.dropna(inplace=True)
        hpat_func = hpat.jit(test_impl)

        S1 = pd.Series(['aa', 'b', None, 'cccd', ''])
        S2 = S1.copy()
        self.assertIsNone(hpat_func(S1))
        self.assertIsNone(test_impl(S2))
        pd.testing.assert_series_equal(S1, S2)

    def test_series_dropna_str_parallel1(self):
        '''Verifies Series.dropna() distributed work for series of strings with default index'''
        def test_impl(A):
            B = A.dropna()
            return (B == 'gg').sum()
        hpat_func = hpat.jit(distributed=['A'])(test_impl)

        S1 = pd.Series(['aa', 'b', None, 'ccc', 'dd', 'gg'])
        start, end = get_start_end(len(S1))
        # TODO: gatherv
        self.assertEqual(hpat_func(S1[start:end]), test_impl(S1))
        self.assertEqual(count_array_REPs(), 0)
        self.assertEqual(count_parfor_REPs(), 0)
        self.assertTrue(count_array_OneDs() > 0)

    @unittest.skip('AssertionError: Series are different\n'
                   'Series length are different\n'
                   '[left]:  3, Int64Index([0, 1, 2], dtype=\'int64\')\n'
                   '[right]: 2, Int64Index([1, 2], dtype=\'int64\')')
    def test_series_dropna_dt_no_index1(self):
        '''Verifies Series.dropna() implementation for datetime series with default index'''
        def test_impl(S):
            return S.dropna()
        hpat_func = hpat.jit(test_impl)

        S1 = pd.Series([pd.NaT, pd.Timestamp('1970-12-01'), pd.Timestamp('2012-07-25')])
        S2 = S1.copy()
        pd.testing.assert_series_equal(hpat_func(S1), test_impl(S2))

    def test_series_dropna_bool_no_index1(self):
        '''Verifies Series.dropna() implementation for bool series with default index'''
        def test_impl(S):
            return S.dropna()
        hpat_func = hpat.jit(test_impl)

        S1 = pd.Series([True, False, False, True])
        S2 = S1.copy()
        pd.testing.assert_series_equal(hpat_func(S1), test_impl(S2))

    @unittest.skipIf(hpat.config.config_pipeline_hpat_default,
                     'BUG: old-style dropna impl returns series without index')
    def test_series_dropna_int_no_index1(self):
        '''Verifies Series.dropna() implementation for integer series with default index'''
        def test_impl(S):
            return S.dropna()
        hpat_func = hpat.jit(test_impl)

        n = 11
        S1 = pd.Series(np.arange(n, dtype=np.int64))
        S2 = S1.copy()
        pd.testing.assert_series_equal(hpat_func(S1), test_impl(S2))

    @unittest.skip('numba.errors.TypingError - fix needed\n'
                   'Failed in hpat mode pipeline'
                   '(step: convert to distributed)\n'
                   'Invalid use of Function(<built-in function len>)'
                   'with argument(s) of type(s): (none)\n')
    def test_series_rename1(self):
        def test_impl(A):
            return A.rename('B')
        hpat_func = hpat.jit(test_impl)

        df = pd.DataFrame({'A': [1.0, 2.0, np.nan, 1.0]})
        pd.testing.assert_series_equal(hpat_func(df.A), test_impl(df.A))

    def test_series_sum_default(self):
        def test_impl(S):
            return S.sum()
        hpat_func = hpat.jit(test_impl)

        S = pd.Series([1., 2., 3.])
        self.assertEqual(hpat_func(S), test_impl(S))

    def test_series_sum_nan(self):
        def test_impl(S):
            return S.sum()
        hpat_func = hpat.jit(test_impl)

        # column with NA
        S = pd.Series([np.nan, 2., 3.])
        self.assertEqual(hpat_func(S), test_impl(S))

        # all NA case should produce 0
        S = pd.Series([np.nan, np.nan])
        self.assertEqual(hpat_func(S), test_impl(S))

    @unittest.skipIf(hpat.config.config_pipeline_hpat_default, "Old style Series.sum() does not support parameters")
    def test_series_sum_skipna_false(self):
        def test_impl(S):
            return S.sum(skipna=False)
        hpat_func = hpat.jit(test_impl)

        S = pd.Series([np.nan, 2., 3.])
        self.assertEqual(np.isnan(hpat_func(S)),np.isnan(test_impl(S)))

    @unittest.skipIf(not hpat.config.config_pipeline_hpat_default, "Series.sum() operator + is not implemented yet for Numba")
    def test_series_sum2(self):
        def test_impl(S):
            return (S + S).sum()
        hpat_func = hpat.jit(test_impl)

        S = pd.Series([np.nan, 2., 3.])
        self.assertEqual(hpat_func(S), test_impl(S))

        S = pd.Series([np.nan, np.nan])
        self.assertEqual(hpat_func(S), test_impl(S))

    def test_series_prod(self):
        def test_impl(S, skipna):
            return S.prod(skipna=skipna)
        hpat_func = hpat.jit(test_impl)

        data_samples = [
            [6, 6, 2, 1, 3, 3, 2, 1, 2],
            [1.1, 0.3, 2.1, 1, 3, 0.3, 2.1, 1.1, 2.2],
            [6, 6.1, 2.2, 1, 3, 3, 2.2, 1, 2],
            [6, 6, np.nan, 2, np.nan, 1, 3, 3, np.inf, 2, 1, 2, np.inf],
            [1.1, 0.3, np.nan, 1.0, np.inf, 0.3, 2.1, np.nan, 2.2, np.inf],
            [1.1, 0.3, np.nan, 1, np.inf, 0, 1.1, np.nan, 2.2, np.inf, 2, 2],
            [np.nan, np.nan, np.nan],
            [np.nan, np.nan, np.inf],
        ]

        for data in data_samples:
            S = pd.Series(data)

            for skipna_var in [True, False]:
                actual = hpat_func(S, skipna=skipna_var)
                expected = test_impl(S, skipna=skipna_var)

                if np.isnan(actual) or np.isnan(expected):
                    # con not compare Nan != Nan directly
                    self.assertEqual(np.isnan(actual), np.isnan(expected))
                else:
                    self.assertEqual(actual, expected)

    def test_series_prod_skipna_default(self):
        def test_impl(S):
            return S.prod()
        hpat_func = hpat.jit(test_impl)

        S = pd.Series([np.nan, 2, 3.])
        self.assertEqual(hpat_func(S), test_impl(S))

    def test_series_count1(self):
        def test_impl(S):
            return S.count()
        hpat_func = hpat.jit(test_impl)

        S = pd.Series([np.nan, 2., 3.])
        self.assertEqual(hpat_func(S), test_impl(S))

        S = pd.Series([np.nan, np.nan])
        self.assertEqual(hpat_func(S), test_impl(S))

        S = pd.Series(['aa', 'bb', np.nan])
        self.assertEqual(hpat_func(S), test_impl(S))

    def test_series_mean(self):
        def test_impl(S):
            return S.mean()
        hpat_func = hpat.jit(test_impl)

        data_samples = [
            [6, 6, 2, 1, 3, 3, 2, 1, 2],
            [1.1, 0.3, 2.1, 1, 3, 0.3, 2.1, 1.1, 2.2],
            [6, 6.1, 2.2, 1, 3, 3, 2.2, 1, 2],
            [6, 6, np.nan, 2, np.nan, 1, 3, 3, np.inf, 2, 1, 2, np.inf],
            [1.1, 0.3, np.nan, 1.0, np.inf, 0.3, 2.1, np.nan, 2.2, np.inf],
            [1.1, 0.3, np.nan, 1, np.inf, 0, 1.1, np.nan, 2.2, np.inf, 2, 2],
            [np.nan, np.nan, np.nan],
            [np.nan, np.nan, np.inf],
        ]

        for data in data_samples:
            with self.subTest(data=data):
                S = pd.Series(data)
                actual = hpat_func(S)
                expected = test_impl(S)
                if np.isnan(actual) or np.isnan(expected):
                    self.assertEqual(np.isnan(actual), np.isnan(expected))
                else:
                    self.assertEqual(actual, expected)

    @unittest.skipIf(hpat.config.config_pipeline_hpat_default, "Series.mean() any parameters unsupported")
    def test_series_mean_skipna(self):
        def test_impl(S, skipna):
            return S.mean(skipna=skipna)
        hpat_func = hpat.jit(test_impl)

        data_samples = [
            [6, 6, 2, 1, 3, 3, 2, 1, 2],
            [1.1, 0.3, 2.1, 1, 3, 0.3, 2.1, 1.1, 2.2],
            [6, 6.1, 2.2, 1, 3, 3, 2.2, 1, 2],
            [6, 6, np.nan, 2, np.nan, 1, 3, 3, np.inf, 2, 1, 2, np.inf],
            [1.1, 0.3, np.nan, 1.0, np.inf, 0.3, 2.1, np.nan, 2.2, np.inf],
            [1.1, 0.3, np.nan, 1, np.inf, 0, 1.1, np.nan, 2.2, np.inf, 2, 2],
            [np.nan, np.nan, np.nan],
            [np.nan, np.nan, np.inf],
        ]

        for skipna in [True, False]:
            for data in data_samples:
                S = pd.Series(data)
                actual = hpat_func(S, skipna)
                expected = test_impl(S, skipna)
                if np.isnan(actual) or np.isnan(expected):
                    self.assertEqual(np.isnan(actual), np.isnan(expected))
                else:
                    self.assertEqual(actual, expected)


    def test_series_var1(self):
        def test_impl(S):
            return S.var()
        hpat_func = hpat.jit(test_impl)

        S = pd.Series([np.nan, 2., 3.])
        self.assertEqual(hpat_func(S), test_impl(S))

    def test_series_min(self):
        def test_impl(S):
            return S.min()
        hpat_func = hpat.jit(test_impl)

        # TODO type_min/type_max
        for input_data in [[np.nan, 2., np.nan, 3., np.inf, 1, -1000],
                           [8, 31, 1123, -1024],
                           [2., 3., 1, -1000, np.inf]]:
            S = pd.Series(input_data)

            result_ref = test_impl(S)
            result = hpat_func(S)
            self.assertEqual(result, result_ref)

    @unittest.skipIf(hpat.config.config_pipeline_hpat_default, "Series.min() any parameters unsupported")
    def test_series_min_param(self):
        def test_impl(S, param_skipna):
            return S.min(skipna=param_skipna)

        hpat_func = hpat.jit(test_impl)

        for input_data, param_skipna in [([np.nan, 2., np.nan, 3., 1, -1000, np.inf], True),
                                         ([2., 3., 1, np.inf, -1000], False)]:
            S = pd.Series(input_data)

            result_ref = test_impl(S, param_skipna)
            result = hpat_func(S, param_skipna)
            self.assertEqual(result, result_ref)

    def test_series_max(self):
        def test_impl(S):
            return S.max()
        hpat_func = hpat.jit(test_impl)

        # TODO type_min/type_max
        for input_data in [[np.nan, 2., np.nan, 3., np.inf, 1, -1000],
                           [8, 31, 1123, -1024],
                           [2., 3., 1, -1000, np.inf]]:
            S = pd.Series(input_data)

            result_ref = test_impl(S)
            result = hpat_func(S)
            self.assertEqual(result, result_ref)

    @unittest.skipIf(hpat.config.config_pipeline_hpat_default, "Series.max() any parameters unsupported")
    def test_series_max_param(self):
        def test_impl(S, param_skipna):
            return S.max(skipna=param_skipna)

        hpat_func = hpat.jit(test_impl)

        for input_data, param_skipna in [([np.nan, 2., np.nan, 3., 1, -1000, np.inf], True),
                                         ([2., 3., 1, np.inf, -1000], False)]:
            S = pd.Series(input_data)

            result_ref = test_impl(S, param_skipna)
            result = hpat_func(S, param_skipna)
            self.assertEqual(result, result_ref)

    def test_series_value_counts(self):
        def test_impl(S):
            return S.value_counts()
        hpat_func = hpat.jit(test_impl)

        S = pd.Series(['AA', 'BB', 'C', 'AA', 'C', 'AA'])
        pd.testing.assert_series_equal(hpat_func(S), test_impl(S))

    def test_series_dist_input1(self):
        '''Verify distribution of a Series without index'''
        def test_impl(S):
            return S.max()
        hpat_func = hpat.jit(distributed={'S'})(test_impl)

        n = 111
        S = pd.Series(np.arange(n))
        start, end = get_start_end(n)
        self.assertEqual(hpat_func(S[start:end]), test_impl(S))
        self.assertEqual(count_array_REPs(), 0)
        self.assertEqual(count_parfor_REPs(), 0)

    def test_series_dist_input2(self):
        '''Verify distribution of a Series with integer index'''
        def test_impl(S):
            return S.max()
        hpat_func = hpat.jit(distributed={'S'})(test_impl)

        n = 111
        S = pd.Series(np.arange(n), 1 + np.arange(n))
        start, end = get_start_end(n)
        self.assertEqual(hpat_func(S[start:end]), test_impl(S))
        self.assertEqual(count_array_REPs(), 0)
        self.assertEqual(count_parfor_REPs(), 0)

    @unittest.skip("Passed if run single")
    def test_series_dist_input3(self):
        '''Verify distribution of a Series with string index'''
        def test_impl(S):
            return S.max()
        hpat_func = hpat.jit(distributed={'S'})(test_impl)

        n = 111
        S = pd.Series(np.arange(n), ['abc{}'.format(id) for id in range(n)])
        start, end = get_start_end(n)
        self.assertEqual(hpat_func(S[start:end]), test_impl(S))
        self.assertEqual(count_array_REPs(), 0)
        self.assertEqual(count_parfor_REPs(), 0)

    def test_series_tuple_input1(self):
        def test_impl(s_tup):
            return s_tup[0].max()
        hpat_func = hpat.jit(test_impl)

        n = 111
        S = pd.Series(np.arange(n))
        S2 = pd.Series(np.arange(n) + 1.0)
        s_tup = (S, 1, S2)
        self.assertEqual(hpat_func(s_tup), test_impl(s_tup))

    @unittest.skip("pending handling of build_tuple in dist pass")
    def test_series_tuple_input_dist1(self):
        def test_impl(s_tup):
            return s_tup[0].max()
        hpat_func = hpat.jit(locals={'s_tup:input': 'distributed'})(test_impl)

        n = 111
        S = pd.Series(np.arange(n))
        S2 = pd.Series(np.arange(n) + 1.0)
        start, end = get_start_end(n)
        s_tup = (S, 1, S2)
        h_s_tup = (S[start:end], 1, S2[start:end])
        self.assertEqual(hpat_func(h_s_tup), test_impl(s_tup))

    def test_series_rolling1(self):
        def test_impl(S):
            return S.rolling(3).sum()
        hpat_func = hpat.jit(test_impl)

        S = pd.Series([1.0, 2., 3., 4., 5.])
        pd.testing.assert_series_equal(hpat_func(S), test_impl(S))

    def test_series_concat1(self):
        def test_impl(S1, S2):
            return pd.concat([S1, S2]).values
        hpat_func = hpat.jit(test_impl)

        S1 = pd.Series([1.0, 2., 3., 4., 5.])
        S2 = pd.Series([6., 7.])
        np.testing.assert_array_equal(hpat_func(S1, S2), test_impl(S1, S2))

    def test_series_map1(self):
        def test_impl(S):
            return S.map(lambda a: 2 * a)
        hpat_func = hpat.jit(test_impl)

        S = pd.Series([1.0, 2., 3., 4., 5.])
        pd.testing.assert_series_equal(hpat_func(S), test_impl(S))

    def test_series_map_global1(self):
        def test_impl(S):
            return S.map(lambda a: a + GLOBAL_VAL)
        hpat_func = hpat.jit(test_impl)

        S = pd.Series([1.0, 2., 3., 4., 5.])
        pd.testing.assert_series_equal(hpat_func(S), test_impl(S))

    def test_series_map_tup1(self):
        def test_impl(S):
            return S.map(lambda a: (a, 2 * a))
        hpat_func = hpat.jit(test_impl)

        S = pd.Series([1.0, 2., 3., 4., 5.])
        pd.testing.assert_series_equal(hpat_func(S), test_impl(S))

    def test_series_map_tup_map1(self):
        def test_impl(S):
            A = S.map(lambda a: (a, 2 * a))
            return A.map(lambda a: a[1])
        hpat_func = hpat.jit(test_impl)

        S = pd.Series([1.0, 2., 3., 4., 5.])
        pd.testing.assert_series_equal(hpat_func(S), test_impl(S))

    def test_series_combine(self):
        def test_impl(S1, S2):
            return S1.combine(S2, lambda a, b: 2 * a + b)
        hpat_func = hpat.jit(test_impl)

        S1 = pd.Series([1.0, 2., 3., 4., 5.])
        S2 = pd.Series([6.0, 21., 3.6, 5.])
        pd.testing.assert_series_equal(hpat_func(S1, S2), test_impl(S1, S2))

    def test_series_combine_float3264(self):
        def test_impl(S1, S2):
            return S1.combine(S2, lambda a, b: 2 * a + b)
        hpat_func = hpat.jit(test_impl)

        S1 = pd.Series([np.float64(1), np.float64(2),
                        np.float64(3), np.float64(4), np.float64(5)])
        S2 = pd.Series([np.float32(1), np.float32(2),
                        np.float32(3), np.float32(4), np.float32(5)])
        pd.testing.assert_series_equal(hpat_func(S1, S2), test_impl(S1, S2))

    def test_series_combine_assert1(self):
        def test_impl(S1, S2):
            return S1.combine(S2, lambda a, b: 2 * a + b)
        hpat_func = hpat.jit(test_impl)

        S1 = pd.Series([1, 2, 3])
        S2 = pd.Series([6., 21., 3., 5.])
        with self.assertRaises(AssertionError):
            hpat_func(S1, S2)

    def test_series_combine_assert2(self):
        def test_impl(S1, S2):
            return S1.combine(S2, lambda a, b: 2 * a + b)
        hpat_func = hpat.jit(test_impl)

        S1 = pd.Series([6., 21., 3., 5.])
        S2 = pd.Series([1, 2, 3])
        with self.assertRaises(AssertionError):
            hpat_func(S1, S2)

    def test_series_combine_integer(self):
        def test_impl(S1, S2):
            return S1.combine(S2, lambda a, b: 2 * a + b, 16)
        hpat_func = hpat.jit(test_impl)

        S1 = pd.Series([1, 2, 3, 4, 5])
        S2 = pd.Series([6, 21, 3, 5])
        pd.testing.assert_series_equal(hpat_func(S1, S2), test_impl(S1, S2))

    def test_series_combine_different_types(self):
        def test_impl(S1, S2):
            return S1.combine(S2, lambda a, b: 2 * a + b)
        hpat_func = hpat.jit(test_impl)

        S1 = pd.Series([6.1, 21.2, 3.3, 5.4, 6.7])
        S2 = pd.Series([1, 2, 3, 4, 5])
        pd.testing.assert_series_equal(hpat_func(S1, S2), test_impl(S1, S2))

    def test_series_combine_integer_samelen(self):
        def test_impl(S1, S2):
            return S1.combine(S2, lambda a, b: 2 * a + b)
        hpat_func = hpat.jit(test_impl)

        S1 = pd.Series([1, 2, 3, 4, 5])
        S2 = pd.Series([6, 21, 17, -5, 4])
        pd.testing.assert_series_equal(hpat_func(S1, S2), test_impl(S1, S2))

    def test_series_combine_samelen(self):
        def test_impl(S1, S2):
            return S1.combine(S2, lambda a, b: 2 * a + b)
        hpat_func = hpat.jit(test_impl)

        S1 = pd.Series([1.0, 2., 3., 4., 5.])
        S2 = pd.Series([6.0, 21., 3.6, 5., 0.0])
        pd.testing.assert_series_equal(hpat_func(S1, S2), test_impl(S1, S2))

    def test_series_combine_value(self):
        def test_impl(S1, S2):
            return S1.combine(S2, lambda a, b: 2 * a + b, 1237.56)
        hpat_func = hpat.jit(test_impl)

        S1 = pd.Series([1.0, 2., 3., 4., 5.])
        S2 = pd.Series([6.0, 21., 3.6, 5.])
        pd.testing.assert_series_equal(hpat_func(S1, S2), test_impl(S1, S2))

    def test_series_combine_value_samelen(self):
        def test_impl(S1, S2):
            return S1.combine(S2, lambda a, b: 2 * a + b, 1237.56)
        hpat_func = hpat.jit(test_impl)

        S1 = pd.Series([1.0, 2., 3., 4., 5.])
        S2 = pd.Series([6.0, 21., 3.6, 5., 0.0])
        pd.testing.assert_series_equal(hpat_func(S1, S2), test_impl(S1, S2))

    def test_series_apply1(self):
        def test_impl(S):
            return S.apply(lambda a: 2 * a)
        hpat_func = hpat.jit(test_impl)

        S = pd.Series([1.0, 2., 3., 4., 5.])
        pd.testing.assert_series_equal(hpat_func(S), test_impl(S))

    def test_series_abs1(self):
        def test_impl(S):
            return S.abs()
        hpat_func = hpat.jit(test_impl)

        S = pd.Series([np.nan, -2., 3., 0.5E-01, 0xFF, 0o7, 0b101])
        pd.testing.assert_series_equal(hpat_func(S), test_impl(S))

    def test_series_cov1(self):
        def test_impl(S1, S2):
            return S1.cov(S2)
        hpat_func = hpat.jit(test_impl)

        for pair in _cov_corr_series:
            S1, S2 = pair
            np.testing.assert_almost_equal(
                hpat_func(S1, S2), test_impl(S1, S2),
                err_msg='S1={}\nS2={}'.format(S1, S2))

    def test_series_corr1(self):
        def test_impl(S1, S2):
            return S1.corr(S2)
        hpat_func = hpat.jit(test_impl)

        for pair in _cov_corr_series:
            S1, S2 = pair
            np.testing.assert_almost_equal(
                hpat_func(S1, S2), test_impl(S1, S2),
                err_msg='S1={}\nS2={}'.format(S1, S2))

    def test_series_str_len1(self):
        def test_impl(S):
            return S.str.len()
        hpat_func = hpat.jit(test_impl)

        S = pd.Series(['aa', 'abc', 'c', 'cccd'])
        pd.testing.assert_series_equal(hpat_func(S), test_impl(S))

    def test_series_str2str(self):
        str2str_methods = ('capitalize', 'lower', 'lstrip', 'rstrip',
                           'strip', 'swapcase', 'title', 'upper')
        for method in str2str_methods:
            func_text = "def test_impl(S):\n"
            func_text += "  return S.str.{}()\n".format(method)
            test_impl = _make_func_from_text(func_text)
            hpat_func = hpat.jit(test_impl)

            S = pd.Series([' \tbbCD\t ', 'ABC', ' mCDm\t', 'abc'])
            pd.testing.assert_series_equal(hpat_func(S), test_impl(S))

    def test_series_append1(self):
        def test_impl(S, other):
            return S.append(other).values
        hpat_func = hpat.jit(test_impl)

        S1 = pd.Series([-2., 3., 9.1])
        S2 = pd.Series([-2., 5.0])
        # Test single series
        np.testing.assert_array_equal(hpat_func(S1, S2), test_impl(S1, S2))

    def test_series_append2(self):
        def test_impl(S1, S2, S3):
            return S1.append([S2, S3]).values
        hpat_func = hpat.jit(test_impl)

        S1 = pd.Series([-2., 3., 9.1])
        S2 = pd.Series([-2., 5.0])
        S3 = pd.Series([1.0])
        # Test series tuple
        np.testing.assert_array_equal(hpat_func(S1, S2, S3),
                                      test_impl(S1, S2, S3))

    def test_series_isin_list1(self):
        def test_impl(S, values):
            return S.isin(values)
        hpat_func = hpat.jit(test_impl)

        n = 11
        S = pd.Series(np.arange(n))
        values = [1, 2, 5, 7, 8]
        pd.testing.assert_series_equal(hpat_func(S, values), test_impl(S, values))

    def test_series_isin_list2(self):
        def test_impl(S, values):
            return S.isin(values)
        hpat_func = hpat.jit(test_impl)

        n = 11.0
        S = pd.Series(np.arange(n))
        values = [1., 2., 5., 7., 8.]
        pd.testing.assert_series_equal(hpat_func(S, values), test_impl(S, values))

    def test_series_isin_list3(self):
        def test_impl(S, values):
            return S.isin(values)
        hpat_func = hpat.jit(test_impl)

        S = pd.Series(['a', 'b', 'q', 'w', 'c', 'd', 'e', 'r'])
        values = ['a', 'q', 'c', 'd', 'e']
        pd.testing.assert_series_equal(hpat_func(S, values), test_impl(S, values))

    def test_series_isin_set1(self):
        def test_impl(S, values):
            return S.isin(values)
        hpat_func = hpat.jit(test_impl)

        n = 11
        S = pd.Series(np.arange(n))
        values = {1, 2, 5, 7, 8}
        pd.testing.assert_series_equal(hpat_func(S, values), test_impl(S, values))

    def test_series_isin_set2(self):
        def test_impl(S, values):
            return S.isin(values)
        hpat_func = hpat.jit(test_impl)

        n = 11.0
        S = pd.Series(np.arange(n))
        values = {1., 2., 5., 7., 8.}
        pd.testing.assert_series_equal(hpat_func(S, values), test_impl(S, values))

    @unittest.skip('TODO: requires hashable unicode strings in Numba')
    def test_series_isin_set3(self):
        def test_impl(S, values):
            return S.isin(values)
        hpat_func = hpat.jit(test_impl)

        S = pd.Series(['a', 'b', 'c', 'd', 'e'] * 2)
        values = {'b', 'c', 'e'}
        pd.testing.assert_series_equal(hpat_func(S, values), test_impl(S, values))

    def test_series_isna1(self):
        def test_impl(S):
            return S.isna()
        hpat_func = hpat.jit(test_impl)

        # column with NA
        S = pd.Series([np.nan, 2., 3., np.inf])
        pd.testing.assert_series_equal(hpat_func(S), test_impl(S))

    def test_series_isnull1(self):
        def test_impl(S):
            return S.isnull()
        hpat_func = hpat.jit(test_impl)

        # column with NA
        S = pd.Series([np.nan, 2., 3.])
        pd.testing.assert_series_equal(hpat_func(S), test_impl(S))

    def test_series_notna1(self):
        def test_impl(S):
            return S.notna()
        hpat_func = hpat.jit(test_impl)

        # column with NA
        S = pd.Series([np.nan, 2., 3.])
        pd.testing.assert_series_equal(hpat_func(S), test_impl(S))

    def test_series_str_isna1(self):
        def test_impl(S):
            return S.isna()
        hpat_func = hpat.jit(test_impl)

        S = pd.Series(['aa', None, 'c', 'cccd'])
        pd.testing.assert_series_equal(hpat_func(S), test_impl(S))

    @unittest.skip('AssertionError: Series are different')
    def test_series_dt_isna1(self):
        def test_impl(S):
            return S.isna()
        hpat_func = hpat.jit(test_impl)

        S = pd.Series([pd.NaT, pd.Timestamp('1970-12-01'), pd.Timestamp('2012-07-25')])
        pd.testing.assert_series_equal(hpat_func(S), test_impl(S))

    def test_series_nlargest1(self):
        def test_impl(S):
            return S.nlargest(4)
        hpat_func = hpat.jit(test_impl)

        m = 100
        np.random.seed(0)
        S = pd.Series(np.random.randint(-30, 30, m))
        np.testing.assert_array_equal(hpat_func(S).values, test_impl(S).values)

    def test_series_nlargest_default1(self):
        def test_impl(S):
            return S.nlargest()
        hpat_func = hpat.jit(test_impl)

        m = 100
        np.random.seed(0)
        S = pd.Series(np.random.randint(-30, 30, m))
        np.testing.assert_array_equal(hpat_func(S).values, test_impl(S).values)

    def test_series_nlargest_nan1(self):
        def test_impl(S):
            return S.nlargest(4)
        hpat_func = hpat.jit(test_impl)

        S = pd.Series([1.0, np.nan, 3.0, 2.0, np.nan, 4.0])
        np.testing.assert_array_equal(hpat_func(S).values, test_impl(S).values)

    def test_series_nlargest_parallel1(self):
        # create `kde.parquet` file
        ParquetGenerator.gen_kde_pq()

        def test_impl():
            df = pq.read_table('kde.parquet').to_pandas()
            S = df.points
            return S.nlargest(4)
        hpat_func = hpat.jit(test_impl)

        np.testing.assert_array_equal(hpat_func().values, test_impl().values)

    @unittest.skip('Unsupported functionality: failed to handle index')
    def test_series_nlargest_index_str(self):
        def test_impl(S):
            return S.nlargest(4)
        hpat_func = hpat.jit(test_impl)

        S = pd.Series([73, 21, 10005, 5, 1], index=['a', 'b', 'c', 'd', 'e'])
        np.testing.assert_array_equal(hpat_func(S).values, test_impl(S).values)

    @unittest.skip('Unsupported functionality: failed to handle index')
    def test_series_nlargest_index_int(self):
        def test_impl(S):
            return S.nlargest(4)

        hpat_func = hpat.jit(test_impl)

        S = pd.Series([73, 21, 10005, 5, 1], index=[2, 3, 4, 5, 6])
        np.testing.assert_array_equal(hpat_func(S).values, test_impl(S).values)

    def test_series_nsmallest1(self):
        def test_impl(S):
            return S.nsmallest(4)
        hpat_func = hpat.jit(test_impl)

        m = 100
        np.random.seed(0)
        S = pd.Series(np.random.randint(-30, 30, m))
        np.testing.assert_array_equal(hpat_func(S).values, test_impl(S).values)

    def test_series_nsmallest_default1(self):
        def test_impl(S):
            return S.nsmallest()
        hpat_func = hpat.jit(test_impl)

        m = 100
        np.random.seed(0)
        S = pd.Series(np.random.randint(-30, 30, m))
        np.testing.assert_array_equal(hpat_func(S).values, test_impl(S).values)

    def test_series_nsmallest_nan1(self):
        def test_impl(S):
            return S.nsmallest(4)
        hpat_func = hpat.jit(test_impl)

        S = pd.Series([1.0, np.nan, 3.0, 2.0, np.nan, 4.0])
        np.testing.assert_array_equal(hpat_func(S).values, test_impl(S).values)

    def test_series_nsmallest_parallel1(self):
        # create `kde.parquet` file
        ParquetGenerator.gen_kde_pq()

        def test_impl():
            df = pq.read_table('kde.parquet').to_pandas()
            S = df.points
            return S.nsmallest(4)
        hpat_func = hpat.jit(test_impl)

        np.testing.assert_array_equal(hpat_func().values, test_impl().values)

    @unittest.skip('Unsupported functionality: failed to handle index')
    def test_series_nsmallest_index_str(self):
        def test_impl(S):
            return S.nsmallest(3)
        hpat_func = hpat.jit(test_impl)

        S = pd.Series([41, 32, 33, 4, 5], index=['a', 'b', 'c', 'd', 'e'])
        np.testing.assert_array_equal(hpat_func(S).values, test_impl(S).values)

    @unittest.skip('Unsupported functionality: failed to handle index')
    def test_series_nsmallest_index_int(self):
        def test_impl(S):
            return S.nsmallest(3)

        hpat_func = hpat.jit(test_impl)

        S = pd.Series([41, 32, 33, 4, 5], index=[1, 2, 3, 4, 5])
        np.testing.assert_array_equal(hpat_func(S).values, test_impl(S).values)

    def test_series_head1(self):
        def test_impl(S):
            return S.head(4)
        hpat_func = hpat.jit(test_impl)

        m = 100
        np.random.seed(0)
        S = pd.Series(np.random.randint(-30, 30, m))
        pd.testing.assert_series_equal(hpat_func(S), test_impl(S))

    def test_series_head_default1(self):
        '''Verifies default head method for non-distributed pass of Series with no index'''
        def test_impl(S):
            return S.head()
        hpat_func = hpat.jit(test_impl)

        m = 100
        np.random.seed(0)
        S = pd.Series(np.random.randint(-30, 30, m))
        pd.testing.assert_series_equal(hpat_func(S), test_impl(S))

    def test_series_head_index1(self):
        '''Verifies head method for Series with integer index created inside jitted function'''
        def test_impl():
            S = pd.Series([6, 9, 2, 3, 6, 4, 5], [8, 1, 6, 0, 9, 1, 3])
            return S.head(3)
        hpat_func = hpat.jit(test_impl)

        pd.testing.assert_series_equal(hpat_func(), test_impl())

    def test_series_head_index2(self):
        '''Verifies head method for Series with string index created inside jitted function'''
        def test_impl():
            S = pd.Series([6, 9, 2, 3, 6, 4, 5], ['a', 'ab', 'abc', 'c', 'f', 'hh', ''])
            return S.head(3)
        hpat_func = hpat.jit(test_impl)

        pd.testing.assert_series_equal(hpat_func(), test_impl())

    def test_series_head_index3(self):
        '''Verifies head method for non-distributed pass of Series with integer index'''
        def test_impl(S):
            return S.head(3)
        hpat_func = hpat.jit(test_impl)

        S = pd.Series([6, 9, 2, 3, 6, 4, 5], [8, 1, 6, 0, 9, 1, 3])
        pd.testing.assert_series_equal(hpat_func(S), test_impl(S))

    @unittest.skip("Passed if run single")
    def test_series_head_index4(self):
        '''Verifies head method for non-distributed pass of Series with string index'''
        def test_impl(S):
            return S.head(3)
        hpat_func = hpat.jit(test_impl)

        S = pd.Series([6, 9, 2, 4, 6, 4, 5], ['a', 'ab', 'abc', 'c', 'f', 'hh', ''])
        pd.testing.assert_series_equal(hpat_func(S), test_impl(S))

    def test_series_head_parallel1(self):
        '''Verifies head method for distributed Series with string data and no index'''
        def test_impl(S):
            return S.head(7)

        hpat_func = hpat.jit(distributed={'S'})(test_impl)

        # need to test different lenghts, as head's size is fixed and implementation
        # depends on relation of size of the data per processor to output data size
        for n in range(1, 5):
            S = pd.Series(['a', 'ab', 'abc', 'c', 'f', 'hh', ''] * n)
            start, end = get_start_end(len(S))
            pd.testing.assert_series_equal(hpat_func(S[start:end]), test_impl(S))
            self.assertTrue(count_array_OneDs() > 0)

    def test_series_head_index_parallel1(self):
        '''Verifies head method for distributed Series with integer index'''
        def test_impl(S):
            return S.head(3)
        hpat_func = hpat.jit(distributed={'S'})(test_impl)

        S = pd.Series([6, 9, 2, 3, 6, 4, 5], [8, 1, 6, 0, 9, 1, 3])
        start, end = get_start_end(len(S))
        pd.testing.assert_series_equal(hpat_func(S[start:end]), test_impl(S))
        self.assertTrue(count_array_OneDs() > 0)

    @unittest.skip("Passed if run single")
    def test_series_head_index_parallel2(self):
        '''Verifies head method for distributed Series with string index'''
        def test_impl(S):
            return S.head(3)
        hpat_func = hpat.jit(distributed={'S'})(test_impl)

        S = pd.Series([6, 9, 2, 3, 6, 4, 5], ['a', 'ab', 'abc', 'c', 'f', 'hh', ''])
        start, end = get_start_end(len(S))
        pd.testing.assert_series_equal(hpat_func(S[start:end]), test_impl(S))
        self.assertTrue(count_array_OneDs() > 0)

    def test_series_head_noidx_float(self):
        def test_impl(S, n):
            return S.head(n)
        hpat_func = hpat.jit(test_impl)
        for input_data in test_global_input_data_float64:
            S = pd.Series(input_data)
            for n in [-1, 0, 2, 3]:
                result_ref = test_impl(S, n)
                result_jit = hpat_func(S, n)
                pd.testing.assert_series_equal(result_jit, result_ref)

    @unittest.skip("Need fix test_global_input_data_integer64")
    def test_series_head_noidx_int(self):
        def test_impl(S, n):
            return S.head(n)
        hpat_func = hpat.jit(test_impl)
        for input_data in test_global_input_data_integer64:
            S = pd.Series(input_data)
            for n in [-1, 0, 2, 3]:
                result_ref = test_impl(S, n)
                result_jit = hpat_func(S, n)
                pd.testing.assert_series_equal(result_jit, result_ref)

    @unittest.skip("Need fix test_global_input_data_integer64")
    def test_series_head_noidx_num(self):
        def test_impl(S, n):
            return S.head(n)
        hpat_func = hpat.jit(test_impl)
        for input_data in test_global_input_data_numeric:
            S = pd.Series(input_data)
            for n in [-1, 0, 2, 3]:
                result_ref = test_impl(S, n)
                result_jit = hpat_func(S, n)
                pd.testing.assert_series_equal(result_jit, result_ref)

    @unittest.skip("Old implementation not work with n negative and data str")
    def test_series_head_noidx_str(self):
        def test_impl(S, n):
            return S.head(n)
        hpat_func = hpat.jit(test_impl)
        input_data = test_global_input_data_unicode_kind4
        S = pd.Series(input_data)
        for n in [-1, 0, 2, 3]:
            result_ref = test_impl(S, n)
            result_jit = hpat_func(S, n)
            pd.testing.assert_series_equal(result_jit, result_ref)

    @unittest.skip("Broke another three tests")
    def test_series_head_idx(self):
        def test_impl(S):
            return S.head()

        def test_impl_param(S, n):
            return S.head(n)

        hpat_func = hpat.jit(test_impl)

        data_test = [[6, 6, 2, 1, 3, 3, 2, 1, 2],
                     [1.1, 0.3, 2.1, 1, 3, 0.3, 2.1, 1.1, 2.2],
                     [6, 6.1, 2.2, 1, 3, 0, 2.2, 1, 2],
                     ['as', 'b', 'abb', 'sss', 'ytr65', '', 'qw', 'a', 'b'],
                     [6, 6, 2, 1, 3, np.inf, np.nan, np.nan, np.nan],
                     [3., 5.3, np.nan, np.nan, np.inf, np.inf, 4.4, 3.7, 8.9]
                     ]

        for input_data in data_test:
            for index_data in data_test:
                S = pd.Series(input_data, index_data)

                result_ref = test_impl(S)
                result = hpat_func(S)
                pd.testing.assert_series_equal(result, result_ref)

                hpat_func_param1 = hpat.jit(test_impl_param)

                for param1 in [1, 3, 7]:
                    result_param1_ref = test_impl_param(S, param1)
                    result_param1 = hpat_func_param1(S, param1)
                    pd.testing.assert_series_equal(result_param1, result_param1_ref)

    def test_series_median1(self):
        '''Verifies median implementation for float and integer series of random data'''
        def test_impl(S):
            return S.median()
        hpat_func = hpat.jit(test_impl)

        m = 100
        np.random.seed(0)
        S = pd.Series(np.random.randint(-30, 30, m))
        self.assertEqual(hpat_func(S), test_impl(S))

        S = pd.Series(np.random.ranf(m))
        self.assertEqual(hpat_func(S), test_impl(S))

        # odd size
        m = 101
        S = pd.Series(np.random.randint(-30, 30, m))
        self.assertEqual(hpat_func(S), test_impl(S))

        S = pd.Series(np.random.ranf(m))
        self.assertEqual(hpat_func(S), test_impl(S))

    @unittest.skipIf(hpat.config.config_pipeline_hpat_default,
                     "BUG: old-style median implementation doesn't filter NaNs")
    def test_series_median_skipna_default1(self):
        '''Verifies median implementation with default skipna=True argument on a series with NA values'''
        def test_impl(S):
            return S.median()
        hpat_func = hpat.jit(test_impl)

        S = pd.Series([2., 3., 5., np.nan, 5., 6., 7.])
        self.assertEqual(hpat_func(S), test_impl(S))

    @unittest.skipIf(hpat.config.config_pipeline_hpat_default,
                     "Skipna argument is not supported in old-style")
    def test_series_median_skipna_false1(self):
        '''Verifies median implementation with skipna=False on a series with NA values'''
        def test_impl(S):
            return S.median(skipna=False)
        hpat_func = hpat.jit(test_impl)

        # np.inf is not NaN, so verify that a correct number is returned
        S1 = pd.Series([2., 3., 5., np.inf, 5., 6., 7.])
        self.assertEqual(hpat_func(S1), test_impl(S1))

        # TODO: both return values are 'nan', but HPAT's is not np.nan, hence checking with
        # assertIs() doesn't work - check if it's Numba relatated
        S2 = pd.Series([2., 3., 5., np.nan, 5., 6., 7.])
        self.assertEqual(np.isnan(hpat_func(S2)), np.isnan(test_impl(S2)))

    def test_series_median_parallel1(self):
        # create `kde.parquet` file
        ParquetGenerator.gen_kde_pq()

        def test_impl():
            df = pq.read_table('kde.parquet').to_pandas()
            S = df.points
            return S.median()
        hpat_func = hpat.jit(test_impl)

        self.assertEqual(hpat_func(), test_impl())
        self.assertEqual(count_array_REPs(), 0)
        self.assertEqual(count_parfor_REPs(), 0)
        self.assertTrue(count_array_OneDs() > 0)

    def test_series_argsort_parallel(self):
        # create `kde.parquet` file
        ParquetGenerator.gen_kde_pq()

        def test_impl():
            df = pq.read_table('kde.parquet').to_pandas()
            S = df.points
            return S.argsort().values
        hpat_func = hpat.jit(test_impl)

        np.testing.assert_array_equal(hpat_func(), test_impl())

    def test_series_idxmin1(self):
        def test_impl(A):
            return A.idxmin()
        hpat_func = hpat.jit(test_impl)

        n = 11
        np.random.seed(0)
        S = pd.Series(np.random.ranf(n))
        np.testing.assert_array_equal(hpat_func(S), test_impl(S))

    def test_series_idxmin_str(self):
        def test_impl(S):
            return S.idxmin()
        hpat_func = hpat.jit(test_impl)

        S = pd.Series([8, 6, 34, np.nan], ['a', 'ab', 'abc', 'c'])
        self.assertEqual(hpat_func(S), test_impl(S))

    @unittest.skip("Skipna is not implemented")
    def test_series_idxmin_str_idx(self):
        def test_impl(S):
            return S.idxmin(skipna=False)

        hpat_func = hpat.jit(test_impl)

        S = pd.Series([8, 6, 34, np.nan], ['a', 'ab', 'abc', 'c'])
        self.assertEqual(hpat_func(S), test_impl(S))

    def test_series_idxmin_no(self):
        def test_impl(S):
            return S.idxmin()
        hpat_func = hpat.jit(test_impl)

        S = pd.Series([8, 6, 34, np.nan])
        self.assertEqual(hpat_func(S), test_impl(S))

    def test_series_idxmin_int(self):
        def test_impl(S):
            return S.idxmin()
        hpat_func = hpat.jit(test_impl)

        S = pd.Series([1, 2, 3], [4, 45, 14])
        self.assertEqual(hpat_func(S), test_impl(S))

    def test_series_idxmin_noidx(self):
        def test_impl(S):
            return S.idxmin()

        hpat_func = hpat.jit(test_impl)

        data_test = [[6, 6, 2, 1, 3, 3, 2, 1, 2],
                     [1.1, 0.3, 2.1, 1, 3, 0.3, 2.1, 1.1, 2.2],
                     [6, 6.1, 2.2, 1, 3, 0, 2.2, 1, 2],
                     [6, 6, 2, 1, 3, np.inf, np.nan, np.nan, np.nan],
                     [3., 5.3, np.nan, np.nan, np.inf, np.inf, 4.4, 3.7, 8.9]
                     ]

        for input_data in data_test:
            S = pd.Series(input_data)

            result_ref = test_impl(S)
            result = hpat_func(S)
            self.assertEqual(result, result_ref)

    def test_series_idxmin_idx(self):
        def test_impl(S):
            return S.idxmin()

        hpat_func = hpat.jit(test_impl)

        data_test = [[6, 6, 2, 1, 3, 3, 2, 1, 2],
                     [1.1, 0.3, 2.1, 1, 3, 0.3, 2.1, 1.1, 2.2],
                     [6, 6.1, 2.2, 1, 3, 0, 2.2, 1, 2],
                     [6, 6, 2, 1, 3, -np.inf, np.nan, np.inf, np.nan],
                     [3., 5.3, np.nan, np.nan, np.inf, np.inf, 4.4, 3.7, 8.9]
                     ]

        for input_data in data_test:
            for index_data in data_test:
                S = pd.Series(input_data, index_data)
                result_ref = test_impl(S)
                result = hpat_func(S)
                if np.isnan(result) or np.isnan(result_ref):
                    self.assertEqual(np.isnan(result), np.isnan(result_ref))
                else:
                    self.assertEqual(result, result_ref)

    def test_series_idxmax1(self):
        def test_impl(A):
            return A.idxmax()
        hpat_func = hpat.jit(test_impl)

        n = 11
        np.random.seed(0)
        S = pd.Series(np.random.ranf(n))
        np.testing.assert_array_equal(hpat_func(S), test_impl(S))

    @unittest.skip("Skipna is not implemented")
    def test_series_idxmax_str_idx(self):
        def test_impl(S):
            return S.idxmax(skipna=False)

        hpat_func = hpat.jit(test_impl)

        S = pd.Series([8, 6, 34, np.nan], ['a', 'ab', 'abc', 'c'])
        self.assertEqual(hpat_func(S), test_impl(S))

    def test_series_idxmax_noidx(self):
        def test_impl(S):
            return S.idxmax()

        hpat_func = hpat.jit(test_impl)

        data_test = [[6, 6, 2, 1, 3, 3, 2, 1, 2],
                     [1.1, 0.3, 2.1, 1, 3, 0.3, 2.1, 1.1, 2.2],
                     [6, 6.1, 2.2, 1, 3, 0, 2.2, 1, 2],
                     [6, 6, 2, 1, 3, np.inf, np.nan, np.inf, np.nan],
                     [3., 5.3, np.nan, np.nan, np.inf, np.inf, 4.4, 3.7, 8.9]
                     ]

        for input_data in data_test:
            S = pd.Series(input_data)

            result_ref = test_impl(S)
            result = hpat_func(S)
            self.assertEqual(result, result_ref)

    def test_series_idxmax_idx(self):
        def test_impl(S):
            return S.idxmax()

        hpat_func = hpat.jit(test_impl)

        data_test = [[6, 6, 2, 1, 3, 3, 2, 1, 2],
                     [1.1, 0.3, 2.1, 1, 3, 0.3, 2.1, 1.1, 2.2],
                     [6, 6.1, 2.2, 1, 3, 0, 2.2, 1, 2],
                     [6, 6, 2, 1, 3, np.nan, np.nan, np.nan, np.nan],
                     [3., 5.3, np.nan, np.nan, np.inf, np.inf, 4.4, 3.7, 8.9]
                     ]

        for input_data in data_test:
            for index_data in data_test:
                S = pd.Series(input_data, index_data)
                result_ref = test_impl(S)
                result = hpat_func(S)
                if np.isnan(result) or np.isnan(result_ref):
                    self.assertEqual(np.isnan(result), np.isnan(result_ref))
                else:
                    self.assertEqual(result, result_ref)

    def test_series_sort_values1(self):
        def test_impl(A):
            return A.sort_values()
        hpat_func = hpat.jit(test_impl)

        n = 11
        np.random.seed(0)
        S = pd.Series(np.random.ranf(n))
        pd.testing.assert_series_equal(hpat_func(S), test_impl(S))

    def test_series_sort_values_index1(self):
        def test_impl(A, B):
            S = pd.Series(A, B)
            return S.sort_values()
        hpat_func = hpat.jit(test_impl)

        n = 11
        np.random.seed(0)
        # TODO: support passing Series with Index
        # S = pd.Series(np.random.ranf(n), np.random.randint(0, 100, n))
        A = np.random.ranf(n)
        B = np.random.ranf(n)
        pd.testing.assert_series_equal(hpat_func(A, B), test_impl(A, B))

    def test_series_sort_values_parallel1(self):
        # create `kde.parquet` file
        ParquetGenerator.gen_kde_pq()

        def test_impl():
            df = pq.read_table('kde.parquet').to_pandas()
            S = df.points
            return S.sort_values()
        hpat_func = hpat.jit(test_impl)

        np.testing.assert_array_equal(hpat_func(), test_impl())

    def test_series_shift(self):
        def pyfunc():
            series = pd.Series([1.0, np.nan, -1.0, 0.0, 5e-324])
            return series.shift()

        cfunc = hpat.jit(pyfunc)
        pd.testing.assert_series_equal(cfunc(), pyfunc())

    def test_series_shift_unboxing(self):
        def pyfunc(series):
            return series.shift()

        cfunc = hpat.jit(pyfunc)
        for data in test_global_input_data_float64:
            series = pd.Series(data)
            pd.testing.assert_series_equal(cfunc(series), pyfunc(series))

    def test_series_shift_full(self):
        def pyfunc(series, periods, freq, axis, fill_value):
            return series.shift(periods=periods, freq=freq, axis=axis, fill_value=fill_value)

        cfunc = hpat.jit(pyfunc)
        freq = None
        axis = 0
        for data in test_global_input_data_float64:
            series = pd.Series(data)
            for periods in [-2, 0, 3]:
                for fill_value in [9.1, np.nan, -3.3, None]:
                    jit_result = cfunc(series, periods, freq, axis, fill_value)
                    ref_result = pyfunc(series, periods, freq, axis, fill_value)
                    pd.testing.assert_series_equal(jit_result, ref_result)

    def test_series_shift_str(self):
        def pyfunc(series):
            return series.shift()

        cfunc = hpat.jit(pyfunc)
        series = pd.Series(test_global_input_data_unicode_kind4)
        with self.assertRaises(TypingError) as raises:
            cfunc(series)
        msg = 'Method shift(). The object must be a number. Given self.data.dtype: {}'
        self.assertIn(msg.format(types.unicode_type), str(raises.exception))

    def test_series_shift_fill_str(self):
        def pyfunc(series, fill_value):
            return series.shift(fill_value=fill_value)

        cfunc = hpat.jit(pyfunc)
        series = pd.Series(test_global_input_data_float64[0])
        with self.assertRaises(TypingError) as raises:
            cfunc(series, fill_value='unicode')
        msg = 'Method shift(). The object must be a number. Given fill_value: {}'
        self.assertIn(msg.format(types.unicode_type), str(raises.exception))

    def test_series_shift_unsupported_params(self):
        def pyfunc(series, freq, axis):
            return series.shift(freq=freq, axis=axis)

        cfunc = hpat.jit(pyfunc)
        series = pd.Series(test_global_input_data_float64[0])
        with self.assertRaises(TypingError) as raises:
            cfunc(series, freq='12H', axis=0)
        msg = 'Method shift(). Unsupported parameters. Given freq: {}'
        self.assertIn(msg.format(types.unicode_type), str(raises.exception))

        with self.assertRaises(TypingError) as raises:
            cfunc(series, freq=None, axis=1)
        msg = 'Method shift(). Unsupported parameters. Given axis != 0'
        self.assertIn(msg, str(raises.exception))

    @unittest.skip('Unsupported functionality: failed to handle index')
    def test_series_shift_index_str(self):
        def test_impl(S):
            return S.shift()
        hpat_func = hpat.jit(test_impl)

        S = pd.Series([np.nan, 2., 3., 5., np.nan, 6., 7.], index=['a', 'b', 'c', 'd', 'e', 'f', 'g'])
        pd.testing.assert_series_equal(hpat_func(S), test_impl(S))

    @unittest.skip('Unsupported functionality: failed to handle index')
    def test_series_shift_index_int(self):
        def test_impl(S):
            return S.shift()

        hpat_func = hpat.jit(test_impl)

        S = pd.Series([np.nan, 2., 3., 5., np.nan, 6., 7.], index=[1, 2, 3, 4, 5, 6, 7])
        pd.testing.assert_series_equal(hpat_func(S), test_impl(S))

    def test_series_index1(self):
        def test_impl():
            A = pd.Series([1, 2, 3], index=['A', 'C', 'B'])
            return A.index

        hpat_func = hpat.jit(test_impl)
        np.testing.assert_array_equal(hpat_func(), test_impl())

    def test_series_index2(self):
        def test_impl():
            A = pd.Series([1, 2, 3], index=[0, 1, 2])
            return A.index

        hpat_func = hpat.jit(test_impl)
        np.testing.assert_array_equal(hpat_func(), test_impl())

    def test_series_index3(self):
        def test_impl():
            A = pd.Series([1, 2, 3])
            return A.index

        hpat_func = hpat.jit(test_impl)
        np.testing.assert_array_equal(hpat_func(), test_impl())

    def test_series_take_index_default(self):
        def pyfunc():
            series = pd.Series([1.0, 13.0, 9.0, -1.0, 7.0])
            indices = [1, 3]
            return series.take(indices)

        cfunc = hpat.jit(pyfunc)
        ref_result = pyfunc()
        result = cfunc()
        pd.testing.assert_series_equal(ref_result, result)

    def test_series_take_index_default_unboxing(self):
        def pyfunc(series, indices):
            return series.take(indices)

        cfunc = hpat.jit(pyfunc)
        series = pd.Series([1.0, 13.0, 9.0, -1.0, 7.0])
        indices = [1, 3]
        ref_result = pyfunc(series, indices)
        result = cfunc(series, indices)
        pd.testing.assert_series_equal(ref_result, result)

    def test_series_take_index_int(self):
        def pyfunc():
            series = pd.Series([1.0, 13.0, 9.0, -1.0, 7.0], index=[3, 0, 4, 2, 1])
            indices = [1, 3]
            return series.take(indices)

        cfunc = hpat.jit(pyfunc)
        ref_result = pyfunc()
        result = cfunc()
        pd.testing.assert_series_equal(ref_result, result)

    def test_series_take_index_int_unboxing(self):
        def pyfunc(series, indices):
            return series.take(indices)

        cfunc = hpat.jit(pyfunc)
        series = pd.Series([1.0, 13.0, 9.0, -1.0, 7.0], index=[3, 0, 4, 2, 1])
        indices = [1, 3]
        ref_result = pyfunc(series, indices)
        result = cfunc(series, indices)
        pd.testing.assert_series_equal(ref_result, result)

    def test_series_take_index_str(self):
        def pyfunc():
            series = pd.Series([1.0, 13.0, 9.0, -1.0, 7.0], index=['test', 'series', 'take', 'str', 'index'])
            indices = [1, 3]
            return series.take(indices)

        cfunc = hpat.jit(pyfunc)
        ref_result = pyfunc()
        result = cfunc()
        pd.testing.assert_series_equal(ref_result, result)

    def test_series_take_index_str_unboxing(self):
        def pyfunc(series, indices):
            return series.take(indices)

        cfunc = hpat.jit(pyfunc)
        series = pd.Series([1.0, 13.0, 9.0, -1.0, 7.0], index=['test', 'series', 'take', 'str', 'index'])
        indices = [1, 3]
        ref_result = pyfunc(series, indices)
        result = cfunc(series, indices)
        pd.testing.assert_series_equal(ref_result, result)

    def test_series_iterator_int(self):
        def test_impl(A):
            return [i for i in A]

        A = pd.Series([3, 2, 1, 5, 4])
        hpat_func = hpat.jit(test_impl)
        np.testing.assert_array_equal(hpat_func(A), test_impl(A))

    def test_series_iterator_float(self):
        def test_impl(A):
            return [i for i in A]

        A = pd.Series([0.3, 0.2222, 0.1756, 0.005, 0.4])
        hpat_func = hpat.jit(test_impl)
        np.testing.assert_array_equal(hpat_func(A), test_impl(A))

    def test_series_iterator_boolean(self):
        def test_impl(A):
            return [i for i in A]

        A = pd.Series([True, False])
        hpat_func = hpat.jit(test_impl)
        np.testing.assert_array_equal(hpat_func(A), test_impl(A))

    def test_series_iterator_string(self):
        def test_impl(A):
            return [i for i in A]

        A = pd.Series(['a', 'ab', 'abc', '', 'dddd'])
        hpat_func = hpat.jit(test_impl)
        np.testing.assert_array_equal(hpat_func(A), test_impl(A))

    def test_series_iterator_one_value(self):
        def test_impl(A):
            return [i for i in A]

        A = pd.Series([5])
        hpat_func = hpat.jit(test_impl)
        np.testing.assert_array_equal(hpat_func(A), test_impl(A))

    @unittest.skip("Fails when NUMA_PES>=2 due to unimplemented sync of such construction after distribution")
    def test_series_iterator_no_param(self):
        def test_impl():
            A = pd.Series([3, 2, 1, 5, 4])
            return [i for i in A]

        hpat_func = hpat.jit(test_impl)
        np.testing.assert_array_equal(hpat_func(), test_impl())

    def test_series_iterator_empty(self):
        def test_impl(A):
            return [i for i in A]

        A = pd.Series([np.int64(x) for x in range(0)])
        hpat_func = hpat.jit(test_impl)
        np.testing.assert_array_equal(hpat_func(A), test_impl(A))

    def test_series_default_index(self):
        def test_impl():
            A = pd.Series([3, 2, 1, 5, 4])
            return A.index

        hpat_func = hpat.jit(test_impl)
        np.testing.assert_array_equal(hpat_func(), test_impl())

    @unittest.skip("Implement drop_duplicates for Series")
    def test_series_drop_duplicates(self):
        def test_impl():
            A = pd.Series(['lama', 'cow', 'lama', 'beetle', 'lama', 'hippo'])
            return A.drop_duplicates()

        hpat_func = hpat.jit(test_impl)
        pd.testing.assert_series_equal(hpat_func(), test_impl())

    def test_series_quantile(self):
        def test_impl():
            A = pd.Series([1, 2.5, .5, 3, 5])
            return A.quantile()

        hpat_func = hpat.jit(test_impl)
        np.testing.assert_equal(hpat_func(), test_impl())

    @unittest.skipIf(hpat.config.config_pipeline_hpat_default, "Series.quantile() parameter as a list unsupported")
    def test_series_quantile_q_vector(self):
        def test_series_quantile_q_vector_impl(S, param1):
            return S.quantile(param1)

        S = pd.Series(np.random.ranf(100))
        hpat_func = hpat.jit(test_series_quantile_q_vector_impl)

        param1 = [0.0, 0.25, 0.5, 0.75, 1.0]
        result_ref = test_series_quantile_q_vector_impl(S, param1)
        result = hpat_func(S, param1)
        np.testing.assert_equal(result, result_ref)

    @unittest.skip("Implement unique without sorting like in pandas")
    def test_unique(self):
        def test_impl(S):
            return S.unique()

        hpat_func = hpat.jit(test_impl)
        S = pd.Series([2, 1, 3, 3])
        pd.testing.assert_series_equal(hpat_func(S), test_impl(S))

    def test_unique_sorted(self):
        def test_impl(S):
            return S.unique()

        hpat_func = hpat.jit(test_impl)
        n = 11
        S = pd.Series(np.arange(n))
        S[2] = 0
        np.testing.assert_array_equal(hpat_func(S), test_impl(S))

    def test_unique_str(self):
        def test_impl():
            data = pd.Series(['aa', 'aa', 'b', 'b', 'cccc', 'dd', 'ddd', 'dd'])
            return data.unique()

        hpat_func = hpat.jit(test_impl)

        # since the orider of the elements are diffrent - check count of elements only
        ref_result = test_impl().size
        result = hpat_func().size
        np.testing.assert_array_equal(ref_result, result)

    def test_series_groupby_count(self):
        def test_impl():
            A = pd.Series([13, 11, 21, 13, 13, 51, 42, 21])
            grouped = A.groupby(A, sort=False)
            return grouped.count()

        hpat_func = hpat.jit(test_impl)

        ref_result = test_impl()
        result = hpat_func()
        pd.testing.assert_series_equal(result, ref_result)

    @unittest.skip("getiter for this type is not implemented yet")
    def test_series_groupby_iterator_int(self):
        def test_impl():
            A = pd.Series([13, 11, 21, 13, 13, 51, 42, 21])
            grouped = A.groupby(A)
            return [i for i in grouped]

        hpat_func = hpat.jit(test_impl)

        ref_result = test_impl()
        result = hpat_func()
        np.testing.assert_array_equal(result, ref_result)

    def test_series_std(self):
        def pyfunc():
            series = pd.Series([1.0, np.nan, -1.0, 0.0, 5e-324])
            return series.std()

        cfunc = hpat.jit(pyfunc)
        ref_result = pyfunc()
        result = cfunc()
        np.testing.assert_equal(ref_result, result)

    @unittest.skipIf(hpat.config.config_pipeline_hpat_default,
                     'Series.std() parameters "skipna" and "ddof" unsupported')
    def test_series_std_unboxing(self):
        def pyfunc(series, skipna, ddof):
            return series.std(skipna=skipna, ddof=ddof)

        cfunc = hpat.jit(pyfunc)
        for data in test_global_input_data_numeric + [[]]:
            series = pd.Series(data)
            for ddof in [0, 1]:
                for skipna in [True, False]:
                    ref_result = pyfunc(series, skipna=skipna, ddof=ddof)
                    result = cfunc(series, skipna=skipna, ddof=ddof)
                    np.testing.assert_equal(ref_result, result)

    @unittest.skipIf(hpat.config.config_pipeline_hpat_default,
                     'Series.std() strings as input data unsupported')
    def test_series_std_str(self):
        def pyfunc(series):
            return series.std()

        cfunc = hpat.jit(pyfunc)
        series = pd.Series(test_global_input_data_unicode_kind4)
        with self.assertRaises(TypingError) as raises:
            cfunc(series)
        msg = 'Method std(). The object must be a number. Given self.data.dtype: {}'
        self.assertIn(msg.format(types.unicode_type), str(raises.exception))

    @unittest.skipIf(hpat.config.config_pipeline_hpat_default,
                     'Series.std() parameters "axis", "level", "numeric_only" unsupported')
    def test_series_std_unsupported_params(self):
        def pyfunc(series, axis, level, numeric_only):
            return series.std(axis=axis, level=level, numeric_only=numeric_only)

        cfunc = hpat.jit(pyfunc)
        series = pd.Series(test_global_input_data_float64[0])
        msg = 'Method std(). Unsupported parameters. Given {}: {}'
        with self.assertRaises(TypingError) as raises:
            cfunc(series, axis=1, level=None, numeric_only=None)
        self.assertIn(msg.format('axis', 'int'), str(raises.exception))

        with self.assertRaises(TypingError) as raises:
            cfunc(series, axis=None, level=1, numeric_only=None)
        self.assertIn(msg.format('level', 'int'), str(raises.exception))

        with self.assertRaises(TypingError) as raises:
            cfunc(series, axis=None, level=None, numeric_only=True)
        self.assertIn(msg.format('numeric_only', 'bool'), str(raises.exception))

    def test_series_nunique(self):
        def test_series_nunique_impl(S):
            return S.nunique()

        def test_series_nunique_param1_impl(S, dropna):
            return S.nunique(dropna)

        hpat_func = hpat.jit(test_series_nunique_impl)

        the_same_string = "the same string"
        test_input_data = []
        data_simple = [[6, 6, 2, 1, 3, 3, 2, 1, 2],
                       [1.1, 0.3, 2.1, 1, 3, 0.3, 2.1, 1.1, 2.2],
                       [6, 6.1, 2.2, 1, 3, 3, 2.2, 1, 2],
                       ['aa', 'aa', 'b', 'b', 'cccc', 'dd', 'ddd', 'dd'],
                       ['aa', 'copy aa', the_same_string, 'b', 'b', 'cccc', the_same_string, 'dd', 'ddd', 'dd', 'copy aa', 'copy aa'],
                       []
                       ]

        data_extra = [[6, 6, np.nan, 2, np.nan, 1, 3, 3, np.inf, 2, 1, 2, np.inf],
                      [1.1, 0.3, np.nan, 1.0, np.inf, 0.3, 2.1, np.nan, 2.2, np.inf],
                      [1.1, 0.3, np.nan, 1, np.inf, 0, 1.1, np.nan, 2.2, np.inf, 2, 2],
                      # unsupported ['aa', np.nan, 'b', 'b', 'cccc', np.nan, 'ddd', 'dd'],
                      # unsupported [np.nan, 'copy aa', the_same_string, 'b', 'b', 'cccc', the_same_string, 'dd', 'ddd', 'dd', 'copy aa', 'copy aa'],
                      [np.nan, np.nan, np.nan],
                      [np.nan, np.nan, np.inf],
                      ]

        if hpat.config.config_pipeline_hpat_default:
            """
            HPAT pipeline Series.nunique() does not support numpy.nan
            """

            test_input_data = data_simple
        else:
            test_input_data = data_simple + data_extra

        for input_data in test_input_data:
            S = pd.Series(input_data)

            result_ref = test_series_nunique_impl(S)
            result = hpat_func(S)
            self.assertEqual(result, result_ref)

            if not hpat.config.config_pipeline_hpat_default:
                """
                HPAT pipeline does not support parameter to Series.nunique(dropna=True)
                """

                hpat_func_param1 = hpat.jit(test_series_nunique_param1_impl)

                for param1 in [True, False]:
                    result_param1_ref = test_series_nunique_param1_impl(S, param1)
                    result_param1 = hpat_func_param1(S, param1)
                    self.assertEqual(result_param1, result_param1_ref)

    def test_series_var(self):
        def pyfunc():
            series = pd.Series([1.0, np.nan, -1.0, 0.0, 5e-324])
            return series.var()

        cfunc = hpat.jit(pyfunc)
        np.testing.assert_equal(pyfunc(), cfunc())

    def test_series_var_unboxing(self):
        def pyfunc(series):
            return series.var()

        cfunc = hpat.jit(pyfunc)
        for data in test_global_input_data_numeric + [[]]:
            series = pd.Series(data)
            np.testing.assert_equal(pyfunc(series), cfunc(series))

    @unittest.skipIf(hpat.config.config_pipeline_hpat_default,
                     'Series.var() parameters "ddof" and "skipna" unsupported')
    def test_series_var_full(self):
        def pyfunc(series, skipna, ddof):
            return series.var(skipna=skipna, ddof=ddof)

        cfunc = hpat.jit(pyfunc)
        for data in test_global_input_data_numeric + [[]]:
            series = pd.Series(data)
            for ddof in [0, 1]:
                for skipna in [True, False]:
                    ref_result = pyfunc(series, skipna=skipna, ddof=ddof)
                    result = cfunc(series, skipna=skipna, ddof=ddof)
                    np.testing.assert_equal(ref_result, result)

    def test_series_var_str(self):
        def pyfunc(series):
            return series.var()

        cfunc = hpat.jit(pyfunc)
        series = pd.Series(test_global_input_data_unicode_kind4)
        with self.assertRaises(TypingError) as raises:
            cfunc(series)
        msg = 'Method var(). The object must be a number. Given self.data.dtype: {}'
        self.assertIn(msg.format(types.unicode_type), str(raises.exception))

    def test_series_var_unsupported_params(self):
        def pyfunc(series, axis, level, numeric_only):
            return series.var(axis=axis, level=level, numeric_only=numeric_only)

        cfunc = hpat.jit(pyfunc)
        series = pd.Series(test_global_input_data_float64[0])
        msg = 'Method var(). Unsupported parameters. Given {}: {}'
        with self.assertRaises(TypingError) as raises:
            cfunc(series, axis=1, level=None, numeric_only=None)
        self.assertIn(msg.format('axis', 'int'), str(raises.exception))

        with self.assertRaises(TypingError) as raises:
            cfunc(series, axis=None, level=1, numeric_only=None)
        self.assertIn(msg.format('level', 'int'), str(raises.exception))

        with self.assertRaises(TypingError) as raises:
            cfunc(series, axis=None, level=None, numeric_only=True)
        self.assertIn(msg.format('numeric_only', 'bool'), str(raises.exception))

    def test_series_count(self):
        def test_series_count_impl(S):
            return S.count()

        hpat_func = hpat.jit(test_series_count_impl)

        the_same_string = "the same string"
        test_input_data = [[6, 6, 2, 1, 3, 3, 2, 1, 2],
                           [1.1, 0.3, 2.1, 1, 3, 0.3, 2.1, 1.1, 2.2],
                           [6, 6.1, 2.2, 1, 3, 3, 2.2, 1, 2],
                           ['aa', 'aa', 'b', 'b', 'cccc', 'dd', 'ddd', 'dd'],
                           ['aa', 'copy aa', the_same_string, 'b', 'b', 'cccc', the_same_string, 'dd', 'ddd', 'dd',
                            'copy aa', 'copy aa'],
                           [],
                           [6, 6, np.nan, 2, np.nan, 1, 3, 3, np.inf, 2, 1, 2, np.inf],
                           [1.1, 0.3, np.nan, 1.0, np.inf, 0.3, 2.1, np.nan, 2.2, np.inf],
                           [1.1, 0.3, np.nan, 1, np.inf, 0, 1.1, np.nan, 2.2, np.inf, 2, 2],
                           [np.nan, np.nan, np.nan],
                           [np.nan, np.nan, np.inf]
                        ]

        for input_data in test_input_data:
            S = pd.Series(input_data)

            result_ref = test_series_count_impl(S)
            result = hpat_func(S)
            self.assertEqual(result, result_ref)

<<<<<<< HEAD
=======
    @unittest.skipIf(hpat.config.config_pipeline_hpat_default,
                     'Series.cumsum() np.nan as input data unsupported')
    def test_series_cumsum(self):
        def test_impl():
            series = pd.Series([1.0, np.nan, -1.0, 0.0, 5e-324])
            return series.cumsum()

        pyfunc = test_impl
        cfunc = hpat.jit(pyfunc)
        pd.testing.assert_series_equal(pyfunc(), cfunc())

    @unittest.skipIf(hpat.config.config_pipeline_hpat_default,
                     'Series.cumsum() np.nan as input data unsupported')
    def test_series_cumsum_unboxing(self):
        def test_impl(s):
            return s.cumsum()

        pyfunc = test_impl
        cfunc = hpat.jit(pyfunc)

        for data in test_global_input_data_numeric + [[]]:
            series = pd.Series(data)
            pd.testing.assert_series_equal(pyfunc(series), cfunc(series))

    @unittest.skipIf(hpat.config.config_pipeline_hpat_default,
                     'Series.cumsum() parameters "axis", "skipna" unsupported')
    def test_series_cumsum_full(self):
        def test_impl(s, axis, skipna):
            return s.cumsum(axis=axis, skipna=skipna)

        pyfunc = test_impl
        cfunc = hpat.jit(pyfunc)

        axis = None
        for data in test_global_input_data_numeric + [[]]:
            series = pd.Series(data)
            for skipna in [True, False]:
                ref_result = pyfunc(series, axis=axis, skipna=skipna)
                jit_result = cfunc(series, axis=axis, skipna=skipna)
                pd.testing.assert_series_equal(ref_result, jit_result)

    @unittest.skipIf(hpat.config.config_pipeline_hpat_default,
                     'Series.cumsum() strings as input data unsupported')
    def test_series_cumsum_str(self):
        def test_impl(s):
            return s.cumsum()

        cfunc = hpat.jit(test_impl)
        series = pd.Series(test_global_input_data_unicode_kind4)
        with self.assertRaises(TypingError) as raises:
            cfunc(series)
        msg = 'Method cumsum(). The object must be a number. Given self.data.dtype: {}'
        self.assertIn(msg.format(types.unicode_type), str(raises.exception))

    @unittest.skipIf(hpat.config.config_pipeline_hpat_default,
                     'Series.cumsum() parameter "axis" unsupported')
    def test_series_cumsum_unsupported_axis(self):
        def test_impl(s, axis):
            return s.cumsum(axis=axis)

        cfunc = hpat.jit(test_impl)
        series = pd.Series(test_global_input_data_float64[0])
        for axis in [0, 1]:
            with self.assertRaises(TypingError) as raises:
                cfunc(series, axis=axis)
            msg = 'Method cumsum(). Unsupported parameters. Given axis: int'
            self.assertIn(msg, str(raises.exception))

>>>>>>> 5b916442

if __name__ == "__main__":
    unittest.main()<|MERGE_RESOLUTION|>--- conflicted
+++ resolved
@@ -3001,8 +3001,6 @@
             result = hpat_func(S)
             self.assertEqual(result, result_ref)
 
-<<<<<<< HEAD
-=======
     @unittest.skipIf(hpat.config.config_pipeline_hpat_default,
                      'Series.cumsum() np.nan as input data unsupported')
     def test_series_cumsum(self):
@@ -3071,7 +3069,6 @@
             msg = 'Method cumsum(). Unsupported parameters. Given axis: int'
             self.assertIn(msg, str(raises.exception))
 
->>>>>>> 5b916442
 
 if __name__ == "__main__":
     unittest.main()