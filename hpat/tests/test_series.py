import unittest
import platform
import pandas as pd
import numpy as np
import pyarrow.parquet as pq
import hpat
from hpat.tests.test_utils import (
    count_array_REPs, count_parfor_REPs, count_array_OneDs, get_start_end)
from hpat.tests.gen_test_data import ParquetGenerator
from numba import types
from numba.config import IS_32BITS
from numba.errors import TypingError


_cov_corr_series = [(pd.Series(x), pd.Series(y)) for x, y in [
    (
        [np.nan, -2., 3., 9.1],
        [np.nan, -2., 3., 5.0],
    ),
    # TODO(quasilyte): more intricate data for complex-typed series.
    # Some arguments make assert_almost_equal fail.
    # Functions that yield mismaching results:
    # _column_corr_impl and _column_cov_impl.
    (
        [complex(-2., 1.0), complex(3.0, 1.0)],
        [complex(-3., 1.0), complex(2.0, 1.0)],
    ),
    (
        [complex(-2.0, 1.0), complex(3.0, 1.0)],
        [1.0, -2.0],
    ),
    (
        [1.0, -4.5],
        [complex(-4.5, 1.0), complex(3.0, 1.0)],
    ),
]]

min_float64 = np.finfo('float64').min
max_float64 = np.finfo('float64').max

test_global_input_data_float64 = [
    [1., np.nan, -1., 0., min_float64, max_float64],
    [np.nan, np.inf, np.NINF, np.NZERO]
]

min_int64 = np.iinfo('int64').min
max_int64 = np.iinfo('int64').max
max_uint64 = np.iinfo('uint64').max

test_global_input_data_integer64 = [
    [1, -1, 0],
    [min_int64, max_int64],
    [max_uint64]
]

test_global_input_data_numeric = test_global_input_data_integer64 + test_global_input_data_float64

test_global_input_data_unicode_kind4 = [
    'ascii',
    '12345',
    '1234567890',
    '¡Y tú quién te crees?',
    '🐍⚡',
    '大处着眼，小处着手。',
]


def _make_func_from_text(func_text, func_name='test_impl'):
    loc_vars = {}
    exec(func_text, {}, loc_vars)
    test_impl = loc_vars[func_name]
    return test_impl


def _make_func_use_binop1(operator):
    func_text = "def test_impl(A, B):\n"
    func_text += "   return A {} B\n".format(operator)
    return _make_func_from_text(func_text)


def _make_func_use_binop2(operator):
    func_text = "def test_impl(A, B):\n"
    func_text += "   A {} B\n".format(operator)
    func_text += "   return A\n"
    return _make_func_from_text(func_text)


def _make_func_use_method_arg1(method):
    func_text = "def test_impl(A, B):\n"
    func_text += "   return A.{}(B)\n".format(method)
    return _make_func_from_text(func_text)


GLOBAL_VAL = 2


class TestSeries(unittest.TestCase):

    def test_create1(self):
        def test_impl():
            df = pd.DataFrame({'A': [1, 2, 3]})
            return (df.A == 1).sum()
        hpat_func = hpat.jit(test_impl)

        self.assertEqual(hpat_func(), test_impl())

    def test_create2(self):
        def test_impl(n):
            df = pd.DataFrame({'A': np.arange(n)})
            return (df.A == 2).sum()
        hpat_func = hpat.jit(test_impl)

        n = 11
        self.assertEqual(hpat_func(n), test_impl(n))

    def test_create_series1(self):
        def test_impl():
            A = pd.Series([1, 2, 3])
            return A
        hpat_func = hpat.jit(test_impl)

        pd.testing.assert_series_equal(hpat_func(), test_impl())

    def test_create_series_index1(self):
        # create and box an indexed Series
        def test_impl():
            A = pd.Series([1, 2, 3], ['A', 'C', 'B'])
            return A
        hpat_func = hpat.jit(test_impl)

        pd.testing.assert_series_equal(hpat_func(), test_impl())

    def test_create_series_index2(self):
        def test_impl():
            A = pd.Series([1, 2, 3], index=['A', 'C', 'B'])
            return A
        hpat_func = hpat.jit(test_impl)

        pd.testing.assert_series_equal(hpat_func(), test_impl())

    def test_create_series_index3(self):
        def test_impl():
            A = pd.Series([1, 2, 3], index=['A', 'C', 'B'], name='A')
            return A
        hpat_func = hpat.jit(test_impl)

        pd.testing.assert_series_equal(hpat_func(), test_impl())

    def test_create_series_index4(self):
        def test_impl(name):
            A = pd.Series([1, 2, 3], index=['A', 'C', 'B'], name=name)
            return A
        hpat_func = hpat.jit(test_impl)

        pd.testing.assert_series_equal(hpat_func('A'), test_impl('A'))

    def test_create_str(self):
        def test_impl():
            df = pd.DataFrame({'A': ['a', 'b', 'c']})
            return (df.A == 'a').sum()
        hpat_func = hpat.jit(test_impl)

        self.assertEqual(hpat_func(), test_impl())

    def test_pass_df1(self):
        def test_impl(df):
            return (df.A == 2).sum()
        hpat_func = hpat.jit(test_impl)

        n = 11
        df = pd.DataFrame({'A': np.arange(n)})
        self.assertEqual(hpat_func(df), test_impl(df))

    def test_pass_df_str(self):
        def test_impl(df):
            return (df.A == 'a').sum()
        hpat_func = hpat.jit(test_impl)

        df = pd.DataFrame({'A': ['a', 'b', 'c']})
        self.assertEqual(hpat_func(df), test_impl(df))

    def test_pass_series1(self):
        # TODO: check to make sure it is series type
        def test_impl(A):
            return (A == 2).sum()
        hpat_func = hpat.jit(test_impl)

        n = 11
        df = pd.DataFrame({'A': np.arange(n)})
        self.assertEqual(hpat_func(df.A), test_impl(df.A))

    def test_pass_series2(self):
        # test creating dataframe from passed series
        def test_impl(A):
            df = pd.DataFrame({'A': A})
            return (df.A == 2).sum()
        hpat_func = hpat.jit(test_impl)

        n = 11
        df = pd.DataFrame({'A': np.arange(n)})
        self.assertEqual(hpat_func(df.A), test_impl(df.A))

    def test_pass_series_str(self):
        def test_impl(A):
            return (A == 'a').sum()
        hpat_func = hpat.jit(test_impl)

        df = pd.DataFrame({'A': ['a', 'b', 'c']})
        self.assertEqual(hpat_func(df.A), test_impl(df.A))

    def test_pass_series_index1(self):
        def test_impl(A):
            return A
        hpat_func = hpat.jit(test_impl)

        S = pd.Series([3, 5, 6], ['a', 'b', 'c'], name='A')
        pd.testing.assert_series_equal(hpat_func(S), test_impl(S))

    def test_series_size(self):
        def test_impl(S):
            return S.size
        hpat_func = hpat.jit(test_impl)

        n = 11
        for S, expected in [
            (pd.Series(), 0),
            (pd.Series([]), 0),
            (pd.Series(np.arange(n)), n),
            (pd.Series([np.nan, 1, 2]), 3),
            (pd.Series(['1', '2', '3']), 3),
        ]:
            with self.subTest(S=S, expected=expected):
                self.assertEqual(hpat_func(S), expected)
                self.assertEqual(hpat_func(S), test_impl(S))

    def test_series_attr2(self):
        def test_impl(A):
            return A.copy().values
        hpat_func = hpat.jit(test_impl)

        n = 11
        df = pd.DataFrame({'A': np.arange(n)})
        np.testing.assert_array_equal(hpat_func(df.A), test_impl(df.A))

    def test_series_attr3(self):
        def test_impl(A):
            return A.min()
        hpat_func = hpat.jit(test_impl)

        n = 11
        df = pd.DataFrame({'A': np.arange(n)})
        self.assertEqual(hpat_func(df.A), test_impl(df.A))

    def test_series_attr4(self):
        def test_impl(A):
            return A.cumsum().values
        hpat_func = hpat.jit(test_impl)

        n = 11
        df = pd.DataFrame({'A': np.arange(n)})
        np.testing.assert_array_equal(hpat_func(df.A), test_impl(df.A))

    def test_series_argsort1(self):
        def test_impl(A):
            return A.argsort()
        hpat_func = hpat.jit(test_impl)

        n = 11
        A = pd.Series(np.random.ranf(n))
        pd.testing.assert_series_equal(hpat_func(A), test_impl(A))

    def test_series_attr6(self):
        def test_impl(A):
            return A.take([2, 3]).values
        hpat_func = hpat.jit(test_impl)

        n = 11
        df = pd.DataFrame({'A': np.arange(n)})
        np.testing.assert_array_equal(hpat_func(df.A), test_impl(df.A))

    def test_series_attr7(self):
        def test_impl(A):
            return A.astype(np.float64)
        hpat_func = hpat.jit(test_impl)

        n = 11
        df = pd.DataFrame({'A': np.arange(n)})
        np.testing.assert_array_equal(hpat_func(df.A), test_impl(df.A))

    def test_series_getattr_ndim(self):
        '''Verifies getting Series attribute ndim is supported'''
        def test_impl(S):
            return S.ndim
        hpat_func = hpat.jit(test_impl)

        n = 11
        S = pd.Series(np.arange(n))
        self.assertEqual(hpat_func(S), test_impl(S))

    def test_series_getattr_T(self):
        '''Verifies getting Series attribute T is supported'''
        def test_impl(S):
            return S.T
        hpat_func = hpat.jit(test_impl)

        n = 11
        S = pd.Series(np.arange(n))
        np.testing.assert_array_equal(hpat_func(S), test_impl(S))

    def test_series_copy_str1(self):
        def test_impl(A):
            return A.copy()
        hpat_func = hpat.jit(test_impl)

        S = pd.Series(['aa', 'bb', 'cc'])
        pd.testing.assert_series_equal(hpat_func(S), test_impl(S))

    def test_series_copy_int1(self):
        def test_impl(A):
            return A.copy()
        hpat_func = hpat.jit(test_impl)

        S = pd.Series([1, 2, 3])
        np.testing.assert_array_equal(hpat_func(S), test_impl(S))

    def test_series_copy_deep(self):
        def test_impl(A, deep):
            return A.copy(deep=deep)
        hpat_func = hpat.jit(test_impl)

        for S in [
            pd.Series([1, 2]),
            pd.Series([1, 2], index=["a", "b"]),
        ]:
            with self.subTest(S=S):
                for deep in (True, False):
                    with self.subTest(deep=deep):
                        actual   = hpat_func(S, deep)
                        expected = test_impl(S, deep)

                        pd.testing.assert_series_equal(actual, expected)

                        self.assertEqual(actual.values is S.values, expected.values is S.values)
                        self.assertEqual(actual.values is S.values, not deep)

                        # Shallow copy of index is not supported yet
                        if deep:
                            self.assertEqual(actual.index is S.index, expected.index is S.index)
                            self.assertEqual(actual.index is S.index, not deep)

    def test_series_astype_int_to_str1(self):
        '''Verifies Series.astype implementation with function 'str' as argument
           converts integer series to series of strings
        '''
        def test_impl(S):
            return S.astype(str)
        hpat_func = hpat.jit(test_impl)

        n = 11
        S = pd.Series(np.arange(n))
        pd.testing.assert_series_equal(hpat_func(S), test_impl(S))

    def test_series_astype_int_to_str2(self):
        '''Verifies Series.astype implementation with a string literal dtype argument
           converts integer series to series of strings
        '''
        def test_impl(S):
            return S.astype('str')
        hpat_func = hpat.jit(test_impl)

        n = 11
        S = pd.Series(np.arange(n))
        pd.testing.assert_series_equal(hpat_func(S), test_impl(S))

    def test_series_astype_str_to_str1(self):
        '''Verifies Series.astype implementation with function 'str' as argument
           handles string series not changing it
        '''
        def test_impl(S):
            return S.astype(str)
        hpat_func = hpat.jit(test_impl)

        S = pd.Series(['aa', 'bb', 'cc'])
        pd.testing.assert_series_equal(hpat_func(S), test_impl(S))

    def test_series_astype_str_to_str2(self):
        '''Verifies Series.astype implementation with a string literal dtype argument
           handles string series not changing it
        '''
        def test_impl(S):
            return S.astype('str')
        hpat_func = hpat.jit(test_impl)

        S = pd.Series(['aa', 'bb', 'cc'])
        pd.testing.assert_series_equal(hpat_func(S), test_impl(S))

    def test_series_astype_str_to_str_index_str(self):
        '''Verifies Series.astype implementation with function 'str' as argument
           handles string series not changing it
        '''

        def test_impl(S):
            return S.astype(str)

        hpat_func = hpat.jit(test_impl)

        S = pd.Series(['aa', 'bb', 'cc'], index=['d', 'e', 'f'])
        pd.testing.assert_series_equal(hpat_func(S), test_impl(S))

    def test_series_astype_str_to_str_index_int(self):
        '''Verifies Series.astype implementation with function 'str' as argument
           handles string series not changing it
        '''

        def test_impl(S):
            return S.astype(str)

        hpat_func = hpat.jit(test_impl)

        S = pd.Series(['aa', 'bb', 'cc'], index=[1, 2, 3])
        pd.testing.assert_series_equal(hpat_func(S), test_impl(S))

    @unittest.skip('TODO: requires str(datetime64) support in Numba')
    def test_series_astype_dt_to_str1(self):
        '''Verifies Series.astype implementation with function 'str' as argument
           converts datetime series to series of strings
        '''
        def test_impl(A):
            return A.astype(str)
        hpat_func = hpat.jit(test_impl)

        S = pd.Series([pd.Timestamp('20130101 09:00:00'),
                       pd.Timestamp('20130101 09:00:02'),
                       pd.Timestamp('20130101 09:00:03')
        ])
        pd.testing.assert_series_equal(hpat_func(S), test_impl(S))

    @unittest.skip('AssertionError: Series are different'
                   '[left]:  [0.000000, 1.000000, 2.000000, 3.000000, ...'
                   '[right]:  [0.0, 1.0, 2.0, 3.0, ...'
                   'TODO: needs alignment to NumPy on Numba side')
    def test_series_astype_float_to_str1(self):
        '''Verifies Series.astype implementation with function 'str' as argument
           converts float series to series of strings
        '''
        def test_impl(A):
            return A.astype(str)
        hpat_func = hpat.jit(test_impl)

        n = 11.0
        S = pd.Series(np.arange(n))
        pd.testing.assert_series_equal(hpat_func(S), test_impl(S))

    def test_series_astype_int32_to_int64(self):
        '''Verifies Series.astype implementation with NumPy dtype argument
           converts series with dtype=int32 to series with dtype=int64
        '''
        def test_impl(A):
            return A.astype(np.int64)
        hpat_func = hpat.jit(test_impl)

        n = 11
        S = pd.Series(np.arange(n), dtype=np.int32)
        pd.testing.assert_series_equal(hpat_func(S), test_impl(S))

    def test_series_astype_int_to_float64(self):
        '''Verifies Series.astype implementation with NumPy dtype argument
           converts integer series to series of float
        '''
        def test_impl(A):
            return A.astype(np.float64)
        hpat_func = hpat.jit(test_impl)

        n = 11
        S = pd.Series(np.arange(n))
        pd.testing.assert_series_equal(hpat_func(S), test_impl(S))

    def test_series_astype_float_to_int32(self):
        '''Verifies Series.astype implementation with NumPy dtype argument
           converts float series to series of integers
        '''
        def test_impl(A):
            return A.astype(np.int32)
        hpat_func = hpat.jit(test_impl)

        n = 11.0
        S = pd.Series(np.arange(n))
        pd.testing.assert_series_equal(hpat_func(S), test_impl(S))

    @unittest.skip('TODO: needs Numba astype impl support string literal as dtype arg')
    def test_series_astype_literal_dtype1(self):
        '''Verifies Series.astype implementation with a string literal dtype argument
           converts float series to series of integers
        '''
        def test_impl(A):
            return A.astype('int32')
        hpat_func = hpat.jit(test_impl)

        n = 11.0
        S = pd.Series(np.arange(n))
        pd.testing.assert_series_equal(hpat_func(S), test_impl(S))

    @unittest.skip('TODO: needs Numba astype impl support converting unicode_type to int')
    def test_series_astype_str_to_int32(self):
        '''Verifies Series.astype implementation with NumPy dtype argument
           converts series of strings to series of integers
        '''
        import numba
        def test_impl(A):
            return A.astype(np.int32)
        hpat_func = hpat.jit(test_impl)

        n = 11
        S = pd.Series([str(x) for x in np.arange(n) - n // 2])
        pd.testing.assert_series_equal(hpat_func(S), test_impl(S))

    @unittest.skip('TODO: needs Numba astype impl support converting unicode_type to float')
    def test_series_astype_str_to_float64(self):
        '''Verifies Series.astype implementation with NumPy dtype argument
           converts series of strings to series of float
        '''
        def test_impl(A):
            return A.astype(np.float64)
        hpat_func = hpat.jit(test_impl)

        S = pd.Series(['3.24', '1E+05', '-1', '-1.3E-01', 'nan', 'inf'])
        pd.testing.assert_series_equal(hpat_func(S), test_impl(S))

    def test_series_astype_str_index_str(self):
        '''Verifies Series.astype implementation with function 'str' as argument
           handles string series not changing it
        '''

        def test_impl(S):
            return S.astype(str)
        hpat_func = hpat.jit(test_impl)

        S = pd.Series(['aa', 'bb', 'cc'], index=['a', 'b', 'c'])
        pd.testing.assert_series_equal(hpat_func(S), test_impl(S))

    def test_series_astype_str_index_int(self):
        '''Verifies Series.astype implementation with function 'str' as argument
           handles string series not changing it
        '''

        def test_impl(S):
            return S.astype(str)

        hpat_func = hpat.jit(test_impl)

        S = pd.Series(['aa', 'bb', 'cc'], index=[2, 3, 5])
        pd.testing.assert_series_equal(hpat_func(S), test_impl(S))

    def test_np_call_on_series1(self):
        def test_impl(A):
            return np.min(A)
        hpat_func = hpat.jit(test_impl)

        n = 11
        df = pd.DataFrame({'A': np.arange(n)})
        np.testing.assert_array_equal(hpat_func(df.A), test_impl(df.A))

    def test_series_values(self):
        def test_impl(A):
            return A.values
        hpat_func = hpat.jit(test_impl)

        n = 11
        df = pd.DataFrame({'A': np.arange(n)})
        np.testing.assert_array_equal(hpat_func(df.A), test_impl(df.A))

    def test_series_values1(self):
        def test_impl(A):
            return (A == 2).values
        hpat_func = hpat.jit(test_impl)

        n = 11
        df = pd.DataFrame({'A': np.arange(n)})
        np.testing.assert_array_equal(hpat_func(df.A), test_impl(df.A))

    def test_series_shape1(self):
        def test_impl(A):
            return A.shape
        hpat_func = hpat.jit(test_impl)

        n = 11
        df = pd.DataFrame({'A': np.arange(n)})
        self.assertEqual(hpat_func(df.A), test_impl(df.A))

    def test_static_setitem_series1(self):
        def test_impl(A):
            A[0] = 2
            return (A == 2).sum()
        hpat_func = hpat.jit(test_impl)

        n = 11
        df = pd.DataFrame({'A': np.arange(n)})
        self.assertEqual(hpat_func(df.A), test_impl(df.A))

    def test_setitem_series1(self):
        def test_impl(A, i):
            A[i] = 2
            return (A == 2).sum()
        hpat_func = hpat.jit(test_impl)

        n = 11
        df = pd.DataFrame({'A': np.arange(n)})
        self.assertEqual(hpat_func(df.A.copy(), 0), test_impl(df.A.copy(), 0))

    def test_setitem_series2(self):
        def test_impl(A, i):
            A[i] = 100
        hpat_func = hpat.jit(test_impl)

        n = 11
        df = pd.DataFrame({'A': np.arange(n)})
        A1 = df.A.copy()
        A2 = df.A
        hpat_func(A1, 0)
        test_impl(A2, 0)
        pd.testing.assert_series_equal(A1, A2)

    @unittest.skip("enable after remove dead in hiframes is removed")
    def test_setitem_series3(self):
        def test_impl(A, i):
            S = pd.Series(A)
            S[i] = 100
        hpat_func = hpat.jit(test_impl)

        n = 11
        A = np.arange(n)
        A1 = A.copy()
        A2 = A
        hpat_func(A1, 0)
        test_impl(A2, 0)
        np.testing.assert_array_equal(A1, A2)

    def test_setitem_series_bool1(self):
        def test_impl(A):
            A[A > 3] = 100
        hpat_func = hpat.jit(test_impl)

        n = 11
        df = pd.DataFrame({'A': np.arange(n)})
        A1 = df.A.copy()
        A2 = df.A
        hpat_func(A1)
        test_impl(A2)
        pd.testing.assert_series_equal(A1, A2)

    def test_setitem_series_bool2(self):
        def test_impl(A, B):
            A[A > 3] = B[A > 3]
        hpat_func = hpat.jit(test_impl)

        n = 11
        df = pd.DataFrame({'A': np.arange(n), 'B': np.arange(n)**2})
        A1 = df.A.copy()
        A2 = df.A
        hpat_func(A1, df.B)
        test_impl(A2, df.B)
        pd.testing.assert_series_equal(A1, A2)

    def test_static_getitem_series1(self):
        def test_impl(A):
            return A[0]
        hpat_func = hpat.jit(test_impl)

        n = 11
        A = pd.Series(np.arange(n))
        self.assertEqual(hpat_func(A), test_impl(A))

    def test_getitem_series1(self):
        def test_impl(A, i):
            return A[i]
        hpat_func = hpat.jit(test_impl)

        n = 11
        df = pd.DataFrame({'A': np.arange(n)})
        self.assertEqual(hpat_func(df.A, 0), test_impl(df.A, 0))

    def test_getitem_series_str1(self):
        def test_impl(A, i):
            return A[i]
        hpat_func = hpat.jit(test_impl)

        df = pd.DataFrame({'A': ['aa', 'bb', 'cc']})
        self.assertEqual(hpat_func(df.A, 0), test_impl(df.A, 0))

    def test_series_iat1(self):
        def test_impl(A):
            return A.iat[3]
        hpat_func = hpat.jit(test_impl)

        n = 11
        S = pd.Series(np.arange(n)**2)
        self.assertEqual(hpat_func(S), test_impl(S))

    def test_series_iat2(self):
        def test_impl(A):
            A.iat[3] = 1
            return A
        hpat_func = hpat.jit(test_impl)

        n = 11
        S = pd.Series(np.arange(n)**2)
        pd.testing.assert_series_equal(hpat_func(S), test_impl(S))

    def test_series_iloc1(self):
        def test_impl(A):
            return A.iloc[3]
        hpat_func = hpat.jit(test_impl)

        n = 11
        S = pd.Series(np.arange(n)**2)
        self.assertEqual(hpat_func(S), test_impl(S))

    def test_series_iloc2(self):
        def test_impl(A):
            return A.iloc[3:8]
        hpat_func = hpat.jit(test_impl)

        n = 11
        S = pd.Series(np.arange(n)**2)
        pd.testing.assert_series_equal(
            hpat_func(S), test_impl(S).reset_index(drop=True))

    def test_series_op1(self):
        arithmetic_binops = ('+', '-', '*', '/', '//', '%', '**')
        for operator in arithmetic_binops:
            test_impl = _make_func_use_binop1(operator)
            hpat_func = hpat.jit(test_impl)

            n = 11
            df = pd.DataFrame({'A': np.arange(1, n), 'B': np.ones(n - 1)})
            pd.testing.assert_series_equal(hpat_func(df.A, df.B), test_impl(df.A, df.B), check_names=False)

    def test_series_op2(self):
        arithmetic_binops = ('+', '-', '*', '/', '//', '%', '**')

        for operator in arithmetic_binops:
            test_impl = _make_func_use_binop1(operator)
            hpat_func = hpat.jit(test_impl)

            n = 11
            if platform.system() == 'Windows' and not IS_32BITS:
                df = pd.DataFrame({'A': np.arange(1, n, dtype=np.int64)})
            else:
                df = pd.DataFrame({'A': np.arange(1, n)})
            pd.testing.assert_series_equal(hpat_func(df.A, 1), test_impl(df.A, 1), check_names=False)

    def test_series_op3(self):
        arithmetic_binops = ('+', '-', '*', '/', '//', '%', '**')

        for operator in arithmetic_binops:
            test_impl = _make_func_use_binop2(operator)
            hpat_func = hpat.jit(test_impl)

            n = 11
            df = pd.DataFrame({'A': np.arange(1, n), 'B': np.ones(n - 1)})
            pd.testing.assert_series_equal(hpat_func(df.A, df.B), test_impl(df.A, df.B), check_names=False)

    def test_series_op4(self):
        arithmetic_binops = ('+', '-', '*', '/', '//', '%', '**')

        for operator in arithmetic_binops:
            test_impl = _make_func_use_binop2(operator)
            hpat_func = hpat.jit(test_impl)

            n = 11
            df = pd.DataFrame({'A': np.arange(1, n)})
            pd.testing.assert_series_equal(hpat_func(df.A, 1), test_impl(df.A, 1), check_names=False)

    def test_series_op5(self):
        arithmetic_methods = ('add', 'sub', 'mul', 'div', 'truediv', 'floordiv', 'mod', 'pow')

        for method in arithmetic_methods:
            test_impl = _make_func_use_method_arg1(method)
            hpat_func = hpat.jit(test_impl)

            n = 11
            df = pd.DataFrame({'A': np.arange(1, n), 'B': np.ones(n - 1)})
            pd.testing.assert_series_equal(hpat_func(df.A, df.B), test_impl(df.A, df.B), check_names=False)

    @unittest.skipIf(platform.system() == 'Windows',
                     'Series values are different (20.0 %)'
                     '[left]:  [1, 1024, 59049, 1048576, 9765625, 60466176, 282475249, 1073741824, 3486784401, 10000000000]'
                     '[right]: [1, 1024, 59049, 1048576, 9765625, 60466176, 282475249, 1073741824, -808182895, 1410065408]')
    def test_series_op5_integer_scalar(self):
        arithmetic_methods = ('add', 'sub', 'mul', 'div', 'truediv', 'floordiv', 'mod', 'pow')

        for method in arithmetic_methods:
            test_impl = _make_func_use_method_arg1(method)
            hpat_func = hpat.jit(test_impl)

            n = 11
            if platform.system() == 'Windows' and not IS_32BITS:
                operand_series = pd.Series(np.arange(1, n, dtype=np.int64))
            else:
                operand_series = pd.Series(np.arange(1, n))
            operand_scalar = 10
            pd.testing.assert_series_equal(
                hpat_func(operand_series, operand_scalar),
                test_impl(operand_series, operand_scalar),
                check_names=False)

    def test_series_op5_float_scalar(self):
        arithmetic_methods = ('add', 'sub', 'mul', 'div', 'truediv', 'floordiv', 'mod', 'pow')

        for method in arithmetic_methods:
            test_impl = _make_func_use_method_arg1(method)
            hpat_func = hpat.jit(test_impl)

            n = 11
            operand_series = pd.Series(np.arange(1, n))
            operand_scalar = .5
            pd.testing.assert_series_equal(
                hpat_func(operand_series, operand_scalar),
                test_impl(operand_series, operand_scalar),
                check_names=False)

    def test_series_op6(self):
        def test_impl(A):
            return -A
        hpat_func = hpat.jit(test_impl)

        n = 11
        A = pd.Series(np.arange(n))
        pd.testing.assert_series_equal(hpat_func(A), test_impl(A))

    def test_series_op7(self):
        comparison_binops = ('<', '>', '<=', '>=', '!=', '==')

        for operator in comparison_binops:
            test_impl = _make_func_use_binop1(operator)
            hpat_func = hpat.jit(test_impl)

            n = 11
            A = pd.Series(np.arange(n))
            B = pd.Series(np.arange(n)**2)
            pd.testing.assert_series_equal(hpat_func(A, B), test_impl(A, B), check_names=False)

    def test_series_op8(self):
        comparison_methods = ('lt', 'gt', 'le', 'ge', 'ne', 'eq')

        for method in comparison_methods:
            test_impl = _make_func_use_method_arg1(method)
            hpat_func = hpat.jit(test_impl)

            n = 11
            A = pd.Series(np.arange(n))
            B = pd.Series(np.arange(n)**2)
            pd.testing.assert_series_equal(hpat_func(A, B), test_impl(A, B), check_names=False)

    @unittest.skipIf(platform.system() == 'Windows', "Attribute dtype are different: int64, int32")
    def test_series_op8_integer_scalar(self):
        comparison_methods = ('lt', 'gt', 'le', 'ge', 'eq', 'ne')

        for method in comparison_methods:
            test_impl = _make_func_use_method_arg1(method)
            hpat_func = hpat.jit(test_impl)

            n = 11
            operand_series = pd.Series(np.arange(1, n))
            operand_scalar = 10
            pd.testing.assert_series_equal(
                hpat_func(operand_series, operand_scalar),
                test_impl(operand_series, operand_scalar),
                check_names=False)

    def test_series_op8_float_scalar(self):
        comparison_methods = ('lt', 'gt', 'le', 'ge', 'eq', 'ne')

        for method in comparison_methods:
            test_impl = _make_func_use_method_arg1(method)
            hpat_func = hpat.jit(test_impl)

            n = 11
            operand_series = pd.Series(np.arange(1, n))
            operand_scalar = .5
            pd.testing.assert_series_equal(
                hpat_func(operand_series, operand_scalar),
                test_impl(operand_series, operand_scalar),
                check_names=False)

    def test_series_inplace_binop_array(self):
        def test_impl(A, B):
            A += B
            return A
        hpat_func = hpat.jit(test_impl)

        n = 11
        A = np.arange(n)**2.0  # TODO: use 2 for test int casting
        B = pd.Series(np.ones(n))
        np.testing.assert_array_equal(hpat_func(A.copy(), B), test_impl(A, B))

    def test_series_fusion1(self):
        def test_impl(A, B):
            return A + B + 1
        hpat_func = hpat.jit(test_impl)

        n = 11
        if platform.system() == 'Windows' and not IS_32BITS:
            A = pd.Series(np.arange(n), dtype=np.int64)
            B = pd.Series(np.arange(n)**2, dtype=np.int64)
        else:
            A = pd.Series(np.arange(n))
            B = pd.Series(np.arange(n)**2)
        pd.testing.assert_series_equal(hpat_func(A, B), test_impl(A, B))
        self.assertEqual(count_parfor_REPs(), 1)

    def test_series_fusion2(self):
        # make sure getting data var avoids incorrect single def assumption
        def test_impl(A, B):
            S = B + 2
            if A[0] == 0:
                S = A + 1
            return S + B
        hpat_func = hpat.jit(test_impl)

        n = 11
        if platform.system() == 'Windows' and not IS_32BITS:
            A = pd.Series(np.arange(n), dtype=np.int64)
            B = pd.Series(np.arange(n)**2, dtype=np.int64)
        else:
            A = pd.Series(np.arange(n))
            B = pd.Series(np.arange(n)**2)
        pd.testing.assert_series_equal(hpat_func(A, B), test_impl(A, B))
        self.assertEqual(count_parfor_REPs(), 3)

    def test_series_len(self):
        def test_impl(A, i):
            return len(A)
        hpat_func = hpat.jit(test_impl)

        n = 11
        df = pd.DataFrame({'A': np.arange(n)})
        self.assertEqual(hpat_func(df.A, 0), test_impl(df.A, 0))

    def test_series_box(self):
        def test_impl():
            A = pd.Series([1, 2, 3])
            return A
        hpat_func = hpat.jit(test_impl)

        pd.testing.assert_series_equal(hpat_func(), test_impl())

    def test_series_box2(self):
        def test_impl():
            A = pd.Series(['1', '2', '3'])
            return A
        hpat_func = hpat.jit(test_impl)

        pd.testing.assert_series_equal(hpat_func(), test_impl())

    def test_series_list_str_unbox1(self):
        def test_impl(A):
            return A.iloc[0]
        hpat_func = hpat.jit(test_impl)

        S = pd.Series([['aa', 'b'], ['ccc'], []])
        np.testing.assert_array_equal(hpat_func(S), test_impl(S))

        # call twice to test potential refcount errors
        np.testing.assert_array_equal(hpat_func(S), test_impl(S))

    def test_np_typ_call_replace(self):
        # calltype replacement is tricky for np.typ() calls since variable
        # type can't provide calltype
        def test_impl(i):
            return np.int32(i)
        hpat_func = hpat.jit(test_impl)

        self.assertEqual(hpat_func(1), test_impl(1))

    def test_series_ufunc1(self):
        def test_impl(A, i):
            return np.isinf(A).values
        hpat_func = hpat.jit(test_impl)

        n = 11
        df = pd.DataFrame({'A': np.arange(n)})
        np.testing.assert_array_equal(hpat_func(df.A, 1), test_impl(df.A, 1))

    def test_list_convert(self):
        def test_impl():
            df = pd.DataFrame({'one': np.array([-1, np.nan, 2.5]),
                               'two': ['foo', 'bar', 'baz'],
                               'three': [True, False, True]})
            return df.one.values, df.two.values, df.three.values
        hpat_func = hpat.jit(test_impl)

        one, two, three = hpat_func()
        self.assertTrue(isinstance(one, np.ndarray))
        self.assertTrue(isinstance(two, np.ndarray))
        self.assertTrue(isinstance(three, np.ndarray))

    @unittest.skip("needs empty_like typing fix in npydecl.py")
    def test_series_empty_like(self):
        def test_impl(A):
            return np.empty_like(A)
        hpat_func = hpat.jit(test_impl)
        n = 11
        df = pd.DataFrame({'A': np.arange(n)})
        self.assertTrue(isinstance(hpat_func(df.A), np.ndarray))

    def test_series_fillna1(self):
        def test_impl(A):
            return A.fillna(5.0)
        hpat_func = hpat.jit(test_impl)

        df = pd.DataFrame({'A': [1.0, 2.0, np.nan, 1.0]})
        pd.testing.assert_series_equal(hpat_func(df.A),
                                       test_impl(df.A), check_names=False)

    # test inplace fillna for named numeric series (obtained from DataFrame)
    def test_series_fillna_inplace1(self):
        def test_impl(A):
            A.fillna(5.0, inplace=True)
            return A
        hpat_func = hpat.jit(test_impl)

        df = pd.DataFrame({'A': [1.0, 2.0, np.nan, 1.0]})
        pd.testing.assert_series_equal(hpat_func(df.A),
                                       test_impl(df.A), check_names=False)

    def test_series_fillna_str1(self):
        def test_impl(A):
            return A.fillna("dd")
        hpat_func = hpat.jit(test_impl)

        df = pd.DataFrame({'A': ['aa', 'b', None, 'ccc']})
        pd.testing.assert_series_equal(hpat_func(df.A),
                                       test_impl(df.A), check_names=False)

    def test_series_fillna_str_inplace1(self):
        def test_impl(A):
            A.fillna("dd", inplace=True)
            return A
        hpat_func = hpat.jit(test_impl)

        S1 = pd.Series(['aa', 'b', None, 'ccc'])
        S2 = S1.copy()
        pd.testing.assert_series_equal(hpat_func(S1), test_impl(S2))
        # TODO: handle string array reflection
        # hpat_func(S1)
        # test_impl(S2)
        # np.testing.assert_array_equal(S1, S2)

    def test_series_fillna_str_inplace_empty1(self):
        def test_impl(A):
            A.fillna("", inplace=True)
            return A
        hpat_func = hpat.jit(test_impl)

        S1 = pd.Series(['aa', 'b', None, 'ccc'])
        S2 = S1.copy()
        pd.testing.assert_series_equal(hpat_func(S1), test_impl(S2))

    @unittest.skip('Unsupported functionality: failed to handle index')
    def test_series_fillna_index_str(self):
        def test_impl(S):
            return S.fillna(5.0)
        hpat_func = hpat.jit(test_impl)

        S = pd.Series([1.0, 2.0, np.nan, 1.0], index=['a', 'b', 'c', 'd'])
        pd.testing.assert_series_equal(hpat_func(S),
                                       test_impl(S), check_names=False)

    @unittest.skip('Unsupported functionality: failed to handle index')
    def test_series_fillna_index_int(self):
        def test_impl(S):
            return S.fillna(5.0)

        hpat_func = hpat.jit(test_impl)

        S = pd.Series([1.0, 2.0, np.nan, 1.0], index=[2, 3, 4, 5])
        pd.testing.assert_series_equal(hpat_func(S),
                                       test_impl(S), check_names=False)

    @unittest.skipIf(hpat.config.config_pipeline_hpat_default,
                     'No support of axis argument in old-style Series.dropna() impl')
    def test_series_dropna_axis1(self):
        '''Verifies Series.dropna() implementation handles 'index' as axis argument'''
        def test_impl(S):
            return S.dropna(axis='index')
        hpat_func = hpat.jit(test_impl)

        S1 = pd.Series([1.0, 2.0, np.nan, 1.0, np.inf])
        S2 = S1.copy()
        pd.testing.assert_series_equal(hpat_func(S1), test_impl(S2))

    @unittest.skipIf(hpat.config.config_pipeline_hpat_default,
                     'No support of axis argument in old-style Series.dropna() impl')
    def test_series_dropna_axis2(self):
        '''Verifies Series.dropna() implementation handles 0 as axis argument'''
        def test_impl(S):
            return S.dropna(axis=0)
        hpat_func = hpat.jit(test_impl)

        S1 = pd.Series([1.0, 2.0, np.nan, 1.0, np.inf])
        S2 = S1.copy()
        pd.testing.assert_series_equal(hpat_func(S1), test_impl(S2))

    @unittest.skipIf(hpat.config.config_pipeline_hpat_default,
                     'No support of axis argument in old-style Series.dropna() impl')
    def test_series_dropna_axis3(self):
        '''Verifies Series.dropna() implementation handles correct non-literal axis argument'''
        def test_impl(S, axis):
            return S.dropna(axis=axis)
        hpat_func = hpat.jit(test_impl)

        S1 = pd.Series([1.0, 2.0, np.nan, 1.0, np.inf])
        S2 = S1.copy()
        axis_values = [0, 'index']
        for value in axis_values:
            pd.testing.assert_series_equal(hpat_func(S1, value), test_impl(S2, value))

    @unittest.skipIf(hpat.config.config_pipeline_hpat_default,
                     'BUG: old-style dropna impl returns series without index')
    def test_series_dropna_float_index1(self):
        '''Verifies Series.dropna() implementation for float series with default index'''
        def test_impl(S):
            return S.dropna()
        hpat_func = hpat.jit(test_impl)

        for data in test_global_input_data_float64:
            S1 = pd.Series(data)
            S2 = S1.copy()
            pd.testing.assert_series_equal(hpat_func(S1), test_impl(S2))

    @unittest.skipIf(hpat.config.config_pipeline_hpat_default,
                     'BUG: old-style dropna impl returns series without index')
    def test_series_dropna_float_index2(self):
        '''Verifies Series.dropna() implementation for float series with string index'''
        def test_impl(S):
            return S.dropna()
        hpat_func = hpat.jit(test_impl)

        S1 = pd.Series([1.0, 2.0, np.nan, 1.0, np.inf], ['a', 'b', 'c', 'd', 'e'])
        S2 = S1.copy()
        pd.testing.assert_series_equal(hpat_func(S1), test_impl(S2))

    @unittest.skipIf(hpat.config.config_pipeline_hpat_default,
                     'BUG: old-style dropna impl returns series without index')
    def test_series_dropna_str_index1(self):
        '''Verifies Series.dropna() implementation for series of strings with default index'''
        def test_impl(S):
            return S.dropna()
        hpat_func = hpat.jit(test_impl)

        S1 = pd.Series(['aa', 'b', None, 'cccd', ''])
        S2 = S1.copy()
        pd.testing.assert_series_equal(hpat_func(S1), test_impl(S2))

    @unittest.skipIf(hpat.config.config_pipeline_hpat_default,
                     'BUG: old-style dropna impl returns series without index')
    def test_series_dropna_str_index2(self):
        '''Verifies Series.dropna() implementation for series of strings with string index'''
        def test_impl(S):
            return S.dropna()
        hpat_func = hpat.jit(test_impl)

        S1 = pd.Series(['aa', 'b', None, 'cccd', ''], ['a', 'b', 'c', 'd', 'e'])
        S2 = S1.copy()
        pd.testing.assert_series_equal(hpat_func(S1), test_impl(S2))

    @unittest.skipIf(hpat.config.config_pipeline_hpat_default,
                     'BUG: old-style dropna impl returns series without index')
    def test_series_dropna_str_index3(self):
        def test_impl(S):
            return S.dropna()

        hpat_func = hpat.jit(test_impl)

        S1 = pd.Series(['aa', 'b', None, 'cccd', ''], index=[1, 2, 5, 7, 10])
        S2 = S1.copy()
        pd.testing.assert_series_equal(hpat_func(S1), test_impl(S2))

    @unittest.skip('BUG: old-style dropna impl returns series without index, in new-style inplace is unsupported')
    def test_series_dropna_float_inplace_no_index1(self):
        '''Verifies Series.dropna() implementation for float series with default index and inplace argument True'''
        def test_impl(S):
            S.dropna(inplace=True)
            return S
        hpat_func = hpat.jit(test_impl)

        S1 = pd.Series([1.0, 2.0, np.nan, 1.0, np.inf])
        S2 = S1.copy()
        pd.testing.assert_series_equal(hpat_func(S1), test_impl(S2))

    @unittest.skip('TODO: add reflection support and check method return value')
    def test_series_dropna_float_inplace_no_index2(self):
        '''Verifies Series.dropna(inplace=True) results are reflected back in the original float series'''
        def test_impl(S):
            return S.dropna(inplace=True)
        hpat_func = hpat.jit(test_impl)

        S1 = pd.Series([1.0, 2.0, np.nan, 1.0, np.inf])
        S2 = S1.copy()
        self.assertIsNone(hpat_func(S1))
        self.assertIsNone(test_impl(S2))
        pd.testing.assert_series_equal(S1, S2)

    @unittest.skip('BUG: old-style dropna impl returns series without index, in new-style inplace is unsupported')
    def test_series_dropna_str_inplace_no_index1(self):
        '''Verifies Series.dropna() implementation for series of strings
           with default index and inplace argument True
        '''
        def test_impl(S):
            S.dropna(inplace=True)
            return S
        hpat_func = hpat.jit(test_impl)

        S1 = pd.Series(['aa', 'b', None, 'cccd', ''])
        S2 = S1.copy()
        pd.testing.assert_series_equal(hpat_func(S1), test_impl(S2))

    @unittest.skip('TODO: add reflection support and check method return value')
    def test_series_dropna_str_inplace_no_index2(self):
        '''Verifies Series.dropna(inplace=True) results are reflected back in the original string series'''
        def test_impl(S):
            return S.dropna(inplace=True)
        hpat_func = hpat.jit(test_impl)

        S1 = pd.Series(['aa', 'b', None, 'cccd', ''])
        S2 = S1.copy()
        self.assertIsNone(hpat_func(S1))
        self.assertIsNone(test_impl(S2))
        pd.testing.assert_series_equal(S1, S2)

    def test_series_dropna_str_parallel1(self):
        '''Verifies Series.dropna() distributed work for series of strings with default index'''
        def test_impl(A):
            B = A.dropna()
            return (B == 'gg').sum()
        hpat_func = hpat.jit(distributed=['A'])(test_impl)

        S1 = pd.Series(['aa', 'b', None, 'ccc', 'dd', 'gg'])
        start, end = get_start_end(len(S1))
        # TODO: gatherv
        self.assertEqual(hpat_func(S1[start:end]), test_impl(S1))
        self.assertEqual(count_array_REPs(), 0)
        self.assertEqual(count_parfor_REPs(), 0)
        self.assertTrue(count_array_OneDs() > 0)

    @unittest.skip('AssertionError: Series are different\n'
                   'Series length are different\n'
                   '[left]:  3, Int64Index([0, 1, 2], dtype=\'int64\')\n'
                   '[right]: 2, Int64Index([1, 2], dtype=\'int64\')')
    def test_series_dropna_dt_no_index1(self):
        '''Verifies Series.dropna() implementation for datetime series with default index'''
        def test_impl(S):
            return S.dropna()
        hpat_func = hpat.jit(test_impl)

        S1 = pd.Series([pd.NaT, pd.Timestamp('1970-12-01'), pd.Timestamp('2012-07-25')])
        S2 = S1.copy()
        pd.testing.assert_series_equal(hpat_func(S1), test_impl(S2))

    def test_series_dropna_bool_no_index1(self):
        '''Verifies Series.dropna() implementation for bool series with default index'''
        def test_impl(S):
            return S.dropna()
        hpat_func = hpat.jit(test_impl)

        S1 = pd.Series([True, False, False, True])
        S2 = S1.copy()
        pd.testing.assert_series_equal(hpat_func(S1), test_impl(S2))

    @unittest.skipIf(hpat.config.config_pipeline_hpat_default,
                     'BUG: old-style dropna impl returns series without index')
    def test_series_dropna_int_no_index1(self):
        '''Verifies Series.dropna() implementation for integer series with default index'''
        def test_impl(S):
            return S.dropna()
        hpat_func = hpat.jit(test_impl)

        n = 11
        S1 = pd.Series(np.arange(n, dtype=np.int64))
        S2 = S1.copy()
        pd.testing.assert_series_equal(hpat_func(S1), test_impl(S2))

    @unittest.skip('numba.errors.TypingError - fix needed\n'
                   'Failed in hpat mode pipeline'
                   '(step: convert to distributed)\n'
                   'Invalid use of Function(<built-in function len>)'
                   'with argument(s) of type(s): (none)\n')
    def test_series_rename1(self):
        def test_impl(A):
            return A.rename('B')
        hpat_func = hpat.jit(test_impl)

        df = pd.DataFrame({'A': [1.0, 2.0, np.nan, 1.0]})
        pd.testing.assert_series_equal(hpat_func(df.A), test_impl(df.A))

    def test_series_sum_default(self):
        def test_impl(S):
            return S.sum()
        hpat_func = hpat.jit(test_impl)

        S = pd.Series([1., 2., 3.])
        self.assertEqual(hpat_func(S), test_impl(S))

    def test_series_sum_nan(self):
        def test_impl(S):
            return S.sum()
        hpat_func = hpat.jit(test_impl)

        # column with NA
        S = pd.Series([np.nan, 2., 3.])
        self.assertEqual(hpat_func(S), test_impl(S))

        # all NA case should produce 0
        S = pd.Series([np.nan, np.nan])
        self.assertEqual(hpat_func(S), test_impl(S))

    @unittest.skipIf(hpat.config.config_pipeline_hpat_default, "Old style Series.sum() does not support parameters")
    def test_series_sum_skipna_false(self):
        def test_impl(S):
            return S.sum(skipna=False)
        hpat_func = hpat.jit(test_impl)

        S = pd.Series([np.nan, 2., 3.])
        self.assertEqual(np.isnan(hpat_func(S)),np.isnan(test_impl(S)))

    @unittest.skipIf(not hpat.config.config_pipeline_hpat_default, "Series.sum() operator + is not implemented yet for Numba")
    def test_series_sum2(self):
        def test_impl(S):
            return (S + S).sum()
        hpat_func = hpat.jit(test_impl)

        S = pd.Series([np.nan, 2., 3.])
        self.assertEqual(hpat_func(S), test_impl(S))

        S = pd.Series([np.nan, np.nan])
        self.assertEqual(hpat_func(S), test_impl(S))

    def test_series_prod(self):
        def test_impl(S, skipna):
            return S.prod(skipna=skipna)
        hpat_func = hpat.jit(test_impl)

        data_samples = [
            [6, 6, 2, 1, 3, 3, 2, 1, 2],
            [1.1, 0.3, 2.1, 1, 3, 0.3, 2.1, 1.1, 2.2],
            [6, 6.1, 2.2, 1, 3, 3, 2.2, 1, 2],
            [6, 6, np.nan, 2, np.nan, 1, 3, 3, np.inf, 2, 1, 2, np.inf],
            [1.1, 0.3, np.nan, 1.0, np.inf, 0.3, 2.1, np.nan, 2.2, np.inf],
            [1.1, 0.3, np.nan, 1, np.inf, 0, 1.1, np.nan, 2.2, np.inf, 2, 2],
            [np.nan, np.nan, np.nan],
            [np.nan, np.nan, np.inf],
        ]

        for data in data_samples:
            S = pd.Series(data)

            for skipna_var in [True, False]:
                actual = hpat_func(S, skipna=skipna_var)
                expected = test_impl(S, skipna=skipna_var)

                if np.isnan(actual) or np.isnan(expected):
                    # con not compare Nan != Nan directly
                    self.assertEqual(np.isnan(actual), np.isnan(expected))
                else:
                    self.assertEqual(actual, expected)

    def test_series_prod_skipna_default(self):
        def test_impl(S):
            return S.prod()
        hpat_func = hpat.jit(test_impl)

        S = pd.Series([np.nan, 2, 3.])
        self.assertEqual(hpat_func(S), test_impl(S))

    def test_series_count1(self):
        def test_impl(S):
            return S.count()
        hpat_func = hpat.jit(test_impl)

        S = pd.Series([np.nan, 2., 3.])
        self.assertEqual(hpat_func(S), test_impl(S))

        S = pd.Series([np.nan, np.nan])
        self.assertEqual(hpat_func(S), test_impl(S))

        S = pd.Series(['aa', 'bb', np.nan])
        self.assertEqual(hpat_func(S), test_impl(S))

    def test_series_mean(self):
        def test_impl(S):
            return S.mean()
        hpat_func = hpat.jit(test_impl)

        data_samples = [
            [6, 6, 2, 1, 3, 3, 2, 1, 2],
            [1.1, 0.3, 2.1, 1, 3, 0.3, 2.1, 1.1, 2.2],
            [6, 6.1, 2.2, 1, 3, 3, 2.2, 1, 2],
            [6, 6, np.nan, 2, np.nan, 1, 3, 3, np.inf, 2, 1, 2, np.inf],
            [1.1, 0.3, np.nan, 1.0, np.inf, 0.3, 2.1, np.nan, 2.2, np.inf],
            [1.1, 0.3, np.nan, 1, np.inf, 0, 1.1, np.nan, 2.2, np.inf, 2, 2],
            [np.nan, np.nan, np.nan],
            [np.nan, np.nan, np.inf],
        ]

        for data in data_samples:
            with self.subTest(data=data):
                S = pd.Series(data)
                actual = hpat_func(S)
                expected = test_impl(S)
                if np.isnan(actual) or np.isnan(expected):
                    self.assertEqual(np.isnan(actual), np.isnan(expected))
                else:
                    self.assertEqual(actual, expected)

    @unittest.skipIf(hpat.config.config_pipeline_hpat_default, "Series.mean() any parameters unsupported")
    def test_series_mean_skipna(self):
        def test_impl(S, skipna):
            return S.mean(skipna=skipna)
        hpat_func = hpat.jit(test_impl)

        data_samples = [
            [6, 6, 2, 1, 3, 3, 2, 1, 2],
            [1.1, 0.3, 2.1, 1, 3, 0.3, 2.1, 1.1, 2.2],
            [6, 6.1, 2.2, 1, 3, 3, 2.2, 1, 2],
            [6, 6, np.nan, 2, np.nan, 1, 3, 3, np.inf, 2, 1, 2, np.inf],
            [1.1, 0.3, np.nan, 1.0, np.inf, 0.3, 2.1, np.nan, 2.2, np.inf],
            [1.1, 0.3, np.nan, 1, np.inf, 0, 1.1, np.nan, 2.2, np.inf, 2, 2],
            [np.nan, np.nan, np.nan],
            [np.nan, np.nan, np.inf],
        ]

        for skipna in [True, False]:
            for data in data_samples:
                S = pd.Series(data)
                actual = hpat_func(S, skipna)
                expected = test_impl(S, skipna)
                if np.isnan(actual) or np.isnan(expected):
                    self.assertEqual(np.isnan(actual), np.isnan(expected))
                else:
                    self.assertEqual(actual, expected)


    def test_series_var1(self):
        def test_impl(S):
            return S.var()
        hpat_func = hpat.jit(test_impl)

        S = pd.Series([np.nan, 2., 3.])
        self.assertEqual(hpat_func(S), test_impl(S))

    def test_series_min(self):
        def test_impl(S):
            return S.min()
        hpat_func = hpat.jit(test_impl)

        # TODO type_min/type_max
        for input_data in [[np.nan, 2., np.nan, 3., np.inf, 1, -1000],
                           [8, 31, 1123, -1024],
                           [2., 3., 1, -1000, np.inf]]:
            S = pd.Series(input_data)

            result_ref = test_impl(S)
            result = hpat_func(S)
            self.assertEqual(result, result_ref)

    @unittest.skipIf(hpat.config.config_pipeline_hpat_default, "Series.min() any parameters unsupported")
    def test_series_min_param(self):
        def test_impl(S, param_skipna):
            return S.min(skipna=param_skipna)

        hpat_func = hpat.jit(test_impl)

        for input_data, param_skipna in [([np.nan, 2., np.nan, 3., 1, -1000, np.inf], True),
                                         ([2., 3., 1, np.inf, -1000], False)]:
            S = pd.Series(input_data)

            result_ref = test_impl(S, param_skipna)
            result = hpat_func(S, param_skipna)
            self.assertEqual(result, result_ref)

    def test_series_max(self):
        def test_impl(S):
            return S.max()
        hpat_func = hpat.jit(test_impl)

        # TODO type_min/type_max
        for input_data in [[np.nan, 2., np.nan, 3., np.inf, 1, -1000],
                           [8, 31, 1123, -1024],
                           [2., 3., 1, -1000, np.inf]]:
            S = pd.Series(input_data)

            result_ref = test_impl(S)
            result = hpat_func(S)
            self.assertEqual(result, result_ref)

    @unittest.skipIf(hpat.config.config_pipeline_hpat_default, "Series.max() any parameters unsupported")
    def test_series_max_param(self):
        def test_impl(S, param_skipna):
            return S.max(skipna=param_skipna)

        hpat_func = hpat.jit(test_impl)

        for input_data, param_skipna in [([np.nan, 2., np.nan, 3., 1, -1000, np.inf], True),
                                         ([2., 3., 1, np.inf, -1000], False)]:
            S = pd.Series(input_data)

            result_ref = test_impl(S, param_skipna)
            result = hpat_func(S, param_skipna)
            self.assertEqual(result, result_ref)

    def test_series_value_counts(self):
        def test_impl(S):
            return S.value_counts()
        hpat_func = hpat.jit(test_impl)

        S = pd.Series(['AA', 'BB', 'C', 'AA', 'C', 'AA'])
        pd.testing.assert_series_equal(hpat_func(S), test_impl(S))

    def test_series_dist_input1(self):
        '''Verify distribution of a Series without index'''
        def test_impl(S):
            return S.max()
        hpat_func = hpat.jit(distributed={'S'})(test_impl)

        n = 111
        S = pd.Series(np.arange(n))
        start, end = get_start_end(n)
        self.assertEqual(hpat_func(S[start:end]), test_impl(S))
        self.assertEqual(count_array_REPs(), 0)
        self.assertEqual(count_parfor_REPs(), 0)

    def test_series_dist_input2(self):
        '''Verify distribution of a Series with integer index'''
        def test_impl(S):
            return S.max()
        hpat_func = hpat.jit(distributed={'S'})(test_impl)

        n = 111
        S = pd.Series(np.arange(n), 1 + np.arange(n))
        start, end = get_start_end(n)
        self.assertEqual(hpat_func(S[start:end]), test_impl(S))
        self.assertEqual(count_array_REPs(), 0)
        self.assertEqual(count_parfor_REPs(), 0)

    @unittest.skip("Passed if run single")
    def test_series_dist_input3(self):
        '''Verify distribution of a Series with string index'''
        def test_impl(S):
            return S.max()
        hpat_func = hpat.jit(distributed={'S'})(test_impl)

        n = 111
        S = pd.Series(np.arange(n), ['abc{}'.format(id) for id in range(n)])
        start, end = get_start_end(n)
        self.assertEqual(hpat_func(S[start:end]), test_impl(S))
        self.assertEqual(count_array_REPs(), 0)
        self.assertEqual(count_parfor_REPs(), 0)

    def test_series_tuple_input1(self):
        def test_impl(s_tup):
            return s_tup[0].max()
        hpat_func = hpat.jit(test_impl)

        n = 111
        S = pd.Series(np.arange(n))
        S2 = pd.Series(np.arange(n) + 1.0)
        s_tup = (S, 1, S2)
        self.assertEqual(hpat_func(s_tup), test_impl(s_tup))

    @unittest.skip("pending handling of build_tuple in dist pass")
    def test_series_tuple_input_dist1(self):
        def test_impl(s_tup):
            return s_tup[0].max()
        hpat_func = hpat.jit(locals={'s_tup:input': 'distributed'})(test_impl)

        n = 111
        S = pd.Series(np.arange(n))
        S2 = pd.Series(np.arange(n) + 1.0)
        start, end = get_start_end(n)
        s_tup = (S, 1, S2)
        h_s_tup = (S[start:end], 1, S2[start:end])
        self.assertEqual(hpat_func(h_s_tup), test_impl(s_tup))

    def test_series_rolling1(self):
        def test_impl(S):
            return S.rolling(3).sum()
        hpat_func = hpat.jit(test_impl)

        S = pd.Series([1.0, 2., 3., 4., 5.])
        pd.testing.assert_series_equal(hpat_func(S), test_impl(S))

    def test_series_concat1(self):
        def test_impl(S1, S2):
            return pd.concat([S1, S2]).values
        hpat_func = hpat.jit(test_impl)

        S1 = pd.Series([1.0, 2., 3., 4., 5.])
        S2 = pd.Series([6., 7.])
        np.testing.assert_array_equal(hpat_func(S1, S2), test_impl(S1, S2))

    def test_series_map1(self):
        def test_impl(S):
            return S.map(lambda a: 2 * a)
        hpat_func = hpat.jit(test_impl)

        S = pd.Series([1.0, 2., 3., 4., 5.])
        pd.testing.assert_series_equal(hpat_func(S), test_impl(S))

    def test_series_map_global1(self):
        def test_impl(S):
            return S.map(lambda a: a + GLOBAL_VAL)
        hpat_func = hpat.jit(test_impl)

        S = pd.Series([1.0, 2., 3., 4., 5.])
        pd.testing.assert_series_equal(hpat_func(S), test_impl(S))

    def test_series_map_tup1(self):
        def test_impl(S):
            return S.map(lambda a: (a, 2 * a))
        hpat_func = hpat.jit(test_impl)

        S = pd.Series([1.0, 2., 3., 4., 5.])
        pd.testing.assert_series_equal(hpat_func(S), test_impl(S))

    def test_series_map_tup_map1(self):
        def test_impl(S):
            A = S.map(lambda a: (a, 2 * a))
            return A.map(lambda a: a[1])
        hpat_func = hpat.jit(test_impl)

        S = pd.Series([1.0, 2., 3., 4., 5.])
        pd.testing.assert_series_equal(hpat_func(S), test_impl(S))

    def test_series_combine(self):
        def test_impl(S1, S2):
            return S1.combine(S2, lambda a, b: 2 * a + b)
        hpat_func = hpat.jit(test_impl)

        S1 = pd.Series([1.0, 2., 3., 4., 5.])
        S2 = pd.Series([6.0, 21., 3.6, 5.])
        pd.testing.assert_series_equal(hpat_func(S1, S2), test_impl(S1, S2))

    def test_series_combine_float3264(self):
        def test_impl(S1, S2):
            return S1.combine(S2, lambda a, b: 2 * a + b)
        hpat_func = hpat.jit(test_impl)

        S1 = pd.Series([np.float64(1), np.float64(2),
                        np.float64(3), np.float64(4), np.float64(5)])
        S2 = pd.Series([np.float32(1), np.float32(2),
                        np.float32(3), np.float32(4), np.float32(5)])
        pd.testing.assert_series_equal(hpat_func(S1, S2), test_impl(S1, S2))

    def test_series_combine_assert1(self):
        def test_impl(S1, S2):
            return S1.combine(S2, lambda a, b: 2 * a + b)
        hpat_func = hpat.jit(test_impl)

        S1 = pd.Series([1, 2, 3])
        S2 = pd.Series([6., 21., 3., 5.])
        with self.assertRaises(AssertionError):
            hpat_func(S1, S2)

    def test_series_combine_assert2(self):
        def test_impl(S1, S2):
            return S1.combine(S2, lambda a, b: 2 * a + b)
        hpat_func = hpat.jit(test_impl)

        S1 = pd.Series([6., 21., 3., 5.])
        S2 = pd.Series([1, 2, 3])
        with self.assertRaises(AssertionError):
            hpat_func(S1, S2)

    def test_series_combine_integer(self):
        def test_impl(S1, S2):
            return S1.combine(S2, lambda a, b: 2 * a + b, 16)
        hpat_func = hpat.jit(test_impl)

        S1 = pd.Series([1, 2, 3, 4, 5])
        S2 = pd.Series([6, 21, 3, 5])
        pd.testing.assert_series_equal(hpat_func(S1, S2), test_impl(S1, S2))

    def test_series_combine_different_types(self):
        def test_impl(S1, S2):
            return S1.combine(S2, lambda a, b: 2 * a + b)
        hpat_func = hpat.jit(test_impl)

        S1 = pd.Series([6.1, 21.2, 3.3, 5.4, 6.7])
        S2 = pd.Series([1, 2, 3, 4, 5])
        pd.testing.assert_series_equal(hpat_func(S1, S2), test_impl(S1, S2))

    def test_series_combine_integer_samelen(self):
        def test_impl(S1, S2):
            return S1.combine(S2, lambda a, b: 2 * a + b)
        hpat_func = hpat.jit(test_impl)

        S1 = pd.Series([1, 2, 3, 4, 5])
        S2 = pd.Series([6, 21, 17, -5, 4])
        pd.testing.assert_series_equal(hpat_func(S1, S2), test_impl(S1, S2))

    def test_series_combine_samelen(self):
        def test_impl(S1, S2):
            return S1.combine(S2, lambda a, b: 2 * a + b)
        hpat_func = hpat.jit(test_impl)

        S1 = pd.Series([1.0, 2., 3., 4., 5.])
        S2 = pd.Series([6.0, 21., 3.6, 5., 0.0])
        pd.testing.assert_series_equal(hpat_func(S1, S2), test_impl(S1, S2))

    def test_series_combine_value(self):
        def test_impl(S1, S2):
            return S1.combine(S2, lambda a, b: 2 * a + b, 1237.56)
        hpat_func = hpat.jit(test_impl)

        S1 = pd.Series([1.0, 2., 3., 4., 5.])
        S2 = pd.Series([6.0, 21., 3.6, 5.])
        pd.testing.assert_series_equal(hpat_func(S1, S2), test_impl(S1, S2))

    def test_series_combine_value_samelen(self):
        def test_impl(S1, S2):
            return S1.combine(S2, lambda a, b: 2 * a + b, 1237.56)
        hpat_func = hpat.jit(test_impl)

        S1 = pd.Series([1.0, 2., 3., 4., 5.])
        S2 = pd.Series([6.0, 21., 3.6, 5., 0.0])
        pd.testing.assert_series_equal(hpat_func(S1, S2), test_impl(S1, S2))

    def test_series_apply1(self):
        def test_impl(S):
            return S.apply(lambda a: 2 * a)
        hpat_func = hpat.jit(test_impl)

        S = pd.Series([1.0, 2., 3., 4., 5.])
        pd.testing.assert_series_equal(hpat_func(S), test_impl(S))

    def test_series_abs1(self):
        def test_impl(S):
            return S.abs()
        hpat_func = hpat.jit(test_impl)

        S = pd.Series([np.nan, -2., 3., 0.5E-01, 0xFF, 0o7, 0b101])
        pd.testing.assert_series_equal(hpat_func(S), test_impl(S))

    def test_series_cov1(self):
        def test_impl(S1, S2):
            return S1.cov(S2)
        hpat_func = hpat.jit(test_impl)

        for pair in _cov_corr_series:
            S1, S2 = pair
            np.testing.assert_almost_equal(
                hpat_func(S1, S2), test_impl(S1, S2),
                err_msg='S1={}\nS2={}'.format(S1, S2))

    def test_series_corr1(self):
        def test_impl(S1, S2):
            return S1.corr(S2)
        hpat_func = hpat.jit(test_impl)

        for pair in _cov_corr_series:
            S1, S2 = pair
            np.testing.assert_almost_equal(
                hpat_func(S1, S2), test_impl(S1, S2),
                err_msg='S1={}\nS2={}'.format(S1, S2))

    def test_series_str_len1(self):
        def test_impl(S):
            return S.str.len()
        hpat_func = hpat.jit(test_impl)

        S = pd.Series(['aa', 'abc', 'c', 'cccd'])
        pd.testing.assert_series_equal(hpat_func(S), test_impl(S))

    def test_series_str2str(self):
        str2str_methods = ('capitalize', 'lower', 'lstrip', 'rstrip',
                           'strip', 'swapcase', 'title', 'upper')
        for method in str2str_methods:
            func_text = "def test_impl(S):\n"
            func_text += "  return S.str.{}()\n".format(method)
            test_impl = _make_func_from_text(func_text)
            hpat_func = hpat.jit(test_impl)

            S = pd.Series([' \tbbCD\t ', 'ABC', ' mCDm\t', 'abc'])
            pd.testing.assert_series_equal(hpat_func(S), test_impl(S))

    def test_series_append1(self):
        def test_impl(S, other):
            return S.append(other).values
        hpat_func = hpat.jit(test_impl)

        S1 = pd.Series([-2., 3., 9.1])
        S2 = pd.Series([-2., 5.0])
        # Test single series
        np.testing.assert_array_equal(hpat_func(S1, S2), test_impl(S1, S2))

    def test_series_append2(self):
        def test_impl(S1, S2, S3):
            return S1.append([S2, S3]).values
        hpat_func = hpat.jit(test_impl)

        S1 = pd.Series([-2., 3., 9.1])
        S2 = pd.Series([-2., 5.0])
        S3 = pd.Series([1.0])
        # Test series tuple
        np.testing.assert_array_equal(hpat_func(S1, S2, S3),
                                      test_impl(S1, S2, S3))

    def test_series_isin_list1(self):
        def test_impl(S, values):
            return S.isin(values)
        hpat_func = hpat.jit(test_impl)

        n = 11
        S = pd.Series(np.arange(n))
        values = [1, 2, 5, 7, 8]
        pd.testing.assert_series_equal(hpat_func(S, values), test_impl(S, values))

    def test_series_isin_list2(self):
        def test_impl(S, values):
            return S.isin(values)
        hpat_func = hpat.jit(test_impl)

        n = 11.0
        S = pd.Series(np.arange(n))
        values = [1., 2., 5., 7., 8.]
        pd.testing.assert_series_equal(hpat_func(S, values), test_impl(S, values))

    def test_series_isin_list3(self):
        def test_impl(S, values):
            return S.isin(values)
        hpat_func = hpat.jit(test_impl)

        S = pd.Series(['a', 'b', 'q', 'w', 'c', 'd', 'e', 'r'])
        values = ['a', 'q', 'c', 'd', 'e']
        pd.testing.assert_series_equal(hpat_func(S, values), test_impl(S, values))

    def test_series_isin_set1(self):
        def test_impl(S, values):
            return S.isin(values)
        hpat_func = hpat.jit(test_impl)

        n = 11
        S = pd.Series(np.arange(n))
        values = {1, 2, 5, 7, 8}
        pd.testing.assert_series_equal(hpat_func(S, values), test_impl(S, values))

    def test_series_isin_set2(self):
        def test_impl(S, values):
            return S.isin(values)
        hpat_func = hpat.jit(test_impl)

        n = 11.0
        S = pd.Series(np.arange(n))
        values = {1., 2., 5., 7., 8.}
        pd.testing.assert_series_equal(hpat_func(S, values), test_impl(S, values))

    @unittest.skip('TODO: requires hashable unicode strings in Numba')
    def test_series_isin_set3(self):
        def test_impl(S, values):
            return S.isin(values)
        hpat_func = hpat.jit(test_impl)

        S = pd.Series(['a', 'b', 'c', 'd', 'e'] * 2)
        values = {'b', 'c', 'e'}
        pd.testing.assert_series_equal(hpat_func(S, values), test_impl(S, values))

    def test_series_isna1(self):
        def test_impl(S):
            return S.isna()
        hpat_func = hpat.jit(test_impl)

        # column with NA
        S = pd.Series([np.nan, 2., 3., np.inf])
        pd.testing.assert_series_equal(hpat_func(S), test_impl(S))

    def test_series_isnull1(self):
        def test_impl(S):
            return S.isnull()
        hpat_func = hpat.jit(test_impl)

        # column with NA
        S = pd.Series([np.nan, 2., 3.])
        pd.testing.assert_series_equal(hpat_func(S), test_impl(S))

    def test_series_notna1(self):
        def test_impl(S):
            return S.notna()
        hpat_func = hpat.jit(test_impl)

        # column with NA
        S = pd.Series([np.nan, 2., 3.])
        pd.testing.assert_series_equal(hpat_func(S), test_impl(S))

    def test_series_str_isna1(self):
        def test_impl(S):
            return S.isna()
        hpat_func = hpat.jit(test_impl)

        S = pd.Series(['aa', None, 'c', 'cccd'])
        pd.testing.assert_series_equal(hpat_func(S), test_impl(S))

    @unittest.skip('AssertionError: Series are different')
    def test_series_dt_isna1(self):
        def test_impl(S):
            return S.isna()
        hpat_func = hpat.jit(test_impl)

        S = pd.Series([pd.NaT, pd.Timestamp('1970-12-01'), pd.Timestamp('2012-07-25')])
        pd.testing.assert_series_equal(hpat_func(S), test_impl(S))

    def test_series_nlargest1(self):
        def test_impl(S):
            return S.nlargest(4)
        hpat_func = hpat.jit(test_impl)

        m = 100
        np.random.seed(0)
        S = pd.Series(np.random.randint(-30, 30, m))
        np.testing.assert_array_equal(hpat_func(S).values, test_impl(S).values)

    def test_series_nlargest_default1(self):
        def test_impl(S):
            return S.nlargest()
        hpat_func = hpat.jit(test_impl)

        m = 100
        np.random.seed(0)
        S = pd.Series(np.random.randint(-30, 30, m))
        np.testing.assert_array_equal(hpat_func(S).values, test_impl(S).values)

    def test_series_nlargest_nan1(self):
        def test_impl(S):
            return S.nlargest(4)
        hpat_func = hpat.jit(test_impl)

        S = pd.Series([1.0, np.nan, 3.0, 2.0, np.nan, 4.0])
        np.testing.assert_array_equal(hpat_func(S).values, test_impl(S).values)

    def test_series_nlargest_parallel1(self):
        # create `kde.parquet` file
        ParquetGenerator.gen_kde_pq()

        def test_impl():
            df = pq.read_table('kde.parquet').to_pandas()
            S = df.points
            return S.nlargest(4)
        hpat_func = hpat.jit(test_impl)

        np.testing.assert_array_equal(hpat_func().values, test_impl().values)

    @unittest.skip('Unsupported functionality: failed to handle index')
    def test_series_nlargest_index_str(self):
        def test_impl(S):
            return S.nlargest(4)
        hpat_func = hpat.jit(test_impl)

        S = pd.Series([73, 21, 10005, 5, 1], index=['a', 'b', 'c', 'd', 'e'])
        np.testing.assert_array_equal(hpat_func(S).values, test_impl(S).values)

    @unittest.skip('Unsupported functionality: failed to handle index')
    def test_series_nlargest_index_int(self):
        def test_impl(S):
            return S.nlargest(4)

        hpat_func = hpat.jit(test_impl)

        S = pd.Series([73, 21, 10005, 5, 1], index=[2, 3, 4, 5, 6])
        np.testing.assert_array_equal(hpat_func(S).values, test_impl(S).values)

    def test_series_nsmallest1(self):
        def test_impl(S):
            return S.nsmallest(4)
        hpat_func = hpat.jit(test_impl)

        m = 100
        np.random.seed(0)
        S = pd.Series(np.random.randint(-30, 30, m))
        np.testing.assert_array_equal(hpat_func(S).values, test_impl(S).values)

    def test_series_nsmallest_default1(self):
        def test_impl(S):
            return S.nsmallest()
        hpat_func = hpat.jit(test_impl)

        m = 100
        np.random.seed(0)
        S = pd.Series(np.random.randint(-30, 30, m))
        np.testing.assert_array_equal(hpat_func(S).values, test_impl(S).values)

    def test_series_nsmallest_nan1(self):
        def test_impl(S):
            return S.nsmallest(4)
        hpat_func = hpat.jit(test_impl)

        S = pd.Series([1.0, np.nan, 3.0, 2.0, np.nan, 4.0])
        np.testing.assert_array_equal(hpat_func(S).values, test_impl(S).values)

    def test_series_nsmallest_parallel1(self):
        # create `kde.parquet` file
        ParquetGenerator.gen_kde_pq()

        def test_impl():
            df = pq.read_table('kde.parquet').to_pandas()
            S = df.points
            return S.nsmallest(4)
        hpat_func = hpat.jit(test_impl)

        np.testing.assert_array_equal(hpat_func().values, test_impl().values)

    @unittest.skip('Unsupported functionality: failed to handle index')
    def test_series_nsmallest_index_str(self):
        def test_impl(S):
            return S.nsmallest(3)
        hpat_func = hpat.jit(test_impl)

        S = pd.Series([41, 32, 33, 4, 5], index=['a', 'b', 'c', 'd', 'e'])
        np.testing.assert_array_equal(hpat_func(S).values, test_impl(S).values)

    @unittest.skip('Unsupported functionality: failed to handle index')
    def test_series_nsmallest_index_int(self):
        def test_impl(S):
            return S.nsmallest(3)

        hpat_func = hpat.jit(test_impl)

        S = pd.Series([41, 32, 33, 4, 5], index=[1, 2, 3, 4, 5])
        np.testing.assert_array_equal(hpat_func(S).values, test_impl(S).values)

    def test_series_head1(self):
        def test_impl(S):
            return S.head(4)
        hpat_func = hpat.jit(test_impl)

        m = 100
        np.random.seed(0)
        S = pd.Series(np.random.randint(-30, 30, m))
        pd.testing.assert_series_equal(hpat_func(S), test_impl(S))

    def test_series_head_default1(self):
        '''Verifies default head method for non-distributed pass of Series with no index'''
        def test_impl(S):
            return S.head()
        hpat_func = hpat.jit(test_impl)

        m = 100
        np.random.seed(0)
        S = pd.Series(np.random.randint(-30, 30, m))
        pd.testing.assert_series_equal(hpat_func(S), test_impl(S))

    def test_series_head_index1(self):
        '''Verifies head method for Series with integer index created inside jitted function'''
        def test_impl():
            S = pd.Series([6, 9, 2, 3, 6, 4, 5], [8, 1, 6, 0, 9, 1, 3])
            return S.head(3)
        hpat_func = hpat.jit(test_impl)

        pd.testing.assert_series_equal(hpat_func(), test_impl())

    def test_series_head_index2(self):
        '''Verifies head method for Series with string index created inside jitted function'''
        def test_impl():
            S = pd.Series([6, 9, 2, 3, 6, 4, 5], ['a', 'ab', 'abc', 'c', 'f', 'hh', ''])
            return S.head(3)
        hpat_func = hpat.jit(test_impl)

        pd.testing.assert_series_equal(hpat_func(), test_impl())

    def test_series_head_index3(self):
        '''Verifies head method for non-distributed pass of Series with integer index'''
        def test_impl(S):
            return S.head(3)
        hpat_func = hpat.jit(test_impl)

        S = pd.Series([6, 9, 2, 3, 6, 4, 5], [8, 1, 6, 0, 9, 1, 3])
        pd.testing.assert_series_equal(hpat_func(S), test_impl(S))

    @unittest.skip("Passed if run single")
    def test_series_head_index4(self):
        '''Verifies head method for non-distributed pass of Series with string index'''
        def test_impl(S):
            return S.head(3)
        hpat_func = hpat.jit(test_impl)

        S = pd.Series([6, 9, 2, 4, 6, 4, 5], ['a', 'ab', 'abc', 'c', 'f', 'hh', ''])
        pd.testing.assert_series_equal(hpat_func(S), test_impl(S))

    def test_series_head_parallel1(self):
        '''Verifies head method for distributed Series with string data and no index'''
        def test_impl(S):
            return S.head(7)

        hpat_func = hpat.jit(distributed={'S'})(test_impl)

        # need to test different lenghts, as head's size is fixed and implementation
        # depends on relation of size of the data per processor to output data size
        for n in range(1, 5):
            S = pd.Series(['a', 'ab', 'abc', 'c', 'f', 'hh', ''] * n)
            start, end = get_start_end(len(S))
            pd.testing.assert_series_equal(hpat_func(S[start:end]), test_impl(S))
            self.assertTrue(count_array_OneDs() > 0)

    def test_series_head_index_parallel1(self):
        '''Verifies head method for distributed Series with integer index'''
        def test_impl(S):
            return S.head(3)
        hpat_func = hpat.jit(distributed={'S'})(test_impl)

        S = pd.Series([6, 9, 2, 3, 6, 4, 5], [8, 1, 6, 0, 9, 1, 3])
        start, end = get_start_end(len(S))
        pd.testing.assert_series_equal(hpat_func(S[start:end]), test_impl(S))
        self.assertTrue(count_array_OneDs() > 0)

    @unittest.skip("Passed if run single")
    def test_series_head_index_parallel2(self):
        '''Verifies head method for distributed Series with string index'''
        def test_impl(S):
            return S.head(3)
        hpat_func = hpat.jit(distributed={'S'})(test_impl)

        S = pd.Series([6, 9, 2, 3, 6, 4, 5], ['a', 'ab', 'abc', 'c', 'f', 'hh', ''])
        start, end = get_start_end(len(S))
        pd.testing.assert_series_equal(hpat_func(S[start:end]), test_impl(S))
        self.assertTrue(count_array_OneDs() > 0)

    def test_series_median1(self):
        '''Verifies median implementation for float and integer series of random data'''
        def test_impl(S):
            return S.median()
        hpat_func = hpat.jit(test_impl)

        m = 100
        np.random.seed(0)
        S = pd.Series(np.random.randint(-30, 30, m))
        self.assertEqual(hpat_func(S), test_impl(S))

        S = pd.Series(np.random.ranf(m))
        self.assertEqual(hpat_func(S), test_impl(S))

        # odd size
        m = 101
        S = pd.Series(np.random.randint(-30, 30, m))
        self.assertEqual(hpat_func(S), test_impl(S))

        S = pd.Series(np.random.ranf(m))
        self.assertEqual(hpat_func(S), test_impl(S))

    @unittest.skipIf(hpat.config.config_pipeline_hpat_default,
                     "BUG: old-style median implementation doesn't filter NaNs")
    def test_series_median_skipna_default1(self):
        '''Verifies median implementation with default skipna=True argument on a series with NA values'''
        def test_impl(S):
            return S.median()
        hpat_func = hpat.jit(test_impl)

        S = pd.Series([2., 3., 5., np.nan, 5., 6., 7.])
        self.assertEqual(hpat_func(S), test_impl(S))

    @unittest.skipIf(hpat.config.config_pipeline_hpat_default,
                     "Skipna argument is not supported in old-style")
    def test_series_median_skipna_false1(self):
        '''Verifies median implementation with skipna=False on a series with NA values'''
        def test_impl(S):
            return S.median(skipna=False)
        hpat_func = hpat.jit(test_impl)

        # np.inf is not NaN, so verify that a correct number is returned
        S1 = pd.Series([2., 3., 5., np.inf, 5., 6., 7.])
        self.assertEqual(hpat_func(S1), test_impl(S1))

        # TODO: both return values are 'nan', but HPAT's is not np.nan, hence checking with
        # assertIs() doesn't work - check if it's Numba relatated
        S2 = pd.Series([2., 3., 5., np.nan, 5., 6., 7.])
        self.assertEqual(np.isnan(hpat_func(S2)), np.isnan(test_impl(S2)))

    def test_series_median_parallel1(self):
        # create `kde.parquet` file
        ParquetGenerator.gen_kde_pq()

        def test_impl():
            df = pq.read_table('kde.parquet').to_pandas()
            S = df.points
            return S.median()
        hpat_func = hpat.jit(test_impl)

        self.assertEqual(hpat_func(), test_impl())
        self.assertEqual(count_array_REPs(), 0)
        self.assertEqual(count_parfor_REPs(), 0)
        self.assertTrue(count_array_OneDs() > 0)

    def test_series_argsort_parallel(self):
        # create `kde.parquet` file
        ParquetGenerator.gen_kde_pq()

        def test_impl():
            df = pq.read_table('kde.parquet').to_pandas()
            S = df.points
            return S.argsort().values
        hpat_func = hpat.jit(test_impl)

        np.testing.assert_array_equal(hpat_func(), test_impl())

    def test_series_idxmin1(self):
        def test_impl(A):
            return A.idxmin()
        hpat_func = hpat.jit(test_impl)

        n = 11
        np.random.seed(0)
        S = pd.Series(np.random.ranf(n))
        np.testing.assert_array_equal(hpat_func(S), test_impl(S))

    def test_series_idxmin_str(self):
        def test_impl(S):
            return S.idxmin()
        hpat_func = hpat.jit(test_impl)

        S = pd.Series([8, 6, 34, np.nan], ['a', 'ab', 'abc', 'c'])
        self.assertEqual(hpat_func(S), test_impl(S))

    @unittest.skip("Skipna is not implemented")
    def test_series_idxmin_str_idx(self):
        def test_impl(S):
            return S.idxmin(skipna=False)

        hpat_func = hpat.jit(test_impl)

        S = pd.Series([8, 6, 34, np.nan], ['a', 'ab', 'abc', 'c'])
        self.assertEqual(hpat_func(S), test_impl(S))

    def test_series_idxmin_no(self):
        def test_impl(S):
            return S.idxmin()
        hpat_func = hpat.jit(test_impl)

        S = pd.Series([8, 6, 34, np.nan])
        self.assertEqual(hpat_func(S), test_impl(S))

    def test_series_idxmin_int(self):
        def test_impl(S):
            return S.idxmin()
        hpat_func = hpat.jit(test_impl)

        S = pd.Series([1, 2, 3], [4, 45, 14])
        self.assertEqual(hpat_func(S), test_impl(S))

    def test_series_idxmin_noidx(self):
        def test_impl(S):
            return S.idxmin()

        hpat_func = hpat.jit(test_impl)

        data_test = [[6, 6, 2, 1, 3, 3, 2, 1, 2],
                     [1.1, 0.3, 2.1, 1, 3, 0.3, 2.1, 1.1, 2.2],
                     [6, 6.1, 2.2, 1, 3, 0, 2.2, 1, 2],
                     [6, 6, 2, 1, 3, np.inf, np.nan, np.nan, np.nan],
                     [3., 5.3, np.nan, np.nan, np.inf, np.inf, 4.4, 3.7, 8.9]
                     ]

        for input_data in data_test:
            S = pd.Series(input_data)

            result_ref = test_impl(S)
            result = hpat_func(S)
            self.assertEqual(result, result_ref)

    def test_series_idxmin_idx(self):
        def test_impl(S):
            return S.idxmin()

        hpat_func = hpat.jit(test_impl)

        data_test = [[6, 6, 2, 1, 3, 3, 2, 1, 2],
                     [1.1, 0.3, 2.1, 1, 3, 0.3, 2.1, 1.1, 2.2],
                     [6, 6.1, 2.2, 1, 3, 0, 2.2, 1, 2],
                     [6, 6, 2, 1, 3, -np.inf, np.nan, np.inf, np.nan],
                     [3., 5.3, np.nan, np.nan, np.inf, np.inf, 4.4, 3.7, 8.9]
                     ]

        for input_data in data_test:
            for index_data in data_test:
                S = pd.Series(input_data, index_data)
                result_ref = test_impl(S)
                result = hpat_func(S)
                if np.isnan(result) or np.isnan(result_ref):
                    self.assertEqual(np.isnan(result), np.isnan(result_ref))
                else:
                    self.assertEqual(result, result_ref)

    def test_series_idxmax1(self):
        def test_impl(A):
            return A.idxmax()
        hpat_func = hpat.jit(test_impl)

        n = 11
        np.random.seed(0)
        S = pd.Series(np.random.ranf(n))
        np.testing.assert_array_equal(hpat_func(S), test_impl(S))

    @unittest.skip("Skipna is not implemented")
    def test_series_idxmax_str_idx(self):
        def test_impl(S):
            return S.idxmax(skipna=False)

        hpat_func = hpat.jit(test_impl)

        S = pd.Series([8, 6, 34, np.nan], ['a', 'ab', 'abc', 'c'])
        self.assertEqual(hpat_func(S), test_impl(S))

    def test_series_idxmax_noidx(self):
        def test_impl(S):
            return S.idxmax()

        hpat_func = hpat.jit(test_impl)

        data_test = [[6, 6, 2, 1, 3, 3, 2, 1, 2],
                     [1.1, 0.3, 2.1, 1, 3, 0.3, 2.1, 1.1, 2.2],
                     [6, 6.1, 2.2, 1, 3, 0, 2.2, 1, 2],
                     [6, 6, 2, 1, 3, np.inf, np.nan, np.inf, np.nan],
                     [3., 5.3, np.nan, np.nan, np.inf, np.inf, 4.4, 3.7, 8.9]
                     ]

        for input_data in data_test:
            S = pd.Series(input_data)

            result_ref = test_impl(S)
            result = hpat_func(S)
            self.assertEqual(result, result_ref)

    def test_series_idxmax_idx(self):
        def test_impl(S):
            return S.idxmax()

        hpat_func = hpat.jit(test_impl)

        data_test = [[6, 6, 2, 1, 3, 3, 2, 1, 2],
                     [1.1, 0.3, 2.1, 1, 3, 0.3, 2.1, 1.1, 2.2],
                     [6, 6.1, 2.2, 1, 3, 0, 2.2, 1, 2],
                     [6, 6, 2, 1, 3, np.nan, np.nan, np.nan, np.nan],
                     [3., 5.3, np.nan, np.nan, np.inf, np.inf, 4.4, 3.7, 8.9]
                     ]

        for input_data in data_test:
            for index_data in data_test:
                S = pd.Series(input_data, index_data)
                result_ref = test_impl(S)
                result = hpat_func(S)
                if np.isnan(result) or np.isnan(result_ref):
                    self.assertEqual(np.isnan(result), np.isnan(result_ref))
                else:
                    self.assertEqual(result, result_ref)

    def test_series_sort_values1(self):
        def test_impl(A):
            return A.sort_values()
        hpat_func = hpat.jit(test_impl)

        n = 11
        np.random.seed(0)
        S = pd.Series(np.random.ranf(n))
        pd.testing.assert_series_equal(hpat_func(S), test_impl(S))

    def test_series_sort_values_index1(self):
        def test_impl(A, B):
            S = pd.Series(A, B)
            return S.sort_values()
        hpat_func = hpat.jit(test_impl)

        n = 11
        np.random.seed(0)
        # TODO: support passing Series with Index
        # S = pd.Series(np.random.ranf(n), np.random.randint(0, 100, n))
        A = np.random.ranf(n)
        B = np.random.ranf(n)
        pd.testing.assert_series_equal(hpat_func(A, B), test_impl(A, B))

    def test_series_sort_values_parallel1(self):
        # create `kde.parquet` file
        ParquetGenerator.gen_kde_pq()

        def test_impl():
            df = pq.read_table('kde.parquet').to_pandas()
            S = df.points
            return S.sort_values()
        hpat_func = hpat.jit(test_impl)

        np.testing.assert_array_equal(hpat_func(), test_impl())

    def test_series_shift(self):
        def pyfunc():
            series = pd.Series([1.0, np.nan, -1.0, 0.0, 5e-324])
            return series.shift()

        cfunc = hpat.jit(pyfunc)
        pd.testing.assert_series_equal(cfunc(), pyfunc())

    def test_series_shift_unboxing(self):
        def pyfunc(series):
            return series.shift()

        cfunc = hpat.jit(pyfunc)
        for data in test_global_input_data_float64:
            series = pd.Series(data)
            pd.testing.assert_series_equal(cfunc(series), pyfunc(series))

    def test_series_shift_full(self):
        def pyfunc(series, periods, freq, axis, fill_value):
            return series.shift(periods=periods, freq=freq, axis=axis, fill_value=fill_value)

        cfunc = hpat.jit(pyfunc)
        freq = None
        axis = 0
        for data in test_global_input_data_float64:
            series = pd.Series(data)
            for periods in [-2, 0, 3]:
                for fill_value in [9.1, np.nan, -3.3, None]:
                    jit_result = cfunc(series, periods, freq, axis, fill_value)
                    ref_result = pyfunc(series, periods, freq, axis, fill_value)
                    pd.testing.assert_series_equal(jit_result, ref_result)

    def test_series_shift_str(self):
        def pyfunc(series):
            return series.shift()

        cfunc = hpat.jit(pyfunc)
        series = pd.Series(test_global_input_data_unicode_kind4)
        with self.assertRaises(TypingError) as raises:
            cfunc(series)
        msg = 'Method shift(). The object must be a number. Given self.data.dtype: {}'
        self.assertIn(msg.format(types.unicode_type), str(raises.exception))

    def test_series_shift_fill_str(self):
        def pyfunc(series, fill_value):
            return series.shift(fill_value=fill_value)

        cfunc = hpat.jit(pyfunc)
        series = pd.Series(test_global_input_data_float64[0])
        with self.assertRaises(TypingError) as raises:
            cfunc(series, fill_value='unicode')
        msg = 'Method shift(). The object must be a number. Given fill_value: {}'
        self.assertIn(msg.format(types.unicode_type), str(raises.exception))

    def test_series_shift_unsupported_params(self):
        def pyfunc(series, freq, axis):
            return series.shift(freq=freq, axis=axis)

        cfunc = hpat.jit(pyfunc)
        series = pd.Series(test_global_input_data_float64[0])
        with self.assertRaises(TypingError) as raises:
            cfunc(series, freq='12H', axis=0)
        msg = 'Method shift(). Unsupported parameters. Given freq: {}'
        self.assertIn(msg.format(types.unicode_type), str(raises.exception))

        with self.assertRaises(TypingError) as raises:
            cfunc(series, freq=None, axis=1)
        msg = 'Method shift(). Unsupported parameters. Given axis != 0'
        self.assertIn(msg, str(raises.exception))

    @unittest.skip('Unsupported functionality: failed to handle index')
    def test_series_shift_index_str(self):
        def test_impl(S):
            return S.shift()
        hpat_func = hpat.jit(test_impl)

        S = pd.Series([np.nan, 2., 3., 5., np.nan, 6., 7.], index=['a', 'b', 'c', 'd', 'e', 'f', 'g'])
        pd.testing.assert_series_equal(hpat_func(S), test_impl(S))

    @unittest.skip('Unsupported functionality: failed to handle index')
    def test_series_shift_index_int(self):
        def test_impl(S):
            return S.shift()

        hpat_func = hpat.jit(test_impl)

        S = pd.Series([np.nan, 2., 3., 5., np.nan, 6., 7.], index=[1, 2, 3, 4, 5, 6, 7])
        pd.testing.assert_series_equal(hpat_func(S), test_impl(S))

    def test_series_index1(self):
        def test_impl():
            A = pd.Series([1, 2, 3], index=['A', 'C', 'B'])
            return A.index

        hpat_func = hpat.jit(test_impl)
        np.testing.assert_array_equal(hpat_func(), test_impl())

    def test_series_index2(self):
        def test_impl():
            A = pd.Series([1, 2, 3], index=[0, 1, 2])
            return A.index

        hpat_func = hpat.jit(test_impl)
        np.testing.assert_array_equal(hpat_func(), test_impl())

    def test_series_index3(self):
        def test_impl():
            A = pd.Series([1, 2, 3])
            return A.index

        hpat_func = hpat.jit(test_impl)
        np.testing.assert_array_equal(hpat_func(), test_impl())

    def test_series_take_index_default(self):
        def pyfunc():
            series = pd.Series([1.0, 13.0, 9.0, -1.0, 7.0])
            indices = [1, 3]
            return series.take(indices)

        cfunc = hpat.jit(pyfunc)
        ref_result = pyfunc()
        result = cfunc()
        pd.testing.assert_series_equal(ref_result, result)

    def test_series_take_index_default_unboxing(self):
        def pyfunc(series, indices):
            return series.take(indices)

        cfunc = hpat.jit(pyfunc)
        series = pd.Series([1.0, 13.0, 9.0, -1.0, 7.0])
        indices = [1, 3]
        ref_result = pyfunc(series, indices)
        result = cfunc(series, indices)
        pd.testing.assert_series_equal(ref_result, result)

    def test_series_take_index_int(self):
        def pyfunc():
            series = pd.Series([1.0, 13.0, 9.0, -1.0, 7.0], index=[3, 0, 4, 2, 1])
            indices = [1, 3]
            return series.take(indices)

        cfunc = hpat.jit(pyfunc)
        ref_result = pyfunc()
        result = cfunc()
        pd.testing.assert_series_equal(ref_result, result)

    def test_series_take_index_int_unboxing(self):
        def pyfunc(series, indices):
            return series.take(indices)

        cfunc = hpat.jit(pyfunc)
        series = pd.Series([1.0, 13.0, 9.0, -1.0, 7.0], index=[3, 0, 4, 2, 1])
        indices = [1, 3]
        ref_result = pyfunc(series, indices)
        result = cfunc(series, indices)
        pd.testing.assert_series_equal(ref_result, result)

    def test_series_take_index_str(self):
        def pyfunc():
            series = pd.Series([1.0, 13.0, 9.0, -1.0, 7.0], index=['test', 'series', 'take', 'str', 'index'])
            indices = [1, 3]
            return series.take(indices)

        cfunc = hpat.jit(pyfunc)
        ref_result = pyfunc()
        result = cfunc()
        pd.testing.assert_series_equal(ref_result, result)

    def test_series_take_index_str_unboxing(self):
        def pyfunc(series, indices):
            return series.take(indices)

        cfunc = hpat.jit(pyfunc)
        series = pd.Series([1.0, 13.0, 9.0, -1.0, 7.0], index=['test', 'series', 'take', 'str', 'index'])
        indices = [1, 3]
        ref_result = pyfunc(series, indices)
        result = cfunc(series, indices)
        pd.testing.assert_series_equal(ref_result, result)

    def test_series_iterator_int(self):
        def test_impl(A):
            return [i for i in A]

        A = pd.Series([3, 2, 1, 5, 4])
        hpat_func = hpat.jit(test_impl)
        np.testing.assert_array_equal(hpat_func(A), test_impl(A))

    def test_series_iterator_float(self):
        def test_impl(A):
            return [i for i in A]

        A = pd.Series([0.3, 0.2222, 0.1756, 0.005, 0.4])
        hpat_func = hpat.jit(test_impl)
        np.testing.assert_array_equal(hpat_func(A), test_impl(A))

    def test_series_iterator_boolean(self):
        def test_impl(A):
            return [i for i in A]

        A = pd.Series([True, False])
        hpat_func = hpat.jit(test_impl)
        np.testing.assert_array_equal(hpat_func(A), test_impl(A))

    def test_series_iterator_string(self):
        def test_impl(A):
            return [i for i in A]

        A = pd.Series(['a', 'ab', 'abc', '', 'dddd'])
        hpat_func = hpat.jit(test_impl)
        np.testing.assert_array_equal(hpat_func(A), test_impl(A))

    def test_series_iterator_one_value(self):
        def test_impl(A):
            return [i for i in A]

        A = pd.Series([5])
        hpat_func = hpat.jit(test_impl)
        np.testing.assert_array_equal(hpat_func(A), test_impl(A))

    @unittest.skip("Fails when NUMA_PES>=2 due to unimplemented sync of such construction after distribution")
    def test_series_iterator_no_param(self):
        def test_impl():
            A = pd.Series([3, 2, 1, 5, 4])
            return [i for i in A]

        hpat_func = hpat.jit(test_impl)
        np.testing.assert_array_equal(hpat_func(), test_impl())

    def test_series_iterator_empty(self):
        def test_impl(A):
            return [i for i in A]

        A = pd.Series([np.int64(x) for x in range(0)])
        hpat_func = hpat.jit(test_impl)
        np.testing.assert_array_equal(hpat_func(A), test_impl(A))

    def test_series_default_index(self):
        def test_impl():
            A = pd.Series([3, 2, 1, 5, 4])
            return A.index

        hpat_func = hpat.jit(test_impl)
        np.testing.assert_array_equal(hpat_func(), test_impl())

    @unittest.skip("Implement drop_duplicates for Series")
    def test_series_drop_duplicates(self):
        def test_impl():
            A = pd.Series(['lama', 'cow', 'lama', 'beetle', 'lama', 'hippo'])
            return A.drop_duplicates()

        hpat_func = hpat.jit(test_impl)
        pd.testing.assert_series_equal(hpat_func(), test_impl())

    def test_series_quantile(self):
        def test_impl():
            A = pd.Series([1, 2.5, .5, 3, 5])
            return A.quantile()

        hpat_func = hpat.jit(test_impl)
        np.testing.assert_equal(hpat_func(), test_impl())

    @unittest.skipIf(hpat.config.config_pipeline_hpat_default, "Series.quantile() parameter as a list unsupported")
    def test_series_quantile_q_vector(self):
        def test_series_quantile_q_vector_impl(S, param1):
            return S.quantile(param1)

        S = pd.Series(np.random.ranf(100))
        hpat_func = hpat.jit(test_series_quantile_q_vector_impl)

        param1 = [0.0, 0.25, 0.5, 0.75, 1.0]
        result_ref = test_series_quantile_q_vector_impl(S, param1)
        result = hpat_func(S, param1)
        np.testing.assert_equal(result, result_ref)

    @unittest.skip("Implement unique without sorting like in pandas")
    def test_unique(self):
        def test_impl(S):
            return S.unique()

        hpat_func = hpat.jit(test_impl)
        S = pd.Series([2, 1, 3, 3])
        pd.testing.assert_series_equal(hpat_func(S), test_impl(S))

    def test_unique_sorted(self):
        def test_impl(S):
            return S.unique()

        hpat_func = hpat.jit(test_impl)
        n = 11
        S = pd.Series(np.arange(n))
        S[2] = 0
        np.testing.assert_array_equal(hpat_func(S), test_impl(S))

    def test_unique_str(self):
        def test_impl():
            data = pd.Series(['aa', 'aa', 'b', 'b', 'cccc', 'dd', 'ddd', 'dd'])
            return data.unique()

        hpat_func = hpat.jit(test_impl)

        # since the orider of the elements are diffrent - check count of elements only
        ref_result = test_impl().size
        result = hpat_func().size
        np.testing.assert_array_equal(ref_result, result)

    def test_series_groupby_count(self):
        def test_impl():
            A = pd.Series([13, 11, 21, 13, 13, 51, 42, 21])
            grouped = A.groupby(A, sort=False)
            return grouped.count()

        hpat_func = hpat.jit(test_impl)

        ref_result = test_impl()
        result = hpat_func()
        pd.testing.assert_series_equal(result, ref_result)

    @unittest.skip("getiter for this type is not implemented yet")
    def test_series_groupby_iterator_int(self):
        def test_impl():
            A = pd.Series([13, 11, 21, 13, 13, 51, 42, 21])
            grouped = A.groupby(A)
            return [i for i in grouped]

        hpat_func = hpat.jit(test_impl)

        ref_result = test_impl()
        result = hpat_func()
        np.testing.assert_array_equal(result, ref_result)

    def test_series_nunique(self):
        def test_series_nunique_impl(S):
            return S.nunique()

        def test_series_nunique_param1_impl(S, dropna):
            return S.nunique(dropna)

        hpat_func = hpat.jit(test_series_nunique_impl)

        the_same_string = "the same string"
        test_input_data = []
        data_simple = [[6, 6, 2, 1, 3, 3, 2, 1, 2],
                       [1.1, 0.3, 2.1, 1, 3, 0.3, 2.1, 1.1, 2.2],
                       [6, 6.1, 2.2, 1, 3, 3, 2.2, 1, 2],
                       ['aa', 'aa', 'b', 'b', 'cccc', 'dd', 'ddd', 'dd'],
                       ['aa', 'copy aa', the_same_string, 'b', 'b', 'cccc', the_same_string, 'dd', 'ddd', 'dd', 'copy aa', 'copy aa'],
                       []
                       ]

        data_extra = [[6, 6, np.nan, 2, np.nan, 1, 3, 3, np.inf, 2, 1, 2, np.inf],
                      [1.1, 0.3, np.nan, 1.0, np.inf, 0.3, 2.1, np.nan, 2.2, np.inf],
                      [1.1, 0.3, np.nan, 1, np.inf, 0, 1.1, np.nan, 2.2, np.inf, 2, 2],
                      # unsupported ['aa', np.nan, 'b', 'b', 'cccc', np.nan, 'ddd', 'dd'],
                      # unsupported [np.nan, 'copy aa', the_same_string, 'b', 'b', 'cccc', the_same_string, 'dd', 'ddd', 'dd', 'copy aa', 'copy aa'],
                      [np.nan, np.nan, np.nan],
                      [np.nan, np.nan, np.inf],
                      ]

        if hpat.config.config_pipeline_hpat_default:
            """
            HPAT pipeline Series.nunique() does not support numpy.nan
            """

            test_input_data = data_simple
        else:
            test_input_data = data_simple + data_extra

        for input_data in test_input_data:
            S = pd.Series(input_data)

            result_ref = test_series_nunique_impl(S)
            result = hpat_func(S)
            self.assertEqual(result, result_ref)

            if not hpat.config.config_pipeline_hpat_default:
                """
                HPAT pipeline does not support parameter to Series.nunique(dropna=True)
                """

                hpat_func_param1 = hpat.jit(test_series_nunique_param1_impl)

                for param1 in [True, False]:
                    result_param1_ref = test_series_nunique_param1_impl(S, param1)
                    result_param1 = hpat_func_param1(S, param1)
                    self.assertEqual(result_param1, result_param1_ref)

    def test_series_count(self):
        def test_series_count_impl(S):
            return S.count()

        hpat_func = hpat.jit(test_series_count_impl)

        the_same_string = "the same string"
        test_input_data = [[6, 6, 2, 1, 3, 3, 2, 1, 2],
                           [1.1, 0.3, 2.1, 1, 3, 0.3, 2.1, 1.1, 2.2],
                           [6, 6.1, 2.2, 1, 3, 3, 2.2, 1, 2],
                           ['aa', 'aa', 'b', 'b', 'cccc', 'dd', 'ddd', 'dd'],
                           ['aa', 'copy aa', the_same_string, 'b', 'b', 'cccc', the_same_string, 'dd', 'ddd', 'dd',
                            'copy aa', 'copy aa'],
                           [],
                           [6, 6, np.nan, 2, np.nan, 1, 3, 3, np.inf, 2, 1, 2, np.inf],
                           [1.1, 0.3, np.nan, 1.0, np.inf, 0.3, 2.1, np.nan, 2.2, np.inf],
                           [1.1, 0.3, np.nan, 1, np.inf, 0, 1.1, np.nan, 2.2, np.inf, 2, 2],
                           [np.nan, np.nan, np.nan],
                           [np.nan, np.nan, np.inf]
                        ]

        for input_data in test_input_data:
            S = pd.Series(input_data)

            result_ref = test_series_count_impl(S)
            result = hpat_func(S)
            self.assertEqual(result, result_ref)

<<<<<<< HEAD
=======
    @unittest.skipIf(hpat.config.config_pipeline_hpat_default,
                     'Series.cumsum() np.nan as input data unsupported')
    def test_series_cumsum(self):
        def test_impl():
            series = pd.Series([1.0, np.nan, -1.0, 0.0, 5e-324])
            return series.cumsum()

        pyfunc = test_impl
        cfunc = hpat.jit(pyfunc)
        pd.testing.assert_series_equal(pyfunc(), cfunc())

    @unittest.skipIf(hpat.config.config_pipeline_hpat_default,
                     'Series.cumsum() np.nan as input data unsupported')
    def test_series_cumsum_unboxing(self):
        def test_impl(s):
            return s.cumsum()

        pyfunc = test_impl
        cfunc = hpat.jit(pyfunc)

        for data in test_global_input_data_numeric + [[]]:
            series = pd.Series(data)
            pd.testing.assert_series_equal(pyfunc(series), cfunc(series))

    @unittest.skipIf(hpat.config.config_pipeline_hpat_default,
                     'Series.cumsum() parameters "axis", "skipna" unsupported')
    def test_series_cumsum_full(self):
        def test_impl(s, axis, skipna):
            return s.cumsum(axis=axis, skipna=skipna)

        pyfunc = test_impl
        cfunc = hpat.jit(pyfunc)

        axis = None
        for data in test_global_input_data_numeric + [[]]:
            series = pd.Series(data)
            for skipna in [True, False]:
                ref_result = pyfunc(series, axis=axis, skipna=skipna)
                jit_result = cfunc(series, axis=axis, skipna=skipna)
                pd.testing.assert_series_equal(ref_result, jit_result)

    @unittest.skipIf(hpat.config.config_pipeline_hpat_default,
                     'Series.cumsum() strings as input data unsupported')
    def test_series_cumsum_str(self):
        def test_impl(s):
            return s.cumsum()

        cfunc = hpat.jit(test_impl)
        series = pd.Series(test_global_input_data_unicode_kind4)
        with self.assertRaises(TypingError) as raises:
            cfunc(series)
        msg = 'Method cumsum(). The object must be a number. Given self.data.dtype: {}'
        self.assertIn(msg.format(types.unicode_type), str(raises.exception))

    @unittest.skipIf(hpat.config.config_pipeline_hpat_default,
                     'Series.cumsum() parameter "axis" unsupported')
    def test_series_cumsum_unsupported_axis(self):
        def test_impl(s, axis):
            return s.cumsum(axis=axis)

        cfunc = hpat.jit(test_impl)
        series = pd.Series(test_global_input_data_float64[0])
        for axis in [0, 1]:
            with self.assertRaises(TypingError) as raises:
                cfunc(series, axis=axis)
            msg = 'Method cumsum(). Unsupported parameters. Given axis: int'
            self.assertIn(msg, str(raises.exception))

>>>>>>> db43e32b

if __name__ == "__main__":
    unittest.main()<|MERGE_RESOLUTION|>--- conflicted
+++ resolved
@@ -2800,8 +2800,6 @@
             result = hpat_func(S)
             self.assertEqual(result, result_ref)
 
-<<<<<<< HEAD
-=======
     @unittest.skipIf(hpat.config.config_pipeline_hpat_default,
                      'Series.cumsum() np.nan as input data unsupported')
     def test_series_cumsum(self):
@@ -2870,7 +2868,6 @@
             msg = 'Method cumsum(). Unsupported parameters. Given axis: int'
             self.assertIn(msg, str(raises.exception))
 
->>>>>>> db43e32b
 
 if __name__ == "__main__":
     unittest.main()