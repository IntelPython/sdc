--- conflicted
+++ resolved
@@ -1693,7 +1693,6 @@
         hpat_func = hpat.jit(test_impl)
         np.testing.assert_array_equal(hpat_func(), test_impl())
 
-<<<<<<< HEAD
     @unittest.skip("Implement unique without sorting like in pandas")
     def test_unique(self):
         def test_impl(S):
@@ -1720,7 +1719,7 @@
 
         hpat_func = hpat.jit(test_impl)
         np.testing.assert_array_equal(hpat_func(), test_impl())
-=======
+
     def test_series_groupby_count(self):
         def test_impl():
             A = pd.Series([13, 11, 21, 13, 13, 51, 42, 21])
@@ -1747,7 +1746,6 @@
         print("Result JIT", result)
         print("Result Python", ref_result)
         np.testing.assert_array_equal(result, ref_result)
->>>>>>> 63a4215f
 
 
 if __name__ == "__main__":
