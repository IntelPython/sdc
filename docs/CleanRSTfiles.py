<<<<<<< HEAD
import os
import itertools
from shutil import copyfile

cur_dir = os.getcwd()
api_dir = os.path.join(cur_dir, "docs", "usersource", "api")
os.chdir(api_dir)
for file in os.listdir(os.getcwd()):
    with open(file, "r") as rstfile:
        l = rstfile.readlines()
    with open(file, 'w') as rstfile:
        rstfile.truncate(0)
        rstfile.write(":orphan:\n\n")
=======
# *****************************************************************************
# Copyright (c) 2019, Intel Corporation All rights reserved.
#
# Redistribution and use in source and binary forms, with or without
# modification, are permitted provided that the following conditions are met:
#
#     Redistributions of source code must retain the above copyright notice,
#     this list of conditions and the following disclaimer.
#
#     Redistributions in binary form must reproduce the above copyright notice,
#     this list of conditions and the following disclaimer in the documentation
#     and/or other materials provided with the distribution.
#
# THIS SOFTWARE IS PROVIDED BY THE COPYRIGHT HOLDERS AND CONTRIBUTORS "AS IS"
# AND ANY EXPRESS OR IMPLIED WARRANTIES, INCLUDING, BUT NOT LIMITED TO,
# THE IMPLIED WARRANTIES OF MERCHANTABILITY AND FITNESS FOR A PARTICULAR
# PURPOSE ARE DISCLAIMED. IN NO EVENT SHALL THE COPYRIGHT HOLDER OR
# CONTRIBUTORS BE LIABLE FOR ANY DIRECT, INDIRECT, INCIDENTAL, SPECIAL,
# EXEMPLARY, OR CONSEQUENTIAL DAMAGES (INCLUDING, BUT NOT LIMITED TO,
# PROCUREMENT OF SUBSTITUTE GOODS OR SERVICES; LOSS OF USE, DATA, OR PROFITS;
# OR BUSINESS INTERRUPTION) HOWEVER CAUSED AND ON ANY THEORY OF LIABILITY,
# WHETHER IN CONTRACT, STRICT LIABILITY, OR TORT (INCLUDING NEGLIGENCE OR
# OTHERWISE) ARISING IN ANY WAY OUT OF THE USE OF THIS SOFTWARE,
# EVEN IF ADVISED OF THE POSSIBILITY OF SUCH DAMAGE.
# *****************************************************************************


import os
import itertools
from shutil import copyfile

cur_dir = os.getcwd()
api_dir = os.path.join(cur_dir, "docs", "usersource", "api")
os.chdir(api_dir)
for file in os.listdir(os.getcwd()):
    with open(file, "r") as rstfile:
        l = rstfile.readlines()
    with open(file, 'w') as rstfile:
        rstfile.truncate(0)
        rstfile.write(":orphan:\n\n")
>>>>>>> 70f38ff1
        rstfile.writelines(l[3:])<|MERGE_RESOLUTION|>--- conflicted
+++ resolved
@@ -1,18 +1,3 @@
-<<<<<<< HEAD
-import os
-import itertools
-from shutil import copyfile
-
-cur_dir = os.getcwd()
-api_dir = os.path.join(cur_dir, "docs", "usersource", "api")
-os.chdir(api_dir)
-for file in os.listdir(os.getcwd()):
-    with open(file, "r") as rstfile:
-        l = rstfile.readlines()
-    with open(file, 'w') as rstfile:
-        rstfile.truncate(0)
-        rstfile.write(":orphan:\n\n")
-=======
 # *****************************************************************************
 # Copyright (c) 2019, Intel Corporation All rights reserved.
 #
@@ -53,5 +38,4 @@
     with open(file, 'w') as rstfile:
         rstfile.truncate(0)
         rstfile.write(":orphan:\n\n")
->>>>>>> 70f38ff1
         rstfile.writelines(l[3:])