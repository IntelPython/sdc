<<<<<<< HEAD
.. _apireference:

API Reference: Supported Pandas APIs
~~~~~~~~~~~~~~~~~~~~~~~~~~~~~~~~~~~~
=======
API References:Supported Pandas APIs
=====================================
>>>>>>> ea6b1a22

This page gives an overview of all Pandas APIs supported currently by HPAT

.. toctree::
   :maxdepth: 2
   
   series<|MERGE_RESOLUTION|>--- conflicted
+++ resolved
@@ -1,12 +1,7 @@
-<<<<<<< HEAD
 .. _apireference:
 
 API Reference: Supported Pandas APIs
 ~~~~~~~~~~~~~~~~~~~~~~~~~~~~~~~~~~~~
-=======
-API References:Supported Pandas APIs
-=====================================
->>>>>>> ea6b1a22
 
 This page gives an overview of all Pandas APIs supported currently by HPAT
 
