--- conflicted
+++ resolved
@@ -139,21 +139,12 @@
                    depends=["hpat/_hpat_common.h", "hpat/_distributed.h",
                             "hpat/_import_py.h", "hpat/io/_csv.h",
                             "hpat/_datetime_ext.h"],
-<<<<<<< HEAD
                    libraries=boost_libs,
-                   include_dirs = ind + np_compile_args['include_dirs'],
-                   library_dirs = lid,
-                   define_macros = H5_CPP_FLAGS,
-                   extra_compile_args = eca,
-                   extra_link_args = ela,
-=======
-                   libraries=io_libs,
                    include_dirs=ind + np_compile_args['include_dirs'],
                    library_dirs=lid,
                    define_macros=H5_CPP_FLAGS,
                    extra_compile_args=eca,
                    extra_link_args=ela,
->>>>>>> 4ac5d9c8
                    language="c++"
                    )
 
@@ -183,17 +174,6 @@
 ext_hdist = Extension(name="hpat.hdist",
                       sources=["hpat/_distributed.cpp"],
                       depends=["hpat/_hpat_common.h"],
-<<<<<<< HEAD
-                      extra_compile_args = eca,
-                      extra_link_args = ela,
-                      include_dirs = ind,
-                      library_dirs = lid,
-)
-
-ext_chiframes = Extension(name="hpat.chiframes",
-                          sources=["hpat/_hiframes.cpp"],
-=======
-                      libraries=MPI_LIBS,
                       extra_compile_args=eca,
                       extra_link_args=ela,
                       include_dirs=ind,
@@ -203,7 +183,6 @@
 ext_chiframes = Extension(name="hpat.chiframes",
                           sources=["hpat/_hiframes.cpp"],
                           libraries=MPI_LIBS,
->>>>>>> 4ac5d9c8
                           depends=["hpat/_hpat_sort.h"],
                           extra_compile_args=eca,
                           extra_link_args=ela,
@@ -259,23 +238,7 @@
                    language="c++"
                    )
 
-<<<<<<< HEAD
 pq_libs = ['arrow', 'parquet']
-=======
-ext_quantile = Extension(name="hpat.quantile_alg",
-                         sources=["hpat/_quantile_alg.cpp"],
-                         depends=["hpat/_hpat_common.h"],
-                         libraries=MPI_LIBS,
-                         extra_compile_args=eca,
-                         extra_link_args=ela,
-                         include_dirs=ind,
-                         library_dirs=lid,
-                         )
-
-
-# pq_libs = MPI_LIBS + ['boost_filesystem', 'arrow', 'parquet']
-pq_libs = MPI_LIBS.copy()
->>>>>>> 4ac5d9c8
 
 # Windows MSVC can't have boost library names on command line
 # auto-link magic of boost should be used
