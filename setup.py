--- conflicted
+++ resolved
@@ -28,10 +28,6 @@
 from setuptools import setup, Extension, find_packages, Command
 import platform
 import os
-<<<<<<< HEAD
-import sys
-=======
->>>>>>> d80cda0e
 from docs.source.buildscripts.sdc_build_doc import SDCBuildDoc
 
 
@@ -378,11 +374,7 @@
 sdc_build_commands['build_doc'] = SDCBuildDoc
 sdc_build_commands.update({'style': style})
 sdc_version = versioneer.get_version()
-<<<<<<< HEAD
-sdc_release = 'Alpha (' + versioneer.get_version() + ')'
-=======
 sdc_release = 'Alpha ({})'.format(versioneer.get_version())
->>>>>>> d80cda0e
 
 setup(name=SDC_NAME_STR,
       version=sdc_version,
