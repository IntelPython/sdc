--- conflicted
+++ resolved
@@ -404,13 +404,8 @@
       install_requires=[
           'numpy>=1.16',
           'pandas==1.2.0',
-<<<<<<< HEAD
-          'pyarrow==2.0.0',
-          'numba>0.53.1',
-=======
           'pyarrow==4.0.1',
-          'numba==0.53.1',
->>>>>>> 8049dbab
+          'numba==0.54.0',
           'tbb'
           ],
       cmdclass=sdc_build_commands,
