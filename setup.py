--- conflicted
+++ resolved
@@ -315,13 +315,8 @@
       install_requires=[
           'numpy>=1.16',
           'pandas==0.25.3',
-<<<<<<< HEAD
-          'pyarrow==0.15.1',
-          'numba >=0.49.0,<0.50.0'
-=======
           'pyarrow==0.17.0',
-          'numba>=0.48'
->>>>>>> 8547da35
+          'numba>=0.49.1,<0.50.0'
           ],
       cmdclass=sdc_build_commands,
       ext_modules=_ext_mods,
