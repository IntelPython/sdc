--- conflicted
+++ resolved
@@ -375,12 +375,8 @@
           'numpy>=1.16',
           'pandas==0.25.3',
           'pyarrow==0.17.0',
-<<<<<<< HEAD
-          'numba>=0.49.1,<0.50.0'
-=======
           'numba>=0.49.1,<0.50.0',
           'tbb'
->>>>>>> 4c855983
           ],
       cmdclass=sdc_build_commands,
       ext_modules=_ext_mods,
