import hpat

from ..common import BaseIO, Implementation as Impl
from ..data_generator import DataGenerator


class ToCSV(BaseIO):
    fname = '__test__.csv'
    params = [Impl.interpreted_python.value, Impl.compiled_python.value]
    pparam_names = ['implementation']

    def setup(self, implementation):
        N = 10 ** 4
        data_generator = DataGenerator()
        self.df = data_generator.make_numeric_dataframe(5*N)

    @staticmethod
    @hpat.jit
    def _to_csv(df, fname):
        return df.to_csv(fname)

<<<<<<< HEAD
    def time_frame(self, implementation):
        """Time both interpreted and compiled DataFrame.to_csv"""
        if implementation == Impl.compiled_python.value:
            self._frame(self.df, self.fname)
        elif implementation == Impl.interpreted_python.value:
            self.df.to_csv(self.fname)
=======
    def time_to_csv(self, implementation):
        """Time both interpreted and compiled DataFrame.to_csv"""
        if implementation == Impl.compiled_python.value:
            return self._to_csv(self.df, self.fname)
        if implementation == Impl.interpreted_python.value:
            return self.df.to_csv(self.fname)
>>>>>>> b3804b69
<|MERGE_RESOLUTION|>--- conflicted
+++ resolved
@@ -19,18 +19,9 @@
     def _to_csv(df, fname):
         return df.to_csv(fname)
 
-<<<<<<< HEAD
-    def time_frame(self, implementation):
-        """Time both interpreted and compiled DataFrame.to_csv"""
-        if implementation == Impl.compiled_python.value:
-            self._frame(self.df, self.fname)
-        elif implementation == Impl.interpreted_python.value:
-            self.df.to_csv(self.fname)
-=======
     def time_to_csv(self, implementation):
         """Time both interpreted and compiled DataFrame.to_csv"""
         if implementation == Impl.compiled_python.value:
             return self._to_csv(self.df, self.fname)
         if implementation == Impl.interpreted_python.value:
-            return self.df.to_csv(self.fname)
->>>>>>> b3804b69
+            return self.df.to_csv(self.fname)