import hpat

from .common import Implementation as Impl
from .data_generator import DataGenerator, FloatSeriesGenerator


class Quantile():
    params = [[0.5],
              ['linear', 'nearest', 'lower', 'higher', 'midpoint'],
              ['float', 'int', 'uint'],
              [Impl.interpreted_python.value, Impl.compiled_python.value]]
    pparam_names = ['quantile', 'interpolation', 'dtype', 'implementation']

    def setup(self, quantile, interpolation, dtype, implementation):
        N = 10 ** 7
        data_generator = DataGenerator()
        data = {
            'int': data_generator.make_int_series(N, repeat=5),
            'uint': data_generator.make_uint_series(N, repeat=5),
            'float': data_generator.make_float_series(N, repeat=5),
        }
        self.idx = data[dtype]

    @staticmethod
    @hpat.jit
    def _quantile(idx, quantile, interpolation):
        return idx.quantile(quantile, interpolation=interpolation)

    def time_quantile(self, quantile, interpolation, dtype, implementation):
        if implementation == Impl.compiled_python.value:
            return self._quantile(self.idx, quantile, interpolation)
        if implementation == Impl.interpreted_python.value:
            return self.idx.quantile(quantile, interpolation)


class Absolute:
    params = [
        [3 * 10 ** 8 + 513],
        [Impl.interpreted_python.value, Impl.compiled_python.value]
    ]
    param_names = ['size', 'implementation']

    def setup(self, size, implementation):
        self.series = FloatSeriesGenerator(size=size).generate()

    @staticmethod
    @hpat.jit
    def _abs(series):
        return series.abs()

    def time_abs(self, size, implementation):
        """Time both interpreted and compiled Series.abs"""
        if implementation == Impl.compiled_python.value:
            return self._abs(self.series)
        if implementation == Impl.interpreted_python.value:
            return self.series.abs()


class ValueCounts:
    params = [
        [5 * 10 ** 6 + 513],
        [Impl.interpreted_python.value, Impl.compiled_python.value]
    ]
    param_names = ['size', 'implementation']

    def setup(self, size, implementation):
        self.series = FloatSeriesGenerator(size).generate()

    @staticmethod
    @hpat.jit
    def _value_counts(series):
        return series.value_counts()

    def time_value_counts(self,  size, implementation):
        """Time both interpreted and compiled Series.value_counts"""
        if implementation == Impl.compiled_python.value:
            return self._value_counts(self.series)
        if implementation == Impl.interpreted_python.value:
            return self.series.value_counts()


class MinMax:
    params = [
        [25 * 10 ** 7 + 513],
        [Impl.interpreted_python.value, Impl.compiled_python.value]
    ]
    param_names = ['size', 'implementation']

    def setup(self, size, implementation):
        self.series = FloatSeriesGenerator(size=size).generate()

    @staticmethod
    @hpat.jit
    def _min(series):
        return series.min()

    def time_min(self, size, implementation):
        """Time both interpreted and compiled Series.min"""
        if implementation == Impl.compiled_python.value:
            return self._min(self.series)
        if implementation == Impl.interpreted_python.value:
            return self.series.min()

    @staticmethod
    @hpat.jit
    def _max(series):
        return series.max()

    def time_max(self, size, implementation):
        """Time both interpreted and compiled Series.max"""
        if implementation == Impl.compiled_python.value:
            return self._max(self.series)
        if implementation == Impl.interpreted_python.value:
            return self.series.max()


class Correlation:
    params = [
        [10 ** 8 + 513],
        [Impl.interpreted_python.value, Impl.compiled_python.value]
    ]
    param_names = ['size', 'implementation']

    def setup(self, size, implementation):
        self.series = FloatSeriesGenerator(size).generate()
        self.series2 = FloatSeriesGenerator(size).generate()

    @staticmethod
    @hpat.jit
    def _cov(series, series2):
        return series.cov(series2)

    def time_cov(self, size, implementation):
        """Time both interpreted and compiled Series.cov"""
        if implementation == Impl.compiled_python.value:
            return self._cov(self.series, self.series2)
        if implementation == Impl.interpreted_python.value:
            return self.series.cov(self.series2)

    @staticmethod
    @hpat.jit
    def _corr(series, series2):
        return series.corr(series2)

    def time_corr(self, size, implementation):
        """Time both interpreted and compiled Series.cov"""
        if implementation == Impl.compiled_python.value:
            return self._corr(self.series, self.series2)
        if implementation == Impl.interpreted_python.value:
            return self.series.corr(self.series2)


class Sum:
    params = [
        [10 ** 8 + 513],
        [Impl.interpreted_python.value, Impl.compiled_python.value]
    ]
    param_names = ['size', 'implementation']

    def setup(self, size, implementation):
        self.series = FloatSeriesGenerator(size=size).generate()

    @staticmethod
    @hpat.jit
    def _sum(series):
        return series.sum()

    def time_sum(self, size, implementation):
        """Time both interpreted and compiled Series.sum"""
        if implementation == Impl.compiled_python.value:
            return self._sum(self.series)
        if implementation == Impl.interpreted_python.value:
            return self.series.sum()

<<<<<<< HEAD
    class Count:
        params = [
            [5 * 10 ** 8 + 513],
            [Impl.interpreted_python.value, Impl.compiled_python.value]
        ]
        param_names = ['size', 'implementation']

        def setup(self, size, implementation):
            self.series = FloatSeriesGenerator(size).generate()

        @staticmethod
        @hpat.jit
        def _count(series):
            return series.count()

        def time_count(self, size, implementation):
            """Time both interpreted and compiled Series.count"""
            if implementation == Impl.compiled_python.value:
                return self._count(self.series)
            if implementation == Impl.interpreted_python.value:
                return self.series.count()
=======

class Nlargest:
    params = [
        [5 * 10 ** 7 + 513],
        [Impl.interpreted_python.value, Impl.compiled_python.value]
    ]
    param_names = ['size', 'implementation']

    def setup(self, size, implementation):
        self.series = FloatSeriesGenerator(size).generate()

    @staticmethod
    @hpat.jit
    def _nlargest(series):
        return series.nlargest()

    def time_nlargest(self, size, implementation):
        if implementation == Impl.compiled_python.value:
            return self._nlargest(self.series)
        if implementation == Impl.interpreted_python.value:
            return self.series.nlargest()

class Nsmallest:
    params = [
        [8 * 10 ** 7 + 513],
        [Impl.interpreted_python.value, Impl.compiled_python.value]
    ]
    param_names = ['size', 'implementation']

    def setup(self, size, implementation):
        self.series = FloatSeriesGenerator(size).generate()

    @staticmethod
    @hpat.jit
    def _nsmallest(series):
        return series.nsmallest()

    def time_nsmallest(self, size, implementation):
        if implementation == Impl.compiled_python.value:
            return self._nsmallest(self.series)
        if implementation == Impl.interpreted_python.value:
            return self.series.nsmallest()


class Var:
    params = [
        [2 * 10 ** 8 + 513],
        [Impl.interpreted_python.value, Impl.compiled_python.value]
    ]
    param_names = ['size', 'implementation']

    def setup(self, size, implementation):
        self.series = FloatSeriesGenerator(size).generate()

    @staticmethod
    @hpat.jit
    def _var(series):
        return series.var()

    def time_var(self, size, implementation):
        if implementation == Impl.compiled_python.value:
            return self._var(self.series)
        if implementation == Impl.interpreted_python.value:
            return self.series.var()


class Mean:
    params = [
        [3 * 10 ** 8 + 513],
        [Impl.interpreted_python.value, Impl.compiled_python.value]
    ]
    param_names = ['size', 'implementation']

    def setup(self, size, implementation):
        self.series = FloatSeriesGenerator(size).generate()

    @staticmethod
    @hpat.jit
    def _mean(series):
        return series.mean()

    def time_mean(self, size, implementation):
        if implementation == Impl.compiled_python.value:
            return self._mean(self.series)
        if implementation == Impl.interpreted_python.value:
            return self.series.mean()


class Median:
    params = [
        [6 * 10 ** 7 + 513],
        [Impl.interpreted_python.value, Impl.compiled_python.value]
    ]
    param_names = ['size', 'implementation']

    def setup(self, size, implementation):
        self.series = FloatSeriesGenerator(size).generate()

    @staticmethod
    @hpat.jit
    def _median(series):
        return series.median()

    def time_median(self, size, implementation):
        if implementation == Impl.compiled_python.value:
            return self._median(self.series)
        if implementation == Impl.interpreted_python.value:
            return self.series.median()
>>>>>>> dffc18e6
<|MERGE_RESOLUTION|>--- conflicted
+++ resolved
@@ -172,30 +172,30 @@
         if implementation == Impl.interpreted_python.value:
             return self.series.sum()
 
-<<<<<<< HEAD
-    class Count:
-        params = [
-            [5 * 10 ** 8 + 513],
-            [Impl.interpreted_python.value, Impl.compiled_python.value]
-        ]
-        param_names = ['size', 'implementation']
-
-        def setup(self, size, implementation):
-            self.series = FloatSeriesGenerator(size).generate()
-
-        @staticmethod
-        @hpat.jit
-        def _count(series):
-            return series.count()
-
-        def time_count(self, size, implementation):
-            """Time both interpreted and compiled Series.count"""
-            if implementation == Impl.compiled_python.value:
-                return self._count(self.series)
-            if implementation == Impl.interpreted_python.value:
-                return self.series.count()
-=======
-
+
+class Count:
+    params = [
+        [5 * 10 ** 8 + 513],
+        [Impl.interpreted_python.value, Impl.compiled_python.value]
+    ]
+    param_names = ['size', 'implementation']
+
+    def setup(self, size, implementation):
+        self.series = FloatSeriesGenerator(size).generate()
+
+    @staticmethod
+    @hpat.jit
+    def _count(series):
+        return series.count()
+
+    def time_count(self, size, implementation):
+        """Time both interpreted and compiled Series.count"""
+        if implementation == Impl.compiled_python.value:
+            return self._count(self.series)
+        if implementation == Impl.interpreted_python.value:
+            return self.series.count()
+
+              
 class Nlargest:
     params = [
         [5 * 10 ** 7 + 513],
@@ -302,5 +302,4 @@
         if implementation == Impl.compiled_python.value:
             return self._median(self.series)
         if implementation == Impl.interpreted_python.value:
-            return self.series.median()
->>>>>>> dffc18e6
+            return self.series.median()