--- conflicted
+++ resolved
@@ -29,13 +29,8 @@
     - numba ==0.46
     - numpy
     - pandas >=0.23
-<<<<<<< HEAD
     - pyarrow {{ PYARROW_VERSION }}
     - arrow-cpp {{ ARROW_CPP_VERSION }}
-=======
-    - pyarrow ==0.15.0
-    - arrow-cpp ==0.15.0
->>>>>>> db43e32b
     - boost
     - hdf5
     - h5py
@@ -49,13 +44,8 @@
     - python
     - {{ pin_compatible('numpy') }}
     - pandas >=0.23
-<<<<<<< HEAD
     - pyarrow {{ PYARROW_VERSION }}
     - arrow-cpp {{ ARROW_CPP_VERSION }}
-=======
-    - pyarrow ==0.15.0
-    - arrow-cpp ==0.15.0
->>>>>>> db43e32b
     - boost
     - numba ==0.46
     - mpich # [not win]
