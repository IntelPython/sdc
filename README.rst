**********************************
Intel® Scalable Dataframe Compiler
**********************************

.. image:: https://travis-ci.com/IntelPython/sdc.svg?branch=master
    :target: https://travis-ci.com/IntelPython/sdc
    :alt: Travis CI

.. image:: https://dev.azure.com/IntelPython/HPAT/_apis/build/status/IntelPython.sdc?branchName=master
    :target: https://dev.azure.com/IntelPython/HPAT/_build/latest?definitionId=2&branchName=master
    :alt: Azure Pipelines

.. _Numba*: https://numba.pydata.org/
.. _Pandas*: https://pandas.pydata.org/
.. _Sphinx*: https://www.sphinx-doc.org/

Numba* Extension For Pandas* Operations Compilation
###################################################

Intel® Scalable Dataframe Compiler (Intel® SDC) is an extension of `Numba*`_
that enables compilation of `Pandas*`_ operations. It automatically vectorizes and parallelizes
the code by leveraging modern hardware instructions and by utilizing all available cores.

Intel® SDC documentation can be found `here <https://intelpython.github.io/sdc-doc/>`_.

.. note::
    For maximum performance and stability, please use numba from ``intel/label/beta`` channel.

Installing Binary Packages (conda and wheel)
--------------------------------------------

Intel® SDC is available on the Anaconda Cloud ``intel/label/beta`` channel.
Distribution includes Intel® SDC for Python 3.6 and Python 3.7 for Windows and Linux platforms.

Intel® SDC conda package can be installed using the steps below::

    > conda create -n sdc-env python=<3.7 or 3.6> pyarrow=0.17.0 pandas=1.2.0 -c anaconda -c conda-forge
    > conda activate sdc-env
    > conda install sdc -c intel/label/beta -c intel -c defaults -c conda-forge --override-channels

Intel® SDC wheel package can be installed using the steps below::

    > conda create -n sdc-env python=<3.7 or 3.6> pip pyarrow=0.17.0 pandas=1.2.0 -c anaconda -c conda-forge
    > conda activate sdc-env
    > pip install --index-url https://pypi.anaconda.org/intel/label/beta/simple --extra-index-url https://pypi.anaconda.org/intel/simple --extra-index-url https://pypi.org/simple sdc


Building Intel® SDC from Source on Linux
----------------------------------------

We use `Anaconda <https://www.anaconda.com/download/>`_ distribution of
Python for setting up Intel® SDC build environment.

If you do not have conda, we recommend using Miniconda3::

    wget https://repo.continuum.io/miniconda/Miniconda3-latest-Linux-x86_64.sh -O miniconda.sh
    chmod +x miniconda.sh
    ./miniconda.sh -b
    export PATH=$HOME/miniconda3/bin:$PATH

.. note::
    For maximum performance and stability, please use numba from ``intel/label/beta`` channel.

It is possible to build Intel® SDC via conda-build or setuptools. Follow one of the
cases below to install Intel® SDC and its dependencies on Linux.

Building on Linux with conda-build
~~~~~~~~~~~~~~~~~~~~~~~~~~~~~~~~~~
::

    PYVER=<3.6 or 3.7>
    NUMPYVER=<1.16 or 1.17>
    conda create -n conda-build-env python=$PYVER conda-build
    source activate conda-build-env
    git clone https://github.com/IntelPython/sdc.git
    cd sdc
    conda build --python $PYVER --numpy $NUMPYVER --output-folder=<output_folder> -c intel/label/beta -c defaults -c intel -c conda-forge --override-channels conda-recipe

Building on Linux with setuptools
~~~~~~~~~~~~~~~~~~~~~~~~~~~~~~~~~
::

    export PYVER=<3.6 or 3.7>
    export NUMPYVER=<1.16 or 1.17>
<<<<<<< HEAD
    conda create -n sdc-env -q -y -c intel/label/beta -c defaults -c intel -c conda-forge python=$PYVER numpy=$NUMPYVER tbb-devel tbb4py numba=0.51.2 pandas=1.2.0 pyarrow=0.17.0 gcc_linux-64 gxx_linux-64
=======
    conda create -n sdc-env -q -y -c intel/label/beta -c defaults -c intel -c conda-forge python=$PYVER numpy=$NUMPYVER tbb-devel tbb4py numba=0.52 pandas=1.0.5 pyarrow=0.17.0 gcc_linux-64 gxx_linux-64
>>>>>>> 7524c598
    source activate sdc-env
    git clone https://github.com/IntelPython/sdc.git
    cd sdc
    python setup.py install

In case of issues, reinstalling in a new conda environment is recommended.

Building Intel® SDC from Source on Windows
------------------------------------------

Building Intel® SDC on Windows requires Build Tools for Visual Studio 2019 (with component MSVC v140 - VS 2015 C++ build tools (v14.00)):

* Install `Build Tools for Visual Studio 2019 (with component MSVC v140 - VS 2015 C++ build tools (v14.00)) <https://visualstudio.microsoft.com/downloads/#build-tools-for-visual-studio-2019>`_.
* Install `Miniconda for Windows <https://repo.continuum.io/miniconda/Miniconda3-latest-Windows-x86_64.exe>`_.
* Start 'Anaconda prompt'

It is possible to build Intel® SDC via conda-build or setuptools. Follow one of the
cases below to install Intel® SDC and its dependencies on Windows.

Building on Windows with conda-build
~~~~~~~~~~~~~~~~~~~~~~~~~~~~~~~~~~~~
::

    set PYVER=<3.6 or 3.7>
    set NUMPYVER=<1.16 or 1.17>
    conda create -n conda-build-env -q -y python=%PYVER% conda-build conda-verify vc vs2015_runtime vs2015_win-64
    conda activate conda-build-env
    git clone https://github.com/IntelPython/sdc.git
    cd sdc
    conda build --python %PYVER% --numpy %NUMPYVER% --output-folder=<output_folder> -c intel/label/beta -c defaults -c intel -c conda-forge --override-channels conda-recipe

Building on Windows with setuptools
~~~~~~~~~~~~~~~~~~~~~~~~~~~~~~~~~~~
::

    set PYVER=<3.6 or 3.7>
    set NUMPYVER=<1.16 or 1.17>
<<<<<<< HEAD
    conda create -n sdc-env -c intel/label/beta -c defaults -c intel -c conda-forge python=%PYVER% numpy=%NUMPYVER% tbb-devel tbb4py numba=0.51.2 pandas=1.2.0 pyarrow=0.17.0
=======
    conda create -n sdc-env -c intel/label/beta -c defaults -c intel -c conda-forge python=%PYVER% numpy=%NUMPYVER% tbb-devel tbb4py numba=0.52 pandas=1.0.5 pyarrow=0.17.0
>>>>>>> 7524c598
    conda activate sdc-env
    set INCLUDE=%INCLUDE%;%CONDA_PREFIX%\Library\include
    set LIB=%LIB%;%CONDA_PREFIX%\Library\lib
    git clone https://github.com/IntelPython/sdc.git
    cd sdc
    python setup.py install

.. "C:\Program Files (x86)\Microsoft Visual Studio 14.0\VC\vcvarsall.bat" amd64

Troubleshooting Windows Build
~~~~~~~~~~~~~~~~~~~~~~~~~~~~~

* If the ``cl`` compiler throws the error fatal ``error LNK1158: cannot run 'rc.exe'``,
  add Windows Kits to your PATH (e.g. ``C:\Program Files (x86)\Windows Kits\8.0\bin\x86``).
* Some errors can be mitigated by ``set DISTUTILS_USE_SDK=1``.
* For setting up Visual Studio, one might need go to registry at
  ``HKEY_LOCAL_MACHINE\SOFTWARE\WOW6432Node\Microsoft\VisualStudio\SxS\VS7``,
  and add a string value named ``14.0`` whose data is ``C:\Program Files (x86)\Microsoft Visual Studio 14.0\``.
* Sometimes if the conda version or visual studio version being used are not latest then
  building Intel® SDC can throw some vague error about a keyword used in a file.
  So make sure you are using the latest versions.

Building documentation
----------------------

Building Intel® SDC User's Guide documentation requires pre-installed Intel® SDC package
along with compatible `Pandas*`_ version as well as `Sphinx*`_ 2.2.1 or later.

Intel® SDC documentation includes Intel® SDC examples output which is pasted to functions description in the API Reference.

Use ``pip`` to install `Sphinx*`_ and extensions:
::

    pip install sphinx sphinxcontrib-programoutput

Currently the build precedure is based on ``make`` located at ``./sdc/docs/`` folder.
While it is not generally required we recommended that you clean up the system from previous documentaiton build by running:
::

    make clean

To build HTML documentation you will need to run:
::

    make html

The built documentation will be located in the ``./sdc/docs/build/html`` directory.
To preview the documentation open ``index.html`` file.


More information about building and adding documentation can be found `here <docs/README.rst>`_.


Running unit tests
------------------
::

    python sdc/tests/gen_test_data.py
    python -m unittest

References
##########

Intel® SDC follows ideas and initial code base of High-Performance Analytics Toolkit (HPAT). These academic papers describe ideas and methods behind HPAT:

- `HPAT paper at ICS'17 <http://dl.acm.org/citation.cfm?id=3079099>`_
- `HPAT at HotOS'17 <http://dl.acm.org/citation.cfm?id=3103004>`_
- `HiFrames on arxiv <https://arxiv.org/abs/1704.02341>`_<|MERGE_RESOLUTION|>--- conflicted
+++ resolved
@@ -82,11 +82,7 @@
 
     export PYVER=<3.6 or 3.7>
     export NUMPYVER=<1.16 or 1.17>
-<<<<<<< HEAD
-    conda create -n sdc-env -q -y -c intel/label/beta -c defaults -c intel -c conda-forge python=$PYVER numpy=$NUMPYVER tbb-devel tbb4py numba=0.51.2 pandas=1.2.0 pyarrow=0.17.0 gcc_linux-64 gxx_linux-64
-=======
-    conda create -n sdc-env -q -y -c intel/label/beta -c defaults -c intel -c conda-forge python=$PYVER numpy=$NUMPYVER tbb-devel tbb4py numba=0.52 pandas=1.0.5 pyarrow=0.17.0 gcc_linux-64 gxx_linux-64
->>>>>>> 7524c598
+    conda create -n sdc-env -q -y -c intel/label/beta -c defaults -c intel -c conda-forge python=$PYVER numpy=$NUMPYVER tbb-devel tbb4py numba=0.52 pandas=1.2.0 pyarrow=0.17.0 gcc_linux-64 gxx_linux-64
     source activate sdc-env
     git clone https://github.com/IntelPython/sdc.git
     cd sdc
@@ -124,11 +120,7 @@
 
     set PYVER=<3.6 or 3.7>
     set NUMPYVER=<1.16 or 1.17>
-<<<<<<< HEAD
-    conda create -n sdc-env -c intel/label/beta -c defaults -c intel -c conda-forge python=%PYVER% numpy=%NUMPYVER% tbb-devel tbb4py numba=0.51.2 pandas=1.2.0 pyarrow=0.17.0
-=======
-    conda create -n sdc-env -c intel/label/beta -c defaults -c intel -c conda-forge python=%PYVER% numpy=%NUMPYVER% tbb-devel tbb4py numba=0.52 pandas=1.0.5 pyarrow=0.17.0
->>>>>>> 7524c598
+    conda create -n sdc-env -c intel/label/beta -c defaults -c intel -c conda-forge python=%PYVER% numpy=%NUMPYVER% tbb-devel tbb4py numba=0.52 pandas=1.2.0 pyarrow=0.17.0
     conda activate sdc-env
     set INCLUDE=%INCLUDE%;%CONDA_PREFIX%\Library\include
     set LIB=%LIB%;%CONDA_PREFIX%\Library\lib
