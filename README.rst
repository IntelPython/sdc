**********************************
Intel® Scalable Dataframe Compiler
**********************************

.. image:: https://travis-ci.com/IntelPython/sdc.svg?branch=master
    :target: https://travis-ci.com/IntelPython/sdc
    :alt: Travis CI

.. image:: https://dev.azure.com/IntelPython/HPAT/_apis/build/status/IntelPython.sdc?branchName=master
    :target: https://dev.azure.com/IntelPython/HPAT/_build/latest?definitionId=2&branchName=master
    :alt: Azure Pipelines

.. _Numba*: https://numba.pydata.org/
.. _Pandas*: https://pandas.pydata.org/
.. _Sphinx*: https://www.sphinx-doc.org/

Numba* Extension For Pandas* Operations Compilation
###################################################

Intel® Scalable Dataframe Compiler (Intel® SDC) is an extension of `Numba*`_
that enables compilation of `Pandas*`_ operations. It automatically vectorizes and parallelizes
the code by leveraging modern hardware instructions and by utilizing all available cores.

Intel® SDC documentation can be found `here <https://intelpython.github.io/sdc-doc/>`_.

.. note::
    For maximum performance and stability, please use numba from ``intel/label/beta`` channel.

Installing Binary Packages (conda and wheel)
--------------------------------------------

Intel® SDC is available on the Anaconda Cloud ``intel/label/beta`` channel.
Distribution includes Intel® SDC for Python 3.6 and Python 3.7 for Windows and Linux platforms.

Intel® SDC conda package can be installed using the steps below::

    > conda create -n sdc-env python=<3.7 or 3.6>
    > conda activate sdc-env
    > conda install sdc -c intel/label/beta -c intel -c defaults -c conda-forge --override-channels

Intel® SDC wheel package can be installed using the steps below::

    > conda create -n sdc-env python=<3.7 or 3.6> pip
    > conda activate sdc-env
    > pip install --index-url https://pypi.anaconda.org/intel/label/beta/simple --extra-index-url https://pypi.anaconda.org/intel/simple --extra-index-url https://pypi.org/simple sdc


Building Intel® SDC from Source on Linux
----------------------------------------

We use `Anaconda <https://www.anaconda.com/download/>`_ distribution of
Python for setting up Intel® SDC build environment.

If you do not have conda, we recommend using Miniconda3::

    wget https://repo.continuum.io/miniconda/Miniconda3-latest-Linux-x86_64.sh -O miniconda.sh
    chmod +x miniconda.sh
    ./miniconda.sh -b
    export PATH=$HOME/miniconda3/bin:$PATH

.. note::
    For maximum performance and stability, please use numba from ``intel/label/beta`` channel.

It is possible to build Intel® SDC via conda-build or setuptools. Follow one of the
cases below to install Intel® SDC and its dependencies on Linux.

Building on Linux with conda-build
~~~~~~~~~~~~~~~~~~~~~~~~~~~~~~~~~~
::

    PYVER=<3.6 or 3.7>
    NUMPYVER=<1.16 or 1.17>
    conda create -n conda-build-env python=$PYVER conda-build
    source activate conda-build-env
    git clone https://github.com/IntelPython/sdc.git
    cd sdc
    conda build --python $PYVER --numpy $NUMPYVER --output-folder=<output_folder> -c intel/label/beta -c defaults -c intel -c conda-forge --override-channels conda-recipe

Building on Linux with setuptools
~~~~~~~~~~~~~~~~~~~~~~~~~~~~~~~~~
::

<<<<<<< HEAD
    PYVER=<3.6 or 3.7>
    NUMPYVER=<1.16 or 1.17>
    conda create -n sdc-env -q -y -c intel/label/beta -c defaults -c intel -c conda-forge python=$PYVER numpy=$NUMPYVER numba=0.49 pandas=0.25.3 pyarrow=0.17.0 gcc_linux-64 gxx_linux-64
=======
    export PYVER=<3.6 or 3.7>
    export NUMPYVER=<1.16 or 1.17>
    conda create -n sdc-env -q -y -c intel/label/beta -c defaults -c intel -c conda-forge python=$PYVER numpy=$NUMPYVER tbb-devel tbb4py numba=0.49 pandas=0.25.3 pyarrow=0.17.0 gcc_linux-64 gxx_linux-64
>>>>>>> 4c855983
    source activate sdc-env
    git clone https://github.com/IntelPython/sdc.git
    cd sdc
    python setup.py install

In case of issues, reinstalling in a new conda environment is recommended.

Building Intel® SDC from Source on Windows
------------------------------------------

Building Intel® SDC on Windows requires Build Tools for Visual Studio 2019 (with component MSVC v140 - VS 2015 C++ build tools (v14.00)):

* Install `Build Tools for Visual Studio 2019 (with component MSVC v140 - VS 2015 C++ build tools (v14.00)) <https://visualstudio.microsoft.com/downloads/#build-tools-for-visual-studio-2019>`_.
* Install `Miniconda for Windows <https://repo.continuum.io/miniconda/Miniconda3-latest-Windows-x86_64.exe>`_.
* Start 'Anaconda prompt'

It is possible to build Intel® SDC via conda-build or setuptools. Follow one of the
cases below to install Intel® SDC and its dependencies on Windows.

Building on Windows with conda-build
~~~~~~~~~~~~~~~~~~~~~~~~~~~~~~~~~~~~
::

    set PYVER=<3.6 or 3.7>
    set NUMPYVER=<1.16 or 1.17>
    conda create -n conda-build-env -q -y python=%PYVER% conda-build conda-verify vc vs2015_runtime vs2015_win-64
    conda activate conda-build-env
    git clone https://github.com/IntelPython/sdc.git
    cd sdc
    conda build --python %PYVER% --numpy %NUMPYVER% --output-folder=<output_folder> -c intel/label/beta -c defaults -c intel -c conda-forge --override-channels conda-recipe

Building on Windows with setuptools
~~~~~~~~~~~~~~~~~~~~~~~~~~~~~~~~~~~
::

    set PYVER=<3.6 or 3.7>
    set NUMPYVER=<1.16 or 1.17>
<<<<<<< HEAD
    conda create -n sdc-env -c intel/label/beta -c defaults -c intel -c conda-forge python=%PYVER% numpy=%NUMPYVER% numba=0.49 pandas=0.25.3 pyarrow=0.17.0
=======
    conda create -n sdc-env -c intel/label/beta -c defaults -c intel -c conda-forge python=%PYVER% numpy=%NUMPYVER% tbb-devel tbb4py numba=0.49 pandas=0.25.3 pyarrow=0.17.0
>>>>>>> 4c855983
    conda activate sdc-env
    set INCLUDE=%INCLUDE%;%CONDA_PREFIX%\Library\include
    set LIB=%LIB%;%CONDA_PREFIX%\Library\lib
    git clone https://github.com/IntelPython/sdc.git
    cd sdc
    python setup.py install

.. "C:\Program Files (x86)\Microsoft Visual Studio 14.0\VC\vcvarsall.bat" amd64

Troubleshooting Windows Build
~~~~~~~~~~~~~~~~~~~~~~~~~~~~~

* If the ``cl`` compiler throws the error fatal ``error LNK1158: cannot run 'rc.exe'``,
  add Windows Kits to your PATH (e.g. ``C:\Program Files (x86)\Windows Kits\8.0\bin\x86``).
* Some errors can be mitigated by ``set DISTUTILS_USE_SDK=1``.
* For setting up Visual Studio, one might need go to registry at
  ``HKEY_LOCAL_MACHINE\SOFTWARE\WOW6432Node\Microsoft\VisualStudio\SxS\VS7``,
  and add a string value named ``14.0`` whose data is ``C:\Program Files (x86)\Microsoft Visual Studio 14.0\``.
* Sometimes if the conda version or visual studio version being used are not latest then
  building Intel® SDC can throw some vague error about a keyword used in a file.
  So make sure you are using the latest versions.

Building documentation
----------------------

Building Intel® SDC User's Guide documentation requires pre-installed Intel® SDC package
along with compatible `Pandas*`_ version as well as `Sphinx*`_ 2.2.1 or later.

Intel® SDC documentation includes Intel® SDC examples output which is pasted to functions description in the API Reference.

Use ``pip`` to install `Sphinx*`_ and extensions:
::

    pip install sphinx sphinxcontrib-programoutput

Currently the build precedure is based on ``make`` located at ``./sdc/docs/`` folder.
While it is not generally required we recommended that you clean up the system from previous documentaiton build by running:
::

    make clean

To build HTML documentation you will need to run:
::

    make html

The built documentation will be located in the ``./sdc/docs/build/html`` directory.
To preview the documentation open ``index.html`` file.


More information about building and adding documentation can be found `here <docs/README.rst>`_.


Running unit tests
------------------
::

    python sdc/tests/gen_test_data.py
    python -m unittest

References
##########

Intel® SDC follows ideas and initial code base of High-Performance Analytics Toolkit (HPAT). These academic papers describe ideas and methods behind HPAT:

- `HPAT paper at ICS'17 <http://dl.acm.org/citation.cfm?id=3079099>`_
- `HPAT at HotOS'17 <http://dl.acm.org/citation.cfm?id=3103004>`_
- `HiFrames on arxiv <https://arxiv.org/abs/1704.02341>`_<|MERGE_RESOLUTION|>--- conflicted
+++ resolved
@@ -80,15 +80,9 @@
 ~~~~~~~~~~~~~~~~~~~~~~~~~~~~~~~~~
 ::
 
-<<<<<<< HEAD
-    PYVER=<3.6 or 3.7>
-    NUMPYVER=<1.16 or 1.17>
-    conda create -n sdc-env -q -y -c intel/label/beta -c defaults -c intel -c conda-forge python=$PYVER numpy=$NUMPYVER numba=0.49 pandas=0.25.3 pyarrow=0.17.0 gcc_linux-64 gxx_linux-64
-=======
     export PYVER=<3.6 or 3.7>
     export NUMPYVER=<1.16 or 1.17>
     conda create -n sdc-env -q -y -c intel/label/beta -c defaults -c intel -c conda-forge python=$PYVER numpy=$NUMPYVER tbb-devel tbb4py numba=0.49 pandas=0.25.3 pyarrow=0.17.0 gcc_linux-64 gxx_linux-64
->>>>>>> 4c855983
     source activate sdc-env
     git clone https://github.com/IntelPython/sdc.git
     cd sdc
@@ -126,11 +120,7 @@
 
     set PYVER=<3.6 or 3.7>
     set NUMPYVER=<1.16 or 1.17>
-<<<<<<< HEAD
-    conda create -n sdc-env -c intel/label/beta -c defaults -c intel -c conda-forge python=%PYVER% numpy=%NUMPYVER% numba=0.49 pandas=0.25.3 pyarrow=0.17.0
-=======
     conda create -n sdc-env -c intel/label/beta -c defaults -c intel -c conda-forge python=%PYVER% numpy=%NUMPYVER% tbb-devel tbb4py numba=0.49 pandas=0.25.3 pyarrow=0.17.0
->>>>>>> 4c855983
     conda activate sdc-env
     set INCLUDE=%INCLUDE%;%CONDA_PREFIX%\Library\include
     set LIB=%LIB%;%CONDA_PREFIX%\Library\lib
