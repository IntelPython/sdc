--- conflicted
+++ resolved
@@ -30,12 +30,7 @@
 
 import numba
 import numpy as np
-<<<<<<< HEAD
-import pandas as pd
-import unittest
-=======
 import pandas
->>>>>>> b3deeb41
 
 import sdc
 from sdc.config import config_inline_overloads, config_use_parallel_overloads
@@ -224,4 +219,4 @@
         else:
             series_index = None
 
-    return pd.Series(series_data, series_index, name)+    return pandas.Series(series_data, series_index, name)