import warnings
import unittest


class TestCase(unittest.TestCase):
    """Base class for all tests"""

    def numba_jit(self, *args, **kwargs):
        import numba
        if 'nopython' in kwargs:
            warnings.warn('nopython is set to True and is ignored', RuntimeWarning)
        if 'parallel' in kwargs:
            warnings.warn('parallel is set to True and is ignored', RuntimeWarning)
        kwargs.update({'nopython': True, 'parallel': True})
        return numba.jit(*args, **kwargs)

    def sdc_jit(self, *args, **kwargs):
        import sdc
        return sdc.jit(*args, **kwargs)

    def jit(self, *args, **kwargs):
<<<<<<< HEAD
        from sdc import config
        if config.config_pipeline_hpat_default:
            return self.sdc_jit(*args, **kwargs)
        else:
            return self.numba_jit(*args, **kwargs)

    def setUp(self):
        print("Running:", self._testMethodName)
        unittest.TestCase.setUp(self)
=======
        return self.numba_jit(*args, **kwargs)
>>>>>>> 39dc8640
<|MERGE_RESOLUTION|>--- conflicted
+++ resolved
@@ -19,16 +19,8 @@
         return sdc.jit(*args, **kwargs)
 
     def jit(self, *args, **kwargs):
-<<<<<<< HEAD
-        from sdc import config
-        if config.config_pipeline_hpat_default:
-            return self.sdc_jit(*args, **kwargs)
-        else:
-            return self.numba_jit(*args, **kwargs)
+        return self.numba_jit(*args, **kwargs)
 
     def setUp(self):
         print("Running:", self._testMethodName)
-        unittest.TestCase.setUp(self)
-=======
-        return self.numba_jit(*args, **kwargs)
->>>>>>> 39dc8640
+        unittest.TestCase.setUp(self)