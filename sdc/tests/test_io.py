--- conflicted
+++ resolved
@@ -37,11 +37,7 @@
 from sdc.tests.test_utils import (count_array_REPs, count_parfor_REPs,
                                    count_parfor_OneDs, count_array_OneDs, dist_IR_contains, get_rank,
                                    get_start_end,
-<<<<<<< HEAD
-                                   skip_numba_jit, TestCase)
-=======
                                    skip_numba_jit)
->>>>>>> ce80fe32
 from numba.config import IS_32BITS
 
 from sdc.io.csv_ext import pandas_read_csv as pd_read_csv
