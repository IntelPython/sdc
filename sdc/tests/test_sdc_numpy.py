# *****************************************************************************
# Copyright (c) 2020, Intel Corporation All rights reserved.
#
# Redistribution and use in source and binary forms, with or without
# modification, are permitted provided that the following conditions are met:
#
#     Redistributions of source code must retain the above copyright notice,
#     this list of conditions and the following disclaimer.
#
#     Redistributions in binary form must reproduce the above copyright notice,
#     this list of conditions and the following disclaimer in the documentation
#     and/or other materials provided with the distribution.
#
# THIS SOFTWARE IS PROVIDED BY THE COPYRIGHT HOLDERS AND CONTRIBUTORS "AS IS"
# AND ANY EXPRESS OR IMPLIED WARRANTIES, INCLUDING, BUT NOT LIMITED TO,
# THE IMPLIED WARRANTIES OF MERCHANTABILITY AND FITNESS FOR A PARTICULAR
# PURPOSE ARE DISCLAIMED. IN NO EVENT SHALL THE COPYRIGHT HOLDER OR
# CONTRIBUTORS BE LIABLE FOR ANY DIRECT, INDIRECT, INCIDENTAL, SPECIAL,
# EXEMPLARY, OR CONSEQUENTIAL DAMAGES (INCLUDING, BUT NOT LIMITED TO,
# PROCUREMENT OF SUBSTITUTE GOODS OR SERVICES; LOSS OF USE, DATA, OR PROFITS;
# OR BUSINESS INTERRUPTION) HOWEVER CAUSED AND ON ANY THEORY OF LIABILITY,
# WHETHER IN CONTRACT, STRICT LIABILITY, OR TORT (INCLUDING NEGLIGENCE OR
# OTHERWISE) ARISING IN ANY WAY OUT OF THE USE OF THIS SOFTWARE,
# EVEN IF ADVISED OF THE POSSIBILITY OF SUCH DAMAGE.
# *****************************************************************************


# -*- coding: utf-8 -*-
import numpy as np
import pandas as pd
import sdc
import unittest

from sdc.str_arr_ext import StringArray
from sdc.str_ext import std_str_to_unicode, unicode_to_std_str
from sdc.tests.test_base import TestCase
from sdc.tests.test_utils import skip_numba_jit
from sdc.functions import numpy_like


class TestArrays(TestCase):

    def test_astype_to_num(self):
        def ref_impl(a, t):
            return a.astype(t)

        def sdc_impl(a, t):
            return numpy_like.astype(a, t)

        sdc_func = self.jit(sdc_impl)

        cases = [[5, 2, 0, 333, -4], [3.3, 5.4, np.nan]]
        cases_type = [np.float64, np.int64, 'float64', 'int64']
        for case in cases:
            a = np.array(case)
            for type_ in cases_type:
                with self.subTest(data=case, type=type_):
                    np.testing.assert_array_equal(sdc_func(a, type_), ref_impl(a, type_))

    def test_astype_to_float(self):
        def ref_impl(a):
            return a.astype('float64')

        def sdc_impl(a):
            return numpy_like.astype(a, 'float64')

        sdc_func = self.jit(sdc_impl)

        cases = [[2, 3, 0], [4., 5.6, np.nan]]
        for case in cases:
            a = np.array(case)
            with self.subTest(data=case):
                np.testing.assert_array_equal(sdc_func(a), ref_impl(a))

    def test_astype_to_int(self):
        def ref_impl(a):
            return a.astype(np.int64)

        def sdc_impl(a):
            return numpy_like.astype(a, np.int64)

        sdc_func = self.jit(sdc_impl)

        cases = [[2, 3, 0], [4., 5.6, np.nan]]
        for case in cases:
            a = np.array(case)
            with self.subTest(data=case):
                np.testing.assert_array_equal(sdc_func(a), ref_impl(a))

    def test_astype_int_to_str(self):
        def ref_impl(a):
            return a.astype(str)

        def sdc_impl(a):
            return numpy_like.astype(a, str)

        sdc_func = self.jit(sdc_impl)

        a = np.array([2, 3, 0])
        np.testing.assert_array_equal(sdc_func(a), ref_impl(a))

    @unittest.skip('Numba converts float to string with incorrect precision')
    def test_astype_float_to_str(self):
        def ref_impl(a):
            return a.astype(str)

        def sdc_impl(a):
            return numpy_like.astype(a, str)

        sdc_func = self.jit(sdc_impl)

        a = np.array([4., 5.6, np.nan])
        np.testing.assert_array_equal(sdc_func(a), ref_impl(a))

    def test_astype_num_to_str(self):
        def ref_impl(a):
            return a.astype('str')

        def sdc_impl(a):
            return numpy_like.astype(a, 'str')

        sdc_func = self.jit(sdc_impl)

        a = np.array([5, 2, 0, 333, -4])
        np.testing.assert_array_equal(sdc_func(a), ref_impl(a))

    @unittest.skip('Needs Numba astype impl support converting unicode_type to other type')
    def test_astype_str_to_num(self):
        def ref_impl(a, t):
            return a.astype(t)

        def sdc_impl(a, t):
            return numpy_like.astype(a, t)

        sdc_func = self.jit(sdc_impl)

        cases = [['a', 'cc', 'd'], ['3.3', '5', '.4'], ['¡Y', 'tú quién ', 'te crees']]
        cases_type = [np.float64, np.int64]
        for case in cases:
            a = np.array(case)
            for type_ in cases_type:
                with self.subTest(data=case, type=type_):
                    np.testing.assert_array_equal(sdc_func(a, type_), ref_impl(a, type_))

    def test_sum(self):
        def ref_impl(a):
            return np.sum(a)

        def sdc_impl(a):
            return numpy_like.sum(a)

        sdc_func = self.jit(sdc_impl)

        cases = [[5, 2, 0, 333, -4], [3.3, 5.4, np.nan, 7.9, np.nan]]
        for case in cases:
            a = np.array(case)
            with self.subTest(data=case):
                np.testing.assert_array_equal(sdc_func(a), ref_impl(a))

    def test_nansum(self):
        def ref_impl(a):
            return np.nansum(a)

        def sdc_impl(a):
            return numpy_like.nansum(a)

        sdc_func = self.jit(sdc_impl)

        cases = [[5, 2, 0, 333, -4], [3.3, 5.4, np.nan, 7.9, np.nan]]
        for case in cases:
            a = np.array(case)
            with self.subTest(data=case):
                np.testing.assert_array_equal(sdc_func(a), ref_impl(a))

    def test_isnan(self):
        def ref_impl(a):
            return np.isnan(a)

        def sdc_impl(a):
            return numpy_like.isnan(a)

        sdc_func = self.jit(sdc_impl)

        cases = [[5, 2, 0, 333, -4], [3.3, 5.4, np.nan, 7.9, np.nan]]
        for case in cases:
            a = np.array(case)
            with self.subTest(data=case):
                np.testing.assert_array_equal(sdc_func(a), ref_impl(a))

    @unittest.skip('Needs provide String Array boxing')
    def test_isnan_str(self):
        def ref_impl(a):
            return np.isnan(a)

        def sdc_impl(a):
            return numpy_like.isnan(a)

        sdc_func = self.jit(sdc_impl)

        cases = [['a', 'cc', np.nan], ['se', None, 'vvv']]
        for case in cases:
            a = np.array(case)
            with self.subTest(data=case):
                np.testing.assert_array_equal(sdc_func(a), ref_impl(a))

    def test_notnan(self):
        def ref_impl(a):
            return np.invert(np.isnan(a))

        def sdc_impl(a):
            return numpy_like.notnan(a)

        sdc_func = self.jit(sdc_impl)

        cases = [[5, 2, 0, 333, -4], [3.3, 5.4, np.nan, 7.9, np.nan]]
        for case in cases:
            a = np.array(case)
            with self.subTest(data=case):
                np.testing.assert_array_equal(sdc_func(a), ref_impl(a))

<<<<<<< HEAD
    def test_copy(self):
        def ref_impl(a):
            return np.copy(a)

        def sdc_impl(a):
            return numpy_like.copy(a)
=======

class TestArrayReductions(TestCase):

    def check_reduction_basic(self, pyfunc, alt_pyfunc, all_nans=True):
        alt_cfunc = self.jit(alt_pyfunc)

        def cases():
            yield np.array([5, 2, 0, 333, -4])
            yield np.array([3.3, 5.4, np.nan, 7.9, np.nan])
            yield np.float64([1.0, 2.0, 0.0, -0.0, 1.0, -1.5])
            yield np.float64([-0.0, -1.5])
            yield np.float64([-1.5, 2.5, 'inf'])
            yield np.float64([-1.5, 2.5, '-inf'])
            yield np.float64([-1.5, 2.5, 'inf', '-inf'])
            yield np.float64(['nan', -1.5, 2.5, 'nan', 3.0])
            yield np.float64(['nan', -1.5, 2.5, 'nan', 'inf', '-inf', 3.0])
            if all_nans:
                # Only NaNs
                yield np.float64(['nan', 'nan'])

        for case in cases():
            with self.subTest(data=case):
                np.testing.assert_array_equal(alt_cfunc(case), pyfunc(case))

    def test_nanmin(self):
        def ref_impl(a):
            return np.nanmin(a)

        def sdc_impl(a):
            return numpy_like.nanmin(a)
>>>>>>> fd2e97a3

        self.check_reduction_basic(ref_impl, sdc_impl)

<<<<<<< HEAD
        cases = [[5, 2, 0, 333, -4], [3.3, 5.4, np.nan, 7.9, np.nan], [True, False, True], ['a', 'vv', 'o12oo']]
        for case in cases:
            a = np.array(case)
            with self.subTest(data=case):
                np.testing.assert_array_equal(sdc_func(a), ref_impl(a))
=======
    def test_nanmax(self):
        def ref_impl(a):
            return np.nanmax(a)

        def sdc_impl(a):
            return numpy_like.nanmax(a)

        self.check_reduction_basic(ref_impl, sdc_impl)
>>>>>>> fd2e97a3

    def test_copy_int(self):
        def ref_impl():
            a = np.array([5, 2, 0, 333, -4])
            return np.copy(a)

        def sdc_impl():
            a = np.array([5, 2, 0, 333, -4])
            return numpy_like.copy(a)

<<<<<<< HEAD
        sdc_func = self.jit(sdc_impl)
        np.testing.assert_array_equal(sdc_func(), ref_impl())

    def test_copy_bool(self):
        def ref_impl():
            a = np.array([True, False, True])
            return np.copy(a)

        def sdc_impl():
            a = np.array([True, False, True])
            return numpy_like.copy(a)

        sdc_func = self.jit(sdc_impl)
        np.testing.assert_array_equal(sdc_func(), ref_impl())

    @unittest.skip("Numba doesn't have string array")
    def test_copy_str(self):
        def ref_impl():
            a = np.array(['a', 'vv', 'o12oo'])
            return np.copy(a)

        def sdc_impl():
            a = np.array(['a', 'vv', 'o12oo'])
            return numpy_like.copy(a)

        sdc_func = self.jit(sdc_impl)
        np.testing.assert_array_equal(sdc_func(), ref_impl())
=======
        self.check_reduction_basic(ref_impl, sdc_impl)

    def test_sum(self):
        def ref_impl(a):
            return np.sum(a)

        def sdc_impl(a):
            return numpy_like.sum(a)
>>>>>>> fd2e97a3

        self.check_reduction_basic(ref_impl, sdc_impl)<|MERGE_RESOLUTION|>--- conflicted
+++ resolved
@@ -142,36 +142,6 @@
                 with self.subTest(data=case, type=type_):
                     np.testing.assert_array_equal(sdc_func(a, type_), ref_impl(a, type_))
 
-    def test_sum(self):
-        def ref_impl(a):
-            return np.sum(a)
-
-        def sdc_impl(a):
-            return numpy_like.sum(a)
-
-        sdc_func = self.jit(sdc_impl)
-
-        cases = [[5, 2, 0, 333, -4], [3.3, 5.4, np.nan, 7.9, np.nan]]
-        for case in cases:
-            a = np.array(case)
-            with self.subTest(data=case):
-                np.testing.assert_array_equal(sdc_func(a), ref_impl(a))
-
-    def test_nansum(self):
-        def ref_impl(a):
-            return np.nansum(a)
-
-        def sdc_impl(a):
-            return numpy_like.nansum(a)
-
-        sdc_func = self.jit(sdc_impl)
-
-        cases = [[5, 2, 0, 333, -4], [3.3, 5.4, np.nan, 7.9, np.nan]]
-        for case in cases:
-            a = np.array(case)
-            with self.subTest(data=case):
-                np.testing.assert_array_equal(sdc_func(a), ref_impl(a))
-
     def test_isnan(self):
         def ref_impl(a):
             return np.isnan(a)
@@ -218,14 +188,56 @@
             with self.subTest(data=case):
                 np.testing.assert_array_equal(sdc_func(a), ref_impl(a))
 
-<<<<<<< HEAD
     def test_copy(self):
         def ref_impl(a):
             return np.copy(a)
 
         def sdc_impl(a):
             return numpy_like.copy(a)
-=======
+
+        cases = [[5, 2, 0, 333, -4], [3.3, 5.4, np.nan, 7.9, np.nan], [True, False, True], ['a', 'vv', 'o12oo']]
+        for case in cases:
+            a = np.array(case)
+            with self.subTest(data=case):
+                np.testing.assert_array_equal(sdc_func(a), ref_impl(a))
+
+    def test_copy_int(self):
+        def ref_impl():
+            a = np.array([5, 2, 0, 333, -4])
+            return np.copy(a)
+
+        def sdc_impl():
+            a = np.array([5, 2, 0, 333, -4])
+            return numpy_like.copy(a)
+
+        sdc_func = self.jit(sdc_impl)
+        np.testing.assert_array_equal(sdc_func(), ref_impl())
+
+    def test_copy_bool(self):
+        def ref_impl():
+            a = np.array([True, False, True])
+            return np.copy(a)
+
+        def sdc_impl():
+            a = np.array([True, False, True])
+            return numpy_like.copy(a)
+
+        sdc_func = self.jit(sdc_impl)
+        np.testing.assert_array_equal(sdc_func(), ref_impl())
+
+    @unittest.skip("Numba doesn't have string array")
+    def test_copy_str(self):
+        def ref_impl():
+            a = np.array(['a', 'vv', 'o12oo'])
+            return np.copy(a)
+
+        def sdc_impl():
+            a = np.array(['a', 'vv', 'o12oo'])
+            return numpy_like.copy(a)
+
+        sdc_func = self.jit(sdc_impl)
+        np.testing.assert_array_equal(sdc_func(), ref_impl())
+        self.check_reduction_basic(ref_impl, sdc_impl)
 
 class TestArrayReductions(TestCase):
 
@@ -256,17 +268,9 @@
 
         def sdc_impl(a):
             return numpy_like.nanmin(a)
->>>>>>> fd2e97a3
-
-        self.check_reduction_basic(ref_impl, sdc_impl)
-
-<<<<<<< HEAD
-        cases = [[5, 2, 0, 333, -4], [3.3, 5.4, np.nan, 7.9, np.nan], [True, False, True], ['a', 'vv', 'o12oo']]
-        for case in cases:
-            a = np.array(case)
-            with self.subTest(data=case):
-                np.testing.assert_array_equal(sdc_func(a), ref_impl(a))
-=======
+
+        self.check_reduction_basic(ref_impl, sdc_impl)
+
     def test_nanmax(self):
         def ref_impl(a):
             return np.nanmax(a)
@@ -275,46 +279,14 @@
             return numpy_like.nanmax(a)
 
         self.check_reduction_basic(ref_impl, sdc_impl)
->>>>>>> fd2e97a3
-
-    def test_copy_int(self):
-        def ref_impl():
-            a = np.array([5, 2, 0, 333, -4])
-            return np.copy(a)
-
-        def sdc_impl():
-            a = np.array([5, 2, 0, 333, -4])
-            return numpy_like.copy(a)
-
-<<<<<<< HEAD
-        sdc_func = self.jit(sdc_impl)
-        np.testing.assert_array_equal(sdc_func(), ref_impl())
-
-    def test_copy_bool(self):
-        def ref_impl():
-            a = np.array([True, False, True])
-            return np.copy(a)
-
-        def sdc_impl():
-            a = np.array([True, False, True])
-            return numpy_like.copy(a)
-
-        sdc_func = self.jit(sdc_impl)
-        np.testing.assert_array_equal(sdc_func(), ref_impl())
-
-    @unittest.skip("Numba doesn't have string array")
-    def test_copy_str(self):
-        def ref_impl():
-            a = np.array(['a', 'vv', 'o12oo'])
-            return np.copy(a)
-
-        def sdc_impl():
-            a = np.array(['a', 'vv', 'o12oo'])
-            return numpy_like.copy(a)
-
-        sdc_func = self.jit(sdc_impl)
-        np.testing.assert_array_equal(sdc_func(), ref_impl())
-=======
+
+    def test_nansum(self):
+        def ref_impl(a):
+            return np.nansum(a)
+
+        def sdc_impl(a):
+            return numpy_like.nansum(a)
+
         self.check_reduction_basic(ref_impl, sdc_impl)
 
     def test_sum(self):
@@ -323,6 +295,5 @@
 
         def sdc_impl(a):
             return numpy_like.sum(a)
->>>>>>> fd2e97a3
 
         self.check_reduction_basic(ref_impl, sdc_impl)