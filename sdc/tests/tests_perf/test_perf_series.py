# -*- coding: utf-8 -*-
# *****************************************************************************
# Copyright (c) 2019, Intel Corporation All rights reserved.
#
# Redistribution and use in source and binary forms, with or without
# modification, are permitted provided that the following conditions are met:
#
#     Redistributions of source code must retain the above copyright notice,
#     this list of conditions and the following disclaimer.
#
#     Redistributions in binary form must reproduce the above copyright notice,
#     this list of conditions and the following disclaimer in the documentation
#     and/or other materials provided with the distribution.
#
# THIS SOFTWARE IS PROVIDED BY THE COPYRIGHT HOLDERS AND CONTRIBUTORS "AS IS"
# AND ANY EXPRESS OR IMPLIED WARRANTIES, INCLUDING, BUT NOT LIMITED TO,
# THE IMPLIED WARRANTIES OF MERCHANTABILITY AND FITNESS FOR A PARTICULAR
# PURPOSE ARE DISCLAIMED. IN NO EVENT SHALL THE COPYRIGHT HOLDER OR
# CONTRIBUTORS BE LIABLE FOR ANY DIRECT, INDIRECT, INCIDENTAL, SPECIAL,
# EXEMPLARY, OR CONSEQUENTIAL DAMAGES (INCLUDING, BUT NOT LIMITED TO,
# PROCUREMENT OF SUBSTITUTE GOODS OR SERVICES; LOSS OF USE, DATA, OR PROFITS;
# OR BUSINESS INTERRUPTION) HOWEVER CAUSED AND ON ANY THEORY OF LIABILITY,
# WHETHER IN CONTRACT, STRICT LIABILITY, OR TORT (INCLUDING NEGLIGENCE OR
# OTHERWISE) ARISING IN ANY WAY OUT OF THE USE OF THIS SOFTWARE,
# EVEN IF ADVISED OF THE POSSIBILITY OF SUCH DAMAGE.
# *****************************************************************************

import pandas as pd
import numpy as np

import time
import random

import pandas
import sdc

from .test_perf_base import TestBase
from sdc.tests.test_utils import test_global_input_data_float64
from .test_perf_utils import calc_compilation, get_times, perf_data_gen_fixed_len


def usecase_series_abs(input_data):
    start_time = time.time()
    res = input_data.abs()
    finish_time = time.time()

    return finish_time - start_time, res


def usecase_series_add(A, B):
    start_time = time.time()
    res = A.add(B)
    finish_time = time.time()
    res_time = finish_time - start_time

    return res_time, res


def usecase_series_append(A, B):
    start_time = time.time()
    res = A.append(B)
    finish_time = time.time()
    res_time = finish_time - start_time

    return res_time, res


def usecase_series_argsort(input_data):
    start_time = time.time()
    res = input_data.argsort()
    finish_time = time.time()

    return finish_time - start_time, res


def usecase_series_astype_int(input_data):
    # astype to int8
    start_time = time.time()
    input_data.astype(np.int8)
    finish_time = time.time()
    res_time = finish_time - start_time

    return res_time, input_data


def usecase_series_chain_add_and_sum(A, B):
    start_time = time.time()
    res = (A + B).sum()
    finish_time = time.time()
    res_time = finish_time - start_time

    return res_time, res


def usecase_series_copy(input_data):
    start_time = time.time()
    res = input_data.copy()
    finish_time = time.time()

    return finish_time - start_time, res


def usecase_series_corr(A, B):
    start_time = time.time()
    res = A.corr(B)
    finish_time = time.time()
    res_time = finish_time - start_time

    return res_time, res


def usecase_series_count(input_data):
    start_time = time.time()
    res = input_data.count()
    finish_time = time.time()

    return finish_time - start_time, res


def usecase_series_cov(A, B):
    start_time = time.time()
    res = A.cov(B)
    finish_time = time.time()
    res_time = finish_time - start_time

    return res_time, res


def usecase_series_cumsum(input_data):
    start_time = time.time()
    res = input_data.cumsum()
    finish_time = time.time()

    return finish_time - start_time, res


def usecase_series_describe(input_data):
    start_time = time.time()
    res = input_data.describe()
    finish_time = time.time()
    res_time = finish_time - start_time

    return res_time, res


def usecase_series_dropna(input_data):
    start_time = time.time()
    res = input_data.dropna()
    finish_time = time.time()

    return finish_time - start_time, res


def usecase_series_fillna(input_data):
    start_time = time.time()
    res = input_data.fillna(-1)
    finish_time = time.time()
    res_time = finish_time - start_time

    return res_time, res


def usecase_series_idxmax(input_data):
    start_time = time.time()
    res = input_data.idxmax()
    finish_time = time.time()

    return finish_time - start_time, res


def usecase_series_idxmin(input_data):
    start_time = time.time()
    res = input_data.idxmin()
    finish_time = time.time()

    return finish_time - start_time, res


def usecase_series_isna(input_data):
    start_time = time.time()
    res = input_data.isna()
    finish_time = time.time()
    res_time = finish_time - start_time

    return res_time, res


def usecase_series_max(input_data):
    start_time = time.time()
    res = input_data.max()
    finish_time = time.time()

    return finish_time - start_time, res


def usecase_series_mean(input_data):
    start_time = time.time()
    res = input_data.mean()
    finish_time = time.time()

    return finish_time - start_time, res


def usecase_series_median(input_data):
    start_time = time.time()
    res = input_data.median()
    finish_time = time.time()

    return finish_time - start_time, res


def usecase_series_min(input_data):
    start_time = time.time()
    res = input_data.min()
    finish_time = time.time()

    return finish_time - start_time, res


def usecase_series_nlargest(input_data):
    start_time = time.time()
    res = input_data.nlargest()
    finish_time = time.time()

    return finish_time - start_time, res


def usecase_series_nsmallest(input_data):
    start_time = time.time()
    res = input_data.nsmallest()
    finish_time = time.time()

    return finish_time - start_time, res


def usecase_series_nunique(input_data):
    start_time = time.time()
    res = input_data.nunique()
    finish_time = time.time()

    return finish_time - start_time, res


def usecase_series_pow(A, B):
    start_time = time.time()
    res = A.pow(B)
    finish_time = time.time()
    res_time = finish_time - start_time

    return res_time, res


def usecase_series_prod(input_data):
    start_time = time.time()
    res = input_data.prod()
    finish_time = time.time()

    return finish_time - start_time, res


def usecase_series_quantile(input_data):
    start_time = time.time()
    res = input_data.quantile()
    finish_time = time.time()

    return finish_time - start_time, res


def usecase_series_shift(input_data):
    start_time = time.time()
    res = input_data.shift()
    finish_time = time.time()

    return finish_time - start_time, res


def usecase_series_sort_values(input_data):
    start_time = time.time()
    res = input_data.sort_values()
    finish_time = time.time()

    return finish_time - start_time, res


def usecase_series_std(input_data):
    start_time = time.time()
    res = input_data.std()
    finish_time = time.time()
    res_time = finish_time - start_time

    return res_time, res


def usecase_series_sum(input_data):
    start_time = time.time()
    res = input_data.sum()
    finish_time = time.time()

    return finish_time - start_time, res


def usecase_series_value_counts(input_data):
    start_time = time.time()
    res = input_data.value_counts()
    finish_time = time.time()

    return finish_time - start_time, res


def usecase_series_var(input_data):
    start_time = time.time()
    res = input_data.var()
    finish_time = time.time()

    return finish_time - start_time, res


def usecase_series_unique(input_data):
    start_time = time.time()
    res = input_data.unique()
    finish_time = time.time()

    return finish_time - start_time, res


def usecase_series_pct_change(input_data):
    start_time = time.time()
    res = input_data.pct_change(periods=1, limit=None, freq=None)
    finish_time = time.time()
    res_time = finish_time - start_time

    return res_time, res


# python -m sdc.runtests sdc.tests.tests_perf.test_perf_series.TestSeriesMethods
class TestSeriesMethods(TestBase):
    @classmethod
    def setUpClass(cls):
        super().setUpClass()
        cls.total_data_length = {
            'series_abs': [3 * 10 ** 8],
            'series_add': [10 ** 7],
            'series_append': [10 ** 7],
            'series_argsort': [10 ** 5],
            'series_astype_int': [2 * 10 ** 7],
            'series_chain_add_and_sum': [20 * 10 ** 7, 25 * 10 ** 7, 30 * 10 ** 7],
            'series_copy': [10 ** 8],
            'series_corr': [10 ** 7],
            'series_count': [2 * 10 ** 9],
            'series_cov': [10 ** 8],
            'series_cumsum': [2 * 10 ** 8],
            'series_describe': [10 ** 7],
            'series_dropna': [2 * 10 ** 8],
            'series_fillna': [2 * 10 ** 7],
            'series_idxmax': [10 ** 9],
            'series_idxmin': [10 ** 9],
            'series_isna': [2 * 10 ** 7],
            'series_max': [10 ** 9],
            'series_mean': [10 ** 8],
            'series_median': [10 ** 8],
            'series_min': [10 ** 9],
            'series_nlargest': [4 * 10 ** 7],
            'series_nsmallest': [10 ** 9],
            'series_nunique': [10 ** 5],
            'series_pow': [10 ** 7],
            'series_prod': [5 * 10 ** 8],
            'series_quantile': [10 ** 8],
            'series_shift': [5 * 10 ** 8],
            'series_sort_values': [10 ** 5],
<<<<<<< HEAD
            'series_dropna': [2 * 10 ** 8],
            'series_chain_add_and_sum': [20 * 10 ** 7, 25 * 10 ** 7, 30 * 10 ** 7],
            'series_astype_int': [2 * 10 ** 7],
            'series_fillna': [2 * 10 ** 7],
            'series_isna': [2 * 10 ** 7],
            'series_cov': [10 ** 8],
            'series_corr': [10 ** 7],
            'series_pct_change': [10 ** 7],
=======
            'series_std': [10 ** 7],
            'series_sum': [10 ** 9],
            'series_value_counts': [3 * 10 ** 5],
            'series_var': [5 * 10 ** 8],
            'series_unique': [10 ** 5],
>>>>>>> 7d785352
        }

    def _test_jitted(self, pyfunc, record, *args, **kwargs):
        # compilation time
        record["compile_results"] = calc_compilation(pyfunc, *args, **kwargs)

        sdc_func = sdc.jit(pyfunc)

        # Warming up
        sdc_func(*args, **kwargs)

        # execution and boxing time
        record["test_results"], record["boxing_results"] = \
            get_times(sdc_func, *args, **kwargs)

    def _test_python(self, pyfunc, record, *args, **kwargs):
        record["test_results"], _ = \
            get_times(pyfunc, *args, **kwargs)

    def _test_case(self, pyfunc, name, input_data=test_global_input_data_float64):
        full_input_data_length = sum(len(i) for i in input_data)
        for data_length in self.total_data_length[name]:
            base = {
                "test_name": name,
                "data_size": data_length,
            }
            data = perf_data_gen_fixed_len(input_data, full_input_data_length,
                                           data_length)
            test_data = pandas.Series(data)

            record = base.copy()
            record["test_type"] = 'SDC'
            self._test_jitted(pyfunc, record, test_data)
            self.test_results.add(**record)

            record = base.copy()
            record["test_type"] = 'Python'
            self._test_python(pyfunc, record, test_data)
            self.test_results.add(**record)

    def _test_series_binary_operations(self, pyfunc, name, input_data=None):
        np.random.seed(0)
        hpat_func = sdc.jit(pyfunc)
        for data_length in self.total_data_length[name]:

            # TODO: replace with generic function to generate random sequence of floats
            data1 = np.random.ranf(data_length)
            data2 = np.random.ranf(data_length)
            A = pd.Series(data1)
            B = pd.Series(data2)

            compile_results = calc_compilation(pyfunc, A, B, iter_number=self.iter_number)

            # Warming up
            hpat_func(A, B)

            exec_times, boxing_times = get_times(hpat_func, A, B, iter_number=self.iter_number)
            self.test_results.add(name, 'JIT', A.size, exec_times, boxing_times,
                                  compile_results=compile_results, num_threads=self.num_threads)
            exec_times, _ = get_times(pyfunc, A, B, iter_number=self.iter_number)
            self.test_results.add(name, 'Reference', A.size, exec_times, num_threads=self.num_threads)

    def test_series_float_abs(self):
        self._test_case(usecase_series_abs, 'series_abs')

    def test_series_float_add(self):
        self._test_series_binary_operations(usecase_series_add, 'series_add')

    def test_series_float_append(self):
        self._test_series_binary_operations(usecase_series_append, 'series_append')

    def test_series_float_argsort(self):
        self._test_case(usecase_series_argsort, 'series_argsort')

    def test_series_float_astype_int(self):
        self._test_case(usecase_series_astype_int, 'series_astype_int', input_data=[test_global_input_data_float64[0]])

    def test_series_chain_add_and_sum(self):
        self._test_series_binary_operations(usecase_series_chain_add_and_sum, 'series_chain_add_and_sum')

    def test_series_float_copy(self):
        self._test_case(usecase_series_shift, 'series_copy')

    def test_series_float_corr(self):
        self._test_series_binary_operations(usecase_series_corr, 'series_corr')

    def test_series_float_count(self):
        self._test_case(usecase_series_count, 'series_count')

    def test_series_float_cov(self):
        self._test_series_binary_operations(usecase_series_cov, 'series_cov')

    def test_series_float_cumsum(self):
        self._test_case(usecase_series_cumsum, 'series_cumsum')

    def test_series_float_describe(self):
        self._test_case(usecase_series_describe, 'series_describe')

    def test_series_float_dropna(self):
        self._test_case(usecase_series_dropna, 'series_dropna')

    def test_series_float_fillna(self):
        self._test_case(usecase_series_fillna, 'series_fillna')

    def test_series_float_idxmax(self):
        self._test_case(usecase_series_idxmax, 'series_idxmax')

    def test_series_float_idxmin(self):
        self._test_case(usecase_series_idxmin, 'series_idxmin')

    def test_series_float_isna(self):
        self._test_case(usecase_series_isna, 'series_isna')

    def test_series_float_max(self):
        self._test_case(usecase_series_max, 'series_max')

    def test_series_float_mean(self):
        self._test_case(usecase_series_quantile, 'series_mean')

    def test_series_float_median(self):
        self._test_case(usecase_series_median, 'series_median')

    def test_series_float_min(self):
        self._test_case(usecase_series_min, 'series_min')

    def test_series_float_nlargest(self):
        self._test_case(usecase_series_nlargest, 'series_nlargest')

    def test_series_float_nsmallest(self):
        self._test_case(usecase_series_nsmallest, 'series_nsmallest')

    def test_series_float_nunique(self):
        self._test_case(usecase_series_nunique, 'series_nunique')

    def test_series_float_pow(self):
        self._test_series_binary_operations(usecase_series_pow, 'series_pow')

    def test_series_float_prod(self):
        self._test_case(usecase_series_prod, 'series_prod')

    def test_series_float_quantile(self):
        self._test_case(usecase_series_quantile, 'series_quantile')

    def test_series_float_shift(self):
        self._test_case(usecase_series_shift, 'series_shift')

    def test_series_float_sort_values(self):
        self._test_case(usecase_series_sort_values, 'series_sort_values')

    def test_series_float_std(self):
        self._test_case(usecase_series_std, 'series_std')

    def test_series_float_sum(self):
        self._test_case(usecase_series_sum, 'series_sum')

    def test_series_float_value_counts(self):
        self._test_case(usecase_series_value_counts, 'series_value_counts')

    def test_series_float_var(self):
        self._test_case(usecase_series_var, 'series_var')

<<<<<<< HEAD
    def test_series_float_corr(self):
        self._test_series_binary_operations(usecase_series_corr, 'series_corr')

    def test_series_float_pct_change(self):
        self._test_case(usecase_series_pct_change, 'series_pct_change')
=======
    def test_series_float_unique(self):
        self._test_case(usecase_series_unique, 'series_unique')
>>>>>>> 7d785352
<|MERGE_RESOLUTION|>--- conflicted
+++ resolved
@@ -241,6 +241,15 @@
     return finish_time - start_time, res
 
 
+def usecase_series_pct_change(input_data):
+    start_time = time.time()
+    res = input_data.pct_change(periods=1, limit=None, freq=None)
+    finish_time = time.time()
+    res_time = finish_time - start_time
+
+    return res_time, res
+
+
 def usecase_series_pow(A, B):
     start_time = time.time()
     res = A.pow(B)
@@ -321,15 +330,6 @@
     finish_time = time.time()
 
     return finish_time - start_time, res
-
-
-def usecase_series_pct_change(input_data):
-    start_time = time.time()
-    res = input_data.pct_change(periods=1, limit=None, freq=None)
-    finish_time = time.time()
-    res_time = finish_time - start_time
-
-    return res_time, res
 
 
 # python -m sdc.runtests sdc.tests.tests_perf.test_perf_series.TestSeriesMethods
@@ -367,22 +367,12 @@
             'series_quantile': [10 ** 8],
             'series_shift': [5 * 10 ** 8],
             'series_sort_values': [10 ** 5],
-<<<<<<< HEAD
-            'series_dropna': [2 * 10 ** 8],
-            'series_chain_add_and_sum': [20 * 10 ** 7, 25 * 10 ** 7, 30 * 10 ** 7],
-            'series_astype_int': [2 * 10 ** 7],
-            'series_fillna': [2 * 10 ** 7],
-            'series_isna': [2 * 10 ** 7],
-            'series_cov': [10 ** 8],
-            'series_corr': [10 ** 7],
-            'series_pct_change': [10 ** 7],
-=======
             'series_std': [10 ** 7],
             'series_sum': [10 ** 9],
             'series_value_counts': [3 * 10 ** 5],
             'series_var': [5 * 10 ** 8],
             'series_unique': [10 ** 5],
->>>>>>> 7d785352
+            'series_pct_change': [10 ** 7],
         }
 
     def _test_jitted(self, pyfunc, record, *args, **kwargs):
@@ -517,6 +507,9 @@
     def test_series_float_nunique(self):
         self._test_case(usecase_series_nunique, 'series_nunique')
 
+    def test_series_float_pct_change(self):
+        self._test_case(usecase_series_pct_change, 'series_pct_change')
+
     def test_series_float_pow(self):
         self._test_series_binary_operations(usecase_series_pow, 'series_pow')
 
@@ -544,13 +537,5 @@
     def test_series_float_var(self):
         self._test_case(usecase_series_var, 'series_var')
 
-<<<<<<< HEAD
-    def test_series_float_corr(self):
-        self._test_series_binary_operations(usecase_series_corr, 'series_corr')
-
-    def test_series_float_pct_change(self):
-        self._test_case(usecase_series_pct_change, 'series_pct_change')
-=======
     def test_series_float_unique(self):
         self._test_case(usecase_series_unique, 'series_unique')
->>>>>>> 7d785352
