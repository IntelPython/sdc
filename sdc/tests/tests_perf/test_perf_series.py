# -*- coding: utf-8 -*-
# *****************************************************************************
# Copyright (c) 2019, Intel Corporation All rights reserved.
#
# Redistribution and use in source and binary forms, with or without
# modification, are permitted provided that the following conditions are met:
#
#     Redistributions of source code must retain the above copyright notice,
#     this list of conditions and the following disclaimer.
#
#     Redistributions in binary form must reproduce the above copyright notice,
#     this list of conditions and the following disclaimer in the documentation
#     and/or other materials provided with the distribution.
#
# THIS SOFTWARE IS PROVIDED BY THE COPYRIGHT HOLDERS AND CONTRIBUTORS "AS IS"
# AND ANY EXPRESS OR IMPLIED WARRANTIES, INCLUDING, BUT NOT LIMITED TO,
# THE IMPLIED WARRANTIES OF MERCHANTABILITY AND FITNESS FOR A PARTICULAR
# PURPOSE ARE DISCLAIMED. IN NO EVENT SHALL THE COPYRIGHT HOLDER OR
# CONTRIBUTORS BE LIABLE FOR ANY DIRECT, INDIRECT, INCIDENTAL, SPECIAL,
# EXEMPLARY, OR CONSEQUENTIAL DAMAGES (INCLUDING, BUT NOT LIMITED TO,
# PROCUREMENT OF SUBSTITUTE GOODS OR SERVICES; LOSS OF USE, DATA, OR PROFITS;
# OR BUSINESS INTERRUPTION) HOWEVER CAUSED AND ON ANY THEORY OF LIABILITY,
# WHETHER IN CONTRACT, STRICT LIABILITY, OR TORT (INCLUDING NEGLIGENCE OR
# OTHERWISE) ARISING IN ANY WAY OUT OF THE USE OF THIS SOFTWARE,
# EVEN IF ADVISED OF THE POSSIBILITY OF SUCH DAMAGE.
# *****************************************************************************

import pandas as pd
import numpy as np

import time
import random

import pandas
import sdc

from .test_perf_base import TestBase
from sdc.tests.test_utils import test_global_input_data_float64
from .test_perf_utils import calc_compilation, get_times, perf_data_gen_fixed_len

def usecase_series_min(input_data):
    start_time = time.time()
    res = input_data.min()
    finish_time = time.time()

    return finish_time - start_time, res


def usecase_series_max(input_data):
    start_time = time.time()
    res = input_data.max()
    finish_time = time.time()

    return finish_time - start_time, res


def usecase_series_abs(input_data):
    start_time = time.time()
    res = input_data.abs()
    finish_time = time.time()

    return finish_time - start_time, res


def usecase_series_value_counts(input_data):
    start_time = time.time()
    res = input_data.value_counts()
    finish_time = time.time()

    return finish_time - start_time, res


def usecase_series_nsmallest(input_data):
    start_time = time.time()
    res = input_data.nsmallest()
    finish_time = time.time()

    return finish_time - start_time, res


def usecase_series_nlargest(input_data):
    start_time = time.time()
    res = input_data.nlargest()
    finish_time = time.time()

    return finish_time - start_time, res


def usecase_series_var(input_data):
    start_time = time.time()
    res = input_data.var()
    finish_time = time.time()

    return finish_time - start_time, res


def usecase_series_shift(input_data):
    start_time = time.time()
    res = input_data.shift()
    finish_time = time.time()

    return finish_time - start_time, res


def usecase_series_copy(input_data):
    start_time = time.time()
    res = input_data.copy()
    finish_time = time.time()

    return finish_time - start_time, res


def usecase_series_sum(input_data):
    start_time = time.time()
    res = input_data.sum()
    finish_time = time.time()

    return finish_time - start_time, res


def usecase_series_idxmax(input_data):
    start_time = time.time()
    res = input_data.idxmax()
    finish_time = time.time()

    return finish_time - start_time, res


def usecase_series_idxmin(input_data):
    start_time = time.time()
    res = input_data.idxmin()
    finish_time = time.time()

    return finish_time - start_time, res


def usecase_series_prod(input_data):
    start_time = time.time()
    res = input_data.prod()
    finish_time = time.time()

    return finish_time - start_time, res


def usecase_series_quantile(input_data):
    start_time = time.time()
    res = input_data.quantile()
    finish_time = time.time()

    return finish_time - start_time, res


def usecase_series_mean(input_data):
    start_time = time.time()
    res = input_data.mean()
    finish_time = time.time()

    return finish_time - start_time, res


def usecase_series_unique(input_data):
    start_time = time.time()
    res = input_data.unique()
    finish_time = time.time()

    return finish_time - start_time, res


def usecase_series_cumsum(input_data):
    start_time = time.time()
    res = input_data.cumsum()
    finish_time = time.time()

    return finish_time - start_time, res


def usecase_series_nunique(input_data):
    start_time = time.time()
    res = input_data.nunique()
    finish_time = time.time()

    return finish_time - start_time, res


def usecase_series_count(input_data):
    start_time = time.time()
    res = input_data.count()
    finish_time = time.time()

    return finish_time - start_time, res


def usecase_series_median(input_data):
    start_time = time.time()
    res = input_data.median()
    finish_time = time.time()

    return finish_time - start_time, res


def usecase_series_argsort(input_data):
    start_time = time.time()
    res = input_data.argsort()
    finish_time = time.time()

    return finish_time - start_time, res


def usecase_series_sort_values(input_data):
    start_time = time.time()
    res = input_data.sort_values()
    finish_time = time.time()

    return finish_time - start_time, res


def usecase_series_dropna(input_data):
    start_time = time.time()
    res = input_data.dropna()
    finish_time = time.time()

    return finish_time - start_time, res


def usecase_series_chain_add_and_sum(A, B):
    start_time = time.time()
    res = (A + B).sum()
    finish_time = time.time()
    res_time = finish_time - start_time

    return res_time, res


def usecase_series_astype_int(input_data):
    # astype to int8
    start_time = time.time()
    input_data.astype(np.int8)
    finish_time = time.time()
    res_time = finish_time - start_time

    return res_time, input_data


def usecase_series_fillna(input_data):
    start_time = time.time()
    res = input_data.fillna(-1)
    finish_time = time.time()
    res_time = finish_time - start_time

    return res_time, res


def usecase_series_isna(input_data):
    start_time = time.time()
    res = input_data.isna()
    finish_time = time.time()
    res_time = finish_time - start_time

    return res_time, res


def usecase_series_cov(A, B):
    start_time = time.time()
    res = A.cov(B)
    finish_time = time.time()
    res_time = finish_time - start_time

    return res_time, res


<<<<<<< HEAD
def usecase_series_std(input_data):
    start_time = time.time()
    res = input_data.std()
=======
def usecase_series_corr(A, B):
    start_time = time.time()
    res = A.corr(B)
>>>>>>> 11334c6b
    finish_time = time.time()
    res_time = finish_time - start_time

    return res_time, res


# python -m sdc.runtests sdc.tests.tests_perf.test_perf_series.TestSeriesMethods
class TestSeriesMethods(TestBase):
    @classmethod
    def setUpClass(cls):
        super().setUpClass()
        cls.total_data_length = {
            'series_min': [10 ** 9],
            'series_max': [10 ** 9],
            'series_abs': [3 * 10 ** 8],
            'series_value_counts': [3 * 10 ** 5],
            'series_nsmallest': [10 ** 9],
            'series_nlargest': [10 ** 9],
            'series_var': [5 * 10 ** 8],
            'series_shift': [5 * 10 ** 8],
            'series_copy': [10 ** 8],
            'series_sum': [10 ** 9],
            'series_idxmax': [10 ** 9],
            'series_idxmin': [10 ** 9],
            'series_prod': [5 * 10 ** 8],
            'series_quantile': [10 ** 8],
            'series_mean': [10 ** 8],
            'series_unique': [10 ** 5],
            'series_cumsum': [2 * 10 ** 8],
            'series_nunique': [10 ** 5],
            'series_count': [2 * 10 ** 9],
            'series_median': [10 ** 8],
            'series_argsort': [10 ** 5],
            'series_sort_values': [10 ** 5],
            'series_dropna': [2 * 10 ** 8],
            'series_chain_add_and_sum': [20 * 10 ** 7, 25 * 10 ** 7, 30 * 10 ** 7],
            'series_astype_int': [2 * 10 ** 7],
            'series_fillna': [2 * 10 ** 7],
            'series_isna': [2 * 10 ** 7],
            'series_cov': [10 ** 8],
<<<<<<< HEAD
            'series_std': [10 ** 7],
=======
            'series_corr': [10 ** 7],
>>>>>>> 11334c6b
        }

    def _test_jitted(self, pyfunc, record, *args, **kwargs):
        # compilation time
        record["compile_results"] = calc_compilation(pyfunc, *args, **kwargs)

        sdc_func = sdc.jit(pyfunc)

        # Warming up
        sdc_func(*args, **kwargs)

        # execution and boxing time
        record["test_results"], record["boxing_results"] = \
            get_times(sdc_func, *args, **kwargs)

    def _test_python(self, pyfunc, record, *args, **kwargs):
        record["test_results"], _ = \
            get_times(pyfunc, *args, **kwargs)

    def _test_case(self, pyfunc, name, input_data=test_global_input_data_float64):
        full_input_data_length = sum(len(i) for i in input_data)
        for data_length in self.total_data_length[name]:
            base = {
                "test_name": name,
                "data_size": data_length,
            }
            data = perf_data_gen_fixed_len(input_data, full_input_data_length,
                                           data_length)
            test_data = pandas.Series(data)

            record = base.copy()
            record["test_type"] = 'SDC'
            self._test_jitted(pyfunc, record, test_data)
            self.test_results.add(**record)

            record = base.copy()
            record["test_type"] = 'Python'
            self._test_python(pyfunc, record, test_data)
            self.test_results.add(**record)

    def _test_series_binary_operations(self, pyfunc, name, input_data=None):
        np.random.seed(0)
        hpat_func = sdc.jit(pyfunc)
        for data_length in self.total_data_length[name]:

            # TODO: replace with generic function to generate random sequence of floats
            data1 = np.random.ranf(data_length)
            data2 = np.random.ranf(data_length)
            A = pd.Series(data1)
            B = pd.Series(data2)

            compile_results = calc_compilation(pyfunc, A, B, iter_number=self.iter_number)

            # Warming up
            hpat_func(A, B)

            exec_times, boxing_times = get_times(hpat_func, A, B, iter_number=self.iter_number)
            self.test_results.add(name, 'JIT', A.size, exec_times, boxing_times,
                                  compile_results=compile_results, num_threads=self.num_threads)
            exec_times, _ = get_times(pyfunc, A, B, iter_number=self.iter_number)
            self.test_results.add(name, 'Reference', A.size, exec_times, num_threads=self.num_threads)

    def test_series_float_min(self):
        self._test_case(usecase_series_min, 'series_min')

    def test_series_float_max(self):
        self._test_case(usecase_series_max, 'series_max')

    def test_series_float_abs(self):
        self._test_case(usecase_series_abs, 'series_abs')

    def test_series_float_value_counts(self):
        self._test_case(usecase_series_value_counts, 'series_value_counts')

    def test_series_float_nsmallest(self):
        self._test_case(usecase_series_nsmallest, 'series_nsmallest')

    def test_series_float_nlargest(self):
        self._test_case(usecase_series_nlargest, 'series_nlargest')

    def test_series_float_var(self):
        self._test_case(usecase_series_var, 'series_var')

    def test_series_float_shift(self):
        self._test_case(usecase_series_shift, 'series_shift')

    def test_series_float_copy(self):
        self._test_case(usecase_series_shift, 'series_copy')

    def test_series_float_sum(self):
        self._test_case(usecase_series_sum, 'series_sum')

    def test_series_float_idxmax(self):
        self._test_case(usecase_series_idxmax, 'series_idxmax')

    def test_series_float_idxmin(self):
        self._test_case(usecase_series_idxmin, 'series_idxmin')

    def test_series_float_prod(self):
        self._test_case(usecase_series_prod, 'series_prod')

    def test_series_float_quantile(self):
        self._test_case(usecase_series_quantile, 'series_quantile')

    def test_series_float_mean(self):
        self._test_case(usecase_series_quantile, 'series_mean')

    def test_series_float_unique(self):
        self._test_case(usecase_series_unique, 'series_unique')

    def test_series_float_cumsum(self):
        self._test_case(usecase_series_cumsum, 'series_cumsum')

    def test_series_float_nunique(self):
        self._test_case(usecase_series_nunique, 'series_nunique')

    def test_series_float_count(self):
        self._test_case(usecase_series_count, 'series_count')

    def test_series_float_median(self):
        self._test_case(usecase_series_median, 'series_median')

    def test_series_float_argsort(self):
        self._test_case(usecase_series_argsort, 'series_argsort')

    def test_series_float_sort_values(self):
        self._test_case(usecase_series_sort_values, 'series_sort_values')

    def test_series_float_dropna(self):
        self._test_case(usecase_series_dropna, 'series_dropna')

    def test_series_chain_add_and_sum(self):
        self._test_series_binary_operations(usecase_series_chain_add_and_sum, 'series_chain_add_and_sum')

    def test_series_float_astype_int(self):
        self._test_case(usecase_series_astype_int, 'series_astype_int', input_data=[test_global_input_data_float64[0]])

    def test_series_float_fillna(self):
        self._test_case(usecase_series_fillna, 'series_fillna')

    def test_series_float_isna(self):
        self._test_case(usecase_series_fillna, 'series_isna')

    def test_series_float_cov(self):
        self._test_series_binary_operations(usecase_series_cov, 'series_cov')

<<<<<<< HEAD
    def test_series_float_std(self):
        self._test_case(usecase_series_std, 'series_std')
=======
    def test_series_float_corr(self):
        self._test_series_binary_operations(usecase_series_corr, 'series_corr')
>>>>>>> 11334c6b
<|MERGE_RESOLUTION|>--- conflicted
+++ resolved
@@ -268,15 +268,18 @@
     return res_time, res
 
 
-<<<<<<< HEAD
 def usecase_series_std(input_data):
     start_time = time.time()
     res = input_data.std()
-=======
+    finish_time = time.time()
+    res_time = finish_time - start_time
+
+    return res_time, res
+
+
 def usecase_series_corr(A, B):
     start_time = time.time()
     res = A.corr(B)
->>>>>>> 11334c6b
     finish_time = time.time()
     res_time = finish_time - start_time
 
@@ -317,11 +320,8 @@
             'series_fillna': [2 * 10 ** 7],
             'series_isna': [2 * 10 ** 7],
             'series_cov': [10 ** 8],
-<<<<<<< HEAD
             'series_std': [10 ** 7],
-=======
             'series_corr': [10 ** 7],
->>>>>>> 11334c6b
         }
 
     def _test_jitted(self, pyfunc, record, *args, **kwargs):
@@ -468,10 +468,8 @@
     def test_series_float_cov(self):
         self._test_series_binary_operations(usecase_series_cov, 'series_cov')
 
-<<<<<<< HEAD
     def test_series_float_std(self):
         self._test_case(usecase_series_std, 'series_std')
-=======
+
     def test_series_float_corr(self):
-        self._test_series_binary_operations(usecase_series_corr, 'series_corr')
->>>>>>> 11334c6b
+        self._test_series_binary_operations(usecase_series_corr, 'series_corr')