--- conflicted
+++ resolved
@@ -24,11 +24,9 @@
 # OTHERWISE) ARISING IN ANY WAY OUT OF THE USE OF THIS SOFTWARE,
 # EVEN IF ADVISED OF THE POSSIBILITY OF SUCH DAMAGE.
 # *****************************************************************************
-<<<<<<< HEAD
-=======
+
 import pandas as pd
 import numpy as np
->>>>>>> e5ea29c3
 
 import time
 import random
@@ -222,11 +220,8 @@
     finish_time = time.time()
 
     return finish_time - start_time, res
-
-
-<<<<<<< HEAD
-class TestSeries(TestBase):
-=======
+  
+  
 def usecase_series_chain_add_and_sum(A, B):
     start_time = time.time()
     res = (A + B).sum()
@@ -235,10 +230,9 @@
 
     return res_time, res
 
-
+  
 # python -m sdc.runtests sdc.tests.tests_perf.test_perf_series.TestSeriesMethods
 class TestSeriesMethods(TestBase):
->>>>>>> e5ea29c3
     @classmethod
     def setUpClass(cls):
         super().setUpClass()
@@ -397,11 +391,7 @@
         self._test_case(usecase_series_sort_values, 'series_sort_values')
 
     def test_series_float_dropna(self):
-<<<<<<< HEAD
         self._test_case(usecase_series_dropna, 'series_dropna')
-=======
-        self._test_series(usecase_series_dropna, 'series_dropna')
 
     def test_series_chain_add_and_sum(self):
         self._test_series_binary_operations(usecase_series_chain_add_and_sum, 'series_chain_add_and_sum')
->>>>>>> e5ea29c3
