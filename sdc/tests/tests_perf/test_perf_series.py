--- conflicted
+++ resolved
@@ -36,35 +36,10 @@
 from .test_perf_base import TestBase
 from sdc.tests.test_utils import test_global_input_data_float64
 from .test_perf_utils import calc_compilation, get_times, perf_data_gen_fixed_len
-<<<<<<< HEAD
-from .generator import test_perf_generator, test_perf_generator_two_par, usecase_gen
-
-
-def usecase_series_astype_int(input_data):
-    # astype to int8
-    start_time = time.time()
-    input_data.astype(np.int8)
-    finish_time = time.time()
-    res_time = finish_time - start_time
-
-    return res_time, input_data
-
-
-def usecase_series_chain_add_and_sum(A, B):
-    start_time = time.time()
-    res = (A + B).sum()
-    finish_time = time.time()
-    res_time = finish_time - start_time
-
-    return res_time, res
-
-
-=======
 from .generator import generate_test_cases
 from .generator import TestCase as TC
 
 
->>>>>>> ffacf05a
 # python -m sdc.runtests sdc.tests.tests_perf.test_perf_series.TestSeriesMethods.test_series_{method_name}
 class TestSeriesMethods(TestBase):
     @classmethod
@@ -88,17 +63,12 @@
         record["test_results"], _ = \
             get_times(pyfunc, *args, **kwargs)
 
-<<<<<<< HEAD
-    def _test_case(self, pyfunc, name, total_data_length, input_data=test_global_input_data_float64):
-        test_name = 'Series.{}'.format(name)
-=======
     def _test_case(self, pyfunc, name, total_data_length, data_num=1, input_data=test_global_input_data_float64):
         test_name = 'Series.{}'.format(name)
 
         if input_data is None:
             input_data = test_global_input_data_float64
 
->>>>>>> ffacf05a
         full_input_data_length = sum(len(i) for i in input_data)
         for data_length in total_data_length:
             base = {
@@ -125,44 +95,7 @@
             self._test_python(pyfunc, record, *args)
             self.test_results.add(**record)
 
-<<<<<<< HEAD
-    def _test_binary_operations(self, pyfunc, name, total_data_length, input_data=None):
-        test_name = 'Series.{}'.format(name)
-        np.random.seed(0)
-        hpat_func = sdc.jit(pyfunc)
-        for data_length in total_data_length:
 
-            # TODO: replace with generic function to generate random sequence of floats
-            data1 = np.random.ranf(data_length)
-            data2 = np.random.ranf(data_length)
-            A = pd.Series(data1)
-            B = pd.Series(data2)
-
-            compile_results = calc_compilation(pyfunc, A, B, iter_number=self.iter_number)
-
-            # Warming up
-            hpat_func(A, B)
-
-            exec_times, boxing_times = get_times(hpat_func, A, B, iter_number=self.iter_number)
-            self.test_results.add(test_name, 'SDC', A.size, exec_times, boxing_times,
-                                  compile_results=compile_results, num_threads=self.num_threads)
-            exec_times, _ = get_times(pyfunc, A, B, iter_number=self.iter_number)
-            self.test_results.add(test_name, 'Python', A.size, exec_times, num_threads=self.num_threads)
-
-    def test_series_float_astype_int(self):
-        self._test_case(usecase_gen('astype(np.int8)'), 'series_astype_int', [10 ** 5],
-                        input_data=[test_global_input_data_float64[0]])
-
-    def test_series_chain_add_and_sum(self):
-        self._test_series_binary_operations(usecase_series_chain_add_and_sum,
-                                            'series_chain_add_and_sum',
-                                            [20 * 10 ** 7, 25 * 10 ** 7, 30 * 10 ** 7])
-
-
-# (method_name, parameters, total_data_length, call_expression)
-=======
-
->>>>>>> ffacf05a
 cases = [
     TC(name='abs', size=[10 ** 8]),
     TC(name='add', size=[10 ** 7], params='other',  data_num=2),
@@ -235,30 +168,4 @@
     TC(name='unique', size=[10 ** 5]),
 ]
 
-<<<<<<< HEAD
-cases_two_par = [
-    ('add', '', [10 ** 7]),
-    ('append', '', [10 ** 7]),
-    ('corr', '', [10 ** 7]),
-    ('cov', '', [10 ** 8]),
-    ('div', '', [10 ** 7]),
-    ('eq', '', [10 ** 7]),
-    ('floordiv', '', [10 ** 7]),
-    ('ge', '', [10 ** 7]),
-    ('gt', '', [10 ** 7]),
-    ('le', '', [10 ** 7]),
-    ('lt', '', [10 ** 7]),
-    ('mod', '', [10 ** 7]),
-    ('mul', '', [10 ** 7]),
-    ('ne', '', [10 ** 8]),
-    ('pow', '', [10 ** 7]),
-    ('sub', '', [10 ** 7]),
-    ('truediv', '', [10 ** 7]),
-]
-
-
-test_perf_generator(cases, TestSeriesMethods, 'series')
-test_perf_generator_two_par(cases_two_par, TestSeriesMethods, 'series')
-=======
-generate_test_cases(cases, TestSeriesMethods, 'series')
->>>>>>> ffacf05a
+generate_test_cases(cases, TestSeriesMethods, 'series')