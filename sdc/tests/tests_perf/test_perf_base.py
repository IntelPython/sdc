--- conflicted
+++ resolved
@@ -54,21 +54,13 @@
         record["test_results"], _ = \
             get_times(pyfunc, *args, **kwargs)
 
-<<<<<<< HEAD
-    def test_jit(self, pyfunc, base, args):
-=======
     def test_jit(self, pyfunc, base, *args):
->>>>>>> 3bd7c0a7
         record = base.copy()
         record["test_type"] = 'SDC'
         self._test_jitted(pyfunc, record, *args)
         self.test_results.add(**record)
 
-<<<<<<< HEAD
-    def test_py(self, pyfunc, base, args):
-=======
     def test_py(self, pyfunc, base, *args):
->>>>>>> 3bd7c0a7
         record = base.copy()
         record["test_type"] = 'Python'
         self._test_python(pyfunc, record, *args)
