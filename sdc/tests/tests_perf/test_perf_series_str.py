--- conflicted
+++ resolved
@@ -77,45 +77,10 @@
             self.test_results.add(test_name, 'Python', test_data.size, exec_times, data_width,
                                   num_threads=self.num_threads)
 
-<<<<<<< HEAD
-=======
-    def test_series_str_len(self):
-        self._test_series_str(usecase_series_len, 'series_str_len')
-
-    @skip_numba_jit
-    def test_series_str_capitalize(self):
-        self._test_series_str(usecase_series_capitalize, 'series_str_capitalize')
-
-    def test_series_str_lower(self):
-        self._test_series_str(usecase_series_lower, 'series_str_lower')
-
-    @skip_numba_jit
-    def test_series_str_swapcase(self):
-        self._test_series_str(usecase_series_swapcase, 'series_str_swapcase')
-
-    @skip_numba_jit
-    def test_series_str_title(self):
-        self._test_series_str(usecase_series_title, 'series_str_title')
-
-    def test_series_str_upper(self):
-        self._test_series_str(usecase_series_upper, 'series_str_upper')
-
-    def test_series_str_lstrip(self):
-        input_data = ['\t{}  '.format(case) for case in test_global_input_data_unicode_kind4]
-        self._test_series_str(usecase_series_lstrip, 'series_str_lstrip', input_data=input_data)
-
-    def test_series_str_rstrip(self):
-        input_data = ['\t{}  '.format(case) for case in test_global_input_data_unicode_kind4]
-        self._test_series_str(usecase_series_rstrip, 'series_str_rstrip', input_data=input_data)
-
-    def test_series_str_strip(self):
-        input_data = ['\t{}  '.format(case) for case in test_global_input_data_unicode_kind4]
-        self._test_series_str(usecase_series_strip, 'series_str_strip', input_data=input_data)
-
->>>>>>> e660a66c
 
 cases = [
     TC(name='center', params='1', size=[10 ** 4, 10 ** 5],  input_data=test_global_input_data_unicode_kind1),
+    # TC(name='capitalize', size=[10 ** 4, 10 ** 5]),
     TC(name='endswith', params='"e"', size=[10 ** 4, 10 ** 5]),
     TC(name='find', params='"e"', size=[10 ** 4, 10 ** 5]),
     TC(name='len', size=[10 ** 4, 10 ** 5]),
@@ -129,6 +94,8 @@
     TC(name='startswith', params='"e"', size=[10 ** 4, 10 ** 5]),
     TC(name='strip', size=[10 ** 4, 10 ** 5],
        input_data=['\t{}  '.format(case) for case in test_global_input_data_unicode_kind4]),
+    # TC(name='swapcase', size=[10 ** 4, 10 ** 5]),
+    # TC(name='title', size=[10 ** 4, 10 ** 5]),
     TC(name='upper', size=[10 ** 4, 10 ** 5]),
     TC(name='zfill', params='1', size=[10 ** 4, 10 ** 5], input_data=test_global_input_data_unicode_kind1),
 ]
