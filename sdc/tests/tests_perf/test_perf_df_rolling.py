# -*- coding: utf-8 -*-
# *****************************************************************************
# Copyright (c) 2020, Intel Corporation All rights reserved.
#
# Redistribution and use in source and binary forms, with or without
# modification, are permitted provided that the following conditions are met:
#
#     Redistributions of source code must retain the above copyright notice,
#     this list of conditions and the following disclaimer.
#
#     Redistributions in binary form must reproduce the above copyright notice,
#     this list of conditions and the following disclaimer in the documentation
#     and/or other materials provided with the distribution.
#
# THIS SOFTWARE IS PROVIDED BY THE COPYRIGHT HOLDERS AND CONTRIBUTORS "AS IS"
# AND ANY EXPRESS OR IMPLIED WARRANTIES, INCLUDING, BUT NOT LIMITED TO,
# THE IMPLIED WARRANTIES OF MERCHANTABILITY AND FITNESS FOR A PARTICULAR
# PURPOSE ARE DISCLAIMED. IN NO EVENT SHALL THE COPYRIGHT HOLDER OR
# CONTRIBUTORS BE LIABLE FOR ANY DIRECT, INDIRECT, INCIDENTAL, SPECIAL,
# EXEMPLARY, OR CONSEQUENTIAL DAMAGES (INCLUDING, BUT NOT LIMITED TO,
# PROCUREMENT OF SUBSTITUTE GOODS OR SERVICES; LOSS OF USE, DATA, OR PROFITS;
# OR BUSINESS INTERRUPTION) HOWEVER CAUSED AND ON ANY THEORY OF LIABILITY,
# WHETHER IN CONTRACT, STRICT LIABILITY, OR TORT (INCLUDING NEGLIGENCE OR
# OTHERWISE) ARISING IN ANY WAY OUT OF THE USE OF THIS SOFTWARE,
# EVEN IF ADVISED OF THE POSSIBILITY OF SUCH DAMAGE.
# *****************************************************************************
import string
import time

import numba
import numpy
import pandas

from sdc.tests.test_utils import test_global_input_data_float64
from sdc.tests.tests_perf.test_perf_base import TestBase
from sdc.tests.tests_perf.test_perf_utils import (calc_compilation, get_times,
                                                  perf_data_gen_fixed_len)
from .generator import generate_test_cases
from .generator import TestCase as TC


def get_rolling_params(window=100, min_periods=None):
    """Generate supported rolling parameters"""
    rolling_params = [f'{window}']
    if min_periods:
        rolling_params.append(f'min_periods={min_periods}')

    return ', '.join(rolling_params)


# python -m sdc.runtests sdc.tests.tests_perf.test_perf_df_rolling.TestDFRollingMethods
class TestDFRollingMethods(TestBase):
    # more than 19 columns raise SystemError: CPUDispatcher() returned a result with an error set
    max_columns_num = 19

    @classmethod
    def setUpClass(cls):
        super().setUpClass()
<<<<<<< HEAD
=======
        cls.total_data_length = {
            'apply': [2 * 10 ** 5],
            'count': [8 * 10 ** 5],
            'max': [2 * 10 ** 5],
            'min': [2 * 10 ** 5],
        }
>>>>>>> 3e72cc54

    def _test_jitted(self, pyfunc, record, *args, **kwargs):
        # compilation time
        record['compile_results'] = calc_compilation(pyfunc, *args, **kwargs)

        cfunc = numba.njit(pyfunc)

        # Warming up
        cfunc(*args, **kwargs)

        # execution and boxing time
        record['test_results'], record['boxing_results'] = get_times(cfunc, *args, **kwargs)

    def _test_python(self, pyfunc, record, *args, **kwargs):
        record['test_results'], _ = get_times(pyfunc, *args, **kwargs)

    def _test_case(self, pyfunc, name, total_data_length, test_name=None,
                   input_data=test_global_input_data_float64, columns_num=10):
        if columns_num > self.max_columns_num:
            columns_num = self.max_columns_num

        test_name = 'DataFrame.rolling.{}'.format(name)

        full_input_data_length = sum(len(i) for i in input_data)
        for data_length in total_data_length:
            base = {
                'test_name': test_name,
                'data_size': data_length,
            }
            data = perf_data_gen_fixed_len(input_data, full_input_data_length, data_length)
            test_data = pandas.DataFrame({col: data for col in string.ascii_uppercase[:columns_num]})

            record = base.copy()
            record['test_type'] = 'SDC'
            self._test_jitted(pyfunc, record, test_data)
            self.test_results.add(**record)

            record = base.copy()
            record['test_type'] = 'Python'
            self._test_python(pyfunc, record, test_data)
            self.test_results.add(**record)


cases = [
    TC(name='min', size=[2 * 10 ** 5]),
    TC(name='count', size=[8 * 10 ** 5]),
]

<<<<<<< HEAD
generate_test_cases(cases, TestDFRollingMethods, 'df', 'rolling({})'.format(get_rolling_params()))
=======
    def test_df_rolling_max(self):
        self._test_df_rolling_method('max')

    def test_df_rolling_min(self):
        self._test_df_rolling_method('min')
>>>>>>> 3e72cc54
<|MERGE_RESOLUTION|>--- conflicted
+++ resolved
@@ -56,15 +56,6 @@
     @classmethod
     def setUpClass(cls):
         super().setUpClass()
-<<<<<<< HEAD
-=======
-        cls.total_data_length = {
-            'apply': [2 * 10 ** 5],
-            'count': [8 * 10 ** 5],
-            'max': [2 * 10 ** 5],
-            'min': [2 * 10 ** 5],
-        }
->>>>>>> 3e72cc54
 
     def _test_jitted(self, pyfunc, record, *args, **kwargs):
         # compilation time
@@ -109,16 +100,9 @@
 
 
 cases = [
+    TC(name='count', size=[8 * 10 ** 5]),
+    TC(name='max', size=[2 * 10 ** 5]),
     TC(name='min', size=[2 * 10 ** 5]),
-    TC(name='count', size=[8 * 10 ** 5]),
 ]
 
-<<<<<<< HEAD
-generate_test_cases(cases, TestDFRollingMethods, 'df', 'rolling({})'.format(get_rolling_params()))
-=======
-    def test_df_rolling_max(self):
-        self._test_df_rolling_method('max')
-
-    def test_df_rolling_min(self):
-        self._test_df_rolling_method('min')
->>>>>>> 3e72cc54
+generate_test_cases(cases, TestDFRollingMethods, 'df', 'rolling({})'.format(get_rolling_params()))