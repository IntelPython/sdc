# -*- coding: utf-8 -*-
# *****************************************************************************
# Copyright (c) 2020, Intel Corporation All rights reserved.
#
# Redistribution and use in source and binary forms, with or without
# modification, are permitted provided that the following conditions are met:
#
#     Redistributions of source code must retain the above copyright notice,
#     this list of conditions and the following disclaimer.
#
#     Redistributions in binary form must reproduce the above copyright notice,
#     this list of conditions and the following disclaimer in the documentation
#     and/or other materials provided with the distribution.
#
# THIS SOFTWARE IS PROVIDED BY THE COPYRIGHT HOLDERS AND CONTRIBUTORS "AS IS"
# AND ANY EXPRESS OR IMPLIED WARRANTIES, INCLUDING, BUT NOT LIMITED TO,
# THE IMPLIED WARRANTIES OF MERCHANTABILITY AND FITNESS FOR A PARTICULAR
# PURPOSE ARE DISCLAIMED. IN NO EVENT SHALL THE COPYRIGHT HOLDER OR
# CONTRIBUTORS BE LIABLE FOR ANY DIRECT, INDIRECT, INCIDENTAL, SPECIAL,
# EXEMPLARY, OR CONSEQUENTIAL DAMAGES (INCLUDING, BUT NOT LIMITED TO,
# PROCUREMENT OF SUBSTITUTE GOODS OR SERVICES; LOSS OF USE, DATA, OR PROFITS;
# OR BUSINESS INTERRUPTION) HOWEVER CAUSED AND ON ANY THEORY OF LIABILITY,
# WHETHER IN CONTRACT, STRICT LIABILITY, OR TORT (INCLUDING NEGLIGENCE OR
# OTHERWISE) ARISING IN ANY WAY OUT OF THE USE OF THIS SOFTWARE,
# EVEN IF ADVISED OF THE POSSIBILITY OF SUCH DAMAGE.
# *****************************************************************************
import string
import time

import numba
import numpy as np
import pandas

from sdc.tests.test_utils import test_global_input_data_float64
from sdc.tests.tests_perf.test_perf_base import TestBase
from sdc.tests.tests_perf.test_perf_utils import (calc_compilation, get_times,
                                                  perf_data_gen_fixed_len)
from .generator import generate_test_cases
from .generator import TestCase as TC


def get_rolling_params(window=100, min_periods=None):
    """Generate supported rolling parameters"""
    rolling_params = [f'{window}']
    if min_periods:
        rolling_params.append(f'min_periods={min_periods}')

    return ', '.join(rolling_params)


# python -m sdc.runtests sdc.tests.tests_perf.test_perf_df_rolling.TestDFRollingMethods
class TestDFRollingMethods(TestBase):
    # more than 19 columns raise SystemError: CPUDispatcher() returned a result with an error set
    max_columns_num = 19

    @classmethod
    def setUpClass(cls):
        super().setUpClass()
<<<<<<< HEAD
        cls.total_data_length = {
            'apply': [2 * 10 ** 5],
            'corr': [10 ** 5],
            'count': [8 * 10 ** 5],
            'kurt': [4 * 10 ** 5],
            'max': [2 * 10 ** 5],
            'mean': [2 * 10 ** 5],
            'median': [2 * 10 ** 5],
            'min': [2 * 10 ** 5],
            'skew': [2 * 10 ** 5],
            'sum': [2 * 10 ** 5],
        }
=======
>>>>>>> c60a26d4

    def _test_jitted(self, pyfunc, record, *args, **kwargs):
        # compilation time
        record['compile_results'] = calc_compilation(pyfunc, *args, **kwargs)

        cfunc = numba.njit(pyfunc)

        # Warming up
        cfunc(*args, **kwargs)

        # execution and boxing time
        record['test_results'], record['boxing_results'] = get_times(cfunc, *args, **kwargs)

    def _test_python(self, pyfunc, record, *args, **kwargs):
        record['test_results'], _ = get_times(pyfunc, *args, **kwargs)

    def _test_case(self, pyfunc, name, total_data_length, data_num=1,
                   input_data=test_global_input_data_float64, columns_num=10):

        if columns_num > self.max_columns_num:
            columns_num = self.max_columns_num

        if input_data is None:
            input_data = test_global_input_data_float64

        test_name = 'DataFrame.rolling.{}'.format(name)

        full_input_data_length = sum(len(i) for i in input_data)
        for data_length in total_data_length:
            base = {
                'test_name': test_name,
                'data_size': data_length,
            }
            data = perf_data_gen_fixed_len(input_data, full_input_data_length, data_length)
            test_data = pandas.DataFrame({col: data for col in string.ascii_uppercase[:columns_num]})

            args = [test_data]
            for i in range(data_num - 1):
                np.random.seed(i)
                extra_data = np.random.ranf(data_length)
                args.append(pandas.DataFrame({col: extra_data for col in string.ascii_uppercase[:columns_num]}))

            record = base.copy()
            record['test_type'] = 'SDC'
            self._test_jitted(pyfunc, record, *args)
            self.test_results.add(**record)

            record = base.copy()
            record['test_type'] = 'Python'
            self._test_python(pyfunc, record, *args)
            self.test_results.add(**record)


cases = [
    TC(name='apply', params='lambda x: np.nan if len(x) == 0 else x.mean()', size=[2 * 10 ** 5]),
    TC(name='corr', size=[10 ** 5], params='other', data_num=2),
    TC(name='count', size=[8 * 10 ** 5]),
    TC(name='kurt', size=[4 * 10 ** 5]),
    TC(name='max', size=[2 * 10 ** 5]),
    TC(name='mean', size=[2 * 10 ** 5]),
    TC(name='median', size=[2 * 10 ** 5]),
    TC(name='min', size=[2 * 10 ** 5]),
    TC(name='skew', size=[2 * 10 ** 5])
]

<<<<<<< HEAD
    def test_df_rolling_skew(self):
        self._test_df_rolling_method('skew')

    def test_df_rolling_sum(self):
        self._test_df_rolling_method('sum')
=======
generate_test_cases(cases, TestDFRollingMethods, 'df', 'rolling({})'.format(get_rolling_params()))
>>>>>>> c60a26d4
<|MERGE_RESOLUTION|>--- conflicted
+++ resolved
@@ -28,15 +28,22 @@
 import time
 
 import numba
-import numpy as np
+import numpy
 import pandas
 
 from sdc.tests.test_utils import test_global_input_data_float64
 from sdc.tests.tests_perf.test_perf_base import TestBase
 from sdc.tests.tests_perf.test_perf_utils import (calc_compilation, get_times,
                                                   perf_data_gen_fixed_len)
-from .generator import generate_test_cases
-from .generator import TestCase as TC
+
+
+rolling_usecase_tmpl = """
+def df_rolling_{method_name}_usecase(data, {extra_usecase_params}):
+    start_time = time.time()
+    res = data.rolling({rolling_params}).{method_name}({method_params})
+    end_time = time.time()
+    return end_time - start_time, res
+"""
 
 
 def get_rolling_params(window=100, min_periods=None):
@@ -48,6 +55,27 @@
     return ', '.join(rolling_params)
 
 
+def gen_df_rolling_usecase(method_name, rolling_params=None,
+                           extra_usecase_params='', method_params=''):
+    """Generate df rolling method use case"""
+    if not rolling_params:
+        rolling_params = get_rolling_params()
+
+    func_text = rolling_usecase_tmpl.format(**{
+        'method_name': method_name,
+        'extra_usecase_params': extra_usecase_params,
+        'rolling_params': rolling_params,
+        'method_params': method_params
+    })
+
+    global_vars = {'np': numpy, 'time': time}
+    loc_vars = {}
+    exec(func_text, global_vars, loc_vars)
+    _df_rolling_usecase = loc_vars[f'df_rolling_{method_name}_usecase']
+
+    return _df_rolling_usecase
+
+
 # python -m sdc.runtests sdc.tests.tests_perf.test_perf_df_rolling.TestDFRollingMethods
 class TestDFRollingMethods(TestBase):
     # more than 19 columns raise SystemError: CPUDispatcher() returned a result with an error set
@@ -56,11 +84,11 @@
     @classmethod
     def setUpClass(cls):
         super().setUpClass()
-<<<<<<< HEAD
         cls.total_data_length = {
             'apply': [2 * 10 ** 5],
             'corr': [10 ** 5],
             'count': [8 * 10 ** 5],
+            'cov': [10 ** 5],
             'kurt': [4 * 10 ** 5],
             'max': [2 * 10 ** 5],
             'mean': [2 * 10 ** 5],
@@ -69,8 +97,6 @@
             'skew': [2 * 10 ** 5],
             'sum': [2 * 10 ** 5],
         }
-=======
->>>>>>> c60a26d4
 
     def _test_jitted(self, pyfunc, record, *args, **kwargs):
         # compilation time
@@ -82,36 +108,47 @@
         cfunc(*args, **kwargs)
 
         # execution and boxing time
-        record['test_results'], record['boxing_results'] = get_times(cfunc, *args, **kwargs)
+        record['test_results'], record['boxing_results'] = get_times(cfunc,
+                                                                     *args,
+                                                                     **kwargs)
 
     def _test_python(self, pyfunc, record, *args, **kwargs):
         record['test_results'], _ = get_times(pyfunc, *args, **kwargs)
 
-    def _test_case(self, pyfunc, name, total_data_length, data_num=1,
-                   input_data=test_global_input_data_float64, columns_num=10):
-
+    def _gen_df(self, data, columns_num=10):
+        """Generate DataFrame based on input data"""
+        return pandas.DataFrame(
+            {col: data for col in string.ascii_uppercase[:columns_num]})
+
+    def _test_case(self, pyfunc, name,
+                   input_data=test_global_input_data_float64,
+                   columns_num=10, extra_data_num=0):
+        """
+        Test DataFrame.rolling method
+        :param pyfunc: Python function to test which calls tested method inside
+        :param name: name of the tested method, e.g. min
+        :param input_data: initial data used for generating test data
+        :param columns_num: number of columns in generated DataFrame
+        :param extra_data_num: number of additionally generated DataFrames
+        """
         if columns_num > self.max_columns_num:
             columns_num = self.max_columns_num
 
-        if input_data is None:
-            input_data = test_global_input_data_float64
-
-        test_name = 'DataFrame.rolling.{}'.format(name)
-
         full_input_data_length = sum(len(i) for i in input_data)
-        for data_length in total_data_length:
+        for data_length in self.total_data_length[name]:
             base = {
-                'test_name': test_name,
+                'test_name': f'DF.rolling.{name}',
                 'data_size': data_length,
             }
-            data = perf_data_gen_fixed_len(input_data, full_input_data_length, data_length)
-            test_data = pandas.DataFrame({col: data for col in string.ascii_uppercase[:columns_num]})
+            data = perf_data_gen_fixed_len(input_data, full_input_data_length,
+                                           data_length)
+            test_data = self._gen_df(data, columns_num=columns_num)
 
             args = [test_data]
-            for i in range(data_num - 1):
-                np.random.seed(i)
-                extra_data = np.random.ranf(data_length)
-                args.append(pandas.DataFrame({col: extra_data for col in string.ascii_uppercase[:columns_num]}))
+            for i in range(extra_data_num):
+                numpy.random.seed(i)
+                extra_data = numpy.random.ranf(data_length)
+                args.append(self._gen_df(extra_data, columns_num=columns_num))
 
             record = base.copy()
             record['test_type'] = 'SDC'
@@ -123,25 +160,44 @@
             self._test_python(pyfunc, record, *args)
             self.test_results.add(**record)
 
-
-cases = [
-    TC(name='apply', params='lambda x: np.nan if len(x) == 0 else x.mean()', size=[2 * 10 ** 5]),
-    TC(name='corr', size=[10 ** 5], params='other', data_num=2),
-    TC(name='count', size=[8 * 10 ** 5]),
-    TC(name='kurt', size=[4 * 10 ** 5]),
-    TC(name='max', size=[2 * 10 ** 5]),
-    TC(name='mean', size=[2 * 10 ** 5]),
-    TC(name='median', size=[2 * 10 ** 5]),
-    TC(name='min', size=[2 * 10 ** 5]),
-    TC(name='skew', size=[2 * 10 ** 5])
-]
-
-<<<<<<< HEAD
+    def _test_df_rolling_method(self, name, rolling_params=None,
+                                extra_usecase_params='', method_params=''):
+        usecase = gen_df_rolling_usecase(name, rolling_params=rolling_params,
+                                         extra_usecase_params=extra_usecase_params,
+                                         method_params=method_params)
+        extra_data_num = 0
+        if extra_usecase_params:
+            extra_data_num += len(extra_usecase_params.split(', '))
+        self._test_case(usecase, name, extra_data_num=extra_data_num)
+
+    def test_df_rolling_apply_mean(self):
+        method_params = 'lambda x: np.nan if len(x) == 0 else x.mean()'
+        self._test_df_rolling_method('apply', method_params=method_params)
+
+    def test_df_rolling_corr(self):
+        self._test_df_rolling_method('corr', extra_usecase_params='other',
+                                     method_params='other=other')
+
+    def test_df_rolling_count(self):
+        self._test_df_rolling_method('count')
+
+    def test_df_rolling_kurt(self):
+        self._test_df_rolling_method('kurt')
+
+    def test_df_rolling_max(self):
+        self._test_df_rolling_method('max')
+
+    def test_df_rolling_mean(self):
+        self._test_df_rolling_method('mean')
+
+    def test_df_rolling_median(self):
+        self._test_df_rolling_method('median')
+
+    def test_df_rolling_min(self):
+        self._test_df_rolling_method('min')
+
     def test_df_rolling_skew(self):
         self._test_df_rolling_method('skew')
 
     def test_df_rolling_sum(self):
-        self._test_df_rolling_method('sum')
-=======
-generate_test_cases(cases, TestDFRollingMethods, 'df', 'rolling({})'.format(get_rolling_params()))
->>>>>>> c60a26d4
+        self._test_df_rolling_method('sum')