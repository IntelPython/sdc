--- conflicted
+++ resolved
@@ -86,16 +86,13 @@
     def setUpClass(cls):
         super().setUpClass()
         cls.total_data_length = {
-<<<<<<< HEAD
-            'median': [2 * 10 ** 5],
-=======
             'apply': [2 * 10 ** 5],
             'corr': [10 ** 5],
             'count': [8 * 10 ** 5],
             'kurt': [4 * 10 ** 5],
             'max': [2 * 10 ** 5],
             'mean': [2 * 10 ** 5],
->>>>>>> e34ac01d
+            'median': [2 * 10 ** 5],
             'min': [2 * 10 ** 5],
         }
 
