# -*- coding: utf-8 -*-
# *****************************************************************************
# Copyright (c) 2020, Intel Corporation All rights reserved.
#
# Redistribution and use in source and binary forms, with or without
# modification, are permitted provided that the following conditions are met:
#
#     Redistributions of source code must retain the above copyright notice,
#     this list of conditions and the following disclaimer.
#
#     Redistributions in binary form must reproduce the above copyright notice,
#     this list of conditions and the following disclaimer in the documentation
#     and/or other materials provided with the distribution.
#
# THIS SOFTWARE IS PROVIDED BY THE COPYRIGHT HOLDERS AND CONTRIBUTORS "AS IS"
# AND ANY EXPRESS OR IMPLIED WARRANTIES, INCLUDING, BUT NOT LIMITED TO,
# THE IMPLIED WARRANTIES OF MERCHANTABILITY AND FITNESS FOR A PARTICULAR
# PURPOSE ARE DISCLAIMED. IN NO EVENT SHALL THE COPYRIGHT HOLDER OR
# CONTRIBUTORS BE LIABLE FOR ANY DIRECT, INDIRECT, INCIDENTAL, SPECIAL,
# EXEMPLARY, OR CONSEQUENTIAL DAMAGES (INCLUDING, BUT NOT LIMITED TO,
# PROCUREMENT OF SUBSTITUTE GOODS OR SERVICES; LOSS OF USE, DATA, OR PROFITS;
# OR BUSINESS INTERRUPTION) HOWEVER CAUSED AND ON ANY THEORY OF LIABILITY,
# WHETHER IN CONTRACT, STRICT LIABILITY, OR TORT (INCLUDING NEGLIGENCE OR
# OTHERWISE) ARISING IN ANY WAY OUT OF THE USE OF THIS SOFTWARE,
# EVEN IF ADVISED OF THE POSSIBILITY OF SUCH DAMAGE.
# *****************************************************************************
import string
import time

import numba
import numpy
import pandas

from sdc.tests.test_utils import test_global_input_data_float64
from sdc.tests.tests_perf.test_perf_base import TestBase
from sdc.tests.tests_perf.test_perf_utils import (calc_compilation, get_times,
                                                  perf_data_gen_fixed_len)
<<<<<<< HEAD
from .generator import generate_test_cases
from .generator import TestCase as TC
=======


rolling_usecase_tmpl = """
def df_rolling_{method_name}_usecase(data, {extra_usecase_params}):
    start_time = time.time()
    res = data.rolling({rolling_params}).{method_name}({method_params})
    end_time = time.time()

    return end_time - start_time, res
"""
>>>>>>> e34ac01d


def get_rolling_params(window=100, min_periods=None):
    """Generate supported rolling parameters"""
    rolling_params = [f'{window}']
    if min_periods:
        rolling_params.append(f'min_periods={min_periods}')

    return ', '.join(rolling_params)


<<<<<<< HEAD
=======
def gen_df_rolling_usecase(method_name, rolling_params=None,
                           extra_usecase_params='', method_params=''):
    """Generate df rolling method use case"""
    if not rolling_params:
        rolling_params = get_rolling_params()

    func_text = rolling_usecase_tmpl.format(**{
        'method_name': method_name,
        'extra_usecase_params': extra_usecase_params,
        'rolling_params': rolling_params,
        'method_params': method_params
    })

    global_vars = {'np': numpy, 'time': time}
    loc_vars = {}
    exec(func_text, global_vars, loc_vars)
    _df_rolling_usecase = loc_vars[f'df_rolling_{method_name}_usecase']

    return _df_rolling_usecase


>>>>>>> e34ac01d
# python -m sdc.runtests sdc.tests.tests_perf.test_perf_df_rolling.TestDFRollingMethods
class TestDFRollingMethods(TestBase):
    # more than 19 columns raise SystemError: CPUDispatcher() returned a result with an error set
    max_columns_num = 19

    @classmethod
    def setUpClass(cls):
        super().setUpClass()
<<<<<<< HEAD
=======
        cls.total_data_length = {
            'apply': [2 * 10 ** 5],
            'corr': [10 ** 5],
            'count': [8 * 10 ** 5],
            'kurt': [4 * 10 ** 5],
            'max': [2 * 10 ** 5],
            'mean': [2 * 10 ** 5],
            'min': [2 * 10 ** 5],
        }
>>>>>>> e34ac01d

    def _test_jitted(self, pyfunc, record, *args, **kwargs):
        # compilation time
        record['compile_results'] = calc_compilation(pyfunc, *args, **kwargs)

        cfunc = numba.njit(pyfunc)

        # Warming up
        cfunc(*args, **kwargs)

        # execution and boxing time
        record['test_results'], record['boxing_results'] = get_times(cfunc, *args, **kwargs)

    def _test_python(self, pyfunc, record, *args, **kwargs):
        record['test_results'], _ = get_times(pyfunc, *args, **kwargs)

<<<<<<< HEAD
    def _test_case(self, pyfunc, name, total_data_length, test_name=None,
                   input_data=test_global_input_data_float64, columns_num=10):
=======
    def _gen_df(self, data, columns_num=10):
        """Generate DataFrame based on input data"""
        return pandas.DataFrame({col: data for col in string.ascii_uppercase[:columns_num]})

    def _test_case(self, pyfunc, data_name, test_name=None,
                   input_data=test_global_input_data_float64,
                   columns_num=10, extra_data_num=0):
        """
        Test DataFrame.rolling method
        :param pyfunc: Python function to test which calls tested method inside
        :param data_name: name of the tested method, e.g. min
        :param test_name: name of the test for the report, e.g. DF.rolling.min
        :param input_data: initial data used for generating test data
        :param columns_num: number of columns in generated DataFrame
        :param extra_data_num: number of additionally generated DataFrames
        """
>>>>>>> e34ac01d
        if columns_num > self.max_columns_num:
            columns_num = self.max_columns_num

        test_name = 'DataFrame.rolling.{}'.format(name)

        full_input_data_length = sum(len(i) for i in input_data)
        for data_length in total_data_length:
            base = {
                'test_name': test_name,
                'data_size': data_length,
            }
            data = perf_data_gen_fixed_len(input_data, full_input_data_length, data_length)
            test_data = self._gen_df(data, columns_num=columns_num)

            args = [test_data]
            for i in range(extra_data_num):
                numpy.random.seed(i)
                extra_data = numpy.random.ranf(data_length)
                args.append(self._gen_df(extra_data, columns_num=columns_num))

            record = base.copy()
            record['test_type'] = 'SDC'
            self._test_jitted(pyfunc, record, *args)
            self.test_results.add(**record)

            record = base.copy()
            record['test_type'] = 'Python'
            self._test_python(pyfunc, record, *args)
            self.test_results.add(**record)

<<<<<<< HEAD
=======
    def _test_df_rolling_method(self, name, rolling_params=None,
                                extra_usecase_params='', method_params=''):
        usecase = gen_df_rolling_usecase(name, rolling_params=rolling_params,
                                         extra_usecase_params=extra_usecase_params,
                                         method_params=method_params)
        test_name = f'DF.rolling.{name}'
        extra_data_num = 0
        if extra_usecase_params:
            extra_data_num += len(extra_usecase_params.split(', '))
        self._test_case(usecase, name, test_name=test_name, extra_data_num=extra_data_num)

    def test_df_rolling_apply_mean(self):
        method_params = 'lambda x: np.nan if len(x) == 0 else x.mean()'
        self._test_df_rolling_method('apply', method_params=method_params)

    def test_df_rolling_corr(self):
        self._test_df_rolling_method('corr', extra_usecase_params='other',
                                     method_params='other=other')

    def test_df_rolling_count(self):
        self._test_df_rolling_method('count')

    def test_df_rolling_kurt(self):
        self._test_df_rolling_method('kurt')
>>>>>>> e34ac01d

cases = [
    TC(name='count', size=[8 * 10 ** 5]),
    TC(name='kurt', size=[4 * 10 ** 5]),
    TC(name='max', size=[2 * 10 ** 5]),
    TC(name='min', size=[2 * 10 ** 5]),
]

<<<<<<< HEAD
generate_test_cases(cases, TestDFRollingMethods, 'df', 'rolling({})'.format(get_rolling_params()))
=======
    def test_df_rolling_mean(self):
        self._test_df_rolling_method('mean')

    def test_df_rolling_min(self):
        self._test_df_rolling_method('min')
>>>>>>> e34ac01d
<|MERGE_RESOLUTION|>--- conflicted
+++ resolved
@@ -35,10 +35,6 @@
 from sdc.tests.tests_perf.test_perf_base import TestBase
 from sdc.tests.tests_perf.test_perf_utils import (calc_compilation, get_times,
                                                   perf_data_gen_fixed_len)
-<<<<<<< HEAD
-from .generator import generate_test_cases
-from .generator import TestCase as TC
-=======
 
 
 rolling_usecase_tmpl = """
@@ -46,10 +42,8 @@
     start_time = time.time()
     res = data.rolling({rolling_params}).{method_name}({method_params})
     end_time = time.time()
-
     return end_time - start_time, res
 """
->>>>>>> e34ac01d
 
 
 def get_rolling_params(window=100, min_periods=None):
@@ -61,8 +55,6 @@
     return ', '.join(rolling_params)
 
 
-<<<<<<< HEAD
-=======
 def gen_df_rolling_usecase(method_name, rolling_params=None,
                            extra_usecase_params='', method_params=''):
     """Generate df rolling method use case"""
@@ -84,7 +76,6 @@
     return _df_rolling_usecase
 
 
->>>>>>> e34ac01d
 # python -m sdc.runtests sdc.tests.tests_perf.test_perf_df_rolling.TestDFRollingMethods
 class TestDFRollingMethods(TestBase):
     # more than 19 columns raise SystemError: CPUDispatcher() returned a result with an error set
@@ -93,8 +84,6 @@
     @classmethod
     def setUpClass(cls):
         super().setUpClass()
-<<<<<<< HEAD
-=======
         cls.total_data_length = {
             'apply': [2 * 10 ** 5],
             'corr': [10 ** 5],
@@ -104,7 +93,6 @@
             'mean': [2 * 10 ** 5],
             'min': [2 * 10 ** 5],
         }
->>>>>>> e34ac01d
 
     def _test_jitted(self, pyfunc, record, *args, **kwargs):
         # compilation time
@@ -121,10 +109,6 @@
     def _test_python(self, pyfunc, record, *args, **kwargs):
         record['test_results'], _ = get_times(pyfunc, *args, **kwargs)
 
-<<<<<<< HEAD
-    def _test_case(self, pyfunc, name, total_data_length, test_name=None,
-                   input_data=test_global_input_data_float64, columns_num=10):
-=======
     def _gen_df(self, data, columns_num=10):
         """Generate DataFrame based on input data"""
         return pandas.DataFrame({col: data for col in string.ascii_uppercase[:columns_num]})
@@ -141,14 +125,13 @@
         :param columns_num: number of columns in generated DataFrame
         :param extra_data_num: number of additionally generated DataFrames
         """
->>>>>>> e34ac01d
         if columns_num > self.max_columns_num:
             columns_num = self.max_columns_num
 
-        test_name = 'DataFrame.rolling.{}'.format(name)
+        test_name = test_name or data_name
 
         full_input_data_length = sum(len(i) for i in input_data)
-        for data_length in total_data_length:
+        for data_length in self.total_data_length[data_name]:
             base = {
                 'test_name': test_name,
                 'data_size': data_length,
@@ -172,8 +155,6 @@
             self._test_python(pyfunc, record, *args)
             self.test_results.add(**record)
 
-<<<<<<< HEAD
-=======
     def _test_df_rolling_method(self, name, rolling_params=None,
                                 extra_usecase_params='', method_params=''):
         usecase = gen_df_rolling_usecase(name, rolling_params=rolling_params,
@@ -198,21 +179,12 @@
 
     def test_df_rolling_kurt(self):
         self._test_df_rolling_method('kurt')
->>>>>>> e34ac01d
 
-cases = [
-    TC(name='count', size=[8 * 10 ** 5]),
-    TC(name='kurt', size=[4 * 10 ** 5]),
-    TC(name='max', size=[2 * 10 ** 5]),
-    TC(name='min', size=[2 * 10 ** 5]),
-]
+    def test_df_rolling_max(self):
+        self._test_df_rolling_method('max')
 
-<<<<<<< HEAD
-generate_test_cases(cases, TestDFRollingMethods, 'df', 'rolling({})'.format(get_rolling_params()))
-=======
     def test_df_rolling_mean(self):
         self._test_df_rolling_method('mean')
 
     def test_df_rolling_min(self):
-        self._test_df_rolling_method('min')
->>>>>>> e34ac01d
+        self._test_df_rolling_method('min')