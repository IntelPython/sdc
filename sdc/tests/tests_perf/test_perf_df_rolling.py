--- conflicted
+++ resolved
@@ -56,16 +56,6 @@
     @classmethod
     def setUpClass(cls):
         super().setUpClass()
-<<<<<<< HEAD
-=======
-        cls.total_data_length = {
-            'apply': [2 * 10 ** 5],
-            'count': [8 * 10 ** 5],
-            'kurt': [4 * 10 ** 5],
-            'max': [2 * 10 ** 5],
-            'min': [2 * 10 ** 5],
-        }
->>>>>>> 58f28587
 
     def _test_jitted(self, pyfunc, record, *args, **kwargs):
         # compilation time
@@ -109,18 +99,11 @@
             self.test_results.add(**record)
 
 
-<<<<<<< HEAD
 cases = [
     TC(name='count', size=[8 * 10 ** 5]),
+    TC(name='kurt', size=[4 * 10 ** 5]),
     TC(name='max', size=[2 * 10 ** 5]),
     TC(name='min', size=[2 * 10 ** 5]),
 ]
-=======
-    def test_df_rolling_kurt(self):
-        self._test_df_rolling_method('kurt')
-
-    def test_df_rolling_max(self):
-        self._test_df_rolling_method('max')
->>>>>>> 58f28587
 
 generate_test_cases(cases, TestDFRollingMethods, 'df', 'rolling({})'.format(get_rolling_params()))