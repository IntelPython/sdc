# -*- coding: utf-8 -*-
# *****************************************************************************
# Copyright (c) 2020, Intel Corporation All rights reserved.
#
# Redistribution and use in source and binary forms, with or without
# modification, are permitted provided that the following conditions are met:
#
#     Redistributions of source code must retain the above copyright notice,
#     this list of conditions and the following disclaimer.
#
#     Redistributions in binary form must reproduce the above copyright notice,
#     this list of conditions and the following disclaimer in the documentation
#     and/or other materials provided with the distribution.
#
# THIS SOFTWARE IS PROVIDED BY THE COPYRIGHT HOLDERS AND CONTRIBUTORS "AS IS"
# AND ANY EXPRESS OR IMPLIED WARRANTIES, INCLUDING, BUT NOT LIMITED TO,
# THE IMPLIED WARRANTIES OF MERCHANTABILITY AND FITNESS FOR A PARTICULAR
# PURPOSE ARE DISCLAIMED. IN NO EVENT SHALL THE COPYRIGHT HOLDER OR
# CONTRIBUTORS BE LIABLE FOR ANY DIRECT, INDIRECT, INCIDENTAL, SPECIAL,
# EXEMPLARY, OR CONSEQUENTIAL DAMAGES (INCLUDING, BUT NOT LIMITED TO,
# PROCUREMENT OF SUBSTITUTE GOODS OR SERVICES; LOSS OF USE, DATA, OR PROFITS;
# OR BUSINESS INTERRUPTION) HOWEVER CAUSED AND ON ANY THEORY OF LIABILITY,
# WHETHER IN CONTRACT, STRICT LIABILITY, OR TORT (INCLUDING NEGLIGENCE OR
# OTHERWISE) ARISING IN ANY WAY OUT OF THE USE OF THIS SOFTWARE,
# EVEN IF ADVISED OF THE POSSIBILITY OF SUCH DAMAGE.
# *****************************************************************************
import string
import time

import numba
import numpy
import pandas

from sdc.tests.test_utils import test_global_input_data_float64
from sdc.tests.tests_perf.test_perf_base import TestBase
from sdc.tests.tests_perf.test_perf_utils import (calc_compilation, get_times,
                                                  perf_data_gen_fixed_len)
from .generator import generate_test_cases


def get_rolling_params(window=100, min_periods=None):
    """Generate supported rolling parameters"""
    rolling_params = [f'{window}']
    if min_periods:
        rolling_params.append(f'min_periods={min_periods}')

    return ', '.join(rolling_params)


<<<<<<< HEAD
=======
def gen_df_rolling_usecase(method_name, rolling_params=None, method_params=''):
    """Generate df rolling method use case"""
    if not rolling_params:
        rolling_params = get_rolling_params()

    func_text = rolling_usecase_tmpl.format(**{
        'method_name': method_name,
        'rolling_params': rolling_params,
        'method_params': method_params
    })

    global_vars = {'np': numpy, 'time': time}
    loc_vars = {}
    exec(func_text, global_vars, loc_vars)
    _df_rolling_usecase = loc_vars[f'df_rolling_{method_name}_usecase']

    return _df_rolling_usecase


>>>>>>> 1cca847f
# python -m sdc.runtests sdc.tests.tests_perf.test_perf_df_rolling.TestDFRollingMethods
class TestDFRollingMethods(TestBase):
    # more than 19 columns raise SystemError: CPUDispatcher() returned a result with an error set
    max_columns_num = 19

    @classmethod
    def setUpClass(cls):
        super().setUpClass()
<<<<<<< HEAD
=======
        cls.total_data_length = {
            'apply': [2 * 10 ** 5],
            'min': [2 * 10 ** 5],
        }
>>>>>>> 1cca847f

    def _test_jitted(self, pyfunc, record, *args, **kwargs):
        # compilation time
        record['compile_results'] = calc_compilation(pyfunc, *args, **kwargs)

        cfunc = numba.njit(pyfunc)

        # Warming up
        cfunc(*args, **kwargs)

        # execution and boxing time
        record['test_results'], record['boxing_results'] = get_times(cfunc, *args, **kwargs)

    def _test_python(self, pyfunc, record, *args, **kwargs):
        record['test_results'], _ = get_times(pyfunc, *args, **kwargs)

    def _test_case(self, pyfunc, name, total_data_length, test_name=None,
                   input_data=test_global_input_data_float64, columns_num=10):
        if columns_num > self.max_columns_num:
            columns_num = self.max_columns_num

        test_name = 'DataFrame.rolling.{}'.format(name)

        full_input_data_length = sum(len(i) for i in input_data)
        for data_length in total_data_length:
            base = {
                'test_name': test_name,
                'data_size': data_length,
            }
            data = perf_data_gen_fixed_len(input_data, full_input_data_length, data_length)
            test_data = pandas.DataFrame({col: data for col in string.ascii_uppercase[:columns_num]})

            record = base.copy()
            record['test_type'] = 'SDC'
            self._test_jitted(pyfunc, record, test_data)
            self.test_results.add(**record)

            record = base.copy()
            record['test_type'] = 'Python'
            self._test_python(pyfunc, record, test_data)
            self.test_results.add(**record)


<<<<<<< HEAD
cases = [
    ('min', '', [2 * 10 ** 5]),
]

generate_test_cases(cases, TestDFRollingMethods, 'df', 'rolling({}).'.format(get_rolling_params()))
=======
    def test_df_rolling_apply_mean(self):
        method_params = 'lambda x: np.nan if len(x) == 0 else x.mean()'
        self._test_df_rolling_method('apply', method_params=method_params)

    def test_df_rolling_min(self):
        self._test_df_rolling_method('min')
>>>>>>> 1cca847f
<|MERGE_RESOLUTION|>--- conflicted
+++ resolved
@@ -47,28 +47,6 @@
     return ', '.join(rolling_params)
 
 
-<<<<<<< HEAD
-=======
-def gen_df_rolling_usecase(method_name, rolling_params=None, method_params=''):
-    """Generate df rolling method use case"""
-    if not rolling_params:
-        rolling_params = get_rolling_params()
-
-    func_text = rolling_usecase_tmpl.format(**{
-        'method_name': method_name,
-        'rolling_params': rolling_params,
-        'method_params': method_params
-    })
-
-    global_vars = {'np': numpy, 'time': time}
-    loc_vars = {}
-    exec(func_text, global_vars, loc_vars)
-    _df_rolling_usecase = loc_vars[f'df_rolling_{method_name}_usecase']
-
-    return _df_rolling_usecase
-
-
->>>>>>> 1cca847f
 # python -m sdc.runtests sdc.tests.tests_perf.test_perf_df_rolling.TestDFRollingMethods
 class TestDFRollingMethods(TestBase):
     # more than 19 columns raise SystemError: CPUDispatcher() returned a result with an error set
@@ -77,13 +55,6 @@
     @classmethod
     def setUpClass(cls):
         super().setUpClass()
-<<<<<<< HEAD
-=======
-        cls.total_data_length = {
-            'apply': [2 * 10 ** 5],
-            'min': [2 * 10 ** 5],
-        }
->>>>>>> 1cca847f
 
     def _test_jitted(self, pyfunc, record, *args, **kwargs):
         # compilation time
@@ -127,17 +98,8 @@
             self.test_results.add(**record)
 
 
-<<<<<<< HEAD
 cases = [
     ('min', '', [2 * 10 ** 5]),
 ]
 
-generate_test_cases(cases, TestDFRollingMethods, 'df', 'rolling({}).'.format(get_rolling_params()))
-=======
-    def test_df_rolling_apply_mean(self):
-        method_params = 'lambda x: np.nan if len(x) == 0 else x.mean()'
-        self._test_df_rolling_method('apply', method_params=method_params)
-
-    def test_df_rolling_min(self):
-        self._test_df_rolling_method('min')
->>>>>>> 1cca847f
+generate_test_cases(cases, TestDFRollingMethods, 'df', 'rolling({}).'.format(get_rolling_params()))