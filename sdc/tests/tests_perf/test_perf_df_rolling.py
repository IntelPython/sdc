--- conflicted
+++ resolved
@@ -96,11 +96,8 @@
             'min': [2 * 10 ** 5],
             'quantile': [2 * 10 ** 5],
             'skew': [2 * 10 ** 5],
-<<<<<<< HEAD
             'std': [2 * 10 ** 5],
-=======
             'sum': [2 * 10 ** 5],
->>>>>>> 711368c9
         }
 
     def _test_jitted(self, pyfunc, record, *args, **kwargs):
@@ -207,10 +204,8 @@
     def test_df_rolling_skew(self):
         self._test_df_rolling_method('skew')
 
-<<<<<<< HEAD
     def test_df_rolling_std(self):
         self._test_df_rolling_method('std')
-=======
+
     def test_df_rolling_sum(self):
-        self._test_df_rolling_method('sum')
->>>>>>> 711368c9
+        self._test_df_rolling_method('sum')