# -*- coding: utf-8 -*-
# *****************************************************************************
# Copyright (c) 2020, Intel Corporation All rights reserved.
#
# Redistribution and use in source and binary forms, with or without
# modification, are permitted provided that the following conditions are met:
#
#     Redistributions of source code must retain the above copyright notice,
#     this list of conditions and the following disclaimer.
#
#     Redistributions in binary form must reproduce the above copyright notice,
#     this list of conditions and the following disclaimer in the documentation
#     and/or other materials provided with the distribution.
#
# THIS SOFTWARE IS PROVIDED BY THE COPYRIGHT HOLDERS AND CONTRIBUTORS "AS IS"
# AND ANY EXPRESS OR IMPLIED WARRANTIES, INCLUDING, BUT NOT LIMITED TO,
# THE IMPLIED WARRANTIES OF MERCHANTABILITY AND FITNESS FOR A PARTICULAR
# PURPOSE ARE DISCLAIMED. IN NO EVENT SHALL THE COPYRIGHT HOLDER OR
# CONTRIBUTORS BE LIABLE FOR ANY DIRECT, INDIRECT, INCIDENTAL, SPECIAL,
# EXEMPLARY, OR CONSEQUENTIAL DAMAGES (INCLUDING, BUT NOT LIMITED TO,
# PROCUREMENT OF SUBSTITUTE GOODS OR SERVICES; LOSS OF USE, DATA, OR PROFITS;
# OR BUSINESS INTERRUPTION) HOWEVER CAUSED AND ON ANY THEORY OF LIABILITY,
# WHETHER IN CONTRACT, STRICT LIABILITY, OR TORT (INCLUDING NEGLIGENCE OR
# OTHERWISE) ARISING IN ANY WAY OUT OF THE USE OF THIS SOFTWARE,
# EVEN IF ADVISED OF THE POSSIBILITY OF SUCH DAMAGE.
# *****************************************************************************
import string
import time

import numba
import numpy
import pandas

from sdc.tests.test_utils import test_global_input_data_float64
from sdc.tests.tests_perf.test_perf_base import TestBase
from sdc.tests.tests_perf.test_perf_utils import (calc_compilation, get_times,
                                                  perf_data_gen_fixed_len)


rolling_usecase_tmpl = """
def df_rolling_{method_name}_usecase(data{extra_usecase_params}):
    start_time = time.time()
    res = data.rolling({rolling_params}).{method_name}({method_params})
    end_time = time.time()

    return end_time - start_time, res
"""


def get_rolling_params(window=100, min_periods=None):
    """Generate supported rolling parameters"""
    rolling_params = [f'{window}']
    if min_periods:
        rolling_params.append(f'min_periods={min_periods}')

    return ', '.join(rolling_params)


def gen_df_rolling_usecase(method_name, rolling_params=None,
                           extra_usecase_params='', method_params=''):
    """Generate df rolling method use case"""
    if not rolling_params:
        rolling_params = get_rolling_params()

    func_text = rolling_usecase_tmpl.format(**{
        'method_name': method_name,
        'extra_usecase_params': ', '.join(['', extra_usecase_params]),
        'rolling_params': rolling_params,
        'method_params': method_params
    })

    global_vars = {'np': numpy, 'time': time}
    loc_vars = {}
    exec(func_text, global_vars, loc_vars)
    _df_rolling_usecase = loc_vars[f'df_rolling_{method_name}_usecase']

    return _df_rolling_usecase


# python -m sdc.runtests sdc.tests.tests_perf.test_perf_df_rolling.TestDFRollingMethods
class TestDFRollingMethods(TestBase):
    # more than 19 columns raise SystemError: CPUDispatcher() returned a result with an error set
    max_columns_num = 19

    @classmethod
    def setUpClass(cls):
        super().setUpClass()
        cls.total_data_length = {
<<<<<<< HEAD
            'corr': [10 ** 5],
=======
            'apply': [2 * 10 ** 5],
>>>>>>> 1cca847f
            'min': [2 * 10 ** 5],
        }

    def _test_jitted(self, pyfunc, record, *args, **kwargs):
        # compilation time
        record['compile_results'] = calc_compilation(pyfunc, *args, **kwargs)

        cfunc = numba.njit(pyfunc)

        # Warming up
        cfunc(*args, **kwargs)

        # execution and boxing time
        record['test_results'], record['boxing_results'] = get_times(cfunc, *args, **kwargs)

    def _test_python(self, pyfunc, record, *args, **kwargs):
        record['test_results'], _ = get_times(pyfunc, *args, **kwargs)

    def _test_case(self, pyfunc, data_name, test_name=None,
                   input_data=test_global_input_data_float64,
                   columns_num=10, test_data_num=1):
        """
        Test DataFrame.rolling method
        :param pyfunc: Python function to test which calls tested method inside
        :param data_name: name of the tested method, e.g. min
        :param test_name: name of the test for the report, e.g. DF.rolling.min
        :param input_data: initial data used for generating test data
        :param columns_num: number of columns in generated DataFrame
        :param test_data_num: number of generated DataFrames, e.g. 2 if other
        """
        if columns_num > self.max_columns_num:
            columns_num = self.max_columns_num

        test_name = test_name or data_name

        full_input_data_length = sum(len(i) for i in input_data)
        for data_length in self.total_data_length[data_name]:
            base = {
                'test_name': test_name,
                'data_size': data_length,
            }
            data = perf_data_gen_fixed_len(input_data, full_input_data_length, data_length)
            test_data = pandas.DataFrame({col: data for col in string.ascii_uppercase[:columns_num]})
            args = [test_data] * test_data_num

            record = base.copy()
            record['test_type'] = 'SDC'
            self._test_jitted(pyfunc, record, *args)
            self.test_results.add(**record)

            record = base.copy()
            record['test_type'] = 'Python'
            self._test_python(pyfunc, record, *args)
            self.test_results.add(**record)

    def _test_df_rolling_method(self, name, rolling_params=None,
                                extra_usecase_params='', method_params=''):
        usecase = gen_df_rolling_usecase(name, rolling_params=rolling_params,
                                         extra_usecase_params=extra_usecase_params,
                                         method_params=method_params)
        test_name = f'DF.rolling.{name}'
        test_data_num = 1
        if extra_usecase_params:
            test_data_num += len(extra_usecase_params.split(', '))
        self._test_case(usecase, name, test_name=test_name, test_data_num=test_data_num)

    def test_df_rolling_corr(self):
        self._test_df_rolling_method('corr', extra_usecase_params='other', method_params='other=other')

    def test_df_rolling_apply_mean(self):
        method_params = 'lambda x: np.nan if len(x) == 0 else x.mean()'
        self._test_df_rolling_method('apply', method_params=method_params)

    def test_df_rolling_min(self):
        self._test_df_rolling_method('min')<|MERGE_RESOLUTION|>--- conflicted
+++ resolved
@@ -86,11 +86,8 @@
     def setUpClass(cls):
         super().setUpClass()
         cls.total_data_length = {
-<<<<<<< HEAD
+            'apply': [2 * 10 ** 5],
             'corr': [10 ** 5],
-=======
-            'apply': [2 * 10 ** 5],
->>>>>>> 1cca847f
             'min': [2 * 10 ** 5],
         }
 
@@ -157,12 +154,13 @@
             test_data_num += len(extra_usecase_params.split(', '))
         self._test_case(usecase, name, test_name=test_name, test_data_num=test_data_num)
 
-    def test_df_rolling_corr(self):
-        self._test_df_rolling_method('corr', extra_usecase_params='other', method_params='other=other')
-
     def test_df_rolling_apply_mean(self):
         method_params = 'lambda x: np.nan if len(x) == 0 else x.mean()'
         self._test_df_rolling_method('apply', method_params=method_params)
 
+    def test_df_rolling_corr(self):
+        self._test_df_rolling_method('corr', extra_usecase_params='other',
+                                     method_params='other=other')
+
     def test_df_rolling_min(self):
         self._test_df_rolling_method('min')