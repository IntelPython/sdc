--- conflicted
+++ resolved
@@ -86,11 +86,8 @@
         cls.total_data_length = {
             'apply': [2 * 10 ** 5],
             'count': [8 * 10 ** 5],
-<<<<<<< HEAD
+            'max': [2 * 10 ** 5],
             'mean': [2 * 10 ** 5],
-=======
-            'max': [2 * 10 ** 5],
->>>>>>> 3e72cc54
             'min': [2 * 10 ** 5],
         }
 
@@ -148,13 +145,11 @@
     def test_df_rolling_count(self):
         self._test_df_rolling_method('count')
 
-<<<<<<< HEAD
+    def test_df_rolling_max(self):
+        self._test_df_rolling_method('max')
+
     def test_df_rolling_mean(self):
         self._test_df_rolling_method('mean')
-=======
-    def test_df_rolling_max(self):
-        self._test_df_rolling_method('max')
->>>>>>> 3e72cc54
 
     def test_df_rolling_min(self):
         self._test_df_rolling_method('min')