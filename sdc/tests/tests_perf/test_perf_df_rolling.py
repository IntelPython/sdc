--- conflicted
+++ resolved
@@ -95,10 +95,7 @@
             'median': [2 * 10 ** 5],
             'min': [2 * 10 ** 5],
             'skew': [2 * 10 ** 5],
-<<<<<<< HEAD
-=======
             'sum': [2 * 10 ** 5],
->>>>>>> 3a537d3d
         }
 
     def _test_jitted(self, pyfunc, record, *args, **kwargs):
@@ -120,12 +117,7 @@
 
     def _gen_df(self, data, columns_num=10):
         """Generate DataFrame based on input data"""
-<<<<<<< HEAD
         return pandas.DataFrame({col: data for col in string.ascii_uppercase[:columns_num]})
-=======
-        return pandas.DataFrame(
-            {col: data for col in string.ascii_uppercase[:columns_num]})
->>>>>>> 3a537d3d
 
     def _test_case(self, pyfunc, name,
                    input_data=test_global_input_data_float64,
@@ -188,13 +180,10 @@
     def test_df_rolling_count(self):
         self._test_df_rolling_method('count')
 
-<<<<<<< HEAD
     def test_df_rolling_cov(self):
         self._test_df_rolling_method('cov', extra_usecase_params='other',
                                      method_params='other=other')
 
-=======
->>>>>>> 3a537d3d
     def test_df_rolling_kurt(self):
         self._test_df_rolling_method('kurt')
 
@@ -206,21 +195,12 @@
 
     def test_df_rolling_median(self):
         self._test_df_rolling_method('median')
-<<<<<<< HEAD
 
     def test_df_rolling_min(self):
         self._test_df_rolling_method('min')
 
     def test_df_rolling_skew(self):
         self._test_df_rolling_method('skew')
-=======
-
-    def test_df_rolling_min(self):
-        self._test_df_rolling_method('min')
-
-    def test_df_rolling_skew(self):
-        self._test_df_rolling_method('skew')
 
     def test_df_rolling_sum(self):
-        self._test_df_rolling_method('sum')
->>>>>>> 3a537d3d
+        self._test_df_rolling_method('sum')