--- conflicted
+++ resolved
@@ -87,11 +87,8 @@
         super().setUpClass()
         cls.total_data_length = {
             'apply': [2 * 10 ** 5],
-<<<<<<< HEAD
             'corr': [10 ** 5],
-=======
             'count': [8 * 10 ** 5],
->>>>>>> 42fc172b
             'min': [2 * 10 ** 5],
         }
 
@@ -162,14 +159,12 @@
         method_params = 'lambda x: np.nan if len(x) == 0 else x.mean()'
         self._test_df_rolling_method('apply', method_params=method_params)
 
-<<<<<<< HEAD
     def test_df_rolling_corr(self):
         self._test_df_rolling_method('corr', extra_usecase_params='other',
                                      method_params='other=other')
-=======
+
     def test_df_rolling_count(self):
         self._test_df_rolling_method('count')
->>>>>>> 42fc172b
 
     def test_df_rolling_min(self):
         self._test_df_rolling_method('min')