# -*- coding: utf-8 -*-
# *****************************************************************************
# Copyright (c) 2020, Intel Corporation All rights reserved.
#
# Redistribution and use in source and binary forms, with or without
# modification, are permitted provided that the following conditions are met:
#
#     Redistributions of source code must retain the above copyright notice,
#     this list of conditions and the following disclaimer.
#
#     Redistributions in binary form must reproduce the above copyright notice,
#     this list of conditions and the following disclaimer in the documentation
#     and/or other materials provided with the distribution.
#
# THIS SOFTWARE IS PROVIDED BY THE COPYRIGHT HOLDERS AND CONTRIBUTORS "AS IS"
# AND ANY EXPRESS OR IMPLIED WARRANTIES, INCLUDING, BUT NOT LIMITED TO,
# THE IMPLIED WARRANTIES OF MERCHANTABILITY AND FITNESS FOR A PARTICULAR
# PURPOSE ARE DISCLAIMED. IN NO EVENT SHALL THE COPYRIGHT HOLDER OR
# CONTRIBUTORS BE LIABLE FOR ANY DIRECT, INDIRECT, INCIDENTAL, SPECIAL,
# EXEMPLARY, OR CONSEQUENTIAL DAMAGES (INCLUDING, BUT NOT LIMITED TO,
# PROCUREMENT OF SUBSTITUTE GOODS OR SERVICES; LOSS OF USE, DATA, OR PROFITS;
# OR BUSINESS INTERRUPTION) HOWEVER CAUSED AND ON ANY THEORY OF LIABILITY,
# WHETHER IN CONTRACT, STRICT LIABILITY, OR TORT (INCLUDING NEGLIGENCE OR
# OTHERWISE) ARISING IN ANY WAY OUT OF THE USE OF THIS SOFTWARE,
# EVEN IF ADVISED OF THE POSSIBILITY OF SUCH DAMAGE.
# *****************************************************************************
import string
import time

import numba
import numpy
import pandas

from sdc.tests.test_utils import test_global_input_data_float64
from sdc.tests.tests_perf.test_perf_base import TestBase
from sdc.tests.tests_perf.test_perf_utils import (calc_compilation, get_times,
                                                  perf_data_gen_fixed_len)


rolling_usecase_tmpl = """
def df_rolling_{method_name}_usecase(data, {extra_usecase_params}):
    start_time = time.time()
    res = data.rolling({rolling_params}).{method_name}({method_params})
    end_time = time.time()
    return end_time - start_time, res
"""


def get_rolling_params(window=100, min_periods=None):
    """Generate supported rolling parameters"""
    rolling_params = [f'{window}']
    if min_periods:
        rolling_params.append(f'min_periods={min_periods}')

    return ', '.join(rolling_params)


def gen_df_rolling_usecase(method_name, rolling_params=None,
                           extra_usecase_params='', method_params=''):
    """Generate df rolling method use case"""
    if not rolling_params:
        rolling_params = get_rolling_params()

    func_text = rolling_usecase_tmpl.format(**{
        'method_name': method_name,
        'extra_usecase_params': extra_usecase_params,
        'rolling_params': rolling_params,
        'method_params': method_params
    })

    global_vars = {'np': numpy, 'time': time}
    loc_vars = {}
    exec(func_text, global_vars, loc_vars)
    _df_rolling_usecase = loc_vars[f'df_rolling_{method_name}_usecase']

    return _df_rolling_usecase


# python -m sdc.runtests sdc.tests.tests_perf.test_perf_df_rolling.TestDFRollingMethods
class TestDFRollingMethods(TestBase):
    # more than 19 columns raise SystemError: CPUDispatcher() returned a result with an error set
    max_columns_num = 19

    @classmethod
    def setUpClass(cls):
        super().setUpClass()
        cls.total_data_length = {
            'apply': [2 * 10 ** 5],
            'corr': [10 ** 5],
            'count': [8 * 10 ** 5],
            'cov': [10 ** 5],
            'kurt': [4 * 10 ** 5],
            'max': [2 * 10 ** 5],
            'mean': [2 * 10 ** 5],
            'median': [2 * 10 ** 5],
            'min': [2 * 10 ** 5],
            'skew': [2 * 10 ** 5],
<<<<<<< HEAD
            'quantile': [2 * 10 ** 5],
=======
            'sum': [2 * 10 ** 5],
>>>>>>> 3a537d3d
        }

    def _test_jitted(self, pyfunc, record, *args, **kwargs):
        # compilation time
        record['compile_results'] = calc_compilation(pyfunc, *args, **kwargs)

        cfunc = numba.njit(pyfunc)

        # Warming up
        cfunc(*args, **kwargs)

        # execution and boxing time
        record['test_results'], record['boxing_results'] = get_times(cfunc,
                                                                     *args,
                                                                     **kwargs)

    def _test_python(self, pyfunc, record, *args, **kwargs):
        record['test_results'], _ = get_times(pyfunc, *args, **kwargs)

    def _gen_df(self, data, columns_num=10):
        """Generate DataFrame based on input data"""
        return pandas.DataFrame(
            {col: data for col in string.ascii_uppercase[:columns_num]})

    def _test_case(self, pyfunc, name,
                   input_data=test_global_input_data_float64,
                   columns_num=10, extra_data_num=0):
        """
        Test DataFrame.rolling method
        :param pyfunc: Python function to test which calls tested method inside
        :param name: name of the tested method, e.g. min
        :param input_data: initial data used for generating test data
        :param columns_num: number of columns in generated DataFrame
        :param extra_data_num: number of additionally generated DataFrames
        """
        if columns_num > self.max_columns_num:
            columns_num = self.max_columns_num

        full_input_data_length = sum(len(i) for i in input_data)
        for data_length in self.total_data_length[name]:
            base = {
                'test_name': f'DF.rolling.{name}',
                'data_size': data_length,
            }
            data = perf_data_gen_fixed_len(input_data, full_input_data_length,
                                           data_length)
            test_data = self._gen_df(data, columns_num=columns_num)

            args = [test_data]
            for i in range(extra_data_num):
                numpy.random.seed(i)
                extra_data = numpy.random.ranf(data_length)
                args.append(self._gen_df(extra_data, columns_num=columns_num))

            record = base.copy()
            record['test_type'] = 'SDC'
            self._test_jitted(pyfunc, record, *args)
            self.test_results.add(**record)

            record = base.copy()
            record['test_type'] = 'Python'
            self._test_python(pyfunc, record, *args)
            self.test_results.add(**record)

    def _test_df_rolling_method(self, name, rolling_params=None,
                                extra_usecase_params='', method_params=''):
        usecase = gen_df_rolling_usecase(name, rolling_params=rolling_params,
                                         extra_usecase_params=extra_usecase_params,
                                         method_params=method_params)
        extra_data_num = 0
        if extra_usecase_params:
            extra_data_num += len(extra_usecase_params.split(', '))
        self._test_case(usecase, name, extra_data_num=extra_data_num)

    def test_df_rolling_apply_mean(self):
        method_params = 'lambda x: np.nan if len(x) == 0 else x.mean()'
        self._test_df_rolling_method('apply', method_params=method_params)

    def test_df_rolling_corr(self):
        self._test_df_rolling_method('corr', extra_usecase_params='other',
                                     method_params='other=other')

    def test_df_rolling_count(self):
        self._test_df_rolling_method('count')

    def test_df_rolling_kurt(self):
        self._test_df_rolling_method('kurt')

    def test_df_rolling_max(self):
        self._test_df_rolling_method('max')

    def test_df_rolling_mean(self):
        self._test_df_rolling_method('mean')

    def test_df_rolling_median(self):
        self._test_df_rolling_method('median')

    def test_df_rolling_min(self):
        self._test_df_rolling_method('min')

    def test_df_rolling_skew(self):
        self._test_df_rolling_method('skew')

<<<<<<< HEAD
    def test_df_rolling_quantile(self):
        self._test_df_rolling_method('quantile', method_params='0.25')
=======
    def test_df_rolling_sum(self):
        self._test_df_rolling_method('sum')
>>>>>>> 3a537d3d
<|MERGE_RESOLUTION|>--- conflicted
+++ resolved
@@ -94,12 +94,9 @@
             'mean': [2 * 10 ** 5],
             'median': [2 * 10 ** 5],
             'min': [2 * 10 ** 5],
+            'quantile': [2 * 10 ** 5],
             'skew': [2 * 10 ** 5],
-<<<<<<< HEAD
-            'quantile': [2 * 10 ** 5],
-=======
             'sum': [2 * 10 ** 5],
->>>>>>> 3a537d3d
         }
 
     def _test_jitted(self, pyfunc, record, *args, **kwargs):
@@ -200,13 +197,11 @@
     def test_df_rolling_min(self):
         self._test_df_rolling_method('min')
 
+    def test_df_rolling_quantile(self):
+        self._test_df_rolling_method('quantile', method_params='0.25')
+
     def test_df_rolling_skew(self):
         self._test_df_rolling_method('skew')
 
-<<<<<<< HEAD
-    def test_df_rolling_quantile(self):
-        self._test_df_rolling_method('quantile', method_params='0.25')
-=======
     def test_df_rolling_sum(self):
-        self._test_df_rolling_method('sum')
->>>>>>> 3a537d3d
+        self._test_df_rolling_method('sum')