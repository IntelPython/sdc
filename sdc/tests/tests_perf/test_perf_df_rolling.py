--- conflicted
+++ resolved
@@ -55,14 +55,6 @@
     @classmethod
     def setUpClass(cls):
         super().setUpClass()
-<<<<<<< HEAD
-=======
-        cls.total_data_length = {
-            'apply': [2 * 10 ** 5],
-            'count': [8 * 10 ** 5],
-            'min': [2 * 10 ** 5],
-        }
->>>>>>> cc442985
 
     def _test_jitted(self, pyfunc, record, *args, **kwargs):
         # compilation time
@@ -108,14 +100,7 @@
 
 cases = [
     ('min', '', [2 * 10 ** 5]),
+    ('count', '', [8 * 10 ** 5]),
 ]
 
-<<<<<<< HEAD
-generate_test_cases(cases, TestDFRollingMethods, 'df', 'rolling({}).'.format(get_rolling_params()))
-=======
-    def test_df_rolling_count(self):
-        self._test_df_rolling_method('count')
-
-    def test_df_rolling_min(self):
-        self._test_df_rolling_method('min')
->>>>>>> cc442985
+generate_test_cases(cases, TestDFRollingMethods, 'df', 'rolling({}).'.format(get_rolling_params()))