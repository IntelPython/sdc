# -*- coding: utf-8 -*-
# *****************************************************************************
# Copyright (c) 2020, Intel Corporation All rights reserved.
#
# Redistribution and use in source and binary forms, with or without
# modification, are permitted provided that the following conditions are met:
#
#     Redistributions of source code must retain the above copyright notice,
#     this list of conditions and the following disclaimer.
#
#     Redistributions in binary form must reproduce the above copyright notice,
#     this list of conditions and the following disclaimer in the documentation
#     and/or other materials provided with the distribution.
#
# THIS SOFTWARE IS PROVIDED BY THE COPYRIGHT HOLDERS AND CONTRIBUTORS "AS IS"
# AND ANY EXPRESS OR IMPLIED WARRANTIES, INCLUDING, BUT NOT LIMITED TO,
# THE IMPLIED WARRANTIES OF MERCHANTABILITY AND FITNESS FOR A PARTICULAR
# PURPOSE ARE DISCLAIMED. IN NO EVENT SHALL THE COPYRIGHT HOLDER OR
# CONTRIBUTORS BE LIABLE FOR ANY DIRECT, INDIRECT, INCIDENTAL, SPECIAL,
# EXEMPLARY, OR CONSEQUENTIAL DAMAGES (INCLUDING, BUT NOT LIMITED TO,
# PROCUREMENT OF SUBSTITUTE GOODS OR SERVICES; LOSS OF USE, DATA, OR PROFITS;
# OR BUSINESS INTERRUPTION) HOWEVER CAUSED AND ON ANY THEORY OF LIABILITY,
# WHETHER IN CONTRACT, STRICT LIABILITY, OR TORT (INCLUDING NEGLIGENCE OR
# OTHERWISE) ARISING IN ANY WAY OUT OF THE USE OF THIS SOFTWARE,
# EVEN IF ADVISED OF THE POSSIBILITY OF SUCH DAMAGE.
# *****************************************************************************
import string
import time

import numba
import numpy
import pandas

from sdc.tests.test_utils import test_global_input_data_float64
from sdc.tests.tests_perf.test_perf_base import TestBase
from sdc.tests.tests_perf.test_perf_utils import (calc_compilation, get_times,
                                                  perf_data_gen_fixed_len)


rolling_usecase_tmpl = """
def df_rolling_{method_name}_usecase(data):
    start_time = time.time()
    res = data.rolling({rolling_params}).{method_name}({method_params})
    end_time = time.time()

    return end_time - start_time, res
"""


def get_rolling_params(window=100, min_periods=None):
    """Generate supported rolling parameters"""
    rolling_params = [f'{window}']
    if min_periods:
        rolling_params.append(f'min_periods={min_periods}')

    return ', '.join(rolling_params)


def gen_df_rolling_usecase(method_name, rolling_params=None, method_params=''):
    """Generate df rolling method use case"""
    if not rolling_params:
        rolling_params = get_rolling_params()

    func_text = rolling_usecase_tmpl.format(**{
        'method_name': method_name,
        'rolling_params': rolling_params,
        'method_params': method_params
    })

    global_vars = {'np': numpy, 'time': time}
    loc_vars = {}
    exec(func_text, global_vars, loc_vars)
    _df_rolling_usecase = loc_vars[f'df_rolling_{method_name}_usecase']

    return _df_rolling_usecase


# python -m sdc.runtests sdc.tests.tests_perf.test_perf_df_rolling.TestDFRollingMethods
class TestDFRollingMethods(TestBase):
    # more than 19 columns raise SystemError: CPUDispatcher() returned a result with an error set
    max_columns_num = 19

    @classmethod
    def setUpClass(cls):
        super().setUpClass()
        cls.total_data_length = {
            'apply': [2 * 10 ** 5],
<<<<<<< HEAD
            'max': [2 * 10 ** 5],
=======
            'count': [8 * 10 ** 5],
>>>>>>> 42fc172b
            'min': [2 * 10 ** 5],
        }

    def _test_jitted(self, pyfunc, record, *args, **kwargs):
        # compilation time
        record['compile_results'] = calc_compilation(pyfunc, *args, **kwargs)

        cfunc = numba.njit(pyfunc)

        # Warming up
        cfunc(*args, **kwargs)

        # execution and boxing time
        record['test_results'], record['boxing_results'] = get_times(cfunc, *args, **kwargs)

    def _test_python(self, pyfunc, record, *args, **kwargs):
        record['test_results'], _ = get_times(pyfunc, *args, **kwargs)

    def _test_case(self, pyfunc, data_name, test_name=None,
                   input_data=test_global_input_data_float64, columns_num=10):
        if columns_num > self.max_columns_num:
            columns_num = self.max_columns_num

        test_name = test_name or data_name

        full_input_data_length = sum(len(i) for i in input_data)
        for data_length in self.total_data_length[data_name]:
            base = {
                'test_name': test_name,
                'data_size': data_length,
            }
            data = perf_data_gen_fixed_len(input_data, full_input_data_length, data_length)
            test_data = pandas.DataFrame({col: data for col in string.ascii_uppercase[:columns_num]})

            record = base.copy()
            record['test_type'] = 'SDC'
            self._test_jitted(pyfunc, record, test_data)
            self.test_results.add(**record)

            record = base.copy()
            record['test_type'] = 'Python'
            self._test_python(pyfunc, record, test_data)
            self.test_results.add(**record)

    def _test_df_rolling_method(self, name, rolling_params=None, method_params=''):
        usecase = gen_df_rolling_usecase(name, rolling_params=rolling_params,
                                         method_params=method_params)
        test_name = f'DataFrame.rolling.{name}'
        self._test_case(usecase, name, test_name=test_name)

    def test_df_rolling_apply_mean(self):
        method_params = 'lambda x: np.nan if len(x) == 0 else x.mean()'
        self._test_df_rolling_method('apply', method_params=method_params)

<<<<<<< HEAD
    def test_df_rolling_max(self):
        self._test_df_rolling_method('max')
=======
    def test_df_rolling_count(self):
        self._test_df_rolling_method('count')
>>>>>>> 42fc172b

    def test_df_rolling_min(self):
        self._test_df_rolling_method('min')<|MERGE_RESOLUTION|>--- conflicted
+++ resolved
@@ -85,11 +85,8 @@
         super().setUpClass()
         cls.total_data_length = {
             'apply': [2 * 10 ** 5],
-<<<<<<< HEAD
+            'count': [8 * 10 ** 5],
             'max': [2 * 10 ** 5],
-=======
-            'count': [8 * 10 ** 5],
->>>>>>> 42fc172b
             'min': [2 * 10 ** 5],
         }
 
@@ -144,13 +141,11 @@
         method_params = 'lambda x: np.nan if len(x) == 0 else x.mean()'
         self._test_df_rolling_method('apply', method_params=method_params)
 
-<<<<<<< HEAD
+    def test_df_rolling_count(self):
+        self._test_df_rolling_method('count')
+
     def test_df_rolling_max(self):
         self._test_df_rolling_method('max')
-=======
-    def test_df_rolling_count(self):
-        self._test_df_rolling_method('count')
->>>>>>> 42fc172b
 
     def test_df_rolling_min(self):
         self._test_df_rolling_method('min')