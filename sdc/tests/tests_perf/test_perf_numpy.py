# -*- coding: utf-8 -*-
# *****************************************************************************
# Copyright (c) 2020, Intel Corporation All rights reserved.
#
# Redistribution and use in source and binary forms, with or without
# modification, are permitted provided that the following conditions are met:
#
#     Redistributions of source code must retain the above copyright notice,
#     this list of conditions and the following disclaimer.
#
#     Redistributions in binary form must reproduce the above copyright notice,
#     this list of conditions and the following disclaimer in the documentation
#     and/or other materials provided with the distribution.
#
# THIS SOFTWARE IS PROVIDED BY THE COPYRIGHT HOLDERS AND CONTRIBUTORS "AS IS"
# AND ANY EXPRESS OR IMPLIED WARRANTIES, INCLUDING, BUT NOT LIMITED TO,
# THE IMPLIED WARRANTIES OF MERCHANTABILITY AND FITNESS FOR A PARTICULAR
# PURPOSE ARE DISCLAIMED. IN NO EVENT SHALL THE COPYRIGHT HOLDER OR
# CONTRIBUTORS BE LIABLE FOR ANY DIRECT, INDIRECT, INCIDENTAL, SPECIAL,
# EXEMPLARY, OR CONSEQUENTIAL DAMAGES (INCLUDING, BUT NOT LIMITED TO,
# PROCUREMENT OF SUBSTITUTE GOODS OR SERVICES; LOSS OF USE, DATA, OR PROFITS;
# OR BUSINESS INTERRUPTION) HOWEVER CAUSED AND ON ANY THEORY OF LIABILITY,
# WHETHER IN CONTRACT, STRICT LIABILITY, OR TORT (INCLUDING NEGLIGENCE OR
# OTHERWISE) ARISING IN ANY WAY OUT OF THE USE OF THIS SOFTWARE,
# EVEN IF ADVISED OF THE POSSIBILITY OF SUCH DAMAGE.
# *****************************************************************************

import pandas
import numpy as np

import time
import random

import sdc

from .test_perf_base import TestBase
from sdc.tests.test_utils import test_global_input_data_float64
from .test_perf_utils import calc_compilation, get_times, perf_data_gen_fixed_len
from .generator import generate_test_cases
from .generator import TestCase as TC
from .generator import CallExpression as CE
from sdc.functions import numpy_like


# python -m sdc.runtests sdc.tests.tests_perf.test_perf_numpy.TestFunctions.test_function_{name}
class TestFunctions(TestBase):
    @classmethod
    def setUpClass(cls):
        super().setUpClass()

    def _test_jitted(self, pyfunc, record, *args, **kwargs):
        # compilation time
        record["compile_results"] = calc_compilation(pyfunc, *args, **kwargs)

        sdc_func = sdc.jit(pyfunc)

        # execution and boxing time
        record["test_results"], record["boxing_results"] = \
            get_times(sdc_func, *args, **kwargs)

    def _test_python(self, pyfunc, record, *args, **kwargs):
        record["test_results"], _ = \
            get_times(pyfunc, *args, **kwargs)

    def _test_case(self, cases, name, total_data_length, data_num=1, input_data=test_global_input_data_float64):
        test_name = '{}'.format(name)

        if input_data is None:
            input_data = test_global_input_data_float64

        full_input_data_length = sum(len(i) for i in input_data)
        for data_length in total_data_length:
            base = {
                "test_name": test_name,
                "data_size": data_length,
            }
            data = perf_data_gen_fixed_len(input_data, full_input_data_length,
                                           data_length)
            test_data = np.array(data)

            args = [test_data]
            for i in range(data_num - 1):
                np.random.seed(i)
                extra_data = np.random.ranf(data_length)
                args.append(np.array(extra_data))

            for case in cases:
                record = base.copy()
                record["test_type"] = case['type_']
                if case['jitted']:
                    self._test_jitted(case['func'], record, *args)
                else:
                    self._test_python(case['func'], record, *args)
                self.test_results.add(**record)

cases = [
    TC(name='astype', size=[10 ** 7], call_expr=[
        CE(type_='Python', code='data.astype(np.int64)', jitted=False),
        CE(type_='Numba', code='data.astype(np.int64)', jitted=True),
        CE(type_='SDC', code='sdc.functions.numpy_like.astype(data, np.int64)', jitted=True),
    ], usecase_params='data'),
<<<<<<< HEAD
    TC(name='copy', size=[10 ** 7], call_expr=[
        CE(type_='Python', code='np.copy(data)', jitted=False),
        CE(type_='Numba', code='np.copy(data)', jitted=True),
        CE(type_='SDC', code='sdc.functions.numpy_like.copy(data)', jitted=True),
=======
    TC(name='isnan', size=[10 ** 7], call_expr=[
        CE(type_='Python', code='np.isnan(data)', jitted=False),
        CE(type_='Numba', code='np.isnan(data)', jitted=True),
        CE(type_='SDC', code='sdc.functions.numpy_like.isnan(data)', jitted=True),
>>>>>>> 12745a12
    ], usecase_params='data'),
    TC(name='nansum', size=[10 ** 7], call_expr=[
        CE(type_='Python', code='np.nansum(data)', jitted=False),
        CE(type_='SDC', code='sdc.functions.numpy_like.nansum(data)', jitted=True),
    ], usecase_params='data'),
    TC(name='sum', size=[10 ** 7], call_expr=[
        CE(type_='Python', code='np.sum(data)', jitted=False),
        CE(type_='Numba', code='np.sum(data)', jitted=True),
        CE(type_='SDC', code='sdc.functions.numpy_like.sum(data)', jitted=True),
    ], usecase_params='data'),
]

generate_test_cases(cases, TestFunctions, 'function')<|MERGE_RESOLUTION|>--- conflicted
+++ resolved
@@ -99,17 +99,15 @@
         CE(type_='Numba', code='data.astype(np.int64)', jitted=True),
         CE(type_='SDC', code='sdc.functions.numpy_like.astype(data, np.int64)', jitted=True),
     ], usecase_params='data'),
-<<<<<<< HEAD
     TC(name='copy', size=[10 ** 7], call_expr=[
         CE(type_='Python', code='np.copy(data)', jitted=False),
         CE(type_='Numba', code='np.copy(data)', jitted=True),
         CE(type_='SDC', code='sdc.functions.numpy_like.copy(data)', jitted=True),
-=======
+    ], usecase_params='data'),
     TC(name='isnan', size=[10 ** 7], call_expr=[
         CE(type_='Python', code='np.isnan(data)', jitted=False),
         CE(type_='Numba', code='np.isnan(data)', jitted=True),
         CE(type_='SDC', code='sdc.functions.numpy_like.isnan(data)', jitted=True),
->>>>>>> 12745a12
     ], usecase_params='data'),
     TC(name='nansum', size=[10 ** 7], call_expr=[
         CE(type_='Python', code='np.nansum(data)', jitted=False),
