--- conflicted
+++ resolved
@@ -85,11 +85,8 @@
     def setUpClass(cls):
         super().setUpClass()
         cls.map_ncalls_dlength = {
-<<<<<<< HEAD
             'corr': (100, [4 * 10 ** 5]),
-=======
             'count': (100, [8 * 10 ** 5]),
->>>>>>> 757f7e9b
             'kurt': (100, [8 * 10 ** 5]),
             'mean': (100, [8 * 10 ** 5]),
             'min': (100, [4 * 10 ** 5]),
@@ -135,14 +132,12 @@
             data_num += len(extra_usecase_params.split(', '))
         self._test_case(usecase, name, total_data_length, data_num=data_num)
 
-<<<<<<< HEAD
     def test_series_rolling_corr(self):
         self._test_series_rolling_method('corr', extra_usecase_params='other',
                                          method_params='other=other')
-=======
+
     def test_series_rolling_count(self):
         self._test_series_rolling_method('count')
->>>>>>> 757f7e9b
 
     def test_series_rolling_kurt(self):
         self._test_series_rolling_method('kurt')
@@ -168,11 +163,6 @@
 
 cases = [
     TC(name='apply', size=[10 ** 7], params='func=lambda x: np.nan if len(x) == 0 else x.mean()'),
-<<<<<<< HEAD
-    TC(name='count', size=[10 ** 7]),
-=======
-    TC(name='corr', size=[10 ** 7]),
->>>>>>> 757f7e9b
     TC(name='cov', size=[10 ** 7]),
     TC(name='max', size=[10 ** 7]),
     TC(name='median', size=[10 ** 7]),
