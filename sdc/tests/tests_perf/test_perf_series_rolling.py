# -*- coding: utf-8 -*-
# *****************************************************************************
# Copyright (c) 2020, Intel Corporation All rights reserved.
#
# Redistribution and use in source and binary forms, with or without
# modification, are permitted provided that the following conditions are met:
#
#     Redistributions of source code must retain the above copyright notice,
#     this list of conditions and the following disclaimer.
#
#     Redistributions in binary form must reproduce the above copyright notice,
#     this list of conditions and the following disclaimer in the documentation
#     and/or other materials provided with the distribution.
#
# THIS SOFTWARE IS PROVIDED BY THE COPYRIGHT HOLDERS AND CONTRIBUTORS "AS IS"
# AND ANY EXPRESS OR IMPLIED WARRANTIES, INCLUDING, BUT NOT LIMITED TO,
# THE IMPLIED WARRANTIES OF MERCHANTABILITY AND FITNESS FOR A PARTICULAR
# PURPOSE ARE DISCLAIMED. IN NO EVENT SHALL THE COPYRIGHT HOLDER OR
# CONTRIBUTORS BE LIABLE FOR ANY DIRECT, INDIRECT, INCIDENTAL, SPECIAL,
# EXEMPLARY, OR CONSEQUENTIAL DAMAGES (INCLUDING, BUT NOT LIMITED TO,
# PROCUREMENT OF SUBSTITUTE GOODS OR SERVICES; LOSS OF USE, DATA, OR PROFITS;
# OR BUSINESS INTERRUPTION) HOWEVER CAUSED AND ON ANY THEORY OF LIABILITY,
# WHETHER IN CONTRACT, STRICT LIABILITY, OR TORT (INCLUDING NEGLIGENCE OR
# OTHERWISE) ARISING IN ANY WAY OUT OF THE USE OF THIS SOFTWARE,
# EVEN IF ADVISED OF THE POSSIBILITY OF SUCH DAMAGE.
# *****************************************************************************

import time

import pandas
import numpy as np

from sdc.tests.test_utils import test_global_input_data_float64
from sdc.tests.tests_perf.test_perf_base import TestBase
from sdc.tests.tests_perf.test_perf_utils import perf_data_gen_fixed_len
from .generator import generate_test_cases
from .generator import TestCase as TC


rolling_usecase_tmpl = """
def series_rolling_{method_name}_usecase(data, {extra_usecase_params}):
    start_time = time.time()
    for i in range({ncalls}):
        res = data.rolling({rolling_params}).{method_name}({method_params})
    end_time = time.time()
    return end_time - start_time, res
"""


def get_rolling_params(window=100, min_periods=None):
    """Generate supported rolling parameters"""
    rolling_params = [f'{window}']
    if min_periods:
        rolling_params.append(f'min_periods={min_periods}')

    return ', '.join(rolling_params)


def gen_series_rolling_usecase(method_name, rolling_params=None,
                               extra_usecase_params='',
                               method_params='', ncalls=1):
    """Generate series rolling method use case"""
    if not rolling_params:
        rolling_params = get_rolling_params()

    func_text = rolling_usecase_tmpl.format(**{
        'method_name': method_name,
        'extra_usecase_params': extra_usecase_params,
        'rolling_params': rolling_params,
        'method_params': method_params,
        'ncalls': ncalls
    })

    global_vars = {'np': np, 'time': time}
    loc_vars = {}
    exec(func_text, global_vars, loc_vars)
    _series_rolling_usecase = loc_vars[f'series_rolling_{method_name}_usecase']

    return _series_rolling_usecase


# python -m sdc.runtests sdc.tests.tests_perf.test_perf_series_rolling.TestSeriesRollingMethods
class TestSeriesRollingMethods(TestBase):
    @classmethod
    def setUpClass(cls):
        super().setUpClass()
        cls.map_ncalls_dlength = {
<<<<<<< HEAD
            'count': (100, [8 * 10 ** 5]),
=======
            'kurt': (100, [8 * 10 ** 5]),
>>>>>>> 9a490b82
            'mean': (100, [8 * 10 ** 5]),
            'min': (100, [4 * 10 ** 5]),
            'skew': (100, [8 * 10 ** 5]),
            'sum': (100, [8 * 10 ** 5]),
        }

    def _test_case(self, pyfunc, name, total_data_length, data_num=1,
                   input_data=test_global_input_data_float64):
        test_name = 'Series.rolling.{}'.format(name)

        if input_data is None:
            input_data = test_global_input_data_float64

        full_input_data_length = sum(len(i) for i in input_data)
        for data_length in total_data_length:
            base = {
                'test_name': test_name,
                'data_size': data_length,
            }
            data = perf_data_gen_fixed_len(input_data, full_input_data_length, data_length)
            test_data = pandas.Series(data)

            args = [test_data]
            for i in range(data_num - 1):
                np.random.seed(i)
                extra_data = np.random.ranf(data_length)
                args.append(pandas.Series(extra_data))

            self._test_jit(pyfunc, base, *args)
            self._test_py(pyfunc, base, *args)

    def _test_series_rolling_method(self, name, rolling_params=None,
                                    extra_usecase_params='', method_params=''):
        ncalls, total_data_length = self.map_ncalls_dlength[name]
        usecase = gen_series_rolling_usecase(name, rolling_params=rolling_params,
                                             extra_usecase_params=extra_usecase_params,
                                             method_params=method_params, ncalls=ncalls)
        data_num = 1
        if extra_usecase_params:
            data_num += len(extra_usecase_params.split(', '))
        self._test_case(usecase, name, total_data_length, data_num=data_num)

<<<<<<< HEAD
    def test_series_rolling_count(self):
        self._test_series_rolling_method('count')
=======
    def test_series_rolling_kurt(self):
        self._test_series_rolling_method('kurt')
>>>>>>> 9a490b82

    def test_series_rolling_mean(self):
        self._test_series_rolling_method('mean')

    def test_series_rolling_min(self):
        self._test_series_rolling_method('min')

    def test_series_rolling_skew(self):
        self._test_series_rolling_method('skew')

    def test_series_rolling_sum(self):
        self._test_series_rolling_method('sum')


cases = [
    TC(name='apply', size=[10 ** 7], params='func=lambda x: np.nan if len(x) == 0 else x.mean()'),
    TC(name='corr', size=[10 ** 7]),
    TC(name='cov', size=[10 ** 7]),
    TC(name='max', size=[10 ** 7]),
    TC(name='median', size=[10 ** 7]),
    TC(name='quantile', size=[10 ** 7], params='0.2'),
    TC(name='std', size=[10 ** 7]),
    TC(name='var', size=[10 ** 7]),
]


generate_test_cases(cases, TestSeriesRollingMethods, 'series', 'rolling({})'.format(get_rolling_params()))<|MERGE_RESOLUTION|>--- conflicted
+++ resolved
@@ -85,11 +85,8 @@
     def setUpClass(cls):
         super().setUpClass()
         cls.map_ncalls_dlength = {
-<<<<<<< HEAD
             'count': (100, [8 * 10 ** 5]),
-=======
             'kurt': (100, [8 * 10 ** 5]),
->>>>>>> 9a490b82
             'mean': (100, [8 * 10 ** 5]),
             'min': (100, [4 * 10 ** 5]),
             'skew': (100, [8 * 10 ** 5]),
@@ -132,13 +129,11 @@
             data_num += len(extra_usecase_params.split(', '))
         self._test_case(usecase, name, total_data_length, data_num=data_num)
 
-<<<<<<< HEAD
     def test_series_rolling_count(self):
         self._test_series_rolling_method('count')
-=======
+
     def test_series_rolling_kurt(self):
         self._test_series_rolling_method('kurt')
->>>>>>> 9a490b82
 
     def test_series_rolling_mean(self):
         self._test_series_rolling_method('mean')
