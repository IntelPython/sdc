--- conflicted
+++ resolved
@@ -86,11 +86,8 @@
         super().setUpClass()
         cls.map_ncalls_dlength = {
             'mean': (100, [8 * 10 ** 5]),
-<<<<<<< HEAD
+            'min': (100, [4 * 10 ** 5]),
             'skew': (100, [8 * 10 ** 5]),
-=======
-            'min': (100, [4 * 10 ** 5]),
->>>>>>> 5235fd90
             'sum': (100, [8 * 10 ** 5]),
         }
 
@@ -133,13 +130,11 @@
     def test_series_rolling_mean(self):
         self._test_series_rolling_method('mean')
 
-<<<<<<< HEAD
+    def test_series_rolling_min(self):
+        self._test_series_rolling_method('min')
+
     def test_series_rolling_skew(self):
         self._test_series_rolling_method('skew')
-=======
-    def test_series_rolling_min(self):
-        self._test_series_rolling_method('min')
->>>>>>> 5235fd90
 
     def test_series_rolling_sum(self):
         self._test_series_rolling_method('sum')
