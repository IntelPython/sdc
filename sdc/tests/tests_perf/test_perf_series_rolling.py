# -*- coding: utf-8 -*-
# *****************************************************************************
# Copyright (c) 2020, Intel Corporation All rights reserved.
#
# Redistribution and use in source and binary forms, with or without
# modification, are permitted provided that the following conditions are met:
#
#     Redistributions of source code must retain the above copyright notice,
#     this list of conditions and the following disclaimer.
#
#     Redistributions in binary form must reproduce the above copyright notice,
#     this list of conditions and the following disclaimer in the documentation
#     and/or other materials provided with the distribution.
#
# THIS SOFTWARE IS PROVIDED BY THE COPYRIGHT HOLDERS AND CONTRIBUTORS "AS IS"
# AND ANY EXPRESS OR IMPLIED WARRANTIES, INCLUDING, BUT NOT LIMITED TO,
# THE IMPLIED WARRANTIES OF MERCHANTABILITY AND FITNESS FOR A PARTICULAR
# PURPOSE ARE DISCLAIMED. IN NO EVENT SHALL THE COPYRIGHT HOLDER OR
# CONTRIBUTORS BE LIABLE FOR ANY DIRECT, INDIRECT, INCIDENTAL, SPECIAL,
# EXEMPLARY, OR CONSEQUENTIAL DAMAGES (INCLUDING, BUT NOT LIMITED TO,
# PROCUREMENT OF SUBSTITUTE GOODS OR SERVICES; LOSS OF USE, DATA, OR PROFITS;
# OR BUSINESS INTERRUPTION) HOWEVER CAUSED AND ON ANY THEORY OF LIABILITY,
# WHETHER IN CONTRACT, STRICT LIABILITY, OR TORT (INCLUDING NEGLIGENCE OR
# OTHERWISE) ARISING IN ANY WAY OUT OF THE USE OF THIS SOFTWARE,
# EVEN IF ADVISED OF THE POSSIBILITY OF SUCH DAMAGE.
# *****************************************************************************

import time

import pandas
import numpy as np

from sdc.tests.test_utils import test_global_input_data_float64
from sdc.tests.tests_perf.test_perf_base import TestBase
from sdc.tests.tests_perf.test_perf_utils import perf_data_gen_fixed_len
from .generator import generate_test_cases
from .generator import TestCase as TC


rolling_usecase_tmpl = """
def series_rolling_{method_name}_usecase(data, {extra_usecase_params}):
    start_time = time.time()
    for i in range({ncalls}):
        res = data.rolling({rolling_params}).{method_name}({method_params})
    end_time = time.time()
    return end_time - start_time, res
"""


def get_rolling_params(window=100, min_periods=None):
    """Generate supported rolling parameters"""
    rolling_params = [f'{window}']
    if min_periods:
        rolling_params.append(f'min_periods={min_periods}')

    return ', '.join(rolling_params)


def gen_series_rolling_usecase(method_name, rolling_params=None,
                               extra_usecase_params='',
                               method_params='', ncalls=1):
    """Generate series rolling method use case"""
    if not rolling_params:
        rolling_params = get_rolling_params()

    func_text = rolling_usecase_tmpl.format(**{
        'method_name': method_name,
        'extra_usecase_params': extra_usecase_params,
        'rolling_params': rolling_params,
        'method_params': method_params,
        'ncalls': ncalls
    })

    global_vars = {'np': np, 'time': time}
    loc_vars = {}
    exec(func_text, global_vars, loc_vars)
    _series_rolling_usecase = loc_vars[f'series_rolling_{method_name}_usecase']

    return _series_rolling_usecase


# python -m sdc.runtests sdc.tests.tests_perf.test_perf_series_rolling.TestSeriesRollingMethods
class TestSeriesRollingMethods(TestBase):
    @classmethod
    def setUpClass(cls):
        super().setUpClass()
        cls.map_ncalls_dlength = {
<<<<<<< HEAD
            'mean': (100, [2 * 10 ** 5]),
=======
            'sum': (100, [8 * 10 ** 5]),
>>>>>>> 632b5545
        }

    def _test_case(self, pyfunc, name, total_data_length, data_num=1,
                   input_data=test_global_input_data_float64):
        test_name = 'Series.rolling.{}'.format(name)

        if input_data is None:
            input_data = test_global_input_data_float64

        full_input_data_length = sum(len(i) for i in input_data)
        for data_length in total_data_length:
            base = {
                'test_name': test_name,
                'data_size': data_length,
            }
            data = perf_data_gen_fixed_len(input_data, full_input_data_length, data_length)
            test_data = pandas.Series(data)

            args = [test_data]
            for i in range(data_num - 1):
                np.random.seed(i)
                extra_data = np.random.ranf(data_length)
                args.append(pandas.Series(extra_data))

            self._test_jit(pyfunc, base, *args)
            self._test_py(pyfunc, base, *args)

    def _test_series_rolling_method(self, name, rolling_params=None,
                                    extra_usecase_params='', method_params=''):
        ncalls, total_data_length = self.map_ncalls_dlength[name]
        usecase = gen_series_rolling_usecase(name, rolling_params=rolling_params,
                                             extra_usecase_params=extra_usecase_params,
                                             method_params=method_params, ncalls=ncalls)
        data_num = 1
        if extra_usecase_params:
            data_num += len(extra_usecase_params.split(', '))
        self._test_case(usecase, name, total_data_length, data_num=data_num)

<<<<<<< HEAD
    def test_series_rolling_mean(self):
        self._test_series_rolling_method('mean')
=======
    def test_series_rolling_sum(self):
        self._test_series_rolling_method('sum')
>>>>>>> 632b5545


cases = [
    TC(name='apply', size=[10 ** 7], params='func=lambda x: np.nan if len(x) == 0 else x.mean()'),
    TC(name='corr', size=[10 ** 7]),
    TC(name='count', size=[10 ** 7]),
    TC(name='cov', size=[10 ** 7]),
    TC(name='kurt', size=[10 ** 7]),
    TC(name='max', size=[10 ** 7]),
    TC(name='median', size=[10 ** 7]),
    TC(name='min', size=[10 ** 7]),
    TC(name='quantile', size=[10 ** 7], params='0.2'),
    TC(name='skew', size=[10 ** 7]),
    TC(name='std', size=[10 ** 7]),
    TC(name='var', size=[10 ** 7]),
]


generate_test_cases(cases, TestSeriesRollingMethods, 'series', 'rolling({})'.format(get_rolling_params()))<|MERGE_RESOLUTION|>--- conflicted
+++ resolved
@@ -85,11 +85,8 @@
     def setUpClass(cls):
         super().setUpClass()
         cls.map_ncalls_dlength = {
-<<<<<<< HEAD
             'mean': (100, [2 * 10 ** 5]),
-=======
             'sum': (100, [8 * 10 ** 5]),
->>>>>>> 632b5545
         }
 
     def _test_case(self, pyfunc, name, total_data_length, data_num=1,
@@ -128,13 +125,11 @@
             data_num += len(extra_usecase_params.split(', '))
         self._test_case(usecase, name, total_data_length, data_num=data_num)
 
-<<<<<<< HEAD
     def test_series_rolling_mean(self):
         self._test_series_rolling_method('mean')
-=======
+
     def test_series_rolling_sum(self):
         self._test_series_rolling_method('sum')
->>>>>>> 632b5545
 
 
 cases = [
