--- conflicted
+++ resolved
@@ -46,11 +46,7 @@
     def setUpClass(cls):
         super().setUpClass()
 
-<<<<<<< HEAD
     def _test_case(self, pyfunc, name, total_data_length, input_data, typ, data_num=1):
-=======
-    def _test_case(self, pyfunc, name, total_data_length, data_num=1, input_data=test_global_input_data_float64):
->>>>>>> 3bd7c0a7
         test_name = 'Series.{}'.format(name)
 
         full_input_data_length = sum(len(i) for i in input_data)
@@ -72,13 +68,8 @@
                     extra_data = np.random.randint(10 ** 4, size=data_length)
                 args.append(pandas.Series(extra_data))
 
-<<<<<<< HEAD
-            self.test_jit(pyfunc, base, args)
-            self.test_py(pyfunc, base, args)
-=======
             self.test_jit(pyfunc, base, *args)
             self.test_py(pyfunc, base, *args)
->>>>>>> 3bd7c0a7
 
 
 cases = [
