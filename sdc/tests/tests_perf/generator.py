--- conflicted
+++ resolved
@@ -61,7 +61,6 @@
 
 
 def generate_test_cases(cases, class_add, typ, prefix=''):
-<<<<<<< HEAD
     for test_case in cases:
         for params in test_case.params:
             for input_data in test_case.input_data:
@@ -70,11 +69,6 @@
                                    gen_params_wo_data(test_case.data_num, params), typ_input_data]
                 test_name = to_varname_without_excess_underscores('_'.join(test_name_parts))
                 setattr(class_add, test_name, gen_test(test_case, prefix, params, input_data))
-=======
-    for test_case in skipna_cases(cases):
-        test_name_parts = ['test', typ, prefix, test_case.name, gen_params_wo_data(test_case)]
-        test_name = to_varname_without_excess_underscores('_'.join(test_name_parts))
->>>>>>> a98cbeb6
 
 
 def gen_params_wo_data(data_num, params):
@@ -101,7 +95,6 @@
     return '.'.join(call_expr_parts)
 
 
-<<<<<<< HEAD
 def qualifier_type(input_data):
     if isinstance(input_data[0], list):
         return qualifier_type(input_data[0])
@@ -115,39 +108,21 @@
     func_name = 'func'
 
     usecase = gen_usecase(test_case, prefix, params)
-=======
-def gen_test(test_case, prefix):
-    usecase = gen_usecase(test_case, prefix)
->>>>>>> a98cbeb6
 
     test_name = test_case.name
-<<<<<<< HEAD
+
     if params:
-        test_name = f'{test_name}({params})'
-
-    func_text = f"""
-{skip}def {func_name}(self):
-  self._test_case(usecase, name='{test_name + '_' + qualifier_type(input_data)}', total_data_length={test_case.size},
-                  data_num={test_case.data_num}, input_data=input_data)
-"""
-
-    loc_vars = {}
-    global_vars = {'usecase': usecase,
-                   'skip_numba_jit': skip_numba_jit,
-                   'input_data': input_data}
-    exec(func_text, global_vars, loc_vars)
-    func = loc_vars[func_name]
-=======
-    if test_case.params:
-        test_name += f'({test_case.params})'
+        test_name += f'({params}_{qualifier_type(input_data)})'
 
     def func(self):
         self._test_case(usecase, name=test_name, total_data_length=test_case.size,
-                        data_num=test_case.data_num, input_data=test_case.input_data)
+                        data_num=test_case.data_num, input_data=input_data)
 
     if test_case.skip:
         func = skip_numba_jit(func)
->>>>>>> a98cbeb6
+
+    if test_case.skip:
+        func = skip_numba_jit(func)
 
     return func
 
