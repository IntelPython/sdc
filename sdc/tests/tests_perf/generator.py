--- conflicted
+++ resolved
@@ -23,7 +23,7 @@
     usecase_params: str = None
     data_num: int = 1
     input_data: list = None
-    type_data: str = 'float'
+    type_data: str = None
     skip: bool = False
 
 
@@ -78,13 +78,8 @@
 
     func_text = f"""
 {skip}def {func_name}(self):
-<<<<<<< HEAD
-  self._test_case(usecase, name='{test_name + '_' + dop}', total_data_length={test_case.size},
-                  data_num={test_case.data_num}, input_data={test_case.input_data}, typ='{dop}')
-=======
-  self._test_case(usecase, name='{test_name}', total_data_length={test_case.size},
-                  data_num={test_case.data_num}, input_data={test_case.input_data})
->>>>>>> 9f09e100
+  self._test_case(usecase, name='{test_name + '_' + test_case.type_data}', total_data_length={test_case.size},
+                  data_num={test_case.data_num}, input_data={test_case.input_data}, typ='{test_case.type_data}')
 """
 
     loc_vars = {}
