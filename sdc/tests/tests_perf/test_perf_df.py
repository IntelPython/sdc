--- conflicted
+++ resolved
@@ -97,24 +97,6 @@
 
 
 cases = [
-<<<<<<< HEAD
-    ('count', '', [10 ** 7]),
-    ('drop', 'columns="f0"', [10 ** 8]),
-    ('max', '', [10 ** 7]),
-    ('mean', '', [10 ** 7]),
-    ('median', '', [10 ** 7]),
-    ('min', '', [10 ** 7]),
-    ('pct_change', '', [10 ** 7]),
-    ('prod', '', [10 ** 7]),
-    ('std', '', [10 ** 7]),
-    ('sum', '', [10 ** 7]),
-    ('var', '', [10 ** 7]),
-]
-
-cases_two_par = [
-    ('append', '', [10 ** 7]),
-    ('isin', '', [10 ** 7]),
-=======
     TC(name='append', size=[10 ** 7], params='other', data_num=2),
     TC(name='count', size=[10 ** 7]),
     TC(name='drop', size=[10 ** 8], params='columns="f0"'),
@@ -127,7 +109,6 @@
     TC(name='std', size=[10 ** 7]),
     TC(name='sum', size=[10 ** 7]),
     TC(name='var', size=[10 ** 7]),
->>>>>>> 333e8438
 ]
 
 generate_test_cases(cases, TestDataFrameMethods, 'df')