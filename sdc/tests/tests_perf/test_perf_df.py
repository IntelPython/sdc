# -*- coding: utf-8 -*-
# *****************************************************************************
# Copyright (c) 2020, Intel Corporation All rights reserved.
#
# Redistribution and use in source and binary forms, with or without
# modification, are permitted provided that the following conditions are met:
#
#     Redistributions of source code must retain the above copyright notice,
#     this list of conditions and the following disclaimer.
#
#     Redistributions in binary form must reproduce the above copyright notice,
#     this list of conditions and the following disclaimer in the documentation
#     and/or other materials provided with the distribution.
#
# THIS SOFTWARE IS PROVIDED BY THE COPYRIGHT HOLDERS AND CONTRIBUTORS "AS IS"
# AND ANY EXPRESS OR IMPLIED WARRANTIES, INCLUDING, BUT NOT LIMITED TO,
# THE IMPLIED WARRANTIES OF MERCHANTABILITY AND FITNESS FOR A PARTICULAR
# PURPOSE ARE DISCLAIMED. IN NO EVENT SHALL THE COPYRIGHT HOLDER OR
# CONTRIBUTORS BE LIABLE FOR ANY DIRECT, INDIRECT, INCIDENTAL, SPECIAL,
# EXEMPLARY, OR CONSEQUENTIAL DAMAGES (INCLUDING, BUT NOT LIMITED TO,
# PROCUREMENT OF SUBSTITUTE GOODS OR SERVICES; LOSS OF USE, DATA, OR PROFITS;
# OR BUSINESS INTERRUPTION) HOWEVER CAUSED AND ON ANY THEORY OF LIABILITY,
# WHETHER IN CONTRACT, STRICT LIABILITY, OR TORT (INCLUDING NEGLIGENCE OR
# OTHERWISE) ARISING IN ANY WAY OUT OF THE USE OF THIS SOFTWARE,
# EVEN IF ADVISED OF THE POSSIBILITY OF SUCH DAMAGE.
# *****************************************************************************

import numba
import sdc

from sdc.tests.tests_perf.test_perf_base import TestBase
from sdc.tests.tests_perf.test_perf_utils import calc_compilation, get_times, perf_data_gen_fixed_len
from sdc.tests.test_utils import test_global_input_data_float64
from .generator import generate_test_cases
from .generator import TestCase as TC
from .data_generator import gen_df


# python -m sdc.runtests sdc.tests.tests_perf.test_perf_df.TestDataFrameMethods.test_df_{method_name}
class TestDataFrameMethods(TestBase):
    @classmethod
    def setUpClass(cls):
        super().setUpClass()

    def _test_case(self, pyfunc, name, total_data_length, input_data, data_num=1):
        test_name = 'DataFrame.{}'.format(name)

        if input_data is None:
            input_data = test_global_input_data_float64

        for data_length in total_data_length:
            base = {
                "test_name": test_name,
                "data_size": data_length,
            }

            args = gen_df(data_num, data_length, input_data)

            self._test_jit(pyfunc, base, *args)
            self._test_py(pyfunc, base, *args)


cases = [
    TC(name='append', size=[10 ** 7], params='other', data_num=2),
    TC(name='count', size=[10 ** 7]),
    TC(name='drop', size=[10 ** 8], params='columns="f0"'),
<<<<<<< HEAD
    TC(name='isin', params='other', size=[10 ** 7], data_num=2),
    TC(name='max', size=[10 ** 7]),
    TC(name='mean', size=[10 ** 7]),
    TC(name='median', size=[10 ** 7]),
    TC(name='min', size=[10 ** 7]),
=======
    TC(name='max', size=[10 ** 7], check_skipna=True),
    TC(name='mean', size=[10 ** 7], check_skipna=True),
    TC(name='median', size=[10 ** 7], check_skipna=True),
    TC(name='min', size=[10 ** 7], check_skipna=True),
>>>>>>> a98cbeb6
    TC(name='pct_change', size=[10 ** 7]),
    TC(name='prod', size=[10 ** 7], check_skipna=True),
    TC(name='std', size=[10 ** 7], check_skipna=True),
    TC(name='sum', size=[10 ** 7], check_skipna=True),
    TC(name='var', size=[10 ** 7], check_skipna=True),
]

generate_test_cases(cases, TestDataFrameMethods, 'df')<|MERGE_RESOLUTION|>--- conflicted
+++ resolved
@@ -64,18 +64,11 @@
     TC(name='append', size=[10 ** 7], params='other', data_num=2),
     TC(name='count', size=[10 ** 7]),
     TC(name='drop', size=[10 ** 8], params='columns="f0"'),
-<<<<<<< HEAD
     TC(name='isin', params='other', size=[10 ** 7], data_num=2),
     TC(name='max', size=[10 ** 7]),
     TC(name='mean', size=[10 ** 7]),
     TC(name='median', size=[10 ** 7]),
     TC(name='min', size=[10 ** 7]),
-=======
-    TC(name='max', size=[10 ** 7], check_skipna=True),
-    TC(name='mean', size=[10 ** 7], check_skipna=True),
-    TC(name='median', size=[10 ** 7], check_skipna=True),
-    TC(name='min', size=[10 ** 7], check_skipna=True),
->>>>>>> a98cbeb6
     TC(name='pct_change', size=[10 ** 7]),
     TC(name='prod', size=[10 ** 7], check_skipna=True),
     TC(name='std', size=[10 ** 7], check_skipna=True),
