--- conflicted
+++ resolved
@@ -34,12 +34,8 @@
 from sdc.tests.tests_perf.test_perf_base import TestBase
 from sdc.tests.tests_perf.test_perf_utils import calc_compilation, get_times, perf_data_gen_fixed_len
 from sdc.tests.test_utils import test_global_input_data_float64
-<<<<<<< HEAD
-from .generator import test_perf_generator, test_perf_generator_two_par
-=======
 from .generator import generate_test_cases
 from .generator import TestCase as TC
->>>>>>> ffacf05a
 
 
 # python -m sdc.runtests sdc.tests.tests_perf.test_perf_df.TestDataFrameMethods.test_df_{method_name}
@@ -65,16 +61,12 @@
         record["test_results"], _ = \
             get_times(pyfunc, *args, **kwargs)
 
-<<<<<<< HEAD
-    def _test_case(self, pyfunc, name, total_data_length, input_data=test_global_input_data_float64):
-=======
     def _test_case(self, pyfunc, name, total_data_length, data_num=1,
                    input_data=test_global_input_data_float64):
 
         if input_data is None:
             input_data = test_global_input_data_float64
 
->>>>>>> ffacf05a
         test_name = 'DataFrame.{}'.format(name)
 
         full_input_data_length = sum(len(i) for i in input_data)
@@ -103,34 +95,7 @@
             self._test_python(pyfunc, record, *args)
             self.test_results.add(**record)
 
-<<<<<<< HEAD
-    def _test_binary_operations(self, pyfunc, name, total_data_length,
-                                   input_data=test_global_input_data_float64):
-        test_name = 'DataFrame.{}'.format(name)
-        np.random.seed(0)
-        hpat_func = sdc.jit(pyfunc)
-        for data_length in total_data_length:
-            # TODO: replace with generic function to generate random sequence of floats
-            data1 = np.random.ranf(data_length)
-            data2 = np.random.ranf(data_length)
-            A = pandas.DataFrame({f"f{i}": data1 for i in range(3)})
-            B = pandas.DataFrame({f"f{i}": data2 for i in range(3)})
 
-            compile_results = calc_compilation(pyfunc, A, B, iter_number=self.iter_number)
-
-            # Warming up
-            hpat_func(A, B)
-
-            exec_times, boxing_times = get_times(hpat_func, A, B, iter_number=self.iter_number)
-            self.test_results.add(test_name, 'SDC', A.size, exec_times, boxing_times,
-                                  compile_results=compile_results, num_threads=self.num_threads)
-            exec_times, _ = get_times(pyfunc, A, B, iter_number=self.iter_number)
-            self.test_results.add(test_name, 'Python', A.size, exec_times, num_threads=self.num_threads)
-
-=======
->>>>>>> ffacf05a
-
-#  (method_name, parametrs, total_data_length, call_expression)
 cases = [
     TC(name='append', size=[10 ** 7], params='other', data_num=2),
     TC(name='count', size=[10 ** 7]),
@@ -146,10 +111,4 @@
     TC(name='var', size=[10 ** 7]),
 ]
 
-<<<<<<< HEAD
-
-test_perf_generator(cases, TestDataFrameMethods, 'df')
-test_perf_generator_two_par(cases_two_par, TestDataFrameMethods, 'df')
-=======
-generate_test_cases(cases, TestDataFrameMethods, 'df')
->>>>>>> ffacf05a
+generate_test_cases(cases, TestDataFrameMethods, 'df')