# *****************************************************************************
# Copyright (c) 2020, Intel Corporation All rights reserved.
#
# Redistribution and use in source and binary forms, with or without
# modification, are permitted provided that the following conditions are met:
#
#     Redistributions of source code must retain the above copyright notice,
#     this list of conditions and the following disclaimer.
#
#     Redistributions in binary form must reproduce the above copyright notice,
#     this list of conditions and the following disclaimer in the documentation
#     and/or other materials provided with the distribution.
#
# THIS SOFTWARE IS PROVIDED BY THE COPYRIGHT HOLDERS AND CONTRIBUTORS "AS IS"
# AND ANY EXPRESS OR IMPLIED WARRANTIES, INCLUDING, BUT NOT LIMITED TO,
# THE IMPLIED WARRANTIES OF MERCHANTABILITY AND FITNESS FOR A PARTICULAR
# PURPOSE ARE DISCLAIMED. IN NO EVENT SHALL THE COPYRIGHT HOLDER OR
# CONTRIBUTORS BE LIABLE FOR ANY DIRECT, INDIRECT, INCIDENTAL, SPECIAL,
# EXEMPLARY, OR CONSEQUENTIAL DAMAGES (INCLUDING, BUT NOT LIMITED TO,
# PROCUREMENT OF SUBSTITUTE GOODS OR SERVICES; LOSS OF USE, DATA, OR PROFITS;
# OR BUSINESS INTERRUPTION) HOWEVER CAUSED AND ON ANY THEORY OF LIABILITY,
# WHETHER IN CONTRACT, STRICT LIABILITY, OR TORT (INCLUDING NEGLIGENCE OR
# OTHERWISE) ARISING IN ANY WAY OUT OF THE USE OF THIS SOFTWARE,
# EVEN IF ADVISED OF THE POSSIBILITY OF SUCH DAMAGE.
# *****************************************************************************

import itertools
import numba
import numpy as np
import os
import pandas as pd
import platform
import sdc
import string
import unittest
from itertools import product
from numba.errors import TypingError

from sdc.hiframes.rolling import supported_rolling_funcs
from sdc.tests.test_base import TestCase
from sdc.tests.test_utils import (count_array_OneDs,
                                  count_array_REPs,
                                  count_parfor_OneDs,
                                  count_parfor_REPs,
                                  dist_IR_contains,
                                  skip_numba_jit,
                                  skip_sdc_jit,
                                  test_global_input_data_float64)


LONG_TEST = (int(os.environ['SDC_LONG_ROLLING_TEST']) != 0
             if 'SDC_LONG_ROLLING_TEST' in os.environ else False)

test_funcs = ('mean', 'max',)
if LONG_TEST:
    # all functions except apply, cov, corr
    test_funcs = supported_rolling_funcs[:-3]


def series_rolling_std_usecase(series, window, min_periods, ddof):
    return series.rolling(window, min_periods).std(ddof)


def series_rolling_var_usecase(series, window, min_periods, ddof):
    return series.rolling(window, min_periods).var(ddof)


class TestRolling(TestCase):
    @skip_numba_jit
    def test_fixed1(self):
        # test sequentially with manually created dfs
        wins = (3,)
        if LONG_TEST:
            wins = (2, 3, 5)
        centers = (False, True)

        for func_name in test_funcs:
            func_text = "def test_impl(df, w, c):\n  return df.rolling(w, center=c).{}()\n".format(func_name)
            loc_vars = {}
            exec(func_text, {}, loc_vars)
            test_impl = loc_vars['test_impl']
            hpat_func = self.jit(test_impl)

            for args in itertools.product(wins, centers):
                df = pd.DataFrame({'B': [0, 1, 2, np.nan, 4]})
                pd.testing.assert_frame_equal(hpat_func(df, *args), test_impl(df, *args))
                df = pd.DataFrame({'B': [0, 1, 2, -2, 4]})
                pd.testing.assert_frame_equal(hpat_func(df, *args), test_impl(df, *args))

    @skip_numba_jit
    def test_fixed2(self):
        # test sequentially with generated dfs
        sizes = (121,)
        wins = (3,)
        if LONG_TEST:
            sizes = (1, 2, 10, 11, 121, 1000)
            wins = (2, 3, 5)
        centers = (False, True)
        for func_name in test_funcs:
            func_text = "def test_impl(df, w, c):\n  return df.rolling(w, center=c).{}()\n".format(func_name)
            loc_vars = {}
            exec(func_text, {}, loc_vars)
            test_impl = loc_vars['test_impl']
            hpat_func = self.jit(test_impl)
            for n, w, c in itertools.product(sizes, wins, centers):
                df = pd.DataFrame({'B': np.arange(n)})
                pd.testing.assert_frame_equal(hpat_func(df, w, c), test_impl(df, w, c))

    @skip_numba_jit
    def test_fixed_apply1(self):
        # test sequentially with manually created dfs
        def test_impl(df, w, c):
            return df.rolling(w, center=c).apply(lambda a: a.sum())
        hpat_func = self.jit(test_impl)
        wins = (3,)
        if LONG_TEST:
            wins = (2, 3, 5)
        centers = (False, True)
        for args in itertools.product(wins, centers):
            df = pd.DataFrame({'B': [0, 1, 2, np.nan, 4]})
            pd.testing.assert_frame_equal(hpat_func(df, *args), test_impl(df, *args))
            df = pd.DataFrame({'B': [0, 1, 2, -2, 4]})
            pd.testing.assert_frame_equal(hpat_func(df, *args), test_impl(df, *args))

    @skip_numba_jit
    def test_fixed_apply2(self):
        # test sequentially with generated dfs
        def test_impl(df, w, c):
            return df.rolling(w, center=c).apply(lambda a: a.sum())
        hpat_func = self.jit(test_impl)
        sizes = (121,)
        wins = (3,)
        if LONG_TEST:
            sizes = (1, 2, 10, 11, 121, 1000)
            wins = (2, 3, 5)
        centers = (False, True)
        for n, w, c in itertools.product(sizes, wins, centers):
            df = pd.DataFrame({'B': np.arange(n)})
            pd.testing.assert_frame_equal(hpat_func(df, w, c), test_impl(df, w, c))

    @skip_numba_jit
    def test_fixed_parallel1(self):
        def test_impl(n, w, center):
            df = pd.DataFrame({'B': np.arange(n)})
            R = df.rolling(w, center=center).sum()
            return R.B.sum()

        hpat_func = self.jit(test_impl)
        sizes = (121,)
        wins = (5,)
        if LONG_TEST:
            sizes = (1, 2, 10, 11, 121, 1000)
            wins = (2, 4, 5, 10, 11)
        centers = (False, True)
        for args in itertools.product(sizes, wins, centers):
            self.assertEqual(hpat_func(*args), test_impl(*args),
                             "rolling fixed window with {}".format(args))
        self.assertEqual(count_array_REPs(), 0)
        self.assertEqual(count_parfor_REPs(), 0)

    @skip_numba_jit
    def test_fixed_parallel_apply1(self):
        def test_impl(n, w, center):
            df = pd.DataFrame({'B': np.arange(n)})
            R = df.rolling(w, center=center).apply(lambda a: a.sum())
            return R.B.sum()

        hpat_func = self.jit(test_impl)
        sizes = (121,)
        wins = (5,)
        if LONG_TEST:
            sizes = (1, 2, 10, 11, 121, 1000)
            wins = (2, 4, 5, 10, 11)
        centers = (False, True)
        for args in itertools.product(sizes, wins, centers):
            self.assertEqual(hpat_func(*args), test_impl(*args),
                             "rolling fixed window with {}".format(args))
        self.assertEqual(count_array_REPs(), 0)
        self.assertEqual(count_parfor_REPs(), 0)

    @skip_numba_jit
    def test_variable1(self):
        # test sequentially with manually created dfs
        df1 = pd.DataFrame({'B': [0, 1, 2, np.nan, 4],
                            'time': [pd.Timestamp('20130101 09:00:00'),
                                     pd.Timestamp('20130101 09:00:02'),
                                     pd.Timestamp('20130101 09:00:03'),
                                     pd.Timestamp('20130101 09:00:05'),
                                     pd.Timestamp('20130101 09:00:06')]})
        df2 = pd.DataFrame({'B': [0, 1, 2, -2, 4],
                            'time': [pd.Timestamp('20130101 09:00:01'),
                                     pd.Timestamp('20130101 09:00:02'),
                                     pd.Timestamp('20130101 09:00:03'),
                                     pd.Timestamp('20130101 09:00:04'),
                                     pd.Timestamp('20130101 09:00:09')]})
        wins = ('2s',)
        if LONG_TEST:
            wins = ('1s', '2s', '3s', '4s')
        # all functions except apply
        for w, func_name in itertools.product(wins, test_funcs):
            func_text = "def test_impl(df):\n  return df.rolling('{}', on='time').{}()\n".format(w, func_name)
            loc_vars = {}
            exec(func_text, {}, loc_vars)
            test_impl = loc_vars['test_impl']
            hpat_func = self.jit(test_impl)
            # XXX: skipping min/max for this test since the behavior of Pandas
            # is inconsistent: it assigns NaN to last output instead of 4!
            if func_name not in ('min', 'max'):
                pd.testing.assert_frame_equal(hpat_func(df1), test_impl(df1))
            pd.testing.assert_frame_equal(hpat_func(df2), test_impl(df2))

    @skip_numba_jit
    def test_variable2(self):
        # test sequentially with generated dfs
        wins = ('2s',)
        sizes = (121,)
        if LONG_TEST:
            wins = ('1s', '2s', '3s', '4s')
            sizes = (1, 2, 10, 11, 121, 1000)
        # all functions except apply
        for w, func_name in itertools.product(wins, test_funcs):
            func_text = "def test_impl(df):\n  return df.rolling('{}', on='time').{}()\n".format(w, func_name)
            loc_vars = {}
            exec(func_text, {}, loc_vars)
            test_impl = loc_vars['test_impl']
            hpat_func = self.jit(test_impl)
            for n in sizes:
                time = pd.date_range(start='1/1/2018', periods=n, freq='s')
                df = pd.DataFrame({'B': np.arange(n), 'time': time})
                pd.testing.assert_frame_equal(hpat_func(df), test_impl(df))

    @skip_numba_jit
    def test_variable_apply1(self):
        # test sequentially with manually created dfs
        df1 = pd.DataFrame({'B': [0, 1, 2, np.nan, 4],
                            'time': [pd.Timestamp('20130101 09:00:00'),
                                     pd.Timestamp('20130101 09:00:02'),
                                     pd.Timestamp('20130101 09:00:03'),
                                     pd.Timestamp('20130101 09:00:05'),
                                     pd.Timestamp('20130101 09:00:06')]})
        df2 = pd.DataFrame({'B': [0, 1, 2, -2, 4],
                            'time': [pd.Timestamp('20130101 09:00:01'),
                                     pd.Timestamp('20130101 09:00:02'),
                                     pd.Timestamp('20130101 09:00:03'),
                                     pd.Timestamp('20130101 09:00:04'),
                                     pd.Timestamp('20130101 09:00:09')]})
        wins = ('2s',)
        if LONG_TEST:
            wins = ('1s', '2s', '3s', '4s')
        # all functions except apply
        for w in wins:
            func_text = "def test_impl(df):\n  return df.rolling('{}', on='time').apply(lambda a: a.sum())\n".format(w)
            loc_vars = {}
            exec(func_text, {}, loc_vars)
            test_impl = loc_vars['test_impl']
            hpat_func = self.jit(test_impl)
            pd.testing.assert_frame_equal(hpat_func(df1), test_impl(df1))
            pd.testing.assert_frame_equal(hpat_func(df2), test_impl(df2))

    @skip_numba_jit
    def test_variable_apply2(self):
        # test sequentially with generated dfs
        wins = ('2s',)
        sizes = (121,)
        if LONG_TEST:
            wins = ('1s', '2s', '3s', '4s')
            # TODO: this crashes on Travis (3 process config) with size 1
            sizes = (2, 10, 11, 121, 1000)
        # all functions except apply
        for w in wins:
            func_text = "def test_impl(df):\n  return df.rolling('{}', on='time').apply(lambda a: a.sum())\n".format(w)
            loc_vars = {}
            exec(func_text, {}, loc_vars)
            test_impl = loc_vars['test_impl']
            hpat_func = self.jit(test_impl)
            for n in sizes:
                time = pd.date_range(start='1/1/2018', periods=n, freq='s')
                df = pd.DataFrame({'B': np.arange(n), 'time': time})
                pd.testing.assert_frame_equal(hpat_func(df), test_impl(df))

    @skip_numba_jit
    @unittest.skipIf(platform.system() == 'Windows', "ValueError: time must be monotonic")
    def test_variable_parallel1(self):
        wins = ('2s',)
        sizes = (121,)
        if LONG_TEST:
            wins = ('1s', '2s', '3s', '4s')
            # XXX: Pandas returns time = [np.nan] for size==1 for some reason
            sizes = (2, 10, 11, 121, 1000)
        # all functions except apply
        for w, func_name in itertools.product(wins, test_funcs):
            func_text = "def test_impl(n):\n"
            func_text += "  df = pd.DataFrame({'B': np.arange(n), 'time': "
            func_text += "    pd.DatetimeIndex(np.arange(n) * 1000000000)})\n"
            func_text += "  res = df.rolling('{}', on='time').{}()\n".format(w, func_name)
            func_text += "  return res.B.sum()\n"
            loc_vars = {}
            exec(func_text, {'pd': pd, 'np': np}, loc_vars)
            test_impl = loc_vars['test_impl']
            hpat_func = self.jit(test_impl)
            for n in sizes:
                np.testing.assert_almost_equal(hpat_func(n), test_impl(n))
        self.assertEqual(count_array_REPs(), 0)
        self.assertEqual(count_parfor_REPs(), 0)

    @skip_numba_jit
    @unittest.skipIf(platform.system() == 'Windows', "ValueError: time must be monotonic")
    def test_variable_apply_parallel1(self):
        wins = ('2s',)
        sizes = (121,)
        if LONG_TEST:
            wins = ('1s', '2s', '3s', '4s')
            # XXX: Pandas returns time = [np.nan] for size==1 for some reason
            sizes = (2, 10, 11, 121, 1000)
        # all functions except apply
        for w in wins:
            func_text = "def test_impl(n):\n"
            func_text += "  df = pd.DataFrame({'B': np.arange(n), 'time': "
            func_text += "    pd.DatetimeIndex(np.arange(n) * 1000000000)})\n"
            func_text += "  res = df.rolling('{}', on='time').apply(lambda a: a.sum())\n".format(w)
            func_text += "  return res.B.sum()\n"
            loc_vars = {}
            exec(func_text, {'pd': pd, 'np': np}, loc_vars)
            test_impl = loc_vars['test_impl']
            hpat_func = self.jit(test_impl)
            for n in sizes:
                np.testing.assert_almost_equal(hpat_func(n), test_impl(n))
        self.assertEqual(count_array_REPs(), 0)
        self.assertEqual(count_parfor_REPs(), 0)

    @skip_numba_jit
    def test_series_fixed1(self):
        # test series rolling functions
        # all functions except apply
        S1 = pd.Series([0, 1, 2, np.nan, 4])
        S2 = pd.Series([0, 1, 2, -2, 4])
        wins = (3,)
        if LONG_TEST:
            wins = (2, 3, 5)
        centers = (False, True)
        for func_name in test_funcs:
            func_text = "def test_impl(S, w, c):\n  return S.rolling(w, center=c).{}()\n".format(func_name)
            loc_vars = {}
            exec(func_text, {}, loc_vars)
            test_impl = loc_vars['test_impl']
            hpat_func = self.jit(test_impl)
            for args in itertools.product(wins, centers):
                pd.testing.assert_series_equal(hpat_func(S1, *args), test_impl(S1, *args))
                pd.testing.assert_series_equal(hpat_func(S2, *args), test_impl(S2, *args))
        # test apply

        def apply_test_impl(S, w, c):
            return S.rolling(w, center=c).apply(lambda a: a.sum())
        hpat_func = self.jit(apply_test_impl)
        for args in itertools.product(wins, centers):
            pd.testing.assert_series_equal(hpat_func(S1, *args), apply_test_impl(S1, *args))
            pd.testing.assert_series_equal(hpat_func(S2, *args), apply_test_impl(S2, *args))

    @skip_numba_jit
    def test_series_cov1(self):
        # test series rolling functions
        # all functions except apply
        S1 = pd.Series([0, 1, 2, np.nan, 4])
        S2 = pd.Series([0, 1, 2, -2, 4])
        wins = (3,)
        if LONG_TEST:
            wins = (2, 3, 5)
        centers = (False, True)

        def test_impl(S, S2, w, c):
            return S.rolling(w, center=c).cov(S2)
        hpat_func = self.jit(test_impl)
        for args in itertools.product([S1, S2], [S1, S2], wins, centers):
            pd.testing.assert_series_equal(hpat_func(*args), test_impl(*args))
            pd.testing.assert_series_equal(hpat_func(*args), test_impl(*args))

        def test_impl2(S, S2, w, c):
            return S.rolling(w, center=c).corr(S2)
        hpat_func = self.jit(test_impl2)
        for args in itertools.product([S1, S2], [S1, S2], wins, centers):
            pd.testing.assert_series_equal(hpat_func(*args), test_impl2(*args))
            pd.testing.assert_series_equal(hpat_func(*args), test_impl2(*args))

    @skip_numba_jit
    def test_df_cov1(self):
        # test series rolling functions
        # all functions except apply
        df1 = pd.DataFrame({'A': [0, 1, 2, np.nan, 4], 'B': np.ones(5)})
        df2 = pd.DataFrame({'A': [0, 1, 2, -2, 4], 'C': np.ones(5)})
        wins = (3,)
        if LONG_TEST:
            wins = (2, 3, 5)
        centers = (False, True)

        def test_impl(df, df2, w, c):
            return df.rolling(w, center=c).cov(df2)
        hpat_func = self.jit(test_impl)
        for args in itertools.product([df1, df2], [df1, df2], wins, centers):
            pd.testing.assert_frame_equal(hpat_func(*args), test_impl(*args))
            pd.testing.assert_frame_equal(hpat_func(*args), test_impl(*args))

        def test_impl2(df, df2, w, c):
            return df.rolling(w, center=c).corr(df2)
        hpat_func = self.jit(test_impl2)
        for args in itertools.product([df1, df2], [df1, df2], wins, centers):
            pd.testing.assert_frame_equal(hpat_func(*args), test_impl2(*args))
            pd.testing.assert_frame_equal(hpat_func(*args), test_impl2(*args))

    def _get_assert_equal(self, obj):
        if isinstance(obj, pd.Series):
            return pd.testing.assert_series_equal
        elif isinstance(obj, pd.DataFrame):
            return pd.testing.assert_frame_equal
        elif isinstance(obj, np.ndarray):
            return np.testing.assert_array_equal

        return self.assertEqual

    def _test_rolling_unsupported_values(self, obj):
        def test_impl(obj, window, min_periods, center,
                      win_type, on, axis, closed):
            return obj.rolling(window, min_periods, center,
                               win_type, on, axis, closed).min()

        hpat_func = self.jit(test_impl)

        with self.assertRaises(ValueError) as raises:
            hpat_func(obj, -1, None, False, None, None, 0, None)
        self.assertIn('window must be non-negative', str(raises.exception))

        with self.assertRaises(ValueError) as raises:
            hpat_func(obj, 1, -1, False, None, None, 0, None)
        self.assertIn('min_periods must be >= 0', str(raises.exception))

        with self.assertRaises(ValueError) as raises:
            hpat_func(obj, 1, 2, False, None, None, 0, None)
        self.assertIn('min_periods must be <= window', str(raises.exception))

        with self.assertRaises(ValueError) as raises:
            hpat_func(obj, 1, 2, False, None, None, 0, None)
        self.assertIn('min_periods must be <= window', str(raises.exception))

        msg_tmpl = 'Method rolling(). The object {}\n expected: {}'

        with self.assertRaises(ValueError) as raises:
            hpat_func(obj, 1, None, True, None, None, 0, None)
        msg = msg_tmpl.format('center', 'False')
        self.assertIn(msg, str(raises.exception))

        with self.assertRaises(ValueError) as raises:
            hpat_func(obj, 1, None, False, 'None', None, 0, None)
        msg = msg_tmpl.format('win_type', 'None')
        self.assertIn(msg, str(raises.exception))

        with self.assertRaises(ValueError) as raises:
            hpat_func(obj, 1, None, False, None, 'None', 0, None)
        msg = msg_tmpl.format('on', 'None')
        self.assertIn(msg, str(raises.exception))

        with self.assertRaises(ValueError) as raises:
            hpat_func(obj, 1, None, False, None, None, 1, None)
        msg = msg_tmpl.format('axis', '0')
        self.assertIn(msg, str(raises.exception))

        with self.assertRaises(ValueError) as raises:
            hpat_func(obj, 1, None, False, None, None, 0, 'None')
        msg = msg_tmpl.format('closed', 'None')
        self.assertIn(msg, str(raises.exception))

    def _test_rolling_unsupported_types(self, obj):
        def test_impl(obj, window, min_periods, center,
                      win_type, on, axis, closed):
            return obj.rolling(window, min_periods, center,
                               win_type, on, axis, closed).min()

        hpat_func = self.jit(test_impl)
        msg_tmpl = 'Method rolling(). The object {}\n given: {}\n expected: {}'

        with self.assertRaises(TypingError) as raises:
            hpat_func(obj, '1', None, False, None, None, 0, None)
        msg = msg_tmpl.format('window', 'unicode_type', 'int')
        self.assertIn(msg, str(raises.exception))

        with self.assertRaises(TypingError) as raises:
            hpat_func(obj, 1, '1', False, None, None, 0, None)
        msg = msg_tmpl.format('min_periods', 'unicode_type', 'None, int')
        self.assertIn(msg, str(raises.exception))

        with self.assertRaises(TypingError) as raises:
            hpat_func(obj, 1, None, 0, None, None, 0, None)
        msg = msg_tmpl.format('center', 'int64', 'bool')
        self.assertIn(msg, str(raises.exception))

        with self.assertRaises(TypingError) as raises:
            hpat_func(obj, 1, None, False, -1, None, 0, None)
        msg = msg_tmpl.format('win_type', 'int64', 'str')
        self.assertIn(msg, str(raises.exception))

        with self.assertRaises(TypingError) as raises:
            hpat_func(obj, 1, None, False, None, -1, 0, None)
        msg = msg_tmpl.format('on', 'int64', 'str')
        self.assertIn(msg, str(raises.exception))

        with self.assertRaises(TypingError) as raises:
            hpat_func(obj, 1, None, False, None, None, None, None)
        msg = msg_tmpl.format('axis', 'none', 'int, str')
        self.assertIn(msg, str(raises.exception))

        with self.assertRaises(TypingError) as raises:
            hpat_func(obj, 1, None, False, None, None, 0, -1)
        msg = msg_tmpl.format('closed', 'int64', 'str')
        self.assertIn(msg, str(raises.exception))

    def _test_rolling_apply_mean(self, obj):
        def test_impl(obj, window, min_periods):
            def func(x):
                if len(x) == 0:
                    return np.nan
                return x.mean()

            return obj.rolling(window, min_periods).apply(func)

        hpat_func = self.jit(test_impl)
        assert_equal = self._get_assert_equal(obj)

        for window in range(0, len(obj) + 3, 2):
            for min_periods in range(0, window + 1, 2):
                with self.subTest(obj=obj, window=window,
                                  min_periods=min_periods):
                    jit_result = hpat_func(obj, window, min_periods)
                    ref_result = test_impl(obj, window, min_periods)
                    assert_equal(jit_result, ref_result)

    def _test_rolling_apply_unsupported_types(self, obj):
        def test_impl(obj, raw):
            def func(x):
                if len(x) == 0:
                    return np.nan
                return np.median(x)

            return obj.rolling(3).apply(func, raw=raw)

        hpat_func = self.jit(test_impl)

        with self.assertRaises(TypingError) as raises:
            hpat_func(obj, 1)
        msg = 'Method rolling.apply(). The object raw\n given: int64\n expected: bool'
        self.assertIn(msg, str(raises.exception))

    def _test_rolling_apply_args(self, obj):
        def test_impl(obj, window, min_periods, q):
            def func(x, q):
                if len(x) == 0:
                    return np.nan
                return np.quantile(x, q)

            return obj.rolling(window, min_periods).apply(func, raw=None, args=(q,))

        hpat_func = self.jit(test_impl)
        assert_equal = self._get_assert_equal(obj)

        for window in range(0, len(obj) + 3, 2):
            for min_periods in range(0, window + 1, 2):
                for q in [0.25, 0.5, 0.75]:
                    with self.subTest(obj=obj, window=window,
                                      min_periods=min_periods, q=q):
                        jit_result = hpat_func(obj, window, min_periods, q)
                        ref_result = test_impl(obj, window, min_periods, q)
                        assert_equal(jit_result, ref_result)

    def _test_rolling_count(self, obj):
        def test_impl(obj, window, min_periods):
            return obj.rolling(window, min_periods).count()

        hpat_func = self.jit(test_impl)
        assert_equal = self._get_assert_equal(obj)

        for window in range(0, len(obj) + 3, 2):
            for min_periods in range(0, window + 1, 2):
                with self.subTest(obj=obj, window=window,
                                  min_periods=min_periods):
                    jit_result = hpat_func(obj, window, min_periods)
                    ref_result = test_impl(obj, window, min_periods)
                    assert_equal(jit_result, ref_result)

<<<<<<< HEAD
    def _test_rolling_mean(self, obj):
        def test_impl(obj, window, min_periods):
            return obj.rolling(window, min_periods).mean()
=======
    def _test_rolling_max(self, obj):
        def test_impl(obj, window, min_periods):
            return obj.rolling(window, min_periods).max()
>>>>>>> 3e72cc54

        hpat_func = self.jit(test_impl)
        assert_equal = self._get_assert_equal(obj)

<<<<<<< HEAD
        for window in range(0, len(obj) + 3, 2):
            for min_periods in range(0, window + 1, 2):
=======
        # python implementation crashes if window = 0, jit works correctly
        for window in range(1, len(obj) + 2):
            for min_periods in range(window + 1):
>>>>>>> 3e72cc54
                with self.subTest(obj=obj, window=window,
                                  min_periods=min_periods):
                    jit_result = hpat_func(obj, window, min_periods)
                    ref_result = test_impl(obj, window, min_periods)
                    assert_equal(jit_result, ref_result)

    def _test_rolling_min(self, obj):
        def test_impl(obj, window, min_periods):
            return obj.rolling(window, min_periods).min()

        hpat_func = self.jit(test_impl)
        assert_equal = self._get_assert_equal(obj)

        # python implementation crashes if window = 0, jit works correctly
        for window in range(1, len(obj) + 2):
            for min_periods in range(window + 1):
                with self.subTest(obj=obj, window=window,
                                  min_periods=min_periods):
                    jit_result = hpat_func(obj, window, min_periods)
                    ref_result = test_impl(obj, window, min_periods)
                    assert_equal(jit_result, ref_result)

    @skip_sdc_jit('DataFrame.rolling.min() unsupported exceptions')
    def test_df_rolling_unsupported_values(self):
        all_data = test_global_input_data_float64
        length = min(len(d) for d in all_data)
        data = {n: d[:length] for n, d in zip(string.ascii_uppercase, all_data)}
        df = pd.DataFrame(data)

        self._test_rolling_unsupported_values(df)

    @skip_sdc_jit('DataFrame.rolling.min() unsupported exceptions')
    def test_df_rolling_unsupported_types(self):
        all_data = test_global_input_data_float64
        length = min(len(d) for d in all_data)
        data = {n: d[:length] for n, d in zip(string.ascii_uppercase, all_data)}
        df = pd.DataFrame(data)

        self._test_rolling_unsupported_types(df)

    @skip_sdc_jit('DataFrame.rolling.apply() unsupported')
    def test_df_rolling_apply_mean(self):
        all_data = [
            list(range(10)), [1., -1., 0., 0.1, -0.1],
            [1., np.inf, np.inf, -1., 0., np.inf, np.NINF, np.NINF],
            [np.nan, np.inf, np.inf, np.nan, np.nan, np.nan, np.NINF, np.NZERO]
        ]
        length = min(len(d) for d in all_data)
        data = {n: d[:length] for n, d in zip(string.ascii_uppercase, all_data)}
        df = pd.DataFrame(data)

        self._test_rolling_apply_mean(df)

    @skip_sdc_jit('DataFrame.rolling.apply() unsupported exceptions')
    def test_df_rolling_apply_unsupported_types(self):
        all_data = [[1., -1., 0., 0.1, -0.1], [-1., 1., 0., -0.1, 0.1]]
        length = min(len(d) for d in all_data)
        data = {n: d[:length] for n, d in zip(string.ascii_uppercase, all_data)}
        df = pd.DataFrame(data)

        self._test_rolling_apply_unsupported_types(df)

    @unittest.skip('DataFrame.rolling.apply() unsupported args')
    def test_df_rolling_apply_args(self):
        all_data = [
            list(range(10)), [1., -1., 0., 0.1, -0.1],
            [1., np.inf, np.inf, -1., 0., np.inf, np.NINF, np.NINF],
            [np.nan, np.inf, np.inf, np.nan, np.nan, np.nan, np.NINF, np.NZERO]
        ]
        length = min(len(d) for d in all_data)
        data = {n: d[:length] for n, d in zip(string.ascii_uppercase, all_data)}
        df = pd.DataFrame(data)

        self._test_rolling_apply_args(df)

    @skip_sdc_jit('DataFrame.rolling.count() unsupported')
    def test_df_rolling_count(self):
        all_data = test_global_input_data_float64
        length = min(len(d) for d in all_data)
        data = {n: d[:length] for n, d in zip(string.ascii_uppercase, all_data)}
        df = pd.DataFrame(data)

        self._test_rolling_count(df)

<<<<<<< HEAD
    @skip_sdc_jit('DataFrame.rolling.mean() unsupported')
    def test_df_rolling_mean(self):
        all_data = [
            list(range(10)), [1., -1., 0., 0.1, -0.1],
            [1., np.inf, np.inf, -1., 0., np.inf, np.NINF, np.NINF],
            [np.nan, np.inf, np.inf, np.nan, np.nan, np.nan, np.NINF, np.NZERO]
        ]
=======
    @skip_sdc_jit('DataFrame.rolling.max() unsupported')
    def test_df_rolling_max(self):
        all_data = test_global_input_data_float64
>>>>>>> 3e72cc54
        length = min(len(d) for d in all_data)
        data = {n: d[:length] for n, d in zip(string.ascii_uppercase, all_data)}
        df = pd.DataFrame(data)

<<<<<<< HEAD
        self._test_rolling_mean(df)
=======
        self._test_rolling_max(df)
>>>>>>> 3e72cc54

    @skip_sdc_jit('DataFrame.rolling.min() unsupported')
    def test_df_rolling_min(self):
        all_data = test_global_input_data_float64
        length = min(len(d) for d in all_data)
        data = {n: d[:length] for n, d in zip(string.ascii_uppercase, all_data)}
        df = pd.DataFrame(data)

        self._test_rolling_min(df)

    @unittest.expectedFailure
    @unittest.skipIf(platform.system() == 'Darwin', 'Segmentation fault on Mac')
    @skip_sdc_jit('DataFrame.rolling.min() unsupported')
    def test_df_rolling_min_exception_many_columns(self):
        def test_impl(df):
            return df.rolling(3).min()

        hpat_func = self.jit(test_impl)

        # more than 19 columns raise SystemError: CPUDispatcher() returned a result with an error set
        all_data = test_global_input_data_float64 * 5
        length = min(len(d) for d in all_data)
        data = {n: d[:length] for n, d in zip(string.ascii_uppercase, all_data)}
        df = pd.DataFrame(data)

        pd.testing.assert_frame_equal(hpat_func(df), test_impl(df))

    @skip_sdc_jit('Series.rolling.min() unsupported exceptions')
    def test_series_rolling_unsupported_values(self):
        series = pd.Series(test_global_input_data_float64[0])
        self._test_rolling_unsupported_values(series)

    @skip_sdc_jit('Series.rolling.min() unsupported exceptions')
    def test_series_rolling_unsupported_types(self):
        series = pd.Series(test_global_input_data_float64[0])
        self._test_rolling_unsupported_types(series)

    @skip_sdc_jit('Series.rolling.apply() unsupported Series index')
    def test_series_rolling_apply_mean(self):
        all_data = [
            list(range(10)), [1., -1., 0., 0.1, -0.1],
            [1., np.inf, np.inf, -1., 0., np.inf, np.NINF, np.NINF],
            [np.nan, np.inf, np.inf, np.nan, np.nan, np.nan, np.NINF, np.NZERO]
        ]
        indices = [list(range(len(data)))[::-1] for data in all_data]
        for data, index in zip(all_data, indices):
            series = pd.Series(data, index, name='A')
            self._test_rolling_apply_mean(series)

    @skip_sdc_jit('Series.rolling.apply() unsupported exceptions')
    def test_series_rolling_apply_unsupported_types(self):
        series = pd.Series([1., -1., 0., 0.1, -0.1])
        self._test_rolling_apply_unsupported_types(series)

    @unittest.skip('Series.rolling.apply() unsupported args')
    def test_series_rolling_apply_args(self):
        all_data = [
            list(range(10)), [1., -1., 0., 0.1, -0.1],
            [1., np.inf, np.inf, -1., 0., np.inf, np.NINF, np.NINF],
            [np.nan, np.inf, np.inf, np.nan, np.nan, np.nan, np.NINF, np.NZERO]
        ]
        indices = [list(range(len(data)))[::-1] for data in all_data]
        for data, index in zip(all_data, indices):
            series = pd.Series(data, index, name='A')
            self._test_rolling_apply_args(series)

    @skip_sdc_jit('Series.rolling.corr() unsupported Series index')
    def test_series_rolling_corr(self):
        def test_impl(series, window, min_periods, other):
            return series.rolling(window, min_periods).corr(other)

        hpat_func = self.jit(test_impl)

        all_data = [
            list(range(10)), [1., -1., 0., 0.1, -0.1],
            [1., np.inf, np.inf, -1., 0., np.inf, np.NINF, np.NINF],
            [np.nan, np.inf, np.inf, np.nan, np.nan, np.nan, np.NINF, np.NZERO]
        ]
        for main_data, other_data in product(all_data, all_data):
            series = pd.Series(main_data)
            other = pd.Series(other_data)
            for window in range(0, len(series) + 3, 2):
                for min_periods in range(0, window, 2):
                    with self.subTest(series=series, other=other,
                                      window=window, min_periods=min_periods):
                        ref_result = test_impl(series, window, min_periods, other)
                        jit_result = hpat_func(series, window, min_periods, other)
                        pd.testing.assert_series_equal(ref_result, jit_result)

    @skip_sdc_jit('Series.rolling.corr() unsupported Series index')
    def test_series_rolling_corr_with_no_other(self):
        def test_impl(series, window, min_periods):
            return series.rolling(window, min_periods).corr()

        hpat_func = self.jit(test_impl)

        all_data = [
            list(range(10)), [1., -1., 0., 0.1, -0.1],
            [1., np.inf, np.inf, -1., 0., np.inf, np.NINF, np.NINF],
            [np.nan, np.inf, np.inf, np.nan, np.nan, np.nan, np.NINF, np.NZERO]
        ]
        for data in all_data:
            series = pd.Series(data)
            for window in range(0, len(series) + 3, 2):
                for min_periods in range(0, window, 2):
                    with self.subTest(series=series, window=window,
                                      min_periods=min_periods):
                        jit_result = hpat_func(series, window, min_periods)
                        ref_result = test_impl(series, window, min_periods)
                        pd.testing.assert_series_equal(jit_result, ref_result)

    @skip_sdc_jit('Series.rolling.corr() unsupported exceptions')
    def test_series_rolling_corr_unsupported_types(self):
        def test_impl(pairwise):
            series = pd.Series([1., -1., 0., 0.1, -0.1])
            return series.rolling(3, 3).corr(pairwise=pairwise)

        hpat_func = self.jit(test_impl)

        with self.assertRaises(TypingError) as raises:
            hpat_func(1)
        msg = 'Method rolling.corr(). The object pairwise\n given: int64\n expected: bool'
        self.assertIn(msg, str(raises.exception))

    @skip_sdc_jit('Series.rolling.count() unsupported Series index')
    def test_series_rolling_count(self):
        all_data = test_global_input_data_float64
        indices = [list(range(len(data)))[::-1] for data in all_data]
        for data, index in zip(all_data, indices):
            series = pd.Series(data, index, name='A')
            self._test_rolling_count(series)

    @skip_sdc_jit('Series.rolling.cov() unsupported Series index')
    def test_series_rolling_cov(self):
        def test_impl(series, window, min_periods, other, ddof):
            return series.rolling(window, min_periods).cov(other, ddof=ddof)

        hpat_func = self.jit(test_impl)

        all_data = [
            list(range(5)), [1., -1., 0., 0.1, -0.1],
            [1., np.inf, np.inf, -1., 0., np.inf, np.NINF, np.NINF],
            [np.nan, np.inf, np.inf, np.nan, np.nan, np.nan, np.NINF, np.NZERO]
        ]
        for main_data, other_data in product(all_data, all_data):
            series = pd.Series(main_data)
            other = pd.Series(other_data)
            for window in range(0, len(series) + 3, 2):
                for min_periods, ddof in product(range(0, window, 2), [0, 1]):
                    with self.subTest(series=series, other=other, window=window,
                                      min_periods=min_periods, ddof=ddof):
                        jit_result = hpat_func(series, window, min_periods, other, ddof)
                        ref_result = test_impl(series, window, min_periods, other, ddof)
                        pd.testing.assert_series_equal(jit_result, ref_result)

    @skip_sdc_jit('Series.rolling.cov() unsupported Series index')
    def test_series_rolling_cov_default(self):
        def test_impl(series, window, min_periods):
            return series.rolling(window, min_periods).cov()

        hpat_func = self.jit(test_impl)

        all_data = [
            list(range(5)), [1., -1., 0., 0.1, -0.1],
            [1., np.inf, np.inf, -1., 0., np.inf, np.NINF, np.NINF],
            [np.nan, np.inf, np.inf, np.nan, np.nan, np.nan, np.NINF, np.NZERO]
        ]
        for data in all_data:
            series = pd.Series(data)
            for window in range(0, len(series) + 3, 2):
                for min_periods in range(0, window, 2):
                    with self.subTest(series=series, window=window,
                                      min_periods=min_periods):
                        jit_result = hpat_func(series, window, min_periods)
                        ref_result = test_impl(series, window, min_periods)
                        pd.testing.assert_series_equal(jit_result, ref_result)

    @skip_sdc_jit('Series.rolling.cov() unsupported Series index')
    @unittest.expectedFailure
    def test_series_rolling_cov_issue_floating_point_rounding(self):
        """Cover issue of different float rounding in Python and SDC/Numba"""
        def test_impl(series, window, min_periods, other, ddof):
            return series.rolling(window, min_periods).cov(other, ddof=ddof)

        hpat_func = self.jit(test_impl)

        series = pd.Series(list(range(10)))
        other = pd.Series([1., -1., 0., 0.1, -0.1])
        jit_result = hpat_func(series, 6, 0, other, 1)
        ref_result = test_impl(series, 6, 0, other, 1)
        pd.testing.assert_series_equal(jit_result, ref_result)

    @skip_sdc_jit('Series.rolling.cov() unsupported exceptions')
    def test_series_rolling_cov_unsupported_types(self):
        def test_impl(pairwise, ddof):
            series = pd.Series([1., -1., 0., 0.1, -0.1])
            return series.rolling(3, 3).cov(pairwise=pairwise, ddof=ddof)

        hpat_func = self.jit(test_impl)

        msg_tmpl = 'Method rolling.cov(). The object {}\n given: {}\n expected: {}'

        with self.assertRaises(TypingError) as raises:
            hpat_func(1, 1)
        msg = msg_tmpl.format('pairwise', 'int64', 'bool')
        self.assertIn(msg, str(raises.exception))

        with self.assertRaises(TypingError) as raises:
            hpat_func(None, '1')
        msg = msg_tmpl.format('ddof', 'unicode_type', 'int')
        self.assertIn(msg, str(raises.exception))

    @skip_sdc_jit('Series.rolling.kurt() unsupported Series index')
    def test_series_rolling_kurt(self):
        def test_impl(series, window, min_periods):
            return series.rolling(window, min_periods).kurt()

        hpat_func = self.jit(test_impl)

        all_data = test_global_input_data_float64
        indices = [list(range(len(data)))[::-1] for data in all_data]
        for data, index in zip(all_data, indices):
            series = pd.Series(data, index, name='A')
            for window in range(4, len(series) + 1):
                for min_periods in range(window + 1):
                    with self.subTest(series=series, window=window,
                                      min_periods=min_periods):
                        ref_result = test_impl(series, window, min_periods)
                        jit_result = hpat_func(series, window, min_periods)
                        pd.testing.assert_series_equal(jit_result, ref_result)

    @skip_sdc_jit('Series.rolling.max() unsupported Series index')
    def test_series_rolling_max(self):
        all_data = test_global_input_data_float64
        indices = [list(range(len(data)))[::-1] for data in all_data]
        for data, index in zip(all_data, indices):
            series = pd.Series(data, index, name='A')
            self._test_rolling_max(series)

    @skip_sdc_jit('Series.rolling.mean() unsupported Series index')
    def test_series_rolling_mean(self):
        all_data = [
            list(range(10)), [1., -1., 0., 0.1, -0.1],
            [1., np.inf, np.inf, -1., 0., np.inf, np.NINF, np.NINF],
            [np.nan, np.inf, np.inf, np.nan, np.nan, np.nan, np.NINF, np.NZERO]
        ]
        indices = [list(range(len(data)))[::-1] for data in all_data]
        for data, index in zip(all_data, indices):
            series = pd.Series(data, index, name='A')
            self._test_rolling_mean(series)

    @skip_sdc_jit('Series.rolling.median() unsupported Series index')
    def test_series_rolling_median(self):
        def test_impl(series, window, min_periods):
            return series.rolling(window, min_periods).median()

        hpat_func = self.jit(test_impl)

        all_data = test_global_input_data_float64
        indices = [list(range(len(data)))[::-1] for data in all_data]
        for data, index in zip(all_data, indices):
            series = pd.Series(data, index, name='A')
            for window in range(0, len(series) + 3, 2):
                for min_periods in range(0, window + 1, 2):
                    with self.subTest(series=series, window=window,
                                      min_periods=min_periods):
                        jit_result = hpat_func(series, window, min_periods)
                        ref_result = test_impl(series, window, min_periods)
                        pd.testing.assert_series_equal(jit_result, ref_result)

    @skip_sdc_jit('Series.rolling.min() unsupported Series index')
    def test_series_rolling_min(self):
        all_data = test_global_input_data_float64
        indices = [list(range(len(data)))[::-1] for data in all_data]
        for data, index in zip(all_data, indices):
            series = pd.Series(data, index, name='A')
            self._test_rolling_min(series)

    @skip_sdc_jit('Series.rolling.quantile() unsupported Series index')
    def test_series_rolling_quantile(self):
        def test_impl(series, window, min_periods, quantile):
            return series.rolling(window, min_periods).quantile(quantile)

        hpat_func = self.jit(test_impl)

        all_data = [
            list(range(10)), [1., -1., 0., 0.1, -0.1],
            [1., np.inf, np.inf, -1., 0., np.inf, np.NINF, np.NINF],
            [np.nan, np.inf, np.inf, np.nan, np.nan, np.nan, np.NINF, np.NZERO]
        ]
        indices = [list(range(len(data)))[::-1] for data in all_data]
        quantiles = [0, 0.25, 0.5, 0.75, 1]
        for data, index in zip(all_data, indices):
            series = pd.Series(data, index, name='A')
            for window in range(0, len(series) + 3, 2):
                for min_periods, q in product(range(0, window, 2), quantiles):
                    with self.subTest(series=series, window=window,
                                      min_periods=min_periods, quantiles=q):
                        jit_result = hpat_func(series, window, min_periods, q)
                        ref_result = test_impl(series, window, min_periods, q)
                        pd.testing.assert_series_equal(jit_result, ref_result)

    @skip_sdc_jit('Series.rolling.quantile() unsupported exceptions')
    def test_series_rolling_quantile_exception_unsupported_types(self):
        def test_impl(quantile, interpolation):
            series = pd.Series([1., -1., 0., 0.1, -0.1])
            return series.rolling(3, 2).quantile(quantile, interpolation)

        hpat_func = self.jit(test_impl)

        msg_tmpl = 'Method rolling.quantile(). The object {}\n given: {}\n expected: {}'

        with self.assertRaises(TypingError) as raises:
            hpat_func('0.5', 'linear')
        msg = msg_tmpl.format('quantile', 'unicode_type', 'float')
        self.assertIn(msg, str(raises.exception))

        with self.assertRaises(TypingError) as raises:
            hpat_func(0.5, None)
        msg = msg_tmpl.format('interpolation', 'none', 'str')
        self.assertIn(msg, str(raises.exception))

    @skip_sdc_jit('Series.rolling.quantile() unsupported exceptions')
    def test_series_rolling_quantile_exception_unsupported_values(self):
        def test_impl(quantile, interpolation):
            series = pd.Series([1., -1., 0., 0.1, -0.1])
            return series.rolling(3, 2).quantile(quantile, interpolation)

        hpat_func = self.jit(test_impl)

        with self.assertRaises(ValueError) as raises:
            hpat_func(2, 'linear')
        self.assertIn('quantile value not in [0, 1]', str(raises.exception))

        with self.assertRaises(ValueError) as raises:
            hpat_func(0.5, 'lower')
        self.assertIn('interpolation value not "linear"', str(raises.exception))

    @skip_sdc_jit('Series.rolling.skew() unsupported Series index')
    def test_series_rolling_skew(self):
        def test_impl(series, window, min_periods):
            return series.rolling(window, min_periods).skew()

        hpat_func = self.jit(test_impl)

        all_data = test_global_input_data_float64
        indices = [list(range(len(data)))[::-1] for data in all_data]
        for data, index in zip(all_data, indices):
            series = pd.Series(data, index, name='A')
            for window in range(3, len(series) + 1):
                for min_periods in range(window + 1):
                    with self.subTest(series=series, window=window,
                                      min_periods=min_periods):
                        ref_result = test_impl(series, window, min_periods)
                        jit_result = hpat_func(series, window, min_periods)
                        pd.testing.assert_series_equal(jit_result, ref_result)

    @skip_sdc_jit('Series.rolling.std() unsupported Series index')
    def test_series_rolling_std(self):
        test_impl = series_rolling_std_usecase
        hpat_func = self.jit(test_impl)

        all_data = [
            list(range(10)), [1., -1., 0., 0.1, -0.1],
            [1., np.inf, np.inf, -1., 0., np.inf, np.NINF, np.NINF],
            [np.nan, np.inf, np.inf, np.nan, np.nan, np.nan, np.NINF, np.NZERO]
        ]
        indices = [list(range(len(data)))[::-1] for data in all_data]
        for data, index in zip(all_data, indices):
            series = pd.Series(data, index, name='A')
            for window in range(0, len(series) + 3, 2):
                for min_periods, ddof in product(range(0, window, 2), [0, 1]):
                    with self.subTest(series=series, window=window,
                                      min_periods=min_periods, ddof=ddof):
                        jit_result = hpat_func(series, window, min_periods, ddof)
                        ref_result = test_impl(series, window, min_periods, ddof)
                        pd.testing.assert_series_equal(jit_result, ref_result)

    @skip_sdc_jit('Series.rolling.std() unsupported exceptions')
    def test_series_rolling_std_exception_unsupported_ddof(self):
        test_impl = series_rolling_std_usecase
        hpat_func = self.jit(test_impl)

        series = pd.Series([1., -1., 0., 0.1, -0.1])
        with self.assertRaises(TypingError) as raises:
            hpat_func(series, 3, 2, '1')
        msg = 'Method rolling.std(). The object ddof\n given: unicode_type\n expected: int'
        self.assertIn(msg, str(raises.exception))

    @skip_sdc_jit('Series.rolling.sum() unsupported Series index')
    def test_series_rolling_sum(self):
        def test_impl(series, window, min_periods):
            return series.rolling(window, min_periods).sum()

        hpat_func = self.jit(test_impl)

        all_data = [
            list(range(10)), [1., -1., 0., 0.1, -0.1],
            [1., np.inf, np.inf, -1., 0., np.inf, np.NINF, np.NINF],
            [np.nan, np.inf, np.inf, np.nan, np.nan, np.nan, np.NINF, np.NZERO]
        ]
        indices = [list(range(len(data)))[::-1] for data in all_data]
        for data, index in zip(all_data, indices):
            series = pd.Series(data, index, name='A')
            for window in range(0, len(series) + 3, 2):
                for min_periods in range(0, window + 1, 2):
                    with self.subTest(series=series, window=window,
                                      min_periods=min_periods):
                        jit_result = hpat_func(series, window, min_periods)
                        ref_result = test_impl(series, window, min_periods)
                        pd.testing.assert_series_equal(jit_result, ref_result)

    @skip_sdc_jit('Series.rolling.var() unsupported Series index')
    def test_series_rolling_var(self):
        test_impl = series_rolling_var_usecase
        hpat_func = self.jit(test_impl)

        all_data = [
            list(range(10)), [1., -1., 0., 0.1, -0.1],
            [1., np.inf, np.inf, -1., 0., np.inf, np.NINF, np.NINF],
            [np.nan, np.inf, np.inf, np.nan, np.nan, np.nan, np.NINF, np.NZERO]
        ]
        indices = [list(range(len(data)))[::-1] for data in all_data]
        for data, index in zip(all_data, indices):
            series = pd.Series(data, index, name='A')
            for window in range(0, len(series) + 3, 2):
                for min_periods, ddof in product(range(0, window, 2), [0, 1]):
                    with self.subTest(series=series, window=window,
                                      min_periods=min_periods, ddof=ddof):
                        jit_result = hpat_func(series, window, min_periods, ddof)
                        ref_result = test_impl(series, window, min_periods, ddof)
                        pd.testing.assert_series_equal(jit_result, ref_result)

    @skip_sdc_jit('Series.rolling.var() unsupported exceptions')
    def test_series_rolling_var_exception_unsupported_ddof(self):
        test_impl = series_rolling_var_usecase
        hpat_func = self.jit(test_impl)

        series = pd.Series([1., -1., 0., 0.1, -0.1])
        with self.assertRaises(TypingError) as raises:
            hpat_func(series, 3, 2, '1')
        msg = 'Method rolling.var(). The object ddof\n given: unicode_type\n expected: int'
        self.assertIn(msg, str(raises.exception))


if __name__ == "__main__":
    unittest.main()<|MERGE_RESOLUTION|>--- conflicted
+++ resolved
@@ -583,36 +583,9 @@
                     ref_result = test_impl(obj, window, min_periods)
                     assert_equal(jit_result, ref_result)
 
-<<<<<<< HEAD
-    def _test_rolling_mean(self, obj):
-        def test_impl(obj, window, min_periods):
-            return obj.rolling(window, min_periods).mean()
-=======
     def _test_rolling_max(self, obj):
         def test_impl(obj, window, min_periods):
             return obj.rolling(window, min_periods).max()
->>>>>>> 3e72cc54
-
-        hpat_func = self.jit(test_impl)
-        assert_equal = self._get_assert_equal(obj)
-
-<<<<<<< HEAD
-        for window in range(0, len(obj) + 3, 2):
-            for min_periods in range(0, window + 1, 2):
-=======
-        # python implementation crashes if window = 0, jit works correctly
-        for window in range(1, len(obj) + 2):
-            for min_periods in range(window + 1):
->>>>>>> 3e72cc54
-                with self.subTest(obj=obj, window=window,
-                                  min_periods=min_periods):
-                    jit_result = hpat_func(obj, window, min_periods)
-                    ref_result = test_impl(obj, window, min_periods)
-                    assert_equal(jit_result, ref_result)
-
-    def _test_rolling_min(self, obj):
-        def test_impl(obj, window, min_periods):
-            return obj.rolling(window, min_periods).min()
 
         hpat_func = self.jit(test_impl)
         assert_equal = self._get_assert_equal(obj)
@@ -626,6 +599,37 @@
                     ref_result = test_impl(obj, window, min_periods)
                     assert_equal(jit_result, ref_result)
 
+    def _test_rolling_mean(self, obj):
+        def test_impl(obj, window, min_periods):
+            return obj.rolling(window, min_periods).mean()
+
+        hpat_func = self.jit(test_impl)
+        assert_equal = self._get_assert_equal(obj)
+
+        for window in range(0, len(obj) + 3, 2):
+            for min_periods in range(0, window + 1, 2):
+                with self.subTest(obj=obj, window=window,
+                                  min_periods=min_periods):
+                    jit_result = hpat_func(obj, window, min_periods)
+                    ref_result = test_impl(obj, window, min_periods)
+                    assert_equal(jit_result, ref_result)
+
+    def _test_rolling_min(self, obj):
+        def test_impl(obj, window, min_periods):
+            return obj.rolling(window, min_periods).min()
+
+        hpat_func = self.jit(test_impl)
+        assert_equal = self._get_assert_equal(obj)
+
+        # python implementation crashes if window = 0, jit works correctly
+        for window in range(1, len(obj) + 2):
+            for min_periods in range(window + 1):
+                with self.subTest(obj=obj, window=window,
+                                  min_periods=min_periods):
+                    jit_result = hpat_func(obj, window, min_periods)
+                    ref_result = test_impl(obj, window, min_periods)
+                    assert_equal(jit_result, ref_result)
+
     @skip_sdc_jit('DataFrame.rolling.min() unsupported exceptions')
     def test_df_rolling_unsupported_values(self):
         all_data = test_global_input_data_float64
@@ -688,28 +692,27 @@
 
         self._test_rolling_count(df)
 
-<<<<<<< HEAD
-    @skip_sdc_jit('DataFrame.rolling.mean() unsupported')
-    def test_df_rolling_mean(self):
-        all_data = [
-            list(range(10)), [1., -1., 0., 0.1, -0.1],
-            [1., np.inf, np.inf, -1., 0., np.inf, np.NINF, np.NINF],
-            [np.nan, np.inf, np.inf, np.nan, np.nan, np.nan, np.NINF, np.NZERO]
-        ]
-=======
     @skip_sdc_jit('DataFrame.rolling.max() unsupported')
     def test_df_rolling_max(self):
         all_data = test_global_input_data_float64
->>>>>>> 3e72cc54
         length = min(len(d) for d in all_data)
         data = {n: d[:length] for n, d in zip(string.ascii_uppercase, all_data)}
         df = pd.DataFrame(data)
 
-<<<<<<< HEAD
+        self._test_rolling_max(df)
+
+    @skip_sdc_jit('DataFrame.rolling.mean() unsupported')
+    def test_df_rolling_mean(self):
+        all_data = [
+            list(range(10)), [1., -1., 0., 0.1, -0.1],
+            [1., np.inf, np.inf, -1., 0., np.inf, np.NINF, np.NINF],
+            [np.nan, np.inf, np.inf, np.nan, np.nan, np.nan, np.NINF, np.NZERO]
+        ]
+        length = min(len(d) for d in all_data)
+        data = {n: d[:length] for n, d in zip(string.ascii_uppercase, all_data)}
+        df = pd.DataFrame(data)
+
         self._test_rolling_mean(df)
-=======
-        self._test_rolling_max(df)
->>>>>>> 3e72cc54
 
     @skip_sdc_jit('DataFrame.rolling.min() unsupported')
     def test_df_rolling_min(self):
