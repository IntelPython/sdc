# *****************************************************************************
# Copyright (c) 2020, Intel Corporation All rights reserved.
#
# Redistribution and use in source and binary forms, with or without
# modification, are permitted provided that the following conditions are met:
#
#     Redistributions of source code must retain the above copyright notice,
#     this list of conditions and the following disclaimer.
#
#     Redistributions in binary form must reproduce the above copyright notice,
#     this list of conditions and the following disclaimer in the documentation
#     and/or other materials provided with the distribution.
#
# THIS SOFTWARE IS PROVIDED BY THE COPYRIGHT HOLDERS AND CONTRIBUTORS "AS IS"
# AND ANY EXPRESS OR IMPLIED WARRANTIES, INCLUDING, BUT NOT LIMITED TO,
# THE IMPLIED WARRANTIES OF MERCHANTABILITY AND FITNESS FOR A PARTICULAR
# PURPOSE ARE DISCLAIMED. IN NO EVENT SHALL THE COPYRIGHT HOLDER OR
# CONTRIBUTORS BE LIABLE FOR ANY DIRECT, INDIRECT, INCIDENTAL, SPECIAL,
# EXEMPLARY, OR CONSEQUENTIAL DAMAGES (INCLUDING, BUT NOT LIMITED TO,
# PROCUREMENT OF SUBSTITUTE GOODS OR SERVICES; LOSS OF USE, DATA, OR PROFITS;
# OR BUSINESS INTERRUPTION) HOWEVER CAUSED AND ON ANY THEORY OF LIABILITY,
# WHETHER IN CONTRACT, STRICT LIABILITY, OR TORT (INCLUDING NEGLIGENCE OR
# OTHERWISE) ARISING IN ANY WAY OUT OF THE USE OF THIS SOFTWARE,
# EVEN IF ADVISED OF THE POSSIBILITY OF SUCH DAMAGE.
# *****************************************************************************

<<<<<<< HEAD
import string
import unittest
=======
>>>>>>> ab43f93c
import itertools
import numba
import numpy as np
import os
import pandas as pd
import platform
import sdc
<<<<<<< HEAD
from copy import deepcopy
=======
import string
import unittest
>>>>>>> ab43f93c
from itertools import product
from numba.errors import TypingError

from sdc.hiframes.rolling import supported_rolling_funcs
from sdc.tests.test_base import TestCase
from sdc.tests.test_utils import (count_array_OneDs,
                                  count_array_REPs,
                                  count_parfor_OneDs,
                                  count_parfor_REPs,
                                  dist_IR_contains,
                                  skip_numba_jit,
                                  skip_sdc_jit,
                                  test_global_input_data_float64)


LONG_TEST = (int(os.environ['SDC_LONG_ROLLING_TEST']) != 0
             if 'SDC_LONG_ROLLING_TEST' in os.environ else False)

test_funcs = ('mean', 'max',)
if LONG_TEST:
    # all functions except apply, cov, corr
    test_funcs = supported_rolling_funcs[:-3]


def series_rolling_std_usecase(series, window, min_periods, ddof):
    return series.rolling(window, min_periods).std(ddof)


def series_rolling_var_usecase(series, window, min_periods, ddof):
    return series.rolling(window, min_periods).var(ddof)


class TestRolling(TestCase):
    @skip_numba_jit
    def test_fixed1(self):
        # test sequentially with manually created dfs
        wins = (3,)
        if LONG_TEST:
            wins = (2, 3, 5)
        centers = (False, True)

        for func_name in test_funcs:
            func_text = "def test_impl(df, w, c):\n  return df.rolling(w, center=c).{}()\n".format(func_name)
            loc_vars = {}
            exec(func_text, {}, loc_vars)
            test_impl = loc_vars['test_impl']
            hpat_func = self.jit(test_impl)

            for args in itertools.product(wins, centers):
                df = pd.DataFrame({'B': [0, 1, 2, np.nan, 4]})
                pd.testing.assert_frame_equal(hpat_func(df, *args), test_impl(df, *args))
                df = pd.DataFrame({'B': [0, 1, 2, -2, 4]})
                pd.testing.assert_frame_equal(hpat_func(df, *args), test_impl(df, *args))

    @skip_numba_jit
    def test_fixed2(self):
        # test sequentially with generated dfs
        sizes = (121,)
        wins = (3,)
        if LONG_TEST:
            sizes = (1, 2, 10, 11, 121, 1000)
            wins = (2, 3, 5)
        centers = (False, True)
        for func_name in test_funcs:
            func_text = "def test_impl(df, w, c):\n  return df.rolling(w, center=c).{}()\n".format(func_name)
            loc_vars = {}
            exec(func_text, {}, loc_vars)
            test_impl = loc_vars['test_impl']
            hpat_func = self.jit(test_impl)
            for n, w, c in itertools.product(sizes, wins, centers):
                df = pd.DataFrame({'B': np.arange(n)})
                pd.testing.assert_frame_equal(hpat_func(df, w, c), test_impl(df, w, c))

    @skip_numba_jit
    def test_fixed_apply1(self):
        # test sequentially with manually created dfs
        def test_impl(df, w, c):
            return df.rolling(w, center=c).apply(lambda a: a.sum())
        hpat_func = self.jit(test_impl)
        wins = (3,)
        if LONG_TEST:
            wins = (2, 3, 5)
        centers = (False, True)
        for args in itertools.product(wins, centers):
            df = pd.DataFrame({'B': [0, 1, 2, np.nan, 4]})
            pd.testing.assert_frame_equal(hpat_func(df, *args), test_impl(df, *args))
            df = pd.DataFrame({'B': [0, 1, 2, -2, 4]})
            pd.testing.assert_frame_equal(hpat_func(df, *args), test_impl(df, *args))

    @skip_numba_jit
    def test_fixed_apply2(self):
        # test sequentially with generated dfs
        def test_impl(df, w, c):
            return df.rolling(w, center=c).apply(lambda a: a.sum())
        hpat_func = self.jit(test_impl)
        sizes = (121,)
        wins = (3,)
        if LONG_TEST:
            sizes = (1, 2, 10, 11, 121, 1000)
            wins = (2, 3, 5)
        centers = (False, True)
        for n, w, c in itertools.product(sizes, wins, centers):
            df = pd.DataFrame({'B': np.arange(n)})
            pd.testing.assert_frame_equal(hpat_func(df, w, c), test_impl(df, w, c))

    @skip_numba_jit
    def test_fixed_parallel1(self):
        def test_impl(n, w, center):
            df = pd.DataFrame({'B': np.arange(n)})
            R = df.rolling(w, center=center).sum()
            return R.B.sum()

        hpat_func = self.jit(test_impl)
        sizes = (121,)
        wins = (5,)
        if LONG_TEST:
            sizes = (1, 2, 10, 11, 121, 1000)
            wins = (2, 4, 5, 10, 11)
        centers = (False, True)
        for args in itertools.product(sizes, wins, centers):
            self.assertEqual(hpat_func(*args), test_impl(*args),
                             "rolling fixed window with {}".format(args))
        self.assertEqual(count_array_REPs(), 0)
        self.assertEqual(count_parfor_REPs(), 0)

    @skip_numba_jit
    def test_fixed_parallel_apply1(self):
        def test_impl(n, w, center):
            df = pd.DataFrame({'B': np.arange(n)})
            R = df.rolling(w, center=center).apply(lambda a: a.sum())
            return R.B.sum()

        hpat_func = self.jit(test_impl)
        sizes = (121,)
        wins = (5,)
        if LONG_TEST:
            sizes = (1, 2, 10, 11, 121, 1000)
            wins = (2, 4, 5, 10, 11)
        centers = (False, True)
        for args in itertools.product(sizes, wins, centers):
            self.assertEqual(hpat_func(*args), test_impl(*args),
                             "rolling fixed window with {}".format(args))
        self.assertEqual(count_array_REPs(), 0)
        self.assertEqual(count_parfor_REPs(), 0)

    @skip_numba_jit
    def test_variable1(self):
        # test sequentially with manually created dfs
        df1 = pd.DataFrame({'B': [0, 1, 2, np.nan, 4],
                            'time': [pd.Timestamp('20130101 09:00:00'),
                                     pd.Timestamp('20130101 09:00:02'),
                                     pd.Timestamp('20130101 09:00:03'),
                                     pd.Timestamp('20130101 09:00:05'),
                                     pd.Timestamp('20130101 09:00:06')]})
        df2 = pd.DataFrame({'B': [0, 1, 2, -2, 4],
                            'time': [pd.Timestamp('20130101 09:00:01'),
                                     pd.Timestamp('20130101 09:00:02'),
                                     pd.Timestamp('20130101 09:00:03'),
                                     pd.Timestamp('20130101 09:00:04'),
                                     pd.Timestamp('20130101 09:00:09')]})
        wins = ('2s',)
        if LONG_TEST:
            wins = ('1s', '2s', '3s', '4s')
        # all functions except apply
        for w, func_name in itertools.product(wins, test_funcs):
            func_text = "def test_impl(df):\n  return df.rolling('{}', on='time').{}()\n".format(w, func_name)
            loc_vars = {}
            exec(func_text, {}, loc_vars)
            test_impl = loc_vars['test_impl']
            hpat_func = self.jit(test_impl)
            # XXX: skipping min/max for this test since the behavior of Pandas
            # is inconsistent: it assigns NaN to last output instead of 4!
            if func_name not in ('min', 'max'):
                pd.testing.assert_frame_equal(hpat_func(df1), test_impl(df1))
            pd.testing.assert_frame_equal(hpat_func(df2), test_impl(df2))

    @skip_numba_jit
    def test_variable2(self):
        # test sequentially with generated dfs
        wins = ('2s',)
        sizes = (121,)
        if LONG_TEST:
            wins = ('1s', '2s', '3s', '4s')
            sizes = (1, 2, 10, 11, 121, 1000)
        # all functions except apply
        for w, func_name in itertools.product(wins, test_funcs):
            func_text = "def test_impl(df):\n  return df.rolling('{}', on='time').{}()\n".format(w, func_name)
            loc_vars = {}
            exec(func_text, {}, loc_vars)
            test_impl = loc_vars['test_impl']
            hpat_func = self.jit(test_impl)
            for n in sizes:
                time = pd.date_range(start='1/1/2018', periods=n, freq='s')
                df = pd.DataFrame({'B': np.arange(n), 'time': time})
                pd.testing.assert_frame_equal(hpat_func(df), test_impl(df))

    @skip_numba_jit
    def test_variable_apply1(self):
        # test sequentially with manually created dfs
        df1 = pd.DataFrame({'B': [0, 1, 2, np.nan, 4],
                            'time': [pd.Timestamp('20130101 09:00:00'),
                                     pd.Timestamp('20130101 09:00:02'),
                                     pd.Timestamp('20130101 09:00:03'),
                                     pd.Timestamp('20130101 09:00:05'),
                                     pd.Timestamp('20130101 09:00:06')]})
        df2 = pd.DataFrame({'B': [0, 1, 2, -2, 4],
                            'time': [pd.Timestamp('20130101 09:00:01'),
                                     pd.Timestamp('20130101 09:00:02'),
                                     pd.Timestamp('20130101 09:00:03'),
                                     pd.Timestamp('20130101 09:00:04'),
                                     pd.Timestamp('20130101 09:00:09')]})
        wins = ('2s',)
        if LONG_TEST:
            wins = ('1s', '2s', '3s', '4s')
        # all functions except apply
        for w in wins:
            func_text = "def test_impl(df):\n  return df.rolling('{}', on='time').apply(lambda a: a.sum())\n".format(w)
            loc_vars = {}
            exec(func_text, {}, loc_vars)
            test_impl = loc_vars['test_impl']
            hpat_func = self.jit(test_impl)
            pd.testing.assert_frame_equal(hpat_func(df1), test_impl(df1))
            pd.testing.assert_frame_equal(hpat_func(df2), test_impl(df2))

    @skip_numba_jit
    def test_variable_apply2(self):
        # test sequentially with generated dfs
        wins = ('2s',)
        sizes = (121,)
        if LONG_TEST:
            wins = ('1s', '2s', '3s', '4s')
            # TODO: this crashes on Travis (3 process config) with size 1
            sizes = (2, 10, 11, 121, 1000)
        # all functions except apply
        for w in wins:
            func_text = "def test_impl(df):\n  return df.rolling('{}', on='time').apply(lambda a: a.sum())\n".format(w)
            loc_vars = {}
            exec(func_text, {}, loc_vars)
            test_impl = loc_vars['test_impl']
            hpat_func = self.jit(test_impl)
            for n in sizes:
                time = pd.date_range(start='1/1/2018', periods=n, freq='s')
                df = pd.DataFrame({'B': np.arange(n), 'time': time})
                pd.testing.assert_frame_equal(hpat_func(df), test_impl(df))

    @skip_numba_jit
    @unittest.skipIf(platform.system() == 'Windows', "ValueError: time must be monotonic")
    def test_variable_parallel1(self):
        wins = ('2s',)
        sizes = (121,)
        if LONG_TEST:
            wins = ('1s', '2s', '3s', '4s')
            # XXX: Pandas returns time = [np.nan] for size==1 for some reason
            sizes = (2, 10, 11, 121, 1000)
        # all functions except apply
        for w, func_name in itertools.product(wins, test_funcs):
            func_text = "def test_impl(n):\n"
            func_text += "  df = pd.DataFrame({'B': np.arange(n), 'time': "
            func_text += "    pd.DatetimeIndex(np.arange(n) * 1000000000)})\n"
            func_text += "  res = df.rolling('{}', on='time').{}()\n".format(w, func_name)
            func_text += "  return res.B.sum()\n"
            loc_vars = {}
            exec(func_text, {'pd': pd, 'np': np}, loc_vars)
            test_impl = loc_vars['test_impl']
            hpat_func = self.jit(test_impl)
            for n in sizes:
                np.testing.assert_almost_equal(hpat_func(n), test_impl(n))
        self.assertEqual(count_array_REPs(), 0)
        self.assertEqual(count_parfor_REPs(), 0)

    @skip_numba_jit
    @unittest.skipIf(platform.system() == 'Windows', "ValueError: time must be monotonic")
    def test_variable_apply_parallel1(self):
        wins = ('2s',)
        sizes = (121,)
        if LONG_TEST:
            wins = ('1s', '2s', '3s', '4s')
            # XXX: Pandas returns time = [np.nan] for size==1 for some reason
            sizes = (2, 10, 11, 121, 1000)
        # all functions except apply
        for w in wins:
            func_text = "def test_impl(n):\n"
            func_text += "  df = pd.DataFrame({'B': np.arange(n), 'time': "
            func_text += "    pd.DatetimeIndex(np.arange(n) * 1000000000)})\n"
            func_text += "  res = df.rolling('{}', on='time').apply(lambda a: a.sum())\n".format(w)
            func_text += "  return res.B.sum()\n"
            loc_vars = {}
            exec(func_text, {'pd': pd, 'np': np}, loc_vars)
            test_impl = loc_vars['test_impl']
            hpat_func = self.jit(test_impl)
            for n in sizes:
                np.testing.assert_almost_equal(hpat_func(n), test_impl(n))
        self.assertEqual(count_array_REPs(), 0)
        self.assertEqual(count_parfor_REPs(), 0)

    @skip_numba_jit
    def test_series_fixed1(self):
        # test series rolling functions
        # all functions except apply
        S1 = pd.Series([0, 1, 2, np.nan, 4])
        S2 = pd.Series([0, 1, 2, -2, 4])
        wins = (3,)
        if LONG_TEST:
            wins = (2, 3, 5)
        centers = (False, True)
        for func_name in test_funcs:
            func_text = "def test_impl(S, w, c):\n  return S.rolling(w, center=c).{}()\n".format(func_name)
            loc_vars = {}
            exec(func_text, {}, loc_vars)
            test_impl = loc_vars['test_impl']
            hpat_func = self.jit(test_impl)
            for args in itertools.product(wins, centers):
                pd.testing.assert_series_equal(hpat_func(S1, *args), test_impl(S1, *args))
                pd.testing.assert_series_equal(hpat_func(S2, *args), test_impl(S2, *args))
        # test apply

        def apply_test_impl(S, w, c):
            return S.rolling(w, center=c).apply(lambda a: a.sum())
        hpat_func = self.jit(apply_test_impl)
        for args in itertools.product(wins, centers):
            pd.testing.assert_series_equal(hpat_func(S1, *args), apply_test_impl(S1, *args))
            pd.testing.assert_series_equal(hpat_func(S2, *args), apply_test_impl(S2, *args))

    @skip_numba_jit
    def test_series_cov1(self):
        # test series rolling functions
        # all functions except apply
        S1 = pd.Series([0, 1, 2, np.nan, 4])
        S2 = pd.Series([0, 1, 2, -2, 4])
        wins = (3,)
        if LONG_TEST:
            wins = (2, 3, 5)
        centers = (False, True)

        def test_impl(S, S2, w, c):
            return S.rolling(w, center=c).cov(S2)
        hpat_func = self.jit(test_impl)
        for args in itertools.product([S1, S2], [S1, S2], wins, centers):
            pd.testing.assert_series_equal(hpat_func(*args), test_impl(*args))
            pd.testing.assert_series_equal(hpat_func(*args), test_impl(*args))

        def test_impl2(S, S2, w, c):
            return S.rolling(w, center=c).corr(S2)
        hpat_func = self.jit(test_impl2)
        for args in itertools.product([S1, S2], [S1, S2], wins, centers):
            pd.testing.assert_series_equal(hpat_func(*args), test_impl2(*args))
            pd.testing.assert_series_equal(hpat_func(*args), test_impl2(*args))

    @skip_numba_jit
    def test_df_cov1(self):
        # test series rolling functions
        # all functions except apply
        df1 = pd.DataFrame({'A': [0, 1, 2, np.nan, 4], 'B': np.ones(5)})
        df2 = pd.DataFrame({'A': [0, 1, 2, -2, 4], 'C': np.ones(5)})
        wins = (3,)
        if LONG_TEST:
            wins = (2, 3, 5)
        centers = (False, True)

        def test_impl(df, df2, w, c):
            return df.rolling(w, center=c).cov(df2)
        hpat_func = self.jit(test_impl)
        for args in itertools.product([df1, df2], [df1, df2], wins, centers):
            pd.testing.assert_frame_equal(hpat_func(*args), test_impl(*args))
            pd.testing.assert_frame_equal(hpat_func(*args), test_impl(*args))

        def test_impl2(df, df2, w, c):
            return df.rolling(w, center=c).corr(df2)
        hpat_func = self.jit(test_impl2)
        for args in itertools.product([df1, df2], [df1, df2], wins, centers):
            pd.testing.assert_frame_equal(hpat_func(*args), test_impl2(*args))
            pd.testing.assert_frame_equal(hpat_func(*args), test_impl2(*args))

    def _get_assert_equal(self, obj):
        if isinstance(obj, pd.Series):
            return pd.testing.assert_series_equal
        elif isinstance(obj, pd.DataFrame):
            return pd.testing.assert_frame_equal
        elif isinstance(obj, np.ndarray):
            return np.testing.assert_array_equal

        return self.assertEqual

    def _test_rolling_unsupported_values(self, obj):
        def test_impl(obj, window, min_periods, center,
                      win_type, on, axis, closed):
            return obj.rolling(window, min_periods, center,
                               win_type, on, axis, closed).min()

        hpat_func = self.jit(test_impl)

        with self.assertRaises(ValueError) as raises:
            hpat_func(obj, -1, None, False, None, None, 0, None)
        self.assertIn('window must be non-negative', str(raises.exception))

        with self.assertRaises(ValueError) as raises:
            hpat_func(obj, 1, -1, False, None, None, 0, None)
        self.assertIn('min_periods must be >= 0', str(raises.exception))

        with self.assertRaises(ValueError) as raises:
            hpat_func(obj, 1, 2, False, None, None, 0, None)
        self.assertIn('min_periods must be <= window', str(raises.exception))

        with self.assertRaises(ValueError) as raises:
            hpat_func(obj, 1, 2, False, None, None, 0, None)
        self.assertIn('min_periods must be <= window', str(raises.exception))

        msg_tmpl = 'Method rolling(). The object {}\n expected: {}'

        with self.assertRaises(ValueError) as raises:
            hpat_func(obj, 1, None, True, None, None, 0, None)
        msg = msg_tmpl.format('center', 'False')
        self.assertIn(msg, str(raises.exception))

        with self.assertRaises(ValueError) as raises:
            hpat_func(obj, 1, None, False, 'None', None, 0, None)
        msg = msg_tmpl.format('win_type', 'None')
        self.assertIn(msg, str(raises.exception))

        with self.assertRaises(ValueError) as raises:
            hpat_func(obj, 1, None, False, None, 'None', 0, None)
        msg = msg_tmpl.format('on', 'None')
        self.assertIn(msg, str(raises.exception))

        with self.assertRaises(ValueError) as raises:
            hpat_func(obj, 1, None, False, None, None, 1, None)
        msg = msg_tmpl.format('axis', '0')
        self.assertIn(msg, str(raises.exception))

        with self.assertRaises(ValueError) as raises:
            hpat_func(obj, 1, None, False, None, None, 0, 'None')
        msg = msg_tmpl.format('closed', 'None')
        self.assertIn(msg, str(raises.exception))

    def _test_rolling_unsupported_types(self, obj):
        def test_impl(obj, window, min_periods, center,
                      win_type, on, axis, closed):
            return obj.rolling(window, min_periods, center,
                               win_type, on, axis, closed).min()

        hpat_func = self.jit(test_impl)
        msg_tmpl = 'Method rolling(). The object {}\n given: {}\n expected: {}'

        with self.assertRaises(TypingError) as raises:
            hpat_func(obj, '1', None, False, None, None, 0, None)
        msg = msg_tmpl.format('window', 'unicode_type', 'int')
        self.assertIn(msg, str(raises.exception))

        with self.assertRaises(TypingError) as raises:
            hpat_func(obj, 1, '1', False, None, None, 0, None)
        msg = msg_tmpl.format('min_periods', 'unicode_type', 'None, int')
        self.assertIn(msg, str(raises.exception))

        with self.assertRaises(TypingError) as raises:
            hpat_func(obj, 1, None, 0, None, None, 0, None)
        msg = msg_tmpl.format('center', 'int64', 'bool')
        self.assertIn(msg, str(raises.exception))

        with self.assertRaises(TypingError) as raises:
            hpat_func(obj, 1, None, False, -1, None, 0, None)
        msg = msg_tmpl.format('win_type', 'int64', 'str')
        self.assertIn(msg, str(raises.exception))

        with self.assertRaises(TypingError) as raises:
            hpat_func(obj, 1, None, False, None, -1, 0, None)
        msg = msg_tmpl.format('on', 'int64', 'str')
        self.assertIn(msg, str(raises.exception))

        with self.assertRaises(TypingError) as raises:
            hpat_func(obj, 1, None, False, None, None, None, None)
        msg = msg_tmpl.format('axis', 'none', 'int, str')
        self.assertIn(msg, str(raises.exception))

        with self.assertRaises(TypingError) as raises:
            hpat_func(obj, 1, None, False, None, None, 0, -1)
        msg = msg_tmpl.format('closed', 'int64', 'str')
        self.assertIn(msg, str(raises.exception))

    def _test_rolling_corr(self, obj, other):
        def test_impl(obj, window, min_periods, other):
            return obj.rolling(window, min_periods).corr(other)

        hpat_func = self.jit(test_impl)
        assert_equal = self._get_assert_equal(obj)

        for window in range(0, len(obj) + 3, 2):
            for min_periods in range(0, window, 2):
                with self.subTest(obj=obj, other=other,
                                  window=window, min_periods=min_periods):
                    jit_result = hpat_func(obj, window, min_periods, other)
                    ref_result = test_impl(obj, window, min_periods, other)
                    assert_equal(jit_result, ref_result)

    def _test_rolling_corr_with_no_other(self, obj):
        def test_impl(obj, window, min_periods):
            return obj.rolling(window, min_periods).corr(pairwise=False)

        hpat_func = self.jit(test_impl)
        assert_equal = self._get_assert_equal(obj)

        for window in range(0, len(obj) + 3, 2):
            for min_periods in range(0, window, 2):
                with self.subTest(obj=obj, window=window,
                                  min_periods=min_periods):
                    jit_result = hpat_func(obj, window, min_periods)
                    ref_result = test_impl(obj, window, min_periods)
                    assert_equal(jit_result, ref_result)

    def _test_rolling_corr_unsupported_types(self, obj):
        def test_impl(obj, pairwise):
            return obj.rolling(3, 3).corr(pairwise=pairwise)

        hpat_func = self.jit(test_impl)

        with self.assertRaises(TypingError) as raises:
            hpat_func(obj, 1)
        msg = 'Method rolling.corr(). The object pairwise\n given: int64\n expected: bool'
        self.assertIn(msg, str(raises.exception))

    def _test_rolling_min(self, obj):
        def test_impl(obj, window, min_periods):
            return obj.rolling(window, min_periods).min()

        hpat_func = self.jit(test_impl)
        assert_equal = self._get_assert_equal(obj)

        # TODO: fix the issue when window = 0
        for window in range(1, len(obj) + 2):
            for min_periods in range(window + 1):
                with self.subTest(obj=obj, window=window,
                                  min_periods=min_periods):
                    jit_result = hpat_func(obj, window, min_periods)
                    ref_result = test_impl(obj, window, min_periods)
                    assert_equal(jit_result, ref_result)

    @skip_sdc_jit('DataFrame.rolling.min() unsupported exceptions')
    def test_df_rolling_unsupported_values(self):
        all_data = test_global_input_data_float64
        length = min(len(d) for d in all_data)
        data = {n: d[:length] for n, d in zip(string.ascii_uppercase, all_data)}
        df = pd.DataFrame(data)

        self._test_rolling_unsupported_values(df)

    @skip_sdc_jit('DataFrame.rolling.min() unsupported exceptions')
    def test_df_rolling_unsupported_types(self):
        all_data = test_global_input_data_float64
        length = min(len(d) for d in all_data)
        data = {n: d[:length] for n, d in zip(string.ascii_uppercase, all_data)}
        df = pd.DataFrame(data)

        self._test_rolling_unsupported_types(df)

    @skip_sdc_jit('DataFrame.rolling.corr() unsupported')
    def test_df_rolling_corr(self):
        all_data = [
            list(range(10)), [1., -1., 0., 0.1, -0.1],
            [1., np.inf, np.inf, -1., 0., np.inf, np.NINF, np.NINF],
            [np.nan, np.inf, np.inf, np.nan, np.nan, np.nan, np.NINF, np.NZERO]
        ]
        length = min(len(d) for d in all_data)
        data = {n: d[:length] for n, d in zip(string.ascii_uppercase, all_data)}
        df = pd.DataFrame(data)
        for d in all_data:
            other = pd.Series(d)
            self._test_rolling_corr(df, other)

        other_all_data = deepcopy(all_data) + [list(range(10))[::-1]]
        other_all_data[1] = [-1., 1., 0., -0.1, 0.1, 0.]
        other_length = min(len(d) for d in other_all_data)
        other_data = {n: d[:other_length] for n, d in zip(string.ascii_uppercase, other_all_data)}
        other = pd.DataFrame(other_data)

        self._test_rolling_corr(df, other)

    @skip_sdc_jit('DataFrame.rolling.corr() unsupported')
    def test_df_rolling_corr_no_other(self):
        all_data = [
            list(range(10)), [1., -1., 0., 0.1, -0.1],
            [1., np.inf, np.inf, -1., 0., np.inf, np.NINF, np.NINF],
            [np.nan, np.inf, np.inf, np.nan, np.nan, np.nan, np.NINF, np.NZERO]
        ]
        length = min(len(d) for d in all_data)
        data = {n: d[:length] for n, d in zip(string.ascii_uppercase, all_data)}
        df = pd.DataFrame(data)

        self._test_rolling_corr_with_no_other(df)

    @skip_sdc_jit('DataFrame.rolling.corr() unsupported exceptions')
    def test_df_rolling_corr_unsupported_types(self):
        all_data = [[1., -1., 0., 0.1, -0.1], [-1., 1., 0., -0.1, 0.1]]
        length = min(len(d) for d in all_data)
        data = {n: d[:length] for n, d in zip(string.ascii_uppercase, all_data)}
        df = pd.DataFrame(data)

        self._test_rolling_corr_unsupported_types(df)

    @skip_sdc_jit('DataFrame.rolling.corr() unsupported exceptions')
    def test_df_rolling_corr_unsupported_values(self):
        def test_impl(df, other, pairwise):
            return df.rolling(3, 3).corr(other=other, pairwise=pairwise)

        hpat_func = self.jit(test_impl)
        msg_tmpl = 'Method rolling.corr(). The object pairwise\n expected: {}'

        df = pd.DataFrame({'A': [1., -1., 0., 0.1, -0.1],
                           'B': [-1., 1., 0., -0.1, 0.1]})
        for pairwise in [None, True]:
            with self.assertRaises(ValueError) as raises:
                hpat_func(df, None, pairwise)
            self.assertIn(msg_tmpl.format('False'), str(raises.exception))

        other = pd.DataFrame({'A': [-1., 1., 0., -0.1, 0.1],
                              'C': [1., -1., 0., 0.1, -0.1]})
        with self.assertRaises(ValueError) as raises:
            hpat_func(df, other, True)
        self.assertIn(msg_tmpl.format('False, None'), str(raises.exception))

    @skip_sdc_jit('DataFrame.rolling.min() unsupported')
    def test_df_rolling_min(self):
        all_data = test_global_input_data_float64
        length = min(len(d) for d in all_data)
        data = {n: d[:length] for n, d in zip(string.ascii_uppercase, all_data)}
        df = pd.DataFrame(data)

        self._test_rolling_min(df)

    @unittest.expectedFailure
    @unittest.skipIf(platform.system() == 'Darwin', 'Segmentation fault on Mac')
    @skip_sdc_jit('DataFrame.rolling.min() unsupported')
    def test_df_rolling_min_exception_many_columns(self):
        def test_impl(df):
            return df.rolling(3).min()

        hpat_func = self.jit(test_impl)

        # more than 19 columns raise SystemError: CPUDispatcher() returned a result with an error set
        all_data = test_global_input_data_float64 * 5
        length = min(len(d) for d in all_data)
        data = {n: d[:length] for n, d in zip(string.ascii_uppercase, all_data)}
        df = pd.DataFrame(data)

        pd.testing.assert_frame_equal(hpat_func(df), test_impl(df))

    @skip_sdc_jit('Series.rolling.min() unsupported exceptions')
    def test_series_rolling_unsupported_values(self):
        series = pd.Series(test_global_input_data_float64[0])
        self._test_rolling_unsupported_values(series)

    @skip_sdc_jit('Series.rolling.min() unsupported exceptions')
    def test_series_rolling_unsupported_types(self):
        series = pd.Series(test_global_input_data_float64[0])
        self._test_rolling_unsupported_types(series)

    @skip_sdc_jit('Series.rolling.apply() unsupported Series index')
    def test_series_rolling_apply_mean(self):
        def test_impl(series, window, min_periods):
            def func(x):
                if len(x) == 0:
                    return np.nan
                return x.mean()
            return series.rolling(window, min_periods).apply(func)

        hpat_func = self.jit(test_impl)

        all_data = [
            list(range(10)), [1., -1., 0., 0.1, -0.1],
            [1., np.inf, np.inf, -1., 0., np.inf, np.NINF, np.NINF],
            [np.nan, np.inf, np.inf, np.nan, np.nan, np.nan, np.NINF, np.NZERO]
        ]
        indices = [list(range(len(data)))[::-1] for data in all_data]
        for data, index in zip(all_data, indices):
            series = pd.Series(data, index, name='A')
            for window in range(0, len(series) + 3, 2):
                for min_periods in range(0, window + 1, 2):
                    with self.subTest(series=series, window=window,
                                      min_periods=min_periods):
                        jit_result = hpat_func(series, window, min_periods)
                        ref_result = test_impl(series, window, min_periods)
                        pd.testing.assert_series_equal(jit_result, ref_result)

    @skip_sdc_jit('Series.rolling.apply() unsupported exceptions')
    def test_series_rolling_apply_unsupported_types(self):
        def test_impl(raw):
            def func(x):
                if len(x) == 0:
                    return np.nan
                return np.median(x)
            series = pd.Series([1., -1., 0., 0.1, -0.1])
            return series.rolling(3).apply(func, raw=raw)

        hpat_func = self.jit(test_impl)

        with self.assertRaises(TypingError) as raises:
            hpat_func(1)
        msg = 'Method rolling.apply(). The object raw\n given: int64\n expected: bool'
        self.assertIn(msg, str(raises.exception))

    @unittest.skip('Series.rolling.apply() unsupported args')
    def test_series_rolling_apply_args(self):
        def test_impl(series, window, min_periods, q):
            def func(x, q):
                if len(x) == 0:
                    return np.nan
                return np.quantile(x, q)
            return series.rolling(window, min_periods).apply(func, raw=None, args=(q,))

        hpat_func = self.jit(test_impl)

        all_data = [
            list(range(10)), [1., -1., 0., 0.1, -0.1],
            [1., np.inf, np.inf, -1., 0., np.inf, np.NINF, np.NINF],
            [np.nan, np.inf, np.inf, np.nan, np.nan, np.nan, np.NINF, np.NZERO]
        ]
        indices = [list(range(len(data)))[::-1] for data in all_data]
        for data, index in zip(all_data, indices):
            series = pd.Series(data, index, name='A')
            for window in range(0, len(series) + 3, 2):
                for min_periods in range(0, window + 1, 2):
                    for q in [0.25, 0.5, 0.75]:
                        with self.subTest(series=series, window=window,
                                          min_periods=min_periods, q=q):
                            jit_result = hpat_func(series, window, min_periods, q)
                            ref_result = test_impl(series, window, min_periods, q)
                            pd.testing.assert_series_equal(jit_result, ref_result)

    @skip_sdc_jit('Series.rolling.corr() unsupported Series index')
    def test_series_rolling_corr(self):
        all_data = [
            list(range(10)), [1., -1., 0., 0.1, -0.1],
            [1., np.inf, np.inf, -1., 0., np.inf, np.NINF, np.NINF],
            [np.nan, np.inf, np.inf, np.nan, np.nan, np.nan, np.NINF, np.NZERO]
        ]
        for main_data, other_data in product(all_data, all_data):
            series = pd.Series(main_data)
            other = pd.Series(other_data)
            self._test_rolling_corr(series, other)

    @skip_sdc_jit('Series.rolling.corr() unsupported Series index')
    def test_series_rolling_corr_with_no_other(self):
        all_data = [
            list(range(10)), [1., -1., 0., 0.1, -0.1],
            [1., np.inf, np.inf, -1., 0., np.inf, np.NINF, np.NINF],
            [np.nan, np.inf, np.inf, np.nan, np.nan, np.nan, np.NINF, np.NZERO]
        ]
        for data in all_data:
            series = pd.Series(data)
            self._test_rolling_corr_with_no_other(series)

    @skip_sdc_jit('Series.rolling.corr() unsupported exceptions')
    def test_series_rolling_corr_unsupported_types(self):
        series = pd.Series([1., -1., 0., 0.1, -0.1])
        self._test_rolling_corr_unsupported_types(series)

    @skip_sdc_jit('Series.rolling.count() unsupported Series index')
    def test_series_rolling_count(self):
        def test_impl(series, window, min_periods):
            return series.rolling(window, min_periods).count()

        hpat_func = self.jit(test_impl)

        all_data = test_global_input_data_float64
        indices = [list(range(len(data)))[::-1] for data in all_data]
        for data, index in zip(all_data, indices):
            series = pd.Series(data, index, name='A')
            for window in range(0, len(series) + 3, 2):
                for min_periods in range(0, window + 1, 2):
                    with self.subTest(series=series, window=window,
                                      min_periods=min_periods):
                        jit_result = hpat_func(series, window, min_periods)
                        ref_result = test_impl(series, window, min_periods)
                        pd.testing.assert_series_equal(jit_result, ref_result)

    @skip_sdc_jit('Series.rolling.cov() unsupported Series index')
    def test_series_rolling_cov(self):
        def test_impl(series, window, min_periods, other, ddof):
            return series.rolling(window, min_periods).cov(other, ddof=ddof)

        hpat_func = self.jit(test_impl)

        all_data = [
            list(range(5)), [1., -1., 0., 0.1, -0.1],
            [1., np.inf, np.inf, -1., 0., np.inf, np.NINF, np.NINF],
            [np.nan, np.inf, np.inf, np.nan, np.nan, np.nan, np.NINF, np.NZERO]
        ]
        for main_data, other_data in product(all_data, all_data):
            series = pd.Series(main_data)
            other = pd.Series(other_data)
            for window in range(0, len(series) + 3, 2):
                for min_periods, ddof in product(range(0, window, 2), [0, 1]):
                    with self.subTest(series=series, other=other, window=window,
                                      min_periods=min_periods, ddof=ddof):
                        jit_result = hpat_func(series, window, min_periods, other, ddof)
                        ref_result = test_impl(series, window, min_periods, other, ddof)
                        pd.testing.assert_series_equal(jit_result, ref_result)

    @skip_sdc_jit('Series.rolling.cov() unsupported Series index')
    def test_series_rolling_cov_default(self):
        def test_impl(series, window, min_periods):
            return series.rolling(window, min_periods).cov()

        hpat_func = self.jit(test_impl)

        all_data = [
            list(range(5)), [1., -1., 0., 0.1, -0.1],
            [1., np.inf, np.inf, -1., 0., np.inf, np.NINF, np.NINF],
            [np.nan, np.inf, np.inf, np.nan, np.nan, np.nan, np.NINF, np.NZERO]
        ]
        for data in all_data:
            series = pd.Series(data)
            for window in range(0, len(series) + 3, 2):
                for min_periods in range(0, window, 2):
                    with self.subTest(series=series, window=window,
                                      min_periods=min_periods):
                        jit_result = hpat_func(series, window, min_periods)
                        ref_result = test_impl(series, window, min_periods)
                        pd.testing.assert_series_equal(jit_result, ref_result)

    @skip_sdc_jit('Series.rolling.cov() unsupported Series index')
    @unittest.expectedFailure
    def test_series_rolling_cov_issue_floating_point_rounding(self):
        """Cover issue of different float rounding in Python and SDC/Numba"""
        def test_impl(series, window, min_periods, other, ddof):
            return series.rolling(window, min_periods).cov(other, ddof=ddof)

        hpat_func = self.jit(test_impl)

        series = pd.Series(list(range(10)))
        other = pd.Series([1., -1., 0., 0.1, -0.1])
        jit_result = hpat_func(series, 6, 0, other, 1)
        ref_result = test_impl(series, 6, 0, other, 1)
        pd.testing.assert_series_equal(jit_result, ref_result)

    @skip_sdc_jit('Series.rolling.cov() unsupported exceptions')
    def test_series_rolling_cov_unsupported_types(self):
        def test_impl(pairwise, ddof):
            series = pd.Series([1., -1., 0., 0.1, -0.1])
            return series.rolling(3, 3).cov(pairwise=pairwise, ddof=ddof)

        hpat_func = self.jit(test_impl)

        msg_tmpl = 'Method rolling.cov(). The object {}\n given: {}\n expected: {}'

        with self.assertRaises(TypingError) as raises:
            hpat_func(1, 1)
        msg = msg_tmpl.format('pairwise', 'int64', 'bool')
        self.assertIn(msg, str(raises.exception))

        with self.assertRaises(TypingError) as raises:
            hpat_func(None, '1')
        msg = msg_tmpl.format('ddof', 'unicode_type', 'int')
        self.assertIn(msg, str(raises.exception))

    @skip_sdc_jit('Series.rolling.kurt() unsupported Series index')
    def test_series_rolling_kurt(self):
        def test_impl(series, window, min_periods):
            return series.rolling(window, min_periods).kurt()

        hpat_func = self.jit(test_impl)

        all_data = test_global_input_data_float64
        indices = [list(range(len(data)))[::-1] for data in all_data]
        for data, index in zip(all_data, indices):
            series = pd.Series(data, index, name='A')
            for window in range(4, len(series) + 1):
                for min_periods in range(window + 1):
                    with self.subTest(series=series, window=window,
                                      min_periods=min_periods):
                        jit_result = hpat_func(series, window, min_periods)
                        ref_result = test_impl(series, window, min_periods)
                        pd.testing.assert_series_equal(jit_result, ref_result)

    @skip_sdc_jit('Series.rolling.max() unsupported Series index')
    def test_series_rolling_max(self):
        def test_impl(series, window, min_periods):
            return series.rolling(window, min_periods).max()

        hpat_func = self.jit(test_impl)

        all_data = test_global_input_data_float64
        indices = [list(range(len(data)))[::-1] for data in all_data]
        for data, index in zip(all_data, indices):
            series = pd.Series(data, index, name='A')
            # TODO: fix the issue when window = 0
            for window in range(1, len(series) + 2):
                for min_periods in range(window + 1):
                    with self.subTest(series=series, window=window,
                                      min_periods=min_periods):
                        jit_result = hpat_func(series, window, min_periods)
                        ref_result = test_impl(series, window, min_periods)
                        pd.testing.assert_series_equal(jit_result, ref_result)

    @skip_sdc_jit('Series.rolling.mean() unsupported Series index')
    def test_series_rolling_mean(self):
        def test_impl(series, window, min_periods):
            return series.rolling(window, min_periods).mean()

        hpat_func = self.jit(test_impl)

        all_data = [
            list(range(10)), [1., -1., 0., 0.1, -0.1],
            [1., np.inf, np.inf, -1., 0., np.inf, np.NINF, np.NINF],
            [np.nan, np.inf, np.inf, np.nan, np.nan, np.nan, np.NINF, np.NZERO]
        ]
        indices = [list(range(len(data)))[::-1] for data in all_data]
        for data, index in zip(all_data, indices):
            series = pd.Series(data, index, name='A')
            for window in range(0, len(series) + 3, 2):
                for min_periods in range(0, window + 1, 2):
                    with self.subTest(series=series, window=window,
                                      min_periods=min_periods):
                        jit_result = hpat_func(series, window, min_periods)
                        ref_result = test_impl(series, window, min_periods)
                        pd.testing.assert_series_equal(jit_result, ref_result)

    @skip_sdc_jit('Series.rolling.median() unsupported Series index')
    def test_series_rolling_median(self):
        def test_impl(series, window, min_periods):
            return series.rolling(window, min_periods).median()

        hpat_func = self.jit(test_impl)

        all_data = test_global_input_data_float64
        indices = [list(range(len(data)))[::-1] for data in all_data]
        for data, index in zip(all_data, indices):
            series = pd.Series(data, index, name='A')
            for window in range(0, len(series) + 3, 2):
                for min_periods in range(0, window + 1, 2):
                    with self.subTest(series=series, window=window,
                                      min_periods=min_periods):
                        jit_result = hpat_func(series, window, min_periods)
                        ref_result = test_impl(series, window, min_periods)
                        pd.testing.assert_series_equal(jit_result, ref_result)

    @skip_sdc_jit('Series.rolling.min() unsupported Series index')
    def test_series_rolling_min(self):
        all_data = test_global_input_data_float64
        indices = [list(range(len(data)))[::-1] for data in all_data]
        for data, index in zip(all_data, indices):
            series = pd.Series(data, index, name='A')
            self._test_rolling_min(series)

    @skip_sdc_jit('Series.rolling.quantile() unsupported Series index')
    def test_series_rolling_quantile(self):
        def test_impl(series, window, min_periods, quantile):
            return series.rolling(window, min_periods).quantile(quantile)

        hpat_func = self.jit(test_impl)

        all_data = [
            list(range(10)), [1., -1., 0., 0.1, -0.1],
            [1., np.inf, np.inf, -1., 0., np.inf, np.NINF, np.NINF],
            [np.nan, np.inf, np.inf, np.nan, np.nan, np.nan, np.NINF, np.NZERO]
        ]
        indices = [list(range(len(data)))[::-1] for data in all_data]
        quantiles = [0, 0.25, 0.5, 0.75, 1]
        for data, index in zip(all_data, indices):
            series = pd.Series(data, index, name='A')
            for window in range(0, len(series) + 3, 2):
                for min_periods, q in product(range(0, window, 2), quantiles):
                    with self.subTest(series=series, window=window,
                                      min_periods=min_periods, quantiles=q):
                        jit_result = hpat_func(series, window, min_periods, q)
                        ref_result = test_impl(series, window, min_periods, q)
                        pd.testing.assert_series_equal(jit_result, ref_result)

    @skip_sdc_jit('Series.rolling.quantile() unsupported exceptions')
    def test_series_rolling_quantile_exception_unsupported_types(self):
        def test_impl(quantile, interpolation):
            series = pd.Series([1., -1., 0., 0.1, -0.1])
            return series.rolling(3, 2).quantile(quantile, interpolation)

        hpat_func = self.jit(test_impl)

        msg_tmpl = 'Method rolling.quantile(). The object {}\n given: {}\n expected: {}'

        with self.assertRaises(TypingError) as raises:
            hpat_func('0.5', 'linear')
        msg = msg_tmpl.format('quantile', 'unicode_type', 'float')
        self.assertIn(msg, str(raises.exception))

        with self.assertRaises(TypingError) as raises:
            hpat_func(0.5, None)
        msg = msg_tmpl.format('interpolation', 'none', 'str')
        self.assertIn(msg, str(raises.exception))

    @skip_sdc_jit('Series.rolling.quantile() unsupported exceptions')
    def test_series_rolling_quantile_exception_unsupported_values(self):
        def test_impl(quantile, interpolation):
            series = pd.Series([1., -1., 0., 0.1, -0.1])
            return series.rolling(3, 2).quantile(quantile, interpolation)

        hpat_func = self.jit(test_impl)

        with self.assertRaises(ValueError) as raises:
            hpat_func(2, 'linear')
        self.assertIn('quantile value not in [0, 1]', str(raises.exception))

        with self.assertRaises(ValueError) as raises:
            hpat_func(0.5, 'lower')
        self.assertIn('interpolation value not "linear"', str(raises.exception))

    @skip_sdc_jit('Series.rolling.skew() unsupported Series index')
    def test_series_rolling_skew(self):
        def test_impl(series, window, min_periods):
            return series.rolling(window, min_periods).skew()

        hpat_func = self.jit(test_impl)

        all_data = test_global_input_data_float64
        indices = [list(range(len(data)))[::-1] for data in all_data]
        for data, index in zip(all_data, indices):
            series = pd.Series(data, index, name='A')
            for window in range(3, len(series) + 1):
                for min_periods in range(window + 1):
                    with self.subTest(series=series, window=window,
                                      min_periods=min_periods):
                        ref_result = test_impl(series, window, min_periods)
                        jit_result = hpat_func(series, window, min_periods)
                        pd.testing.assert_series_equal(jit_result, ref_result)

    @skip_sdc_jit('Series.rolling.std() unsupported Series index')
    def test_series_rolling_std(self):
        test_impl = series_rolling_std_usecase
        hpat_func = self.jit(test_impl)

        all_data = [
            list(range(10)), [1., -1., 0., 0.1, -0.1],
            [1., np.inf, np.inf, -1., 0., np.inf, np.NINF, np.NINF],
            [np.nan, np.inf, np.inf, np.nan, np.nan, np.nan, np.NINF, np.NZERO]
        ]
        indices = [list(range(len(data)))[::-1] for data in all_data]
        for data, index in zip(all_data, indices):
            series = pd.Series(data, index, name='A')
            for window in range(0, len(series) + 3, 2):
                for min_periods, ddof in product(range(0, window, 2), [0, 1]):
                    with self.subTest(series=series, window=window,
                                      min_periods=min_periods, ddof=ddof):
                        jit_result = hpat_func(series, window, min_periods, ddof)
                        ref_result = test_impl(series, window, min_periods, ddof)
                        pd.testing.assert_series_equal(jit_result, ref_result)

    @skip_sdc_jit('Series.rolling.std() unsupported exceptions')
    def test_series_rolling_std_exception_unsupported_ddof(self):
        test_impl = series_rolling_std_usecase
        hpat_func = self.jit(test_impl)

        series = pd.Series([1., -1., 0., 0.1, -0.1])
        with self.assertRaises(TypingError) as raises:
            hpat_func(series, 3, 2, '1')
        msg = 'Method rolling.std(). The object ddof\n given: unicode_type\n expected: int'
        self.assertIn(msg, str(raises.exception))

    @skip_sdc_jit('Series.rolling.sum() unsupported Series index')
    def test_series_rolling_sum(self):
        def test_impl(series, window, min_periods):
            return series.rolling(window, min_periods).sum()

        hpat_func = self.jit(test_impl)

        all_data = [
            list(range(10)), [1., -1., 0., 0.1, -0.1],
            [1., np.inf, np.inf, -1., 0., np.inf, np.NINF, np.NINF],
            [np.nan, np.inf, np.inf, np.nan, np.nan, np.nan, np.NINF, np.NZERO]
        ]
        indices = [list(range(len(data)))[::-1] for data in all_data]
        for data, index in zip(all_data, indices):
            series = pd.Series(data, index, name='A')
            for window in range(0, len(series) + 3, 2):
                for min_periods in range(0, window + 1, 2):
                    with self.subTest(series=series, window=window,
                                      min_periods=min_periods):
                        jit_result = hpat_func(series, window, min_periods)
                        ref_result = test_impl(series, window, min_periods)
                        pd.testing.assert_series_equal(jit_result, ref_result)

    @skip_sdc_jit('Series.rolling.var() unsupported Series index')
    def test_series_rolling_var(self):
        test_impl = series_rolling_var_usecase
        hpat_func = self.jit(test_impl)

        all_data = [
            list(range(10)), [1., -1., 0., 0.1, -0.1],
            [1., np.inf, np.inf, -1., 0., np.inf, np.NINF, np.NINF],
            [np.nan, np.inf, np.inf, np.nan, np.nan, np.nan, np.NINF, np.NZERO]
        ]
        indices = [list(range(len(data)))[::-1] for data in all_data]
        for data, index in zip(all_data, indices):
            series = pd.Series(data, index, name='A')
            for window in range(0, len(series) + 3, 2):
                for min_periods, ddof in product(range(0, window, 2), [0, 1]):
                    with self.subTest(series=series, window=window,
                                      min_periods=min_periods, ddof=ddof):
                        jit_result = hpat_func(series, window, min_periods, ddof)
                        ref_result = test_impl(series, window, min_periods, ddof)
                        pd.testing.assert_series_equal(jit_result, ref_result)

    @skip_sdc_jit('Series.rolling.var() unsupported exceptions')
    def test_series_rolling_var_exception_unsupported_ddof(self):
        test_impl = series_rolling_var_usecase
        hpat_func = self.jit(test_impl)

        series = pd.Series([1., -1., 0., 0.1, -0.1])
        with self.assertRaises(TypingError) as raises:
            hpat_func(series, 3, 2, '1')
        msg = 'Method rolling.var(). The object ddof\n given: unicode_type\n expected: int'
        self.assertIn(msg, str(raises.exception))


if __name__ == "__main__":
    unittest.main()<|MERGE_RESOLUTION|>--- conflicted
+++ resolved
@@ -24,36 +24,22 @@
 # EVEN IF ADVISED OF THE POSSIBILITY OF SUCH DAMAGE.
 # *****************************************************************************
 
-<<<<<<< HEAD
+import itertools
+import os
+import platform
 import string
 import unittest
-=======
->>>>>>> ab43f93c
-import itertools
-import numba
+from copy import deepcopy
+from itertools import product
+
 import numpy as np
-import os
 import pandas as pd
-import platform
-import sdc
-<<<<<<< HEAD
-from copy import deepcopy
-=======
-import string
-import unittest
->>>>>>> ab43f93c
-from itertools import product
+
 from numba.errors import TypingError
-
 from sdc.hiframes.rolling import supported_rolling_funcs
 from sdc.tests.test_base import TestCase
-from sdc.tests.test_utils import (count_array_OneDs,
-                                  count_array_REPs,
-                                  count_parfor_OneDs,
-                                  count_parfor_REPs,
-                                  dist_IR_contains,
-                                  skip_numba_jit,
-                                  skip_sdc_jit,
+from sdc.tests.test_utils import (count_array_REPs, count_parfor_REPs,
+                                  skip_numba_jit, skip_sdc_jit,
                                   test_global_input_data_float64)
 
 
