--- conflicted
+++ resolved
@@ -506,7 +506,6 @@
         msg = msg_tmpl.format('closed', 'int64', 'str')
         self.assertIn(msg, str(raises.exception))
 
-<<<<<<< HEAD
     def _test_rolling_min(self, obj):
         def test_impl(obj, window, min_periods):
             return obj.rolling(window, min_periods).min()
@@ -559,7 +558,7 @@
     def test_series_rolling_unsupported_types(self):
         series = pd.Series(test_global_input_data_float64[0])
         self._test_rolling_unsupported_types(series)
-=======
+
     @skip_sdc_jit('Series.rolling.apply() unsupported Series index')
     def test_series_rolling_apply_mean(self):
         def test_impl(series, window, min_periods):
@@ -631,7 +630,6 @@
                             jit_result = hpat_func(series, window, min_periods, q)
                             ref_result = test_impl(series, window, min_periods, q)
                             pd.testing.assert_series_equal(jit_result, ref_result)
->>>>>>> 68881364
 
     @skip_sdc_jit('Series.rolling.corr() unsupported Series index')
     def test_series_rolling_corr(self):
