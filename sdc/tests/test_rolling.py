--- conflicted
+++ resolved
@@ -501,7 +501,6 @@
         msg = msg_tmpl.format('closed', 'int64', 'str')
         self.assertIn(msg, str(raises.exception))
 
-<<<<<<< HEAD
     @skip_sdc_jit('Series.rolling.aggregate() unsupported Series index')
     def test_series_rolling_aggregate_mean_only(self):
         def test_impl(series, window, min_periods):
@@ -522,7 +521,7 @@
                     jit_result = hpat_func(series, window, min_periods)
                     ref_result = test_impl(series, window, min_periods)
                     pd.testing.assert_series_equal(jit_result, ref_result)
-=======
+
     @skip_sdc_jit('Series.rolling.corr() unsupported Series index')
     def test_series_rolling_corr(self):
         def test_impl(series, window, min_periods, other):
@@ -580,7 +579,6 @@
             hpat_func(1)
         msg = 'Method rolling.corr(). The object pairwise\n given: int64\n expected: bool'
         self.assertIn(msg, str(raises.exception))
->>>>>>> 8f71fca9
 
     @skip_sdc_jit('Series.rolling.count() unsupported Series index')
     def test_series_rolling_count(self):
