--- conflicted
+++ resolved
@@ -401,7 +401,127 @@
             pd.testing.assert_frame_equal(hpat_func(*args), test_impl2(*args))
             pd.testing.assert_frame_equal(hpat_func(*args), test_impl2(*args))
 
-<<<<<<< HEAD
+    def _get_assert_equal(self, obj):
+        if isinstance(obj, pd.Series):
+            return pd.testing.assert_series_equal
+        elif isinstance(obj, pd.DataFrame):
+            return pd.testing.assert_frame_equal
+        elif isinstance(obj, np.ndarray):
+            return np.testing.assert_array_equal
+
+        return self.assertEqual
+
+    def _test_rolling_unsupported_values(self, obj):
+        def test_impl(obj, window, min_periods, center,
+                      win_type, on, axis, closed):
+            return obj.rolling(window, min_periods, center,
+                               win_type, on, axis, closed).min()
+
+        hpat_func = self.jit(test_impl)
+
+        with self.assertRaises(ValueError) as raises:
+            hpat_func(obj, -1, None, False, None, None, 0, None)
+        self.assertIn('window must be non-negative', str(raises.exception))
+
+        with self.assertRaises(ValueError) as raises:
+            hpat_func(obj, 1, -1, False, None, None, 0, None)
+        self.assertIn('min_periods must be >= 0', str(raises.exception))
+
+        with self.assertRaises(ValueError) as raises:
+            hpat_func(obj, 1, 2, False, None, None, 0, None)
+        self.assertIn('min_periods must be <= window', str(raises.exception))
+
+        with self.assertRaises(ValueError) as raises:
+            hpat_func(obj, 1, 2, False, None, None, 0, None)
+        self.assertIn('min_periods must be <= window', str(raises.exception))
+
+        msg_tmpl = 'Method rolling(). The object {}\n expected: {}'
+
+        with self.assertRaises(ValueError) as raises:
+            hpat_func(obj, 1, None, True, None, None, 0, None)
+        msg = msg_tmpl.format('center', 'False')
+        self.assertIn(msg, str(raises.exception))
+
+        with self.assertRaises(ValueError) as raises:
+            hpat_func(obj, 1, None, False, 'None', None, 0, None)
+        msg = msg_tmpl.format('win_type', 'None')
+        self.assertIn(msg, str(raises.exception))
+
+        with self.assertRaises(ValueError) as raises:
+            hpat_func(obj, 1, None, False, None, 'None', 0, None)
+        msg = msg_tmpl.format('on', 'None')
+        self.assertIn(msg, str(raises.exception))
+
+        with self.assertRaises(ValueError) as raises:
+            hpat_func(obj, 1, None, False, None, None, 1, None)
+        msg = msg_tmpl.format('axis', '0')
+        self.assertIn(msg, str(raises.exception))
+
+        with self.assertRaises(ValueError) as raises:
+            hpat_func(obj, 1, None, False, None, None, 0, 'None')
+        msg = msg_tmpl.format('closed', 'None')
+        self.assertIn(msg, str(raises.exception))
+
+    def _test_rolling_unsupported_types(self, obj):
+        def test_impl(obj, window, min_periods, center,
+                      win_type, on, axis, closed):
+            return obj.rolling(window, min_periods, center,
+                               win_type, on, axis, closed).min()
+
+        hpat_func = self.jit(test_impl)
+        msg_tmpl = 'Method rolling(). The object {}\n given: {}\n expected: {}'
+
+        with self.assertRaises(TypingError) as raises:
+            hpat_func(obj, '1', None, False, None, None, 0, None)
+        msg = msg_tmpl.format('window', 'unicode_type', 'int')
+        self.assertIn(msg, str(raises.exception))
+
+        with self.assertRaises(TypingError) as raises:
+            hpat_func(obj, 1, '1', False, None, None, 0, None)
+        msg = msg_tmpl.format('min_periods', 'unicode_type', 'None, int')
+        self.assertIn(msg, str(raises.exception))
+
+        with self.assertRaises(TypingError) as raises:
+            hpat_func(obj, 1, None, 0, None, None, 0, None)
+        msg = msg_tmpl.format('center', 'int64', 'bool')
+        self.assertIn(msg, str(raises.exception))
+
+        with self.assertRaises(TypingError) as raises:
+            hpat_func(obj, 1, None, False, -1, None, 0, None)
+        msg = msg_tmpl.format('win_type', 'int64', 'str')
+        self.assertIn(msg, str(raises.exception))
+
+        with self.assertRaises(TypingError) as raises:
+            hpat_func(obj, 1, None, False, None, -1, 0, None)
+        msg = msg_tmpl.format('on', 'int64', 'str')
+        self.assertIn(msg, str(raises.exception))
+
+        with self.assertRaises(TypingError) as raises:
+            hpat_func(obj, 1, None, False, None, None, None, None)
+        msg = msg_tmpl.format('axis', 'none', 'int, str')
+        self.assertIn(msg, str(raises.exception))
+
+        with self.assertRaises(TypingError) as raises:
+            hpat_func(obj, 1, None, False, None, None, 0, -1)
+        msg = msg_tmpl.format('closed', 'int64', 'str')
+        self.assertIn(msg, str(raises.exception))
+
+    def _test_rolling_min(self, obj):
+        def test_impl(obj, window, min_periods):
+            return obj.rolling(window, min_periods).min()
+
+        hpat_func = self.jit(test_impl)
+        assert_equal = self._get_assert_equal(obj)
+
+        # TODO: fix the issue when window = 0
+        for window in range(1, len(obj) + 2):
+            for min_periods in range(window + 1):
+                with self.subTest(obj=obj, window=window,
+                                  min_periods=min_periods):
+                    jit_result = hpat_func(obj, window, min_periods)
+                    ref_result = test_impl(obj, window, min_periods)
+                    assert_equal(jit_result, ref_result)
+
     def _test_rolling_quantile(self, obj):
         def test_impl(obj, window, min_periods, quantile):
             return obj.rolling(window, min_periods).quantile(quantile)
@@ -450,6 +570,33 @@
             hpat_func(obj, 0.5, 'lower')
         self.assertIn('interpolation value not "linear"', str(raises.exception))
 
+    @skip_sdc_jit('DataFrame.rolling.min() unsupported exceptions')
+    def test_df_rolling_unsupported_values(self):
+        all_data = test_global_input_data_float64
+        length = min(len(d) for d in all_data)
+        data = {n: d[:length] for n, d in zip(string.ascii_uppercase, all_data)}
+        df = pd.DataFrame(data)
+
+        self._test_rolling_unsupported_values(df)
+
+    @skip_sdc_jit('DataFrame.rolling.min() unsupported exceptions')
+    def test_df_rolling_unsupported_types(self):
+        all_data = test_global_input_data_float64
+        length = min(len(d) for d in all_data)
+        data = {n: d[:length] for n, d in zip(string.ascii_uppercase, all_data)}
+        df = pd.DataFrame(data)
+
+        self._test_rolling_unsupported_types(df)
+
+    @skip_sdc_jit('DataFrame.rolling.min() unsupported')
+    def test_df_rolling_min(self):
+        all_data = test_global_input_data_float64
+        length = min(len(d) for d in all_data)
+        data = {n: d[:length] for n, d in zip(string.ascii_uppercase, all_data)}
+        df = pd.DataFrame(data)
+
+        self._test_rolling_min(df)
+
     @skip_sdc_jit('DataFrame.rolling.quantile() unsupported')
     def test_df_rolling_quantile(self):
         all_data = [
@@ -480,159 +627,6 @@
         df = pd.DataFrame(data)
 
         self._test_rolling_quantile_exception_unsupported_values(df)
-
-    @skip_sdc_jit('Series.rolling.min() unsupported exceptions')
-    def test_series_rolling_unsupported_values(self):
-        def test_impl(series, window, min_periods, center,
-=======
-    def _get_assert_equal(self, obj):
-        if isinstance(obj, pd.Series):
-            return pd.testing.assert_series_equal
-        elif isinstance(obj, pd.DataFrame):
-            return pd.testing.assert_frame_equal
-        elif isinstance(obj, np.ndarray):
-            return np.testing.assert_array_equal
-
-        return self.assertEqual
-
-    def _test_rolling_unsupported_values(self, obj):
-        def test_impl(obj, window, min_periods, center,
->>>>>>> 7d785352
-                      win_type, on, axis, closed):
-            return obj.rolling(window, min_periods, center,
-                               win_type, on, axis, closed).min()
-
-        hpat_func = self.jit(test_impl)
-
-        with self.assertRaises(ValueError) as raises:
-            hpat_func(obj, -1, None, False, None, None, 0, None)
-        self.assertIn('window must be non-negative', str(raises.exception))
-
-        with self.assertRaises(ValueError) as raises:
-            hpat_func(obj, 1, -1, False, None, None, 0, None)
-        self.assertIn('min_periods must be >= 0', str(raises.exception))
-
-        with self.assertRaises(ValueError) as raises:
-            hpat_func(obj, 1, 2, False, None, None, 0, None)
-        self.assertIn('min_periods must be <= window', str(raises.exception))
-
-        with self.assertRaises(ValueError) as raises:
-            hpat_func(obj, 1, 2, False, None, None, 0, None)
-        self.assertIn('min_periods must be <= window', str(raises.exception))
-
-        msg_tmpl = 'Method rolling(). The object {}\n expected: {}'
-
-        with self.assertRaises(ValueError) as raises:
-            hpat_func(obj, 1, None, True, None, None, 0, None)
-        msg = msg_tmpl.format('center', 'False')
-        self.assertIn(msg, str(raises.exception))
-
-        with self.assertRaises(ValueError) as raises:
-            hpat_func(obj, 1, None, False, 'None', None, 0, None)
-        msg = msg_tmpl.format('win_type', 'None')
-        self.assertIn(msg, str(raises.exception))
-
-        with self.assertRaises(ValueError) as raises:
-            hpat_func(obj, 1, None, False, None, 'None', 0, None)
-        msg = msg_tmpl.format('on', 'None')
-        self.assertIn(msg, str(raises.exception))
-
-        with self.assertRaises(ValueError) as raises:
-            hpat_func(obj, 1, None, False, None, None, 1, None)
-        msg = msg_tmpl.format('axis', '0')
-        self.assertIn(msg, str(raises.exception))
-
-        with self.assertRaises(ValueError) as raises:
-            hpat_func(obj, 1, None, False, None, None, 0, 'None')
-        msg = msg_tmpl.format('closed', 'None')
-        self.assertIn(msg, str(raises.exception))
-
-    def _test_rolling_unsupported_types(self, obj):
-        def test_impl(obj, window, min_periods, center,
-                      win_type, on, axis, closed):
-            return obj.rolling(window, min_periods, center,
-                               win_type, on, axis, closed).min()
-
-        hpat_func = self.jit(test_impl)
-        msg_tmpl = 'Method rolling(). The object {}\n given: {}\n expected: {}'
-
-        with self.assertRaises(TypingError) as raises:
-            hpat_func(obj, '1', None, False, None, None, 0, None)
-        msg = msg_tmpl.format('window', 'unicode_type', 'int')
-        self.assertIn(msg, str(raises.exception))
-
-        with self.assertRaises(TypingError) as raises:
-            hpat_func(obj, 1, '1', False, None, None, 0, None)
-        msg = msg_tmpl.format('min_periods', 'unicode_type', 'None, int')
-        self.assertIn(msg, str(raises.exception))
-
-        with self.assertRaises(TypingError) as raises:
-            hpat_func(obj, 1, None, 0, None, None, 0, None)
-        msg = msg_tmpl.format('center', 'int64', 'bool')
-        self.assertIn(msg, str(raises.exception))
-
-        with self.assertRaises(TypingError) as raises:
-            hpat_func(obj, 1, None, False, -1, None, 0, None)
-        msg = msg_tmpl.format('win_type', 'int64', 'str')
-        self.assertIn(msg, str(raises.exception))
-
-        with self.assertRaises(TypingError) as raises:
-            hpat_func(obj, 1, None, False, None, -1, 0, None)
-        msg = msg_tmpl.format('on', 'int64', 'str')
-        self.assertIn(msg, str(raises.exception))
-
-        with self.assertRaises(TypingError) as raises:
-            hpat_func(obj, 1, None, False, None, None, None, None)
-        msg = msg_tmpl.format('axis', 'none', 'int, str')
-        self.assertIn(msg, str(raises.exception))
-
-        with self.assertRaises(TypingError) as raises:
-            hpat_func(obj, 1, None, False, None, None, 0, -1)
-        msg = msg_tmpl.format('closed', 'int64', 'str')
-        self.assertIn(msg, str(raises.exception))
-
-    def _test_rolling_min(self, obj):
-        def test_impl(obj, window, min_periods):
-            return obj.rolling(window, min_periods).min()
-
-        hpat_func = self.jit(test_impl)
-        assert_equal = self._get_assert_equal(obj)
-
-        # TODO: fix the issue when window = 0
-        for window in range(1, len(obj) + 2):
-            for min_periods in range(window + 1):
-                with self.subTest(obj=obj, window=window,
-                                  min_periods=min_periods):
-                    jit_result = hpat_func(obj, window, min_periods)
-                    ref_result = test_impl(obj, window, min_periods)
-                    assert_equal(jit_result, ref_result)
-
-    @skip_sdc_jit('DataFrame.rolling.min() unsupported exceptions')
-    def test_df_rolling_unsupported_values(self):
-        all_data = test_global_input_data_float64
-        length = min(len(d) for d in all_data)
-        data = {n: d[:length] for n, d in zip(string.ascii_uppercase, all_data)}
-        df = pd.DataFrame(data)
-
-        self._test_rolling_unsupported_values(df)
-
-    @skip_sdc_jit('DataFrame.rolling.min() unsupported exceptions')
-    def test_df_rolling_unsupported_types(self):
-        all_data = test_global_input_data_float64
-        length = min(len(d) for d in all_data)
-        data = {n: d[:length] for n, d in zip(string.ascii_uppercase, all_data)}
-        df = pd.DataFrame(data)
-
-        self._test_rolling_unsupported_types(df)
-
-    @skip_sdc_jit('DataFrame.rolling.min() unsupported')
-    def test_df_rolling_min(self):
-        all_data = test_global_input_data_float64
-        length = min(len(d) for d in all_data)
-        data = {n: d[:length] for n, d in zip(string.ascii_uppercase, all_data)}
-        df = pd.DataFrame(data)
-
-        self._test_rolling_min(df)
 
     @skip_sdc_jit('Series.rolling.min() unsupported exceptions')
     def test_series_rolling_unsupported_values(self):
