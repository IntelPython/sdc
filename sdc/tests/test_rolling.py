--- conflicted
+++ resolved
@@ -487,7 +487,6 @@
         msg = msg_tmpl.format('closed', 'int64', 'str')
         self.assertIn(msg, str(raises.exception))
 
-<<<<<<< HEAD
     @skip_sdc_jit('Series.rolling.corr() unsupported Series index')
     def test_series_rolling_corr(self):
         def test_impl(series, window, min_periods, other):
@@ -527,7 +526,25 @@
             series = pd.Series(data)
             for window in range(0, len(series) + 3, 2):
                 for min_periods in range(0, window, 2):
-=======
+                    with self.subTest(series=series, window=window,
+                                      min_periods=min_periods):
+                        ref_result = test_impl(series, window, min_periods)
+                        jit_result = hpat_func(series, window, min_periods)
+                        pd.testing.assert_series_equal(ref_result, jit_result)
+
+    @skip_sdc_jit('Series.rolling.corr() unsupported exceptions')
+    def test_series_rolling_corr_unsupported_types(self):
+        def test_impl(pairwise):
+            series = pd.Series([1., -1., 0., 0.1, -0.1])
+            return series.rolling(3, 3).corr(pairwise=pairwise)
+
+        hpat_func = self.jit(test_impl)
+
+        with self.assertRaises(TypingError) as raises:
+            hpat_func(1)
+        msg = 'Method rolling.corr(). The object pairwise\n given: int64\n expected: bool'
+        self.assertIn(msg, str(raises.exception))
+
     @skip_sdc_jit('Series.rolling.count() unsupported Series index')
     def test_series_rolling_count(self):
         def test_impl(series, window, min_periods):
@@ -541,29 +558,12 @@
             series = pd.Series(data, index, name='A')
             for window in range(0, len(series) + 3, 2):
                 for min_periods in range(0, window + 1, 2):
->>>>>>> 56404c41
                     with self.subTest(series=series, window=window,
                                       min_periods=min_periods):
                         ref_result = test_impl(series, window, min_periods)
                         jit_result = hpat_func(series, window, min_periods)
                         pd.testing.assert_series_equal(ref_result, jit_result)
 
-<<<<<<< HEAD
-    @skip_sdc_jit('Series.rolling.corr() unsupported exceptions')
-    def test_series_rolling_corr_unsupported_types(self):
-        def test_impl(pairwise):
-            series = pd.Series([1., -1., 0., 0.1, -0.1])
-            return series.rolling(3, 3).corr(pairwise=pairwise)
-
-        hpat_func = self.jit(test_impl)
-
-        with self.assertRaises(TypingError) as raises:
-            hpat_func(1)
-        msg = 'Method rolling.corr(). The object pairwise\n given: int64\n expected: bool'
-        self.assertIn(msg, str(raises.exception))
-
-=======
->>>>>>> 56404c41
     @skip_sdc_jit('Series.rolling.max() unsupported Series index')
     def test_series_rolling_max(self):
         def test_impl(series, window, min_periods):
