--- conflicted
+++ resolved
@@ -563,7 +563,6 @@
                         ref_result = test_impl(obj, window, min_periods, q)
                         assert_equal(jit_result, ref_result)
 
-<<<<<<< HEAD
     def _test_rolling_corr(self, obj, other):
         def test_impl(obj, window, min_periods, other):
             return obj.rolling(window, min_periods).corr(other)
@@ -582,28 +581,18 @@
     def _test_rolling_corr_with_no_other(self, obj):
         def test_impl(obj, window, min_periods):
             return obj.rolling(window, min_periods).corr(pairwise=False)
-=======
-    def _test_rolling_count(self, obj):
-        def test_impl(obj, window, min_periods):
-            return obj.rolling(window, min_periods).count()
->>>>>>> 42fc172b
 
         hpat_func = self.jit(test_impl)
         assert_equal = self._get_assert_equal(obj)
 
         for window in range(0, len(obj) + 3, 2):
-<<<<<<< HEAD
             for min_periods in range(0, window, 2):
-=======
-            for min_periods in range(0, window + 1, 2):
->>>>>>> 42fc172b
                 with self.subTest(obj=obj, window=window,
                                   min_periods=min_periods):
                     jit_result = hpat_func(obj, window, min_periods)
                     ref_result = test_impl(obj, window, min_periods)
                     assert_equal(jit_result, ref_result)
 
-<<<<<<< HEAD
     def _test_rolling_corr_unsupported_types(self, obj):
         def test_impl(obj, pairwise):
             return obj.rolling(3, 3).corr(pairwise=pairwise)
@@ -615,8 +604,21 @@
         msg = 'Method rolling.corr(). The object pairwise\n given: int64\n expected: bool'
         self.assertIn(msg, str(raises.exception))
 
-=======
->>>>>>> 42fc172b
+    def _test_rolling_count(self, obj):
+        def test_impl(obj, window, min_periods):
+            return obj.rolling(window, min_periods).count()
+
+        hpat_func = self.jit(test_impl)
+        assert_equal = self._get_assert_equal(obj)
+
+        for window in range(0, len(obj) + 3, 2):
+            for min_periods in range(0, window + 1, 2):
+                with self.subTest(obj=obj, window=window,
+                                  min_periods=min_periods):
+                    jit_result = hpat_func(obj, window, min_periods)
+                    ref_result = test_impl(obj, window, min_periods)
+                    assert_equal(jit_result, ref_result)
+
     def _test_rolling_min(self, obj):
         def test_impl(obj, window, min_periods):
             return obj.rolling(window, min_periods).min()
@@ -686,7 +688,6 @@
 
         self._test_rolling_apply_args(df)
 
-<<<<<<< HEAD
     @skip_sdc_jit('DataFrame.rolling.corr() unsupported')
     def test_df_rolling_corr(self):
         all_data = [
@@ -751,7 +752,7 @@
         with self.assertRaises(ValueError) as raises:
             hpat_func(df, other, True)
         self.assertIn(msg_tmpl.format('False, None'), str(raises.exception))
-=======
+
     @skip_sdc_jit('DataFrame.rolling.count() unsupported')
     def test_df_rolling_count(self):
         all_data = test_global_input_data_float64
@@ -760,7 +761,6 @@
         df = pd.DataFrame(data)
 
         self._test_rolling_count(df)
->>>>>>> 42fc172b
 
     @skip_sdc_jit('DataFrame.rolling.min() unsupported')
     def test_df_rolling_min(self):
