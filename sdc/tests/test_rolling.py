# *****************************************************************************
# Copyright (c) 2020, Intel Corporation All rights reserved.
#
# Redistribution and use in source and binary forms, with or without
# modification, are permitted provided that the following conditions are met:
#
#     Redistributions of source code must retain the above copyright notice,
#     this list of conditions and the following disclaimer.
#
#     Redistributions in binary form must reproduce the above copyright notice,
#     this list of conditions and the following disclaimer in the documentation
#     and/or other materials provided with the distribution.
#
# THIS SOFTWARE IS PROVIDED BY THE COPYRIGHT HOLDERS AND CONTRIBUTORS "AS IS"
# AND ANY EXPRESS OR IMPLIED WARRANTIES, INCLUDING, BUT NOT LIMITED TO,
# THE IMPLIED WARRANTIES OF MERCHANTABILITY AND FITNESS FOR A PARTICULAR
# PURPOSE ARE DISCLAIMED. IN NO EVENT SHALL THE COPYRIGHT HOLDER OR
# CONTRIBUTORS BE LIABLE FOR ANY DIRECT, INDIRECT, INCIDENTAL, SPECIAL,
# EXEMPLARY, OR CONSEQUENTIAL DAMAGES (INCLUDING, BUT NOT LIMITED TO,
# PROCUREMENT OF SUBSTITUTE GOODS OR SERVICES; LOSS OF USE, DATA, OR PROFITS;
# OR BUSINESS INTERRUPTION) HOWEVER CAUSED AND ON ANY THEORY OF LIABILITY,
# WHETHER IN CONTRACT, STRICT LIABILITY, OR TORT (INCLUDING NEGLIGENCE OR
# OTHERWISE) ARISING IN ANY WAY OUT OF THE USE OF THIS SOFTWARE,
# EVEN IF ADVISED OF THE POSSIBILITY OF SUCH DAMAGE.
# *****************************************************************************

import itertools
import os
import platform
import string
import unittest
from copy import deepcopy
from itertools import product

import numpy as np
import pandas as pd

from numba.errors import TypingError
from sdc.hiframes.rolling import supported_rolling_funcs
from sdc.tests.test_base import TestCase
from sdc.tests.test_utils import (count_array_REPs, count_parfor_REPs,
                                  skip_numba_jit, skip_sdc_jit,
                                  test_global_input_data_float64)


LONG_TEST = (int(os.environ['SDC_LONG_ROLLING_TEST']) != 0
             if 'SDC_LONG_ROLLING_TEST' in os.environ else False)

test_funcs = ('mean', 'max',)
if LONG_TEST:
    # all functions except apply, cov, corr
    test_funcs = supported_rolling_funcs[:-3]


def series_rolling_std_usecase(series, window, min_periods, ddof):
    return series.rolling(window, min_periods).std(ddof)


def series_rolling_var_usecase(series, window, min_periods, ddof):
    return series.rolling(window, min_periods).var(ddof)


class TestRolling(TestCase):
    @skip_numba_jit
    def test_fixed1(self):
        # test sequentially with manually created dfs
        wins = (3,)
        if LONG_TEST:
            wins = (2, 3, 5)
        centers = (False, True)

        for func_name in test_funcs:
            func_text = "def test_impl(df, w, c):\n  return df.rolling(w, center=c).{}()\n".format(func_name)
            loc_vars = {}
            exec(func_text, {}, loc_vars)
            test_impl = loc_vars['test_impl']
            hpat_func = self.jit(test_impl)

            for args in itertools.product(wins, centers):
                df = pd.DataFrame({'B': [0, 1, 2, np.nan, 4]})
                pd.testing.assert_frame_equal(hpat_func(df, *args), test_impl(df, *args))
                df = pd.DataFrame({'B': [0, 1, 2, -2, 4]})
                pd.testing.assert_frame_equal(hpat_func(df, *args), test_impl(df, *args))

    @skip_numba_jit
    def test_fixed2(self):
        # test sequentially with generated dfs
        sizes = (121,)
        wins = (3,)
        if LONG_TEST:
            sizes = (1, 2, 10, 11, 121, 1000)
            wins = (2, 3, 5)
        centers = (False, True)
        for func_name in test_funcs:
            func_text = "def test_impl(df, w, c):\n  return df.rolling(w, center=c).{}()\n".format(func_name)
            loc_vars = {}
            exec(func_text, {}, loc_vars)
            test_impl = loc_vars['test_impl']
            hpat_func = self.jit(test_impl)
            for n, w, c in itertools.product(sizes, wins, centers):
                df = pd.DataFrame({'B': np.arange(n)})
                pd.testing.assert_frame_equal(hpat_func(df, w, c), test_impl(df, w, c))

    @skip_numba_jit
    def test_fixed_apply1(self):
        # test sequentially with manually created dfs
        def test_impl(df, w, c):
            return df.rolling(w, center=c).apply(lambda a: a.sum())
        hpat_func = self.jit(test_impl)
        wins = (3,)
        if LONG_TEST:
            wins = (2, 3, 5)
        centers = (False, True)
        for args in itertools.product(wins, centers):
            df = pd.DataFrame({'B': [0, 1, 2, np.nan, 4]})
            pd.testing.assert_frame_equal(hpat_func(df, *args), test_impl(df, *args))
            df = pd.DataFrame({'B': [0, 1, 2, -2, 4]})
            pd.testing.assert_frame_equal(hpat_func(df, *args), test_impl(df, *args))

    @skip_numba_jit
    def test_fixed_apply2(self):
        # test sequentially with generated dfs
        def test_impl(df, w, c):
            return df.rolling(w, center=c).apply(lambda a: a.sum())
        hpat_func = self.jit(test_impl)
        sizes = (121,)
        wins = (3,)
        if LONG_TEST:
            sizes = (1, 2, 10, 11, 121, 1000)
            wins = (2, 3, 5)
        centers = (False, True)
        for n, w, c in itertools.product(sizes, wins, centers):
            df = pd.DataFrame({'B': np.arange(n)})
            pd.testing.assert_frame_equal(hpat_func(df, w, c), test_impl(df, w, c))

    @skip_numba_jit
    def test_fixed_parallel1(self):
        def test_impl(n, w, center):
            df = pd.DataFrame({'B': np.arange(n)})
            R = df.rolling(w, center=center).sum()
            return R.B.sum()

        hpat_func = self.jit(test_impl)
        sizes = (121,)
        wins = (5,)
        if LONG_TEST:
            sizes = (1, 2, 10, 11, 121, 1000)
            wins = (2, 4, 5, 10, 11)
        centers = (False, True)
        for args in itertools.product(sizes, wins, centers):
            self.assertEqual(hpat_func(*args), test_impl(*args),
                             "rolling fixed window with {}".format(args))
        self.assertEqual(count_array_REPs(), 0)
        self.assertEqual(count_parfor_REPs(), 0)

    @skip_numba_jit
    def test_fixed_parallel_apply1(self):
        def test_impl(n, w, center):
            df = pd.DataFrame({'B': np.arange(n)})
            R = df.rolling(w, center=center).apply(lambda a: a.sum())
            return R.B.sum()

        hpat_func = self.jit(test_impl)
        sizes = (121,)
        wins = (5,)
        if LONG_TEST:
            sizes = (1, 2, 10, 11, 121, 1000)
            wins = (2, 4, 5, 10, 11)
        centers = (False, True)
        for args in itertools.product(sizes, wins, centers):
            self.assertEqual(hpat_func(*args), test_impl(*args),
                             "rolling fixed window with {}".format(args))
        self.assertEqual(count_array_REPs(), 0)
        self.assertEqual(count_parfor_REPs(), 0)

    @skip_numba_jit
    def test_variable1(self):
        # test sequentially with manually created dfs
        df1 = pd.DataFrame({'B': [0, 1, 2, np.nan, 4],
                            'time': [pd.Timestamp('20130101 09:00:00'),
                                     pd.Timestamp('20130101 09:00:02'),
                                     pd.Timestamp('20130101 09:00:03'),
                                     pd.Timestamp('20130101 09:00:05'),
                                     pd.Timestamp('20130101 09:00:06')]})
        df2 = pd.DataFrame({'B': [0, 1, 2, -2, 4],
                            'time': [pd.Timestamp('20130101 09:00:01'),
                                     pd.Timestamp('20130101 09:00:02'),
                                     pd.Timestamp('20130101 09:00:03'),
                                     pd.Timestamp('20130101 09:00:04'),
                                     pd.Timestamp('20130101 09:00:09')]})
        wins = ('2s',)
        if LONG_TEST:
            wins = ('1s', '2s', '3s', '4s')
        # all functions except apply
        for w, func_name in itertools.product(wins, test_funcs):
            func_text = "def test_impl(df):\n  return df.rolling('{}', on='time').{}()\n".format(w, func_name)
            loc_vars = {}
            exec(func_text, {}, loc_vars)
            test_impl = loc_vars['test_impl']
            hpat_func = self.jit(test_impl)
            # XXX: skipping min/max for this test since the behavior of Pandas
            # is inconsistent: it assigns NaN to last output instead of 4!
            if func_name not in ('min', 'max'):
                pd.testing.assert_frame_equal(hpat_func(df1), test_impl(df1))
            pd.testing.assert_frame_equal(hpat_func(df2), test_impl(df2))

    @skip_numba_jit
    def test_variable2(self):
        # test sequentially with generated dfs
        wins = ('2s',)
        sizes = (121,)
        if LONG_TEST:
            wins = ('1s', '2s', '3s', '4s')
            sizes = (1, 2, 10, 11, 121, 1000)
        # all functions except apply
        for w, func_name in itertools.product(wins, test_funcs):
            func_text = "def test_impl(df):\n  return df.rolling('{}', on='time').{}()\n".format(w, func_name)
            loc_vars = {}
            exec(func_text, {}, loc_vars)
            test_impl = loc_vars['test_impl']
            hpat_func = self.jit(test_impl)
            for n in sizes:
                time = pd.date_range(start='1/1/2018', periods=n, freq='s')
                df = pd.DataFrame({'B': np.arange(n), 'time': time})
                pd.testing.assert_frame_equal(hpat_func(df), test_impl(df))

    @skip_numba_jit
    def test_variable_apply1(self):
        # test sequentially with manually created dfs
        df1 = pd.DataFrame({'B': [0, 1, 2, np.nan, 4],
                            'time': [pd.Timestamp('20130101 09:00:00'),
                                     pd.Timestamp('20130101 09:00:02'),
                                     pd.Timestamp('20130101 09:00:03'),
                                     pd.Timestamp('20130101 09:00:05'),
                                     pd.Timestamp('20130101 09:00:06')]})
        df2 = pd.DataFrame({'B': [0, 1, 2, -2, 4],
                            'time': [pd.Timestamp('20130101 09:00:01'),
                                     pd.Timestamp('20130101 09:00:02'),
                                     pd.Timestamp('20130101 09:00:03'),
                                     pd.Timestamp('20130101 09:00:04'),
                                     pd.Timestamp('20130101 09:00:09')]})
        wins = ('2s',)
        if LONG_TEST:
            wins = ('1s', '2s', '3s', '4s')
        # all functions except apply
        for w in wins:
            func_text = "def test_impl(df):\n  return df.rolling('{}', on='time').apply(lambda a: a.sum())\n".format(w)
            loc_vars = {}
            exec(func_text, {}, loc_vars)
            test_impl = loc_vars['test_impl']
            hpat_func = self.jit(test_impl)
            pd.testing.assert_frame_equal(hpat_func(df1), test_impl(df1))
            pd.testing.assert_frame_equal(hpat_func(df2), test_impl(df2))

    @skip_numba_jit
    def test_variable_apply2(self):
        # test sequentially with generated dfs
        wins = ('2s',)
        sizes = (121,)
        if LONG_TEST:
            wins = ('1s', '2s', '3s', '4s')
            # TODO: this crashes on Travis (3 process config) with size 1
            sizes = (2, 10, 11, 121, 1000)
        # all functions except apply
        for w in wins:
            func_text = "def test_impl(df):\n  return df.rolling('{}', on='time').apply(lambda a: a.sum())\n".format(w)
            loc_vars = {}
            exec(func_text, {}, loc_vars)
            test_impl = loc_vars['test_impl']
            hpat_func = self.jit(test_impl)
            for n in sizes:
                time = pd.date_range(start='1/1/2018', periods=n, freq='s')
                df = pd.DataFrame({'B': np.arange(n), 'time': time})
                pd.testing.assert_frame_equal(hpat_func(df), test_impl(df))

    @skip_numba_jit
    @unittest.skipIf(platform.system() == 'Windows', "ValueError: time must be monotonic")
    def test_variable_parallel1(self):
        wins = ('2s',)
        sizes = (121,)
        if LONG_TEST:
            wins = ('1s', '2s', '3s', '4s')
            # XXX: Pandas returns time = [np.nan] for size==1 for some reason
            sizes = (2, 10, 11, 121, 1000)
        # all functions except apply
        for w, func_name in itertools.product(wins, test_funcs):
            func_text = "def test_impl(n):\n"
            func_text += "  df = pd.DataFrame({'B': np.arange(n), 'time': "
            func_text += "    pd.DatetimeIndex(np.arange(n) * 1000000000)})\n"
            func_text += "  res = df.rolling('{}', on='time').{}()\n".format(w, func_name)
            func_text += "  return res.B.sum()\n"
            loc_vars = {}
            exec(func_text, {'pd': pd, 'np': np}, loc_vars)
            test_impl = loc_vars['test_impl']
            hpat_func = self.jit(test_impl)
            for n in sizes:
                np.testing.assert_almost_equal(hpat_func(n), test_impl(n))
        self.assertEqual(count_array_REPs(), 0)
        self.assertEqual(count_parfor_REPs(), 0)

    @skip_numba_jit
    @unittest.skipIf(platform.system() == 'Windows', "ValueError: time must be monotonic")
    def test_variable_apply_parallel1(self):
        wins = ('2s',)
        sizes = (121,)
        if LONG_TEST:
            wins = ('1s', '2s', '3s', '4s')
            # XXX: Pandas returns time = [np.nan] for size==1 for some reason
            sizes = (2, 10, 11, 121, 1000)
        # all functions except apply
        for w in wins:
            func_text = "def test_impl(n):\n"
            func_text += "  df = pd.DataFrame({'B': np.arange(n), 'time': "
            func_text += "    pd.DatetimeIndex(np.arange(n) * 1000000000)})\n"
            func_text += "  res = df.rolling('{}', on='time').apply(lambda a: a.sum())\n".format(w)
            func_text += "  return res.B.sum()\n"
            loc_vars = {}
            exec(func_text, {'pd': pd, 'np': np}, loc_vars)
            test_impl = loc_vars['test_impl']
            hpat_func = self.jit(test_impl)
            for n in sizes:
                np.testing.assert_almost_equal(hpat_func(n), test_impl(n))
        self.assertEqual(count_array_REPs(), 0)
        self.assertEqual(count_parfor_REPs(), 0)

    @skip_numba_jit
    def test_series_fixed1(self):
        # test series rolling functions
        # all functions except apply
        S1 = pd.Series([0, 1, 2, np.nan, 4])
        S2 = pd.Series([0, 1, 2, -2, 4])
        wins = (3,)
        if LONG_TEST:
            wins = (2, 3, 5)
        centers = (False, True)
        for func_name in test_funcs:
            func_text = "def test_impl(S, w, c):\n  return S.rolling(w, center=c).{}()\n".format(func_name)
            loc_vars = {}
            exec(func_text, {}, loc_vars)
            test_impl = loc_vars['test_impl']
            hpat_func = self.jit(test_impl)
            for args in itertools.product(wins, centers):
                pd.testing.assert_series_equal(hpat_func(S1, *args), test_impl(S1, *args))
                pd.testing.assert_series_equal(hpat_func(S2, *args), test_impl(S2, *args))
        # test apply

        def apply_test_impl(S, w, c):
            return S.rolling(w, center=c).apply(lambda a: a.sum())
        hpat_func = self.jit(apply_test_impl)
        for args in itertools.product(wins, centers):
            pd.testing.assert_series_equal(hpat_func(S1, *args), apply_test_impl(S1, *args))
            pd.testing.assert_series_equal(hpat_func(S2, *args), apply_test_impl(S2, *args))

    @skip_numba_jit
    def test_series_cov1(self):
        # test series rolling functions
        # all functions except apply
        S1 = pd.Series([0, 1, 2, np.nan, 4])
        S2 = pd.Series([0, 1, 2, -2, 4])
        wins = (3,)
        if LONG_TEST:
            wins = (2, 3, 5)
        centers = (False, True)

        def test_impl(S, S2, w, c):
            return S.rolling(w, center=c).cov(S2)
        hpat_func = self.jit(test_impl)
        for args in itertools.product([S1, S2], [S1, S2], wins, centers):
            pd.testing.assert_series_equal(hpat_func(*args), test_impl(*args))
            pd.testing.assert_series_equal(hpat_func(*args), test_impl(*args))

        def test_impl2(S, S2, w, c):
            return S.rolling(w, center=c).corr(S2)
        hpat_func = self.jit(test_impl2)
        for args in itertools.product([S1, S2], [S1, S2], wins, centers):
            pd.testing.assert_series_equal(hpat_func(*args), test_impl2(*args))
            pd.testing.assert_series_equal(hpat_func(*args), test_impl2(*args))

    @skip_numba_jit
    def test_df_cov1(self):
        # test series rolling functions
        # all functions except apply
        df1 = pd.DataFrame({'A': [0, 1, 2, np.nan, 4], 'B': np.ones(5)})
        df2 = pd.DataFrame({'A': [0, 1, 2, -2, 4], 'C': np.ones(5)})
        wins = (3,)
        if LONG_TEST:
            wins = (2, 3, 5)
        centers = (False, True)

        def test_impl(df, df2, w, c):
            return df.rolling(w, center=c).cov(df2)
        hpat_func = self.jit(test_impl)
        for args in itertools.product([df1, df2], [df1, df2], wins, centers):
            pd.testing.assert_frame_equal(hpat_func(*args), test_impl(*args))
            pd.testing.assert_frame_equal(hpat_func(*args), test_impl(*args))

        def test_impl2(df, df2, w, c):
            return df.rolling(w, center=c).corr(df2)
        hpat_func = self.jit(test_impl2)
        for args in itertools.product([df1, df2], [df1, df2], wins, centers):
            pd.testing.assert_frame_equal(hpat_func(*args), test_impl2(*args))
            pd.testing.assert_frame_equal(hpat_func(*args), test_impl2(*args))

    def _get_assert_equal(self, obj):
        if isinstance(obj, pd.Series):
            return pd.testing.assert_series_equal
        elif isinstance(obj, pd.DataFrame):
            return pd.testing.assert_frame_equal
        elif isinstance(obj, np.ndarray):
            return np.testing.assert_array_equal

        return self.assertEqual

    def _test_rolling_unsupported_values(self, obj):
        def test_impl(obj, window, min_periods, center,
                      win_type, on, axis, closed):
            return obj.rolling(window, min_periods, center,
                               win_type, on, axis, closed).min()

        hpat_func = self.jit(test_impl)

        with self.assertRaises(ValueError) as raises:
            hpat_func(obj, -1, None, False, None, None, 0, None)
        self.assertIn('window must be non-negative', str(raises.exception))

        with self.assertRaises(ValueError) as raises:
            hpat_func(obj, 1, -1, False, None, None, 0, None)
        self.assertIn('min_periods must be >= 0', str(raises.exception))

        with self.assertRaises(ValueError) as raises:
            hpat_func(obj, 1, 2, False, None, None, 0, None)
        self.assertIn('min_periods must be <= window', str(raises.exception))

        with self.assertRaises(ValueError) as raises:
            hpat_func(obj, 1, 2, False, None, None, 0, None)
        self.assertIn('min_periods must be <= window', str(raises.exception))

        msg_tmpl = 'Method rolling(). The object {}\n expected: {}'

        with self.assertRaises(ValueError) as raises:
            hpat_func(obj, 1, None, True, None, None, 0, None)
        msg = msg_tmpl.format('center', 'False')
        self.assertIn(msg, str(raises.exception))

        with self.assertRaises(ValueError) as raises:
            hpat_func(obj, 1, None, False, 'None', None, 0, None)
        msg = msg_tmpl.format('win_type', 'None')
        self.assertIn(msg, str(raises.exception))

        with self.assertRaises(ValueError) as raises:
            hpat_func(obj, 1, None, False, None, 'None', 0, None)
        msg = msg_tmpl.format('on', 'None')
        self.assertIn(msg, str(raises.exception))

        with self.assertRaises(ValueError) as raises:
            hpat_func(obj, 1, None, False, None, None, 1, None)
        msg = msg_tmpl.format('axis', '0')
        self.assertIn(msg, str(raises.exception))

        with self.assertRaises(ValueError) as raises:
            hpat_func(obj, 1, None, False, None, None, 0, 'None')
        msg = msg_tmpl.format('closed', 'None')
        self.assertIn(msg, str(raises.exception))

    def _test_rolling_unsupported_types(self, obj):
        def test_impl(obj, window, min_periods, center,
                      win_type, on, axis, closed):
            return obj.rolling(window, min_periods, center,
                               win_type, on, axis, closed).min()

        hpat_func = self.jit(test_impl)
        msg_tmpl = 'Method rolling(). The object {}\n given: {}\n expected: {}'

        with self.assertRaises(TypingError) as raises:
            hpat_func(obj, '1', None, False, None, None, 0, None)
        msg = msg_tmpl.format('window', 'unicode_type', 'int')
        self.assertIn(msg, str(raises.exception))

        with self.assertRaises(TypingError) as raises:
            hpat_func(obj, 1, '1', False, None, None, 0, None)
        msg = msg_tmpl.format('min_periods', 'unicode_type', 'None, int')
        self.assertIn(msg, str(raises.exception))

        with self.assertRaises(TypingError) as raises:
            hpat_func(obj, 1, None, 0, None, None, 0, None)
        msg = msg_tmpl.format('center', 'int64', 'bool')
        self.assertIn(msg, str(raises.exception))

        with self.assertRaises(TypingError) as raises:
            hpat_func(obj, 1, None, False, -1, None, 0, None)
        msg = msg_tmpl.format('win_type', 'int64', 'str')
        self.assertIn(msg, str(raises.exception))

        with self.assertRaises(TypingError) as raises:
            hpat_func(obj, 1, None, False, None, -1, 0, None)
        msg = msg_tmpl.format('on', 'int64', 'str')
        self.assertIn(msg, str(raises.exception))

        with self.assertRaises(TypingError) as raises:
            hpat_func(obj, 1, None, False, None, None, None, None)
        msg = msg_tmpl.format('axis', 'none', 'int, str')
        self.assertIn(msg, str(raises.exception))

        with self.assertRaises(TypingError) as raises:
            hpat_func(obj, 1, None, False, None, None, 0, -1)
        msg = msg_tmpl.format('closed', 'int64', 'str')
        self.assertIn(msg, str(raises.exception))

<<<<<<< HEAD
    def _test_rolling_corr(self, obj, other):
        def test_impl(obj, window, min_periods, other):
            return obj.rolling(window, min_periods).corr(other)

        hpat_func = self.jit(test_impl)
        assert_equal = self._get_assert_equal(obj)

        for window in range(0, len(obj) + 3, 2):
            for min_periods in range(0, window, 2):
                with self.subTest(obj=obj, other=other,
                                  window=window, min_periods=min_periods):
                    jit_result = hpat_func(obj, window, min_periods, other)
                    ref_result = test_impl(obj, window, min_periods, other)
                    assert_equal(jit_result, ref_result)

    def _test_rolling_corr_with_no_other(self, obj):
        def test_impl(obj, window, min_periods):
            return obj.rolling(window, min_periods).corr(pairwise=False)
=======
    def _test_rolling_apply_mean(self, obj):
        def test_impl(obj, window, min_periods):
            def func(x):
                if len(x) == 0:
                    return np.nan
                return x.mean()
            return obj.rolling(window, min_periods).apply(func)
>>>>>>> 1cca847f

        hpat_func = self.jit(test_impl)
        assert_equal = self._get_assert_equal(obj)

        for window in range(0, len(obj) + 3, 2):
<<<<<<< HEAD
            for min_periods in range(0, window, 2):
=======
            for min_periods in range(0, window + 1, 2):
>>>>>>> 1cca847f
                with self.subTest(obj=obj, window=window,
                                  min_periods=min_periods):
                    jit_result = hpat_func(obj, window, min_periods)
                    ref_result = test_impl(obj, window, min_periods)
                    assert_equal(jit_result, ref_result)

<<<<<<< HEAD
    def _test_rolling_corr_unsupported_types(self, obj):
        def test_impl(obj, pairwise):
            return obj.rolling(3, 3).corr(pairwise=pairwise)
=======
    def _test_rolling_apply_unsupported_types(self, obj):
        def test_impl(obj, raw):
            def func(x):
                if len(x) == 0:
                    return np.nan
                return np.median(x)
            return obj.rolling(3).apply(func, raw=raw)
>>>>>>> 1cca847f

        hpat_func = self.jit(test_impl)

        with self.assertRaises(TypingError) as raises:
            hpat_func(obj, 1)
<<<<<<< HEAD
        msg = 'Method rolling.corr(). The object pairwise\n given: int64\n expected: bool'
        self.assertIn(msg, str(raises.exception))

=======
        msg = 'Method rolling.apply(). The object raw\n given: int64\n expected: bool'
        self.assertIn(msg, str(raises.exception))

    def _test_rolling_apply_args(self, obj):
        def test_impl(obj, window, min_periods, q):
            def func(x, q):
                if len(x) == 0:
                    return np.nan
                return np.quantile(x, q)
            return obj.rolling(window, min_periods).apply(func, raw=None, args=(q,))

        hpat_func = self.jit(test_impl)
        assert_equal = self._get_assert_equal(obj)

        for window in range(0, len(obj) + 3, 2):
            for min_periods in range(0, window + 1, 2):
                for q in [0.25, 0.5, 0.75]:
                    with self.subTest(obj=obj, window=window,
                                      min_periods=min_periods, q=q):
                        jit_result = hpat_func(obj, window, min_periods, q)
                        ref_result = test_impl(obj, window, min_periods, q)
                        assert_equal(jit_result, ref_result)

>>>>>>> 1cca847f
    def _test_rolling_min(self, obj):
        def test_impl(obj, window, min_periods):
            return obj.rolling(window, min_periods).min()

        hpat_func = self.jit(test_impl)
        assert_equal = self._get_assert_equal(obj)

        # TODO: fix the issue when window = 0
        for window in range(1, len(obj) + 2):
            for min_periods in range(window + 1):
                with self.subTest(obj=obj, window=window,
                                  min_periods=min_periods):
                    jit_result = hpat_func(obj, window, min_periods)
                    ref_result = test_impl(obj, window, min_periods)
                    assert_equal(jit_result, ref_result)

    @skip_sdc_jit('DataFrame.rolling.min() unsupported exceptions')
    def test_df_rolling_unsupported_values(self):
        all_data = test_global_input_data_float64
        length = min(len(d) for d in all_data)
        data = {n: d[:length] for n, d in zip(string.ascii_uppercase, all_data)}
        df = pd.DataFrame(data)

        self._test_rolling_unsupported_values(df)

    @skip_sdc_jit('DataFrame.rolling.min() unsupported exceptions')
    def test_df_rolling_unsupported_types(self):
        all_data = test_global_input_data_float64
        length = min(len(d) for d in all_data)
        data = {n: d[:length] for n, d in zip(string.ascii_uppercase, all_data)}
        df = pd.DataFrame(data)

        self._test_rolling_unsupported_types(df)

<<<<<<< HEAD
    @skip_sdc_jit('DataFrame.rolling.corr() unsupported')
    def test_df_rolling_corr(self):
=======
    @skip_sdc_jit('DataFrame.rolling.apply() unsupported')
    def test_df_rolling_apply_mean(self):
>>>>>>> 1cca847f
        all_data = [
            list(range(10)), [1., -1., 0., 0.1, -0.1],
            [1., np.inf, np.inf, -1., 0., np.inf, np.NINF, np.NINF],
            [np.nan, np.inf, np.inf, np.nan, np.nan, np.nan, np.NINF, np.NZERO]
        ]
        length = min(len(d) for d in all_data)
        data = {n: d[:length] for n, d in zip(string.ascii_uppercase, all_data)}
        df = pd.DataFrame(data)
<<<<<<< HEAD
        for d in all_data:
            other = pd.Series(d)
            self._test_rolling_corr(df, other)

        other_all_data = deepcopy(all_data) + [list(range(10))[::-1]]
        other_all_data[1] = [-1., 1., 0., -0.1, 0.1, 0.]
        other_length = min(len(d) for d in other_all_data)
        other_data = {n: d[:other_length] for n, d in zip(string.ascii_uppercase, other_all_data)}
        other = pd.DataFrame(other_data)

        self._test_rolling_corr(df, other)

    @skip_sdc_jit('DataFrame.rolling.corr() unsupported')
    def test_df_rolling_corr_no_other(self):
=======

        self._test_rolling_apply_mean(df)

    @skip_sdc_jit('DataFrame.rolling.apply() unsupported exceptions')
    def test_df_rolling_apply_unsupported_types(self):
        all_data = [[1., -1., 0., 0.1, -0.1], [-1., 1., 0., -0.1, 0.1]]
        length = min(len(d) for d in all_data)
        data = {n: d[:length] for n, d in zip(string.ascii_uppercase, all_data)}
        df = pd.DataFrame(data)

        self._test_rolling_apply_unsupported_types(df)

    @unittest.skip('DataFrame.rolling.apply() unsupported args')
    def test_df_rolling_apply_args(self):
>>>>>>> 1cca847f
        all_data = [
            list(range(10)), [1., -1., 0., 0.1, -0.1],
            [1., np.inf, np.inf, -1., 0., np.inf, np.NINF, np.NINF],
            [np.nan, np.inf, np.inf, np.nan, np.nan, np.nan, np.NINF, np.NZERO]
        ]
        length = min(len(d) for d in all_data)
        data = {n: d[:length] for n, d in zip(string.ascii_uppercase, all_data)}
        df = pd.DataFrame(data)

<<<<<<< HEAD
        self._test_rolling_corr_with_no_other(df)

    @skip_sdc_jit('DataFrame.rolling.corr() unsupported exceptions')
    def test_df_rolling_corr_unsupported_types(self):
        all_data = [[1., -1., 0., 0.1, -0.1], [-1., 1., 0., -0.1, 0.1]]
        length = min(len(d) for d in all_data)
        data = {n: d[:length] for n, d in zip(string.ascii_uppercase, all_data)}
        df = pd.DataFrame(data)

        self._test_rolling_corr_unsupported_types(df)

    @skip_sdc_jit('DataFrame.rolling.corr() unsupported exceptions')
    def test_df_rolling_corr_unsupported_values(self):
        def test_impl(df, other, pairwise):
            return df.rolling(3, 3).corr(other=other, pairwise=pairwise)

        hpat_func = self.jit(test_impl)
        msg_tmpl = 'Method rolling.corr(). The object pairwise\n expected: {}'

        df = pd.DataFrame({'A': [1., -1., 0., 0.1, -0.1],
                           'B': [-1., 1., 0., -0.1, 0.1]})
        for pairwise in [None, True]:
            with self.assertRaises(ValueError) as raises:
                hpat_func(df, None, pairwise)
            self.assertIn(msg_tmpl.format('False'), str(raises.exception))

        other = pd.DataFrame({'A': [-1., 1., 0., -0.1, 0.1],
                              'C': [1., -1., 0., 0.1, -0.1]})
        with self.assertRaises(ValueError) as raises:
            hpat_func(df, other, True)
        self.assertIn(msg_tmpl.format('False, None'), str(raises.exception))
=======
        self._test_rolling_apply_args(df)
>>>>>>> 1cca847f

    @skip_sdc_jit('DataFrame.rolling.min() unsupported')
    def test_df_rolling_min(self):
        all_data = test_global_input_data_float64
        length = min(len(d) for d in all_data)
        data = {n: d[:length] for n, d in zip(string.ascii_uppercase, all_data)}
        df = pd.DataFrame(data)

        self._test_rolling_min(df)

    @unittest.expectedFailure
    @unittest.skipIf(platform.system() == 'Darwin', 'Segmentation fault on Mac')
    @skip_sdc_jit('DataFrame.rolling.min() unsupported')
    def test_df_rolling_min_exception_many_columns(self):
        def test_impl(df):
            return df.rolling(3).min()

        hpat_func = self.jit(test_impl)

        # more than 19 columns raise SystemError: CPUDispatcher() returned a result with an error set
        all_data = test_global_input_data_float64 * 5
        length = min(len(d) for d in all_data)
        data = {n: d[:length] for n, d in zip(string.ascii_uppercase, all_data)}
        df = pd.DataFrame(data)

        pd.testing.assert_frame_equal(hpat_func(df), test_impl(df))

    @skip_sdc_jit('Series.rolling.min() unsupported exceptions')
    def test_series_rolling_unsupported_values(self):
        series = pd.Series(test_global_input_data_float64[0])
        self._test_rolling_unsupported_values(series)

    @skip_sdc_jit('Series.rolling.min() unsupported exceptions')
    def test_series_rolling_unsupported_types(self):
        series = pd.Series(test_global_input_data_float64[0])
        self._test_rolling_unsupported_types(series)

    @skip_sdc_jit('Series.rolling.apply() unsupported Series index')
    def test_series_rolling_apply_mean(self):
        all_data = [
            list(range(10)), [1., -1., 0., 0.1, -0.1],
            [1., np.inf, np.inf, -1., 0., np.inf, np.NINF, np.NINF],
            [np.nan, np.inf, np.inf, np.nan, np.nan, np.nan, np.NINF, np.NZERO]
        ]
        indices = [list(range(len(data)))[::-1] for data in all_data]
        for data, index in zip(all_data, indices):
            series = pd.Series(data, index, name='A')
            self._test_rolling_apply_mean(series)

    @skip_sdc_jit('Series.rolling.apply() unsupported exceptions')
    def test_series_rolling_apply_unsupported_types(self):
        series = pd.Series([1., -1., 0., 0.1, -0.1])
        self._test_rolling_apply_unsupported_types(series)

    @unittest.skip('Series.rolling.apply() unsupported args')
    def test_series_rolling_apply_args(self):
        all_data = [
            list(range(10)), [1., -1., 0., 0.1, -0.1],
            [1., np.inf, np.inf, -1., 0., np.inf, np.NINF, np.NINF],
            [np.nan, np.inf, np.inf, np.nan, np.nan, np.nan, np.NINF, np.NZERO]
        ]
        indices = [list(range(len(data)))[::-1] for data in all_data]
        for data, index in zip(all_data, indices):
            series = pd.Series(data, index, name='A')
            self._test_rolling_apply_args(series)

    @skip_sdc_jit('Series.rolling.corr() unsupported Series index')
    def test_series_rolling_corr(self):
        all_data = [
            list(range(10)), [1., -1., 0., 0.1, -0.1],
            [1., np.inf, np.inf, -1., 0., np.inf, np.NINF, np.NINF],
            [np.nan, np.inf, np.inf, np.nan, np.nan, np.nan, np.NINF, np.NZERO]
        ]
        for main_data, other_data in product(all_data, all_data):
            series = pd.Series(main_data)
            other = pd.Series(other_data)
            self._test_rolling_corr(series, other)

    @skip_sdc_jit('Series.rolling.corr() unsupported Series index')
    def test_series_rolling_corr_with_no_other(self):
        all_data = [
            list(range(10)), [1., -1., 0., 0.1, -0.1],
            [1., np.inf, np.inf, -1., 0., np.inf, np.NINF, np.NINF],
            [np.nan, np.inf, np.inf, np.nan, np.nan, np.nan, np.NINF, np.NZERO]
        ]
        for data in all_data:
            series = pd.Series(data)
            self._test_rolling_corr_with_no_other(series)

    @skip_sdc_jit('Series.rolling.corr() unsupported exceptions')
    def test_series_rolling_corr_unsupported_types(self):
        series = pd.Series([1., -1., 0., 0.1, -0.1])
        self._test_rolling_corr_unsupported_types(series)

    @skip_sdc_jit('Series.rolling.count() unsupported Series index')
    def test_series_rolling_count(self):
        def test_impl(series, window, min_periods):
            return series.rolling(window, min_periods).count()

        hpat_func = self.jit(test_impl)

        all_data = test_global_input_data_float64
        indices = [list(range(len(data)))[::-1] for data in all_data]
        for data, index in zip(all_data, indices):
            series = pd.Series(data, index, name='A')
            for window in range(0, len(series) + 3, 2):
                for min_periods in range(0, window + 1, 2):
                    with self.subTest(series=series, window=window,
                                      min_periods=min_periods):
                        jit_result = hpat_func(series, window, min_periods)
                        ref_result = test_impl(series, window, min_periods)
                        pd.testing.assert_series_equal(jit_result, ref_result)

    @skip_sdc_jit('Series.rolling.cov() unsupported Series index')
    def test_series_rolling_cov(self):
        def test_impl(series, window, min_periods, other, ddof):
            return series.rolling(window, min_periods).cov(other, ddof=ddof)

        hpat_func = self.jit(test_impl)

        all_data = [
            list(range(5)), [1., -1., 0., 0.1, -0.1],
            [1., np.inf, np.inf, -1., 0., np.inf, np.NINF, np.NINF],
            [np.nan, np.inf, np.inf, np.nan, np.nan, np.nan, np.NINF, np.NZERO]
        ]
        for main_data, other_data in product(all_data, all_data):
            series = pd.Series(main_data)
            other = pd.Series(other_data)
            for window in range(0, len(series) + 3, 2):
                for min_periods, ddof in product(range(0, window, 2), [0, 1]):
                    with self.subTest(series=series, other=other, window=window,
                                      min_periods=min_periods, ddof=ddof):
                        jit_result = hpat_func(series, window, min_periods, other, ddof)
                        ref_result = test_impl(series, window, min_periods, other, ddof)
                        pd.testing.assert_series_equal(jit_result, ref_result)

    @skip_sdc_jit('Series.rolling.cov() unsupported Series index')
    def test_series_rolling_cov_default(self):
        def test_impl(series, window, min_periods):
            return series.rolling(window, min_periods).cov()

        hpat_func = self.jit(test_impl)

        all_data = [
            list(range(5)), [1., -1., 0., 0.1, -0.1],
            [1., np.inf, np.inf, -1., 0., np.inf, np.NINF, np.NINF],
            [np.nan, np.inf, np.inf, np.nan, np.nan, np.nan, np.NINF, np.NZERO]
        ]
        for data in all_data:
            series = pd.Series(data)
            for window in range(0, len(series) + 3, 2):
                for min_periods in range(0, window, 2):
                    with self.subTest(series=series, window=window,
                                      min_periods=min_periods):
                        jit_result = hpat_func(series, window, min_periods)
                        ref_result = test_impl(series, window, min_periods)
                        pd.testing.assert_series_equal(jit_result, ref_result)

    @skip_sdc_jit('Series.rolling.cov() unsupported Series index')
    @unittest.expectedFailure
    def test_series_rolling_cov_issue_floating_point_rounding(self):
        """Cover issue of different float rounding in Python and SDC/Numba"""
        def test_impl(series, window, min_periods, other, ddof):
            return series.rolling(window, min_periods).cov(other, ddof=ddof)

        hpat_func = self.jit(test_impl)

        series = pd.Series(list(range(10)))
        other = pd.Series([1., -1., 0., 0.1, -0.1])
        jit_result = hpat_func(series, 6, 0, other, 1)
        ref_result = test_impl(series, 6, 0, other, 1)
        pd.testing.assert_series_equal(jit_result, ref_result)

    @skip_sdc_jit('Series.rolling.cov() unsupported exceptions')
    def test_series_rolling_cov_unsupported_types(self):
        def test_impl(pairwise, ddof):
            series = pd.Series([1., -1., 0., 0.1, -0.1])
            return series.rolling(3, 3).cov(pairwise=pairwise, ddof=ddof)

        hpat_func = self.jit(test_impl)

        msg_tmpl = 'Method rolling.cov(). The object {}\n given: {}\n expected: {}'

        with self.assertRaises(TypingError) as raises:
            hpat_func(1, 1)
        msg = msg_tmpl.format('pairwise', 'int64', 'bool')
        self.assertIn(msg, str(raises.exception))

        with self.assertRaises(TypingError) as raises:
            hpat_func(None, '1')
        msg = msg_tmpl.format('ddof', 'unicode_type', 'int')
        self.assertIn(msg, str(raises.exception))

    @skip_sdc_jit('Series.rolling.kurt() unsupported Series index')
    def test_series_rolling_kurt(self):
        def test_impl(series, window, min_periods):
            return series.rolling(window, min_periods).kurt()

        hpat_func = self.jit(test_impl)

        all_data = test_global_input_data_float64
        indices = [list(range(len(data)))[::-1] for data in all_data]
        for data, index in zip(all_data, indices):
            series = pd.Series(data, index, name='A')
            for window in range(4, len(series) + 1):
                for min_periods in range(window + 1):
                    with self.subTest(series=series, window=window,
                                      min_periods=min_periods):
                        jit_result = hpat_func(series, window, min_periods)
                        ref_result = test_impl(series, window, min_periods)
                        pd.testing.assert_series_equal(jit_result, ref_result)

    @skip_sdc_jit('Series.rolling.max() unsupported Series index')
    def test_series_rolling_max(self):
        def test_impl(series, window, min_periods):
            return series.rolling(window, min_periods).max()

        hpat_func = self.jit(test_impl)

        all_data = test_global_input_data_float64
        indices = [list(range(len(data)))[::-1] for data in all_data]
        for data, index in zip(all_data, indices):
            series = pd.Series(data, index, name='A')
            # TODO: fix the issue when window = 0
            for window in range(1, len(series) + 2):
                for min_periods in range(window + 1):
                    with self.subTest(series=series, window=window,
                                      min_periods=min_periods):
                        jit_result = hpat_func(series, window, min_periods)
                        ref_result = test_impl(series, window, min_periods)
                        pd.testing.assert_series_equal(jit_result, ref_result)

    @skip_sdc_jit('Series.rolling.mean() unsupported Series index')
    def test_series_rolling_mean(self):
        def test_impl(series, window, min_periods):
            return series.rolling(window, min_periods).mean()

        hpat_func = self.jit(test_impl)

        all_data = [
            list(range(10)), [1., -1., 0., 0.1, -0.1],
            [1., np.inf, np.inf, -1., 0., np.inf, np.NINF, np.NINF],
            [np.nan, np.inf, np.inf, np.nan, np.nan, np.nan, np.NINF, np.NZERO]
        ]
        indices = [list(range(len(data)))[::-1] for data in all_data]
        for data, index in zip(all_data, indices):
            series = pd.Series(data, index, name='A')
            for window in range(0, len(series) + 3, 2):
                for min_periods in range(0, window + 1, 2):
                    with self.subTest(series=series, window=window,
                                      min_periods=min_periods):
                        jit_result = hpat_func(series, window, min_periods)
                        ref_result = test_impl(series, window, min_periods)
                        pd.testing.assert_series_equal(jit_result, ref_result)

    @skip_sdc_jit('Series.rolling.median() unsupported Series index')
    def test_series_rolling_median(self):
        def test_impl(series, window, min_periods):
            return series.rolling(window, min_periods).median()

        hpat_func = self.jit(test_impl)

        all_data = test_global_input_data_float64
        indices = [list(range(len(data)))[::-1] for data in all_data]
        for data, index in zip(all_data, indices):
            series = pd.Series(data, index, name='A')
            for window in range(0, len(series) + 3, 2):
                for min_periods in range(0, window + 1, 2):
                    with self.subTest(series=series, window=window,
                                      min_periods=min_periods):
                        jit_result = hpat_func(series, window, min_periods)
                        ref_result = test_impl(series, window, min_periods)
                        pd.testing.assert_series_equal(jit_result, ref_result)

    @skip_sdc_jit('Series.rolling.min() unsupported Series index')
    def test_series_rolling_min(self):
        all_data = test_global_input_data_float64
        indices = [list(range(len(data)))[::-1] for data in all_data]
        for data, index in zip(all_data, indices):
            series = pd.Series(data, index, name='A')
            self._test_rolling_min(series)

    @skip_sdc_jit('Series.rolling.quantile() unsupported Series index')
    def test_series_rolling_quantile(self):
        def test_impl(series, window, min_periods, quantile):
            return series.rolling(window, min_periods).quantile(quantile)

        hpat_func = self.jit(test_impl)

        all_data = [
            list(range(10)), [1., -1., 0., 0.1, -0.1],
            [1., np.inf, np.inf, -1., 0., np.inf, np.NINF, np.NINF],
            [np.nan, np.inf, np.inf, np.nan, np.nan, np.nan, np.NINF, np.NZERO]
        ]
        indices = [list(range(len(data)))[::-1] for data in all_data]
        quantiles = [0, 0.25, 0.5, 0.75, 1]
        for data, index in zip(all_data, indices):
            series = pd.Series(data, index, name='A')
            for window in range(0, len(series) + 3, 2):
                for min_periods, q in product(range(0, window, 2), quantiles):
                    with self.subTest(series=series, window=window,
                                      min_periods=min_periods, quantiles=q):
                        jit_result = hpat_func(series, window, min_periods, q)
                        ref_result = test_impl(series, window, min_periods, q)
                        pd.testing.assert_series_equal(jit_result, ref_result)

    @skip_sdc_jit('Series.rolling.quantile() unsupported exceptions')
    def test_series_rolling_quantile_exception_unsupported_types(self):
        def test_impl(quantile, interpolation):
            series = pd.Series([1., -1., 0., 0.1, -0.1])
            return series.rolling(3, 2).quantile(quantile, interpolation)

        hpat_func = self.jit(test_impl)

        msg_tmpl = 'Method rolling.quantile(). The object {}\n given: {}\n expected: {}'

        with self.assertRaises(TypingError) as raises:
            hpat_func('0.5', 'linear')
        msg = msg_tmpl.format('quantile', 'unicode_type', 'float')
        self.assertIn(msg, str(raises.exception))

        with self.assertRaises(TypingError) as raises:
            hpat_func(0.5, None)
        msg = msg_tmpl.format('interpolation', 'none', 'str')
        self.assertIn(msg, str(raises.exception))

    @skip_sdc_jit('Series.rolling.quantile() unsupported exceptions')
    def test_series_rolling_quantile_exception_unsupported_values(self):
        def test_impl(quantile, interpolation):
            series = pd.Series([1., -1., 0., 0.1, -0.1])
            return series.rolling(3, 2).quantile(quantile, interpolation)

        hpat_func = self.jit(test_impl)

        with self.assertRaises(ValueError) as raises:
            hpat_func(2, 'linear')
        self.assertIn('quantile value not in [0, 1]', str(raises.exception))

        with self.assertRaises(ValueError) as raises:
            hpat_func(0.5, 'lower')
        self.assertIn('interpolation value not "linear"', str(raises.exception))

    @skip_sdc_jit('Series.rolling.skew() unsupported Series index')
    def test_series_rolling_skew(self):
        def test_impl(series, window, min_periods):
            return series.rolling(window, min_periods).skew()

        hpat_func = self.jit(test_impl)

        all_data = test_global_input_data_float64
        indices = [list(range(len(data)))[::-1] for data in all_data]
        for data, index in zip(all_data, indices):
            series = pd.Series(data, index, name='A')
            for window in range(3, len(series) + 1):
                for min_periods in range(window + 1):
                    with self.subTest(series=series, window=window,
                                      min_periods=min_periods):
                        ref_result = test_impl(series, window, min_periods)
                        jit_result = hpat_func(series, window, min_periods)
                        pd.testing.assert_series_equal(jit_result, ref_result)

    @skip_sdc_jit('Series.rolling.std() unsupported Series index')
    def test_series_rolling_std(self):
        test_impl = series_rolling_std_usecase
        hpat_func = self.jit(test_impl)

        all_data = [
            list(range(10)), [1., -1., 0., 0.1, -0.1],
            [1., np.inf, np.inf, -1., 0., np.inf, np.NINF, np.NINF],
            [np.nan, np.inf, np.inf, np.nan, np.nan, np.nan, np.NINF, np.NZERO]
        ]
        indices = [list(range(len(data)))[::-1] for data in all_data]
        for data, index in zip(all_data, indices):
            series = pd.Series(data, index, name='A')
            for window in range(0, len(series) + 3, 2):
                for min_periods, ddof in product(range(0, window, 2), [0, 1]):
                    with self.subTest(series=series, window=window,
                                      min_periods=min_periods, ddof=ddof):
                        jit_result = hpat_func(series, window, min_periods, ddof)
                        ref_result = test_impl(series, window, min_periods, ddof)
                        pd.testing.assert_series_equal(jit_result, ref_result)

    @skip_sdc_jit('Series.rolling.std() unsupported exceptions')
    def test_series_rolling_std_exception_unsupported_ddof(self):
        test_impl = series_rolling_std_usecase
        hpat_func = self.jit(test_impl)

        series = pd.Series([1., -1., 0., 0.1, -0.1])
        with self.assertRaises(TypingError) as raises:
            hpat_func(series, 3, 2, '1')
        msg = 'Method rolling.std(). The object ddof\n given: unicode_type\n expected: int'
        self.assertIn(msg, str(raises.exception))

    @skip_sdc_jit('Series.rolling.sum() unsupported Series index')
    def test_series_rolling_sum(self):
        def test_impl(series, window, min_periods):
            return series.rolling(window, min_periods).sum()

        hpat_func = self.jit(test_impl)

        all_data = [
            list(range(10)), [1., -1., 0., 0.1, -0.1],
            [1., np.inf, np.inf, -1., 0., np.inf, np.NINF, np.NINF],
            [np.nan, np.inf, np.inf, np.nan, np.nan, np.nan, np.NINF, np.NZERO]
        ]
        indices = [list(range(len(data)))[::-1] for data in all_data]
        for data, index in zip(all_data, indices):
            series = pd.Series(data, index, name='A')
            for window in range(0, len(series) + 3, 2):
                for min_periods in range(0, window + 1, 2):
                    with self.subTest(series=series, window=window,
                                      min_periods=min_periods):
                        jit_result = hpat_func(series, window, min_periods)
                        ref_result = test_impl(series, window, min_periods)
                        pd.testing.assert_series_equal(jit_result, ref_result)

    @skip_sdc_jit('Series.rolling.var() unsupported Series index')
    def test_series_rolling_var(self):
        test_impl = series_rolling_var_usecase
        hpat_func = self.jit(test_impl)

        all_data = [
            list(range(10)), [1., -1., 0., 0.1, -0.1],
            [1., np.inf, np.inf, -1., 0., np.inf, np.NINF, np.NINF],
            [np.nan, np.inf, np.inf, np.nan, np.nan, np.nan, np.NINF, np.NZERO]
        ]
        indices = [list(range(len(data)))[::-1] for data in all_data]
        for data, index in zip(all_data, indices):
            series = pd.Series(data, index, name='A')
            for window in range(0, len(series) + 3, 2):
                for min_periods, ddof in product(range(0, window, 2), [0, 1]):
                    with self.subTest(series=series, window=window,
                                      min_periods=min_periods, ddof=ddof):
                        jit_result = hpat_func(series, window, min_periods, ddof)
                        ref_result = test_impl(series, window, min_periods, ddof)
                        pd.testing.assert_series_equal(jit_result, ref_result)

    @skip_sdc_jit('Series.rolling.var() unsupported exceptions')
    def test_series_rolling_var_exception_unsupported_ddof(self):
        test_impl = series_rolling_var_usecase
        hpat_func = self.jit(test_impl)

        series = pd.Series([1., -1., 0., 0.1, -0.1])
        with self.assertRaises(TypingError) as raises:
            hpat_func(series, 3, 2, '1')
        msg = 'Method rolling.var(). The object ddof\n given: unicode_type\n expected: int'
        self.assertIn(msg, str(raises.exception))


if __name__ == "__main__":
    unittest.main()<|MERGE_RESOLUTION|>--- conflicted
+++ resolved
@@ -506,26 +506,6 @@
         msg = msg_tmpl.format('closed', 'int64', 'str')
         self.assertIn(msg, str(raises.exception))
 
-<<<<<<< HEAD
-    def _test_rolling_corr(self, obj, other):
-        def test_impl(obj, window, min_periods, other):
-            return obj.rolling(window, min_periods).corr(other)
-
-        hpat_func = self.jit(test_impl)
-        assert_equal = self._get_assert_equal(obj)
-
-        for window in range(0, len(obj) + 3, 2):
-            for min_periods in range(0, window, 2):
-                with self.subTest(obj=obj, other=other,
-                                  window=window, min_periods=min_periods):
-                    jit_result = hpat_func(obj, window, min_periods, other)
-                    ref_result = test_impl(obj, window, min_periods, other)
-                    assert_equal(jit_result, ref_result)
-
-    def _test_rolling_corr_with_no_other(self, obj):
-        def test_impl(obj, window, min_periods):
-            return obj.rolling(window, min_periods).corr(pairwise=False)
-=======
     def _test_rolling_apply_mean(self, obj):
         def test_impl(obj, window, min_periods):
             def func(x):
@@ -533,28 +513,18 @@
                     return np.nan
                 return x.mean()
             return obj.rolling(window, min_periods).apply(func)
->>>>>>> 1cca847f
 
         hpat_func = self.jit(test_impl)
         assert_equal = self._get_assert_equal(obj)
 
         for window in range(0, len(obj) + 3, 2):
-<<<<<<< HEAD
-            for min_periods in range(0, window, 2):
-=======
             for min_periods in range(0, window + 1, 2):
->>>>>>> 1cca847f
                 with self.subTest(obj=obj, window=window,
                                   min_periods=min_periods):
                     jit_result = hpat_func(obj, window, min_periods)
                     ref_result = test_impl(obj, window, min_periods)
                     assert_equal(jit_result, ref_result)
 
-<<<<<<< HEAD
-    def _test_rolling_corr_unsupported_types(self, obj):
-        def test_impl(obj, pairwise):
-            return obj.rolling(3, 3).corr(pairwise=pairwise)
-=======
     def _test_rolling_apply_unsupported_types(self, obj):
         def test_impl(obj, raw):
             def func(x):
@@ -562,17 +532,11 @@
                     return np.nan
                 return np.median(x)
             return obj.rolling(3).apply(func, raw=raw)
->>>>>>> 1cca847f
 
         hpat_func = self.jit(test_impl)
 
         with self.assertRaises(TypingError) as raises:
             hpat_func(obj, 1)
-<<<<<<< HEAD
-        msg = 'Method rolling.corr(). The object pairwise\n given: int64\n expected: bool'
-        self.assertIn(msg, str(raises.exception))
-
-=======
         msg = 'Method rolling.apply(). The object raw\n given: int64\n expected: bool'
         self.assertIn(msg, str(raises.exception))
 
@@ -596,7 +560,47 @@
                         ref_result = test_impl(obj, window, min_periods, q)
                         assert_equal(jit_result, ref_result)
 
->>>>>>> 1cca847f
+    def _test_rolling_corr(self, obj, other):
+        def test_impl(obj, window, min_periods, other):
+            return obj.rolling(window, min_periods).corr(other)
+
+        hpat_func = self.jit(test_impl)
+        assert_equal = self._get_assert_equal(obj)
+
+        for window in range(0, len(obj) + 3, 2):
+            for min_periods in range(0, window, 2):
+                with self.subTest(obj=obj, other=other,
+                                  window=window, min_periods=min_periods):
+                    jit_result = hpat_func(obj, window, min_periods, other)
+                    ref_result = test_impl(obj, window, min_periods, other)
+                    assert_equal(jit_result, ref_result)
+
+    def _test_rolling_corr_with_no_other(self, obj):
+        def test_impl(obj, window, min_periods):
+            return obj.rolling(window, min_periods).corr(pairwise=False)
+
+        hpat_func = self.jit(test_impl)
+        assert_equal = self._get_assert_equal(obj)
+
+        for window in range(0, len(obj) + 3, 2):
+            for min_periods in range(0, window, 2):
+                with self.subTest(obj=obj, window=window,
+                                  min_periods=min_periods):
+                    jit_result = hpat_func(obj, window, min_periods)
+                    ref_result = test_impl(obj, window, min_periods)
+                    assert_equal(jit_result, ref_result)
+
+    def _test_rolling_corr_unsupported_types(self, obj):
+        def test_impl(obj, pairwise):
+            return obj.rolling(3, 3).corr(pairwise=pairwise)
+
+        hpat_func = self.jit(test_impl)
+
+        with self.assertRaises(TypingError) as raises:
+            hpat_func(obj, 1)
+        msg = 'Method rolling.corr(). The object pairwise\n given: int64\n expected: bool'
+        self.assertIn(msg, str(raises.exception))
+
     def _test_rolling_min(self, obj):
         def test_impl(obj, window, min_periods):
             return obj.rolling(window, min_periods).min()
@@ -631,13 +635,8 @@
 
         self._test_rolling_unsupported_types(df)
 
-<<<<<<< HEAD
-    @skip_sdc_jit('DataFrame.rolling.corr() unsupported')
-    def test_df_rolling_corr(self):
-=======
     @skip_sdc_jit('DataFrame.rolling.apply() unsupported')
     def test_df_rolling_apply_mean(self):
->>>>>>> 1cca847f
         all_data = [
             list(range(10)), [1., -1., 0., 0.1, -0.1],
             [1., np.inf, np.inf, -1., 0., np.inf, np.NINF, np.NINF],
@@ -646,22 +645,6 @@
         length = min(len(d) for d in all_data)
         data = {n: d[:length] for n, d in zip(string.ascii_uppercase, all_data)}
         df = pd.DataFrame(data)
-<<<<<<< HEAD
-        for d in all_data:
-            other = pd.Series(d)
-            self._test_rolling_corr(df, other)
-
-        other_all_data = deepcopy(all_data) + [list(range(10))[::-1]]
-        other_all_data[1] = [-1., 1., 0., -0.1, 0.1, 0.]
-        other_length = min(len(d) for d in other_all_data)
-        other_data = {n: d[:other_length] for n, d in zip(string.ascii_uppercase, other_all_data)}
-        other = pd.DataFrame(other_data)
-
-        self._test_rolling_corr(df, other)
-
-    @skip_sdc_jit('DataFrame.rolling.corr() unsupported')
-    def test_df_rolling_corr_no_other(self):
-=======
 
         self._test_rolling_apply_mean(df)
 
@@ -676,7 +659,6 @@
 
     @unittest.skip('DataFrame.rolling.apply() unsupported args')
     def test_df_rolling_apply_args(self):
->>>>>>> 1cca847f
         all_data = [
             list(range(10)), [1., -1., 0., 0.1, -0.1],
             [1., np.inf, np.inf, -1., 0., np.inf, np.NINF, np.NINF],
@@ -686,7 +668,41 @@
         data = {n: d[:length] for n, d in zip(string.ascii_uppercase, all_data)}
         df = pd.DataFrame(data)
 
-<<<<<<< HEAD
+        self._test_rolling_apply_args(df)
+
+    @skip_sdc_jit('DataFrame.rolling.corr() unsupported')
+    def test_df_rolling_corr(self):
+        all_data = [
+            list(range(10)), [1., -1., 0., 0.1, -0.1],
+            [1., np.inf, np.inf, -1., 0., np.inf, np.NINF, np.NINF],
+            [np.nan, np.inf, np.inf, np.nan, np.nan, np.nan, np.NINF, np.NZERO]
+        ]
+        length = min(len(d) for d in all_data)
+        data = {n: d[:length] for n, d in zip(string.ascii_uppercase, all_data)}
+        df = pd.DataFrame(data)
+        for d in all_data:
+            other = pd.Series(d)
+            self._test_rolling_corr(df, other)
+
+        other_all_data = deepcopy(all_data) + [list(range(10))[::-1]]
+        other_all_data[1] = [-1., 1., 0., -0.1, 0.1, 0.]
+        other_length = min(len(d) for d in other_all_data)
+        other_data = {n: d[:other_length] for n, d in zip(string.ascii_uppercase, other_all_data)}
+        other = pd.DataFrame(other_data)
+
+        self._test_rolling_corr(df, other)
+
+    @skip_sdc_jit('DataFrame.rolling.corr() unsupported')
+    def test_df_rolling_corr_no_other(self):
+        all_data = [
+            list(range(10)), [1., -1., 0., 0.1, -0.1],
+            [1., np.inf, np.inf, -1., 0., np.inf, np.NINF, np.NINF],
+            [np.nan, np.inf, np.inf, np.nan, np.nan, np.nan, np.NINF, np.NZERO]
+        ]
+        length = min(len(d) for d in all_data)
+        data = {n: d[:length] for n, d in zip(string.ascii_uppercase, all_data)}
+        df = pd.DataFrame(data)
+
         self._test_rolling_corr_with_no_other(df)
 
     @skip_sdc_jit('DataFrame.rolling.corr() unsupported exceptions')
@@ -718,9 +734,6 @@
         with self.assertRaises(ValueError) as raises:
             hpat_func(df, other, True)
         self.assertIn(msg_tmpl.format('False, None'), str(raises.exception))
-=======
-        self._test_rolling_apply_args(df)
->>>>>>> 1cca847f
 
     @skip_sdc_jit('DataFrame.rolling.min() unsupported')
     def test_df_rolling_min(self):
