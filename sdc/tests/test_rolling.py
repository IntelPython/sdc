# *****************************************************************************
# Copyright (c) 2019, Intel Corporation All rights reserved.
#
# Redistribution and use in source and binary forms, with or without
# modification, are permitted provided that the following conditions are met:
#
#     Redistributions of source code must retain the above copyright notice,
#     this list of conditions and the following disclaimer.
#
#     Redistributions in binary form must reproduce the above copyright notice,
#     this list of conditions and the following disclaimer in the documentation
#     and/or other materials provided with the distribution.
#
# THIS SOFTWARE IS PROVIDED BY THE COPYRIGHT HOLDERS AND CONTRIBUTORS "AS IS"
# AND ANY EXPRESS OR IMPLIED WARRANTIES, INCLUDING, BUT NOT LIMITED TO,
# THE IMPLIED WARRANTIES OF MERCHANTABILITY AND FITNESS FOR A PARTICULAR
# PURPOSE ARE DISCLAIMED. IN NO EVENT SHALL THE COPYRIGHT HOLDER OR
# CONTRIBUTORS BE LIABLE FOR ANY DIRECT, INDIRECT, INCIDENTAL, SPECIAL,
# EXEMPLARY, OR CONSEQUENTIAL DAMAGES (INCLUDING, BUT NOT LIMITED TO,
# PROCUREMENT OF SUBSTITUTE GOODS OR SERVICES; LOSS OF USE, DATA, OR PROFITS;
# OR BUSINESS INTERRUPTION) HOWEVER CAUSED AND ON ANY THEORY OF LIABILITY,
# WHETHER IN CONTRACT, STRICT LIABILITY, OR TORT (INCLUDING NEGLIGENCE OR
# OTHERWISE) ARISING IN ANY WAY OUT OF THE USE OF THIS SOFTWARE,
# EVEN IF ADVISED OF THE POSSIBILITY OF SUCH DAMAGE.
# *****************************************************************************


import unittest
import itertools
import os
import pandas as pd
import platform
import numpy as np
import numba
import sdc
from itertools import product
from numba.errors import TypingError
from sdc.tests.test_base import TestCase
from sdc.tests.test_utils import (count_array_REPs, count_parfor_REPs,
                                  count_parfor_OneDs, count_array_OneDs, dist_IR_contains,
                                  skip_numba_jit, skip_sdc_jit,
                                  test_global_input_data_float64)
from sdc.hiframes.rolling import supported_rolling_funcs

LONG_TEST = (int(os.environ['SDC_LONG_ROLLING_TEST']) != 0
             if 'SDC_LONG_ROLLING_TEST' in os.environ else False)

test_funcs = ('mean', 'max',)
if LONG_TEST:
    # all functions except apply, cov, corr
    test_funcs = supported_rolling_funcs[:-3]


<<<<<<< HEAD
def series_rolling_std_usecase(series, window, min_periods, ddof):
    return series.rolling(window, min_periods).std(ddof)
=======
def series_rolling_var_usecase(series, window, min_periods, ddof):
    return series.rolling(window, min_periods).var(ddof)
>>>>>>> cc18829e


class TestRolling(TestCase):
    @skip_numba_jit
    def test_fixed1(self):
        # test sequentially with manually created dfs
        wins = (3,)
        if LONG_TEST:
            wins = (2, 3, 5)
        centers = (False, True)

        for func_name in test_funcs:
            func_text = "def test_impl(df, w, c):\n  return df.rolling(w, center=c).{}()\n".format(func_name)
            loc_vars = {}
            exec(func_text, {}, loc_vars)
            test_impl = loc_vars['test_impl']
            hpat_func = self.jit(test_impl)

            for args in itertools.product(wins, centers):
                df = pd.DataFrame({'B': [0, 1, 2, np.nan, 4]})
                pd.testing.assert_frame_equal(hpat_func(df, *args), test_impl(df, *args))
                df = pd.DataFrame({'B': [0, 1, 2, -2, 4]})
                pd.testing.assert_frame_equal(hpat_func(df, *args), test_impl(df, *args))

    @skip_numba_jit
    def test_fixed2(self):
        # test sequentially with generated dfs
        sizes = (121,)
        wins = (3,)
        if LONG_TEST:
            sizes = (1, 2, 10, 11, 121, 1000)
            wins = (2, 3, 5)
        centers = (False, True)
        for func_name in test_funcs:
            func_text = "def test_impl(df, w, c):\n  return df.rolling(w, center=c).{}()\n".format(func_name)
            loc_vars = {}
            exec(func_text, {}, loc_vars)
            test_impl = loc_vars['test_impl']
            hpat_func = self.jit(test_impl)
            for n, w, c in itertools.product(sizes, wins, centers):
                df = pd.DataFrame({'B': np.arange(n)})
                pd.testing.assert_frame_equal(hpat_func(df, w, c), test_impl(df, w, c))

    @skip_numba_jit
    def test_fixed_apply1(self):
        # test sequentially with manually created dfs
        def test_impl(df, w, c):
            return df.rolling(w, center=c).apply(lambda a: a.sum())
        hpat_func = self.jit(test_impl)
        wins = (3,)
        if LONG_TEST:
            wins = (2, 3, 5)
        centers = (False, True)
        for args in itertools.product(wins, centers):
            df = pd.DataFrame({'B': [0, 1, 2, np.nan, 4]})
            pd.testing.assert_frame_equal(hpat_func(df, *args), test_impl(df, *args))
            df = pd.DataFrame({'B': [0, 1, 2, -2, 4]})
            pd.testing.assert_frame_equal(hpat_func(df, *args), test_impl(df, *args))

    @skip_numba_jit
    def test_fixed_apply2(self):
        # test sequentially with generated dfs
        def test_impl(df, w, c):
            return df.rolling(w, center=c).apply(lambda a: a.sum())
        hpat_func = self.jit(test_impl)
        sizes = (121,)
        wins = (3,)
        if LONG_TEST:
            sizes = (1, 2, 10, 11, 121, 1000)
            wins = (2, 3, 5)
        centers = (False, True)
        for n, w, c in itertools.product(sizes, wins, centers):
            df = pd.DataFrame({'B': np.arange(n)})
            pd.testing.assert_frame_equal(hpat_func(df, w, c), test_impl(df, w, c))

    @skip_numba_jit
    def test_fixed_parallel1(self):
        def test_impl(n, w, center):
            df = pd.DataFrame({'B': np.arange(n)})
            R = df.rolling(w, center=center).sum()
            return R.B.sum()

        hpat_func = self.jit(test_impl)
        sizes = (121,)
        wins = (5,)
        if LONG_TEST:
            sizes = (1, 2, 10, 11, 121, 1000)
            wins = (2, 4, 5, 10, 11)
        centers = (False, True)
        for args in itertools.product(sizes, wins, centers):
            self.assertEqual(hpat_func(*args), test_impl(*args),
                             "rolling fixed window with {}".format(args))
        self.assertEqual(count_array_REPs(), 0)
        self.assertEqual(count_parfor_REPs(), 0)

    @skip_numba_jit
    def test_fixed_parallel_apply1(self):
        def test_impl(n, w, center):
            df = pd.DataFrame({'B': np.arange(n)})
            R = df.rolling(w, center=center).apply(lambda a: a.sum())
            return R.B.sum()

        hpat_func = self.jit(test_impl)
        sizes = (121,)
        wins = (5,)
        if LONG_TEST:
            sizes = (1, 2, 10, 11, 121, 1000)
            wins = (2, 4, 5, 10, 11)
        centers = (False, True)
        for args in itertools.product(sizes, wins, centers):
            self.assertEqual(hpat_func(*args), test_impl(*args),
                             "rolling fixed window with {}".format(args))
        self.assertEqual(count_array_REPs(), 0)
        self.assertEqual(count_parfor_REPs(), 0)

    @skip_numba_jit
    def test_variable1(self):
        # test sequentially with manually created dfs
        df1 = pd.DataFrame({'B': [0, 1, 2, np.nan, 4],
                            'time': [pd.Timestamp('20130101 09:00:00'),
                                     pd.Timestamp('20130101 09:00:02'),
                                     pd.Timestamp('20130101 09:00:03'),
                                     pd.Timestamp('20130101 09:00:05'),
                                     pd.Timestamp('20130101 09:00:06')]})
        df2 = pd.DataFrame({'B': [0, 1, 2, -2, 4],
                            'time': [pd.Timestamp('20130101 09:00:01'),
                                     pd.Timestamp('20130101 09:00:02'),
                                     pd.Timestamp('20130101 09:00:03'),
                                     pd.Timestamp('20130101 09:00:04'),
                                     pd.Timestamp('20130101 09:00:09')]})
        wins = ('2s',)
        if LONG_TEST:
            wins = ('1s', '2s', '3s', '4s')
        # all functions except apply
        for w, func_name in itertools.product(wins, test_funcs):
            func_text = "def test_impl(df):\n  return df.rolling('{}', on='time').{}()\n".format(w, func_name)
            loc_vars = {}
            exec(func_text, {}, loc_vars)
            test_impl = loc_vars['test_impl']
            hpat_func = self.jit(test_impl)
            # XXX: skipping min/max for this test since the behavior of Pandas
            # is inconsistent: it assigns NaN to last output instead of 4!
            if func_name not in ('min', 'max'):
                pd.testing.assert_frame_equal(hpat_func(df1), test_impl(df1))
            pd.testing.assert_frame_equal(hpat_func(df2), test_impl(df2))

    @skip_numba_jit
    def test_variable2(self):
        # test sequentially with generated dfs
        wins = ('2s',)
        sizes = (121,)
        if LONG_TEST:
            wins = ('1s', '2s', '3s', '4s')
            sizes = (1, 2, 10, 11, 121, 1000)
        # all functions except apply
        for w, func_name in itertools.product(wins, test_funcs):
            func_text = "def test_impl(df):\n  return df.rolling('{}', on='time').{}()\n".format(w, func_name)
            loc_vars = {}
            exec(func_text, {}, loc_vars)
            test_impl = loc_vars['test_impl']
            hpat_func = self.jit(test_impl)
            for n in sizes:
                time = pd.date_range(start='1/1/2018', periods=n, freq='s')
                df = pd.DataFrame({'B': np.arange(n), 'time': time})
                pd.testing.assert_frame_equal(hpat_func(df), test_impl(df))

    @skip_numba_jit
    def test_variable_apply1(self):
        # test sequentially with manually created dfs
        df1 = pd.DataFrame({'B': [0, 1, 2, np.nan, 4],
                            'time': [pd.Timestamp('20130101 09:00:00'),
                                     pd.Timestamp('20130101 09:00:02'),
                                     pd.Timestamp('20130101 09:00:03'),
                                     pd.Timestamp('20130101 09:00:05'),
                                     pd.Timestamp('20130101 09:00:06')]})
        df2 = pd.DataFrame({'B': [0, 1, 2, -2, 4],
                            'time': [pd.Timestamp('20130101 09:00:01'),
                                     pd.Timestamp('20130101 09:00:02'),
                                     pd.Timestamp('20130101 09:00:03'),
                                     pd.Timestamp('20130101 09:00:04'),
                                     pd.Timestamp('20130101 09:00:09')]})
        wins = ('2s',)
        if LONG_TEST:
            wins = ('1s', '2s', '3s', '4s')
        # all functions except apply
        for w in wins:
            func_text = "def test_impl(df):\n  return df.rolling('{}', on='time').apply(lambda a: a.sum())\n".format(w)
            loc_vars = {}
            exec(func_text, {}, loc_vars)
            test_impl = loc_vars['test_impl']
            hpat_func = self.jit(test_impl)
            pd.testing.assert_frame_equal(hpat_func(df1), test_impl(df1))
            pd.testing.assert_frame_equal(hpat_func(df2), test_impl(df2))

    @skip_numba_jit
    def test_variable_apply2(self):
        # test sequentially with generated dfs
        wins = ('2s',)
        sizes = (121,)
        if LONG_TEST:
            wins = ('1s', '2s', '3s', '4s')
            # TODO: this crashes on Travis (3 process config) with size 1
            sizes = (2, 10, 11, 121, 1000)
        # all functions except apply
        for w in wins:
            func_text = "def test_impl(df):\n  return df.rolling('{}', on='time').apply(lambda a: a.sum())\n".format(w)
            loc_vars = {}
            exec(func_text, {}, loc_vars)
            test_impl = loc_vars['test_impl']
            hpat_func = self.jit(test_impl)
            for n in sizes:
                time = pd.date_range(start='1/1/2018', periods=n, freq='s')
                df = pd.DataFrame({'B': np.arange(n), 'time': time})
                pd.testing.assert_frame_equal(hpat_func(df), test_impl(df))

    @skip_numba_jit
    @unittest.skipIf(platform.system() == 'Windows', "ValueError: time must be monotonic")
    def test_variable_parallel1(self):
        wins = ('2s',)
        sizes = (121,)
        if LONG_TEST:
            wins = ('1s', '2s', '3s', '4s')
            # XXX: Pandas returns time = [np.nan] for size==1 for some reason
            sizes = (2, 10, 11, 121, 1000)
        # all functions except apply
        for w, func_name in itertools.product(wins, test_funcs):
            func_text = "def test_impl(n):\n"
            func_text += "  df = pd.DataFrame({'B': np.arange(n), 'time': "
            func_text += "    pd.DatetimeIndex(np.arange(n) * 1000000000)})\n"
            func_text += "  res = df.rolling('{}', on='time').{}()\n".format(w, func_name)
            func_text += "  return res.B.sum()\n"
            loc_vars = {}
            exec(func_text, {'pd': pd, 'np': np}, loc_vars)
            test_impl = loc_vars['test_impl']
            hpat_func = self.jit(test_impl)
            for n in sizes:
                np.testing.assert_almost_equal(hpat_func(n), test_impl(n))
        self.assertEqual(count_array_REPs(), 0)
        self.assertEqual(count_parfor_REPs(), 0)

    @skip_numba_jit
    @unittest.skipIf(platform.system() == 'Windows', "ValueError: time must be monotonic")
    def test_variable_apply_parallel1(self):
        wins = ('2s',)
        sizes = (121,)
        if LONG_TEST:
            wins = ('1s', '2s', '3s', '4s')
            # XXX: Pandas returns time = [np.nan] for size==1 for some reason
            sizes = (2, 10, 11, 121, 1000)
        # all functions except apply
        for w in wins:
            func_text = "def test_impl(n):\n"
            func_text += "  df = pd.DataFrame({'B': np.arange(n), 'time': "
            func_text += "    pd.DatetimeIndex(np.arange(n) * 1000000000)})\n"
            func_text += "  res = df.rolling('{}', on='time').apply(lambda a: a.sum())\n".format(w)
            func_text += "  return res.B.sum()\n"
            loc_vars = {}
            exec(func_text, {'pd': pd, 'np': np}, loc_vars)
            test_impl = loc_vars['test_impl']
            hpat_func = self.jit(test_impl)
            for n in sizes:
                np.testing.assert_almost_equal(hpat_func(n), test_impl(n))
        self.assertEqual(count_array_REPs(), 0)
        self.assertEqual(count_parfor_REPs(), 0)

    @skip_numba_jit
    def test_series_fixed1(self):
        # test series rolling functions
        # all functions except apply
        S1 = pd.Series([0, 1, 2, np.nan, 4])
        S2 = pd.Series([0, 1, 2, -2, 4])
        wins = (3,)
        if LONG_TEST:
            wins = (2, 3, 5)
        centers = (False, True)
        for func_name in test_funcs:
            func_text = "def test_impl(S, w, c):\n  return S.rolling(w, center=c).{}()\n".format(func_name)
            loc_vars = {}
            exec(func_text, {}, loc_vars)
            test_impl = loc_vars['test_impl']
            hpat_func = self.jit(test_impl)
            for args in itertools.product(wins, centers):
                pd.testing.assert_series_equal(hpat_func(S1, *args), test_impl(S1, *args))
                pd.testing.assert_series_equal(hpat_func(S2, *args), test_impl(S2, *args))
        # test apply

        def apply_test_impl(S, w, c):
            return S.rolling(w, center=c).apply(lambda a: a.sum())
        hpat_func = self.jit(apply_test_impl)
        for args in itertools.product(wins, centers):
            pd.testing.assert_series_equal(hpat_func(S1, *args), apply_test_impl(S1, *args))
            pd.testing.assert_series_equal(hpat_func(S2, *args), apply_test_impl(S2, *args))

    @skip_numba_jit
    def test_series_cov1(self):
        # test series rolling functions
        # all functions except apply
        S1 = pd.Series([0, 1, 2, np.nan, 4])
        S2 = pd.Series([0, 1, 2, -2, 4])
        wins = (3,)
        if LONG_TEST:
            wins = (2, 3, 5)
        centers = (False, True)

        def test_impl(S, S2, w, c):
            return S.rolling(w, center=c).cov(S2)
        hpat_func = self.jit(test_impl)
        for args in itertools.product([S1, S2], [S1, S2], wins, centers):
            pd.testing.assert_series_equal(hpat_func(*args), test_impl(*args))
            pd.testing.assert_series_equal(hpat_func(*args), test_impl(*args))

        def test_impl2(S, S2, w, c):
            return S.rolling(w, center=c).corr(S2)
        hpat_func = self.jit(test_impl2)
        for args in itertools.product([S1, S2], [S1, S2], wins, centers):
            pd.testing.assert_series_equal(hpat_func(*args), test_impl2(*args))
            pd.testing.assert_series_equal(hpat_func(*args), test_impl2(*args))

    @skip_numba_jit
    def test_df_cov1(self):
        # test series rolling functions
        # all functions except apply
        df1 = pd.DataFrame({'A': [0, 1, 2, np.nan, 4], 'B': np.ones(5)})
        df2 = pd.DataFrame({'A': [0, 1, 2, -2, 4], 'C': np.ones(5)})
        wins = (3,)
        if LONG_TEST:
            wins = (2, 3, 5)
        centers = (False, True)

        def test_impl(df, df2, w, c):
            return df.rolling(w, center=c).cov(df2)
        hpat_func = self.jit(test_impl)
        for args in itertools.product([df1, df2], [df1, df2], wins, centers):
            pd.testing.assert_frame_equal(hpat_func(*args), test_impl(*args))
            pd.testing.assert_frame_equal(hpat_func(*args), test_impl(*args))

        def test_impl2(df, df2, w, c):
            return df.rolling(w, center=c).corr(df2)
        hpat_func = self.jit(test_impl2)
        for args in itertools.product([df1, df2], [df1, df2], wins, centers):
            pd.testing.assert_frame_equal(hpat_func(*args), test_impl2(*args))
            pd.testing.assert_frame_equal(hpat_func(*args), test_impl2(*args))

    @skip_sdc_jit('Series.rolling.min() unsupported exceptions')
    def test_series_rolling_unsupported_values(self):
        def test_impl(series, window, min_periods, center,
                      win_type, on, axis, closed):
            return series.rolling(window, min_periods, center,
                                  win_type, on, axis, closed).min()

        hpat_func = self.jit(test_impl)

        series = pd.Series(test_global_input_data_float64[0])

        with self.assertRaises(ValueError) as raises:
            hpat_func(series, -1, None, False, None, None, 0, None)
        self.assertIn('window must be non-negative', str(raises.exception))

        with self.assertRaises(ValueError) as raises:
            hpat_func(series, 1, -1, False, None, None, 0, None)
        self.assertIn('min_periods must be >= 0', str(raises.exception))

        with self.assertRaises(ValueError) as raises:
            hpat_func(series, 1, 2, False, None, None, 0, None)
        self.assertIn('min_periods must be <= window', str(raises.exception))

        with self.assertRaises(ValueError) as raises:
            hpat_func(series, 1, 2, False, None, None, 0, None)
        self.assertIn('min_periods must be <= window', str(raises.exception))

        msg_tmpl = 'Method rolling(). The object {}\n expected: {}'

        with self.assertRaises(ValueError) as raises:
            hpat_func(series, 1, None, True, None, None, 0, None)
        msg = msg_tmpl.format('center', 'False')
        self.assertIn(msg, str(raises.exception))

        with self.assertRaises(ValueError) as raises:
            hpat_func(series, 1, None, False, 'None', None, 0, None)
        msg = msg_tmpl.format('win_type', 'None')
        self.assertIn(msg, str(raises.exception))

        with self.assertRaises(ValueError) as raises:
            hpat_func(series, 1, None, False, None, 'None', 0, None)
        msg = msg_tmpl.format('on', 'None')
        self.assertIn(msg, str(raises.exception))

        with self.assertRaises(ValueError) as raises:
            hpat_func(series, 1, None, False, None, None, 1, None)
        msg = msg_tmpl.format('axis', '0')
        self.assertIn(msg, str(raises.exception))

        with self.assertRaises(ValueError) as raises:
            hpat_func(series, 1, None, False, None, None, 0, 'None')
        msg = msg_tmpl.format('closed', 'None')
        self.assertIn(msg, str(raises.exception))

    @skip_sdc_jit('Series.rolling.min() unsupported exceptions')
    def test_series_rolling_unsupported_types(self):
        def test_impl(series, window, min_periods, center,
                      win_type, on, axis, closed):
            return series.rolling(window, min_periods, center,
                                  win_type, on, axis, closed).min()

        hpat_func = self.jit(test_impl)

        series = pd.Series(test_global_input_data_float64[0])
        msg_tmpl = 'Method rolling(). The object {}\n given: {}\n expected: {}'

        with self.assertRaises(TypingError) as raises:
            hpat_func(series, '1', None, False, None, None, 0, None)
        msg = msg_tmpl.format('window', 'unicode_type', 'int')
        self.assertIn(msg, str(raises.exception))

        with self.assertRaises(TypingError) as raises:
            hpat_func(series, 1, '1', False, None, None, 0, None)
        msg = msg_tmpl.format('min_periods', 'unicode_type', 'None, int')
        self.assertIn(msg, str(raises.exception))

        with self.assertRaises(TypingError) as raises:
            hpat_func(series, 1, None, 0, None, None, 0, None)
        msg = msg_tmpl.format('center', 'int64', 'bool')
        self.assertIn(msg, str(raises.exception))

        with self.assertRaises(TypingError) as raises:
            hpat_func(series, 1, None, False, -1, None, 0, None)
        msg = msg_tmpl.format('win_type', 'int64', 'str')
        self.assertIn(msg, str(raises.exception))

        with self.assertRaises(TypingError) as raises:
            hpat_func(series, 1, None, False, None, -1, 0, None)
        msg = msg_tmpl.format('on', 'int64', 'str')
        self.assertIn(msg, str(raises.exception))

        with self.assertRaises(TypingError) as raises:
            hpat_func(series, 1, None, False, None, None, None, None)
        msg = msg_tmpl.format('axis', 'none', 'int, str')
        self.assertIn(msg, str(raises.exception))

        with self.assertRaises(TypingError) as raises:
            hpat_func(series, 1, None, False, None, None, 0, -1)
        msg = msg_tmpl.format('closed', 'int64', 'str')
        self.assertIn(msg, str(raises.exception))

    @skip_sdc_jit('Series.rolling.count() unsupported Series index')
    def test_series_rolling_count(self):
        def test_impl(series, window, min_periods):
            return series.rolling(window, min_periods).count()

        hpat_func = self.jit(test_impl)

        all_data = test_global_input_data_float64
        indices = [list(range(len(data)))[::-1] for data in all_data]
        for data, index in zip(all_data, indices):
            series = pd.Series(data, index, name='A')
            for window in range(0, len(series) + 3, 2):
                for min_periods in range(0, window + 1, 2):
                    with self.subTest(series=series, window=window,
                                      min_periods=min_periods):
                        jit_result = hpat_func(series, window, min_periods)
                        ref_result = test_impl(series, window, min_periods)
                        pd.testing.assert_series_equal(jit_result, ref_result)

    @skip_sdc_jit('Series.rolling.max() unsupported Series index')
    def test_series_rolling_max(self):
        def test_impl(series, window, min_periods):
            return series.rolling(window, min_periods).max()

        hpat_func = self.jit(test_impl)

        all_data = test_global_input_data_float64
        indices = [list(range(len(data)))[::-1] for data in all_data]
        for data, index in zip(all_data, indices):
            series = pd.Series(data, index, name='A')
            # TODO: fix the issue when window = 0
            for window in range(1, len(series) + 2):
                for min_periods in range(window + 1):
                    with self.subTest(series=series, window=window,
                                      min_periods=min_periods):
                        jit_result = hpat_func(series, window, min_periods)
                        ref_result = test_impl(series, window, min_periods)
                        pd.testing.assert_series_equal(jit_result, ref_result)

    @skip_sdc_jit('Series.rolling.mean() unsupported Series index')
    def test_series_rolling_mean(self):
        def test_impl(series, window, min_periods):
            return series.rolling(window, min_periods).mean()

        hpat_func = self.jit(test_impl)

        all_data = [
            list(range(10)), [1., -1., 0., 0.1, -0.1],
            [1., np.inf, np.inf, -1., 0., np.inf, np.NINF, np.NINF],
            [np.nan, np.inf, np.inf, np.nan, np.nan, np.nan, np.NINF, np.NZERO]
        ]
        indices = [list(range(len(data)))[::-1] for data in all_data]
        for data, index in zip(all_data, indices):
            series = pd.Series(data, index, name='A')
            for window in range(0, len(series) + 3, 2):
                for min_periods in range(0, window + 1, 2):
                    with self.subTest(series=series, window=window,
                                      min_periods=min_periods):
                        jit_result = hpat_func(series, window, min_periods)
                        ref_result = test_impl(series, window, min_periods)
                        pd.testing.assert_series_equal(jit_result, ref_result)

    @skip_sdc_jit('Series.rolling.median() unsupported Series index')
    def test_series_rolling_median(self):
        def test_impl(series, window, min_periods):
            return series.rolling(window, min_periods).median()

        hpat_func = self.jit(test_impl)

        all_data = test_global_input_data_float64
        indices = [list(range(len(data)))[::-1] for data in all_data]
        for data, index in zip(all_data, indices):
            series = pd.Series(data, index, name='A')
            for window in range(0, len(series) + 3, 2):
                for min_periods in range(0, window + 1, 2):
                    with self.subTest(series=series, window=window,
                                      min_periods=min_periods):
                        jit_result = hpat_func(series, window, min_periods)
                        ref_result = test_impl(series, window, min_periods)
                        pd.testing.assert_series_equal(jit_result, ref_result)

    @skip_sdc_jit('Series.rolling.min() unsupported Series index')
    def test_series_rolling_min(self):
        def test_impl(series, window, min_periods):
            return series.rolling(window, min_periods).min()

        hpat_func = self.jit(test_impl)

        all_data = test_global_input_data_float64
        indices = [list(range(len(data)))[::-1] for data in all_data]
        for data, index in zip(all_data, indices):
            series = pd.Series(data, index, name='A')
            # TODO: fix the issue when window = 0
            for window in range(1, len(series) + 2):
                for min_periods in range(window + 1):
                    with self.subTest(series=series, window=window,
                                      min_periods=min_periods):
                        jit_result = hpat_func(series, window, min_periods)
                        ref_result = test_impl(series, window, min_periods)
                        pd.testing.assert_series_equal(jit_result, ref_result)

    @skip_sdc_jit('Series.rolling.sum() unsupported Series index')
    def test_series_rolling_sum(self):
        def test_impl(series, window, min_periods):
            return series.rolling(window, min_periods).sum()

        hpat_func = self.jit(test_impl)

        all_data = [
            list(range(10)), [1., -1., 0., 0.1, -0.1],
            [1., np.inf, np.inf, -1., 0., np.inf, np.NINF, np.NINF],
            [np.nan, np.inf, np.inf, np.nan, np.nan, np.nan, np.NINF, np.NZERO]
        ]
        indices = [list(range(len(data)))[::-1] for data in all_data]
        for data, index in zip(all_data, indices):
            series = pd.Series(data, index, name='A')
            for window in range(0, len(series) + 3, 2):
                for min_periods in range(0, window + 1, 2):
                    with self.subTest(series=series, window=window,
                                      min_periods=min_periods):
                        jit_result = hpat_func(series, window, min_periods)
                        ref_result = test_impl(series, window, min_periods)
                        pd.testing.assert_series_equal(jit_result, ref_result)

    @skip_sdc_jit('Series.rolling.var() unsupported Series index')
    def test_series_rolling_var(self):
        test_impl = series_rolling_var_usecase
        hpat_func = self.jit(test_impl)

        all_data = [
            list(range(10)), [1., -1., 0., 0.1, -0.1],
            [1., np.inf, np.inf, -1., 0., np.inf, np.NINF, np.NINF],
            [np.nan, np.inf, np.inf, np.nan, np.nan, np.nan, np.NINF, np.NZERO]
        ]
        indices = [list(range(len(data)))[::-1] for data in all_data]
        for data, index in zip(all_data, indices):
            series = pd.Series(data, index, name='A')
            for window in range(0, len(series) + 3, 2):
                for min_periods, ddof in product(range(0, window, 2), [0, 1]):
                    with self.subTest(series=series, window=window,
                                      min_periods=min_periods, ddof=ddof):
                        jit_result = hpat_func(series, window, min_periods, ddof)
                        ref_result = test_impl(series, window, min_periods, ddof)
                        pd.testing.assert_series_equal(jit_result, ref_result)

    @skip_sdc_jit('Series.rolling.var() unsupported exceptions')
    def test_series_rolling_var_exception_unsupported_ddof(self):
        test_impl = series_rolling_var_usecase
        hpat_func = self.jit(test_impl)

        series = pd.Series([1., -1., 0., 0.1, -0.1])
        with self.assertRaises(TypingError) as raises:
            hpat_func(series, 3, 2, '1')
        msg = 'Method rolling.var(). The object ddof\n given: unicode_type\n expected: int'
        self.assertIn(msg, str(raises.exception))

    @skip_sdc_jit('Series.rolling.std() unsupported Series index')
    def test_series_rolling_std(self):
        test_impl = series_rolling_std_usecase
        hpat_func = self.jit(test_impl)

        all_data = [
            list(range(10)), [1., -1., 0., 0.1, -0.1],
            [1., np.inf, np.inf, -1., 0., np.inf, np.NINF, np.NINF],
            [np.nan, np.inf, np.inf, np.nan, np.nan, np.nan, np.NINF, np.NZERO]
        ]
        indices = [list(range(len(data)))[::-1] for data in all_data]
        for data, index in zip(all_data, indices):
            series = pd.Series(data, index, name='A')
            for window in range(0, len(series) + 3, 2):
                for min_periods, ddof in product(range(0, window, 2), [0, 1]):
                    with self.subTest(series=series, window=window,
                                      min_periods=min_periods, ddof=ddof):
                        jit_result = hpat_func(series, window, min_periods, ddof)
                        ref_result = test_impl(series, window, min_periods, ddof)
                        pd.testing.assert_series_equal(jit_result, ref_result)

    @skip_sdc_jit('Series.rolling.std() unsupported exceptions')
    def test_series_rolling_std_exception_unsupported_ddof(self):
        test_impl = series_rolling_std_usecase
        hpat_func = self.jit(test_impl)

        series = pd.Series([1., -1., 0., 0.1, -0.1])
        with self.assertRaises(TypingError) as raises:
            hpat_func(series, 3, 2, '1')
        msg = 'Method rolling.std(). The object ddof\n given: unicode_type\n expected: int'
        self.assertIn(msg, str(raises.exception))


if __name__ == "__main__":
    unittest.main()<|MERGE_RESOLUTION|>--- conflicted
+++ resolved
@@ -51,13 +51,12 @@
     test_funcs = supported_rolling_funcs[:-3]
 
 
-<<<<<<< HEAD
 def series_rolling_std_usecase(series, window, min_periods, ddof):
     return series.rolling(window, min_periods).std(ddof)
-=======
+
+
 def series_rolling_var_usecase(series, window, min_periods, ddof):
     return series.rolling(window, min_periods).var(ddof)
->>>>>>> cc18829e
 
 
 class TestRolling(TestCase):
@@ -603,11 +602,9 @@
                         ref_result = test_impl(series, window, min_periods)
                         pd.testing.assert_series_equal(jit_result, ref_result)
 
-    @skip_sdc_jit('Series.rolling.sum() unsupported Series index')
-    def test_series_rolling_sum(self):
-        def test_impl(series, window, min_periods):
-            return series.rolling(window, min_periods).sum()
-
+    @skip_sdc_jit('Series.rolling.std() unsupported Series index')
+    def test_series_rolling_std(self):
+        test_impl = series_rolling_std_usecase
         hpat_func = self.jit(test_impl)
 
         all_data = [
@@ -619,16 +616,29 @@
         for data, index in zip(all_data, indices):
             series = pd.Series(data, index, name='A')
             for window in range(0, len(series) + 3, 2):
-                for min_periods in range(0, window + 1, 2):
-                    with self.subTest(series=series, window=window,
-                                      min_periods=min_periods):
-                        jit_result = hpat_func(series, window, min_periods)
-                        ref_result = test_impl(series, window, min_periods)
-                        pd.testing.assert_series_equal(jit_result, ref_result)
-
-    @skip_sdc_jit('Series.rolling.var() unsupported Series index')
-    def test_series_rolling_var(self):
-        test_impl = series_rolling_var_usecase
+                for min_periods, ddof in product(range(0, window, 2), [0, 1]):
+                    with self.subTest(series=series, window=window,
+                                      min_periods=min_periods, ddof=ddof):
+                        jit_result = hpat_func(series, window, min_periods, ddof)
+                        ref_result = test_impl(series, window, min_periods, ddof)
+                        pd.testing.assert_series_equal(jit_result, ref_result)
+
+    @skip_sdc_jit('Series.rolling.std() unsupported exceptions')
+    def test_series_rolling_std_exception_unsupported_ddof(self):
+        test_impl = series_rolling_std_usecase
+        hpat_func = self.jit(test_impl)
+
+        series = pd.Series([1., -1., 0., 0.1, -0.1])
+        with self.assertRaises(TypingError) as raises:
+            hpat_func(series, 3, 2, '1')
+        msg = 'Method rolling.std(). The object ddof\n given: unicode_type\n expected: int'
+        self.assertIn(msg, str(raises.exception))
+
+    @skip_sdc_jit('Series.rolling.sum() unsupported Series index')
+    def test_series_rolling_sum(self):
+        def test_impl(series, window, min_periods):
+            return series.rolling(window, min_periods).sum()
+
         hpat_func = self.jit(test_impl)
 
         all_data = [
@@ -640,27 +650,16 @@
         for data, index in zip(all_data, indices):
             series = pd.Series(data, index, name='A')
             for window in range(0, len(series) + 3, 2):
-                for min_periods, ddof in product(range(0, window, 2), [0, 1]):
-                    with self.subTest(series=series, window=window,
-                                      min_periods=min_periods, ddof=ddof):
-                        jit_result = hpat_func(series, window, min_periods, ddof)
-                        ref_result = test_impl(series, window, min_periods, ddof)
-                        pd.testing.assert_series_equal(jit_result, ref_result)
-
-    @skip_sdc_jit('Series.rolling.var() unsupported exceptions')
-    def test_series_rolling_var_exception_unsupported_ddof(self):
+                for min_periods in range(0, window + 1, 2):
+                    with self.subTest(series=series, window=window,
+                                      min_periods=min_periods):
+                        jit_result = hpat_func(series, window, min_periods)
+                        ref_result = test_impl(series, window, min_periods)
+                        pd.testing.assert_series_equal(jit_result, ref_result)
+
+    @skip_sdc_jit('Series.rolling.var() unsupported Series index')
+    def test_series_rolling_var(self):
         test_impl = series_rolling_var_usecase
-        hpat_func = self.jit(test_impl)
-
-        series = pd.Series([1., -1., 0., 0.1, -0.1])
-        with self.assertRaises(TypingError) as raises:
-            hpat_func(series, 3, 2, '1')
-        msg = 'Method rolling.var(). The object ddof\n given: unicode_type\n expected: int'
-        self.assertIn(msg, str(raises.exception))
-
-    @skip_sdc_jit('Series.rolling.std() unsupported Series index')
-    def test_series_rolling_std(self):
-        test_impl = series_rolling_std_usecase
         hpat_func = self.jit(test_impl)
 
         all_data = [
@@ -679,15 +678,15 @@
                         ref_result = test_impl(series, window, min_periods, ddof)
                         pd.testing.assert_series_equal(jit_result, ref_result)
 
-    @skip_sdc_jit('Series.rolling.std() unsupported exceptions')
-    def test_series_rolling_std_exception_unsupported_ddof(self):
-        test_impl = series_rolling_std_usecase
+    @skip_sdc_jit('Series.rolling.var() unsupported exceptions')
+    def test_series_rolling_var_exception_unsupported_ddof(self):
+        test_impl = series_rolling_var_usecase
         hpat_func = self.jit(test_impl)
 
         series = pd.Series([1., -1., 0., 0.1, -0.1])
         with self.assertRaises(TypingError) as raises:
             hpat_func(series, 3, 2, '1')
-        msg = 'Method rolling.std(). The object ddof\n given: unicode_type\n expected: int'
+        msg = 'Method rolling.var(). The object ddof\n given: unicode_type\n expected: int'
         self.assertIn(msg, str(raises.exception))
 
 
