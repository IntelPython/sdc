# *****************************************************************************
# Copyright (c) 2020, Intel Corporation All rights reserved.
#
# Redistribution and use in source and binary forms, with or without
# modification, are permitted provided that the following conditions are met:
#
#     Redistributions of source code must retain the above copyright notice,
#     this list of conditions and the following disclaimer.
#
#     Redistributions in binary form must reproduce the above copyright notice,
#     this list of conditions and the following disclaimer in the documentation
#     and/or other materials provided with the distribution.
#
# THIS SOFTWARE IS PROVIDED BY THE COPYRIGHT HOLDERS AND CONTRIBUTORS "AS IS"
# AND ANY EXPRESS OR IMPLIED WARRANTIES, INCLUDING, BUT NOT LIMITED TO,
# THE IMPLIED WARRANTIES OF MERCHANTABILITY AND FITNESS FOR A PARTICULAR
# PURPOSE ARE DISCLAIMED. IN NO EVENT SHALL THE COPYRIGHT HOLDER OR
# CONTRIBUTORS BE LIABLE FOR ANY DIRECT, INDIRECT, INCIDENTAL, SPECIAL,
# EXEMPLARY, OR CONSEQUENTIAL DAMAGES (INCLUDING, BUT NOT LIMITED TO,
# PROCUREMENT OF SUBSTITUTE GOODS OR SERVICES; LOSS OF USE, DATA, OR PROFITS;
# OR BUSINESS INTERRUPTION) HOWEVER CAUSED AND ON ANY THEORY OF LIABILITY,
# WHETHER IN CONTRACT, STRICT LIABILITY, OR TORT (INCLUDING NEGLIGENCE OR
# OTHERWISE) ARISING IN ANY WAY OUT OF THE USE OF THIS SOFTWARE,
# EVEN IF ADVISED OF THE POSSIBILITY OF SUCH DAMAGE.
# *****************************************************************************

import itertools
import numba
import numpy as np
import os
import pandas as pd
import platform
import sdc
import string
import unittest
from itertools import product
from numba.errors import TypingError

from sdc.hiframes.rolling import supported_rolling_funcs
from sdc.tests.test_base import TestCase
from sdc.tests.test_utils import (count_array_OneDs,
                                  count_array_REPs,
                                  count_parfor_OneDs,
                                  count_parfor_REPs,
                                  dist_IR_contains,
                                  skip_numba_jit,
                                  skip_sdc_jit,
                                  test_global_input_data_float64)


LONG_TEST = (int(os.environ['SDC_LONG_ROLLING_TEST']) != 0
             if 'SDC_LONG_ROLLING_TEST' in os.environ else False)

test_funcs = ('mean', 'max',)
if LONG_TEST:
    # all functions except apply, cov, corr
    test_funcs = supported_rolling_funcs[:-3]


def rolling_std_usecase(obj, window, min_periods, ddof):
    return obj.rolling(window, min_periods).std(ddof)


def series_rolling_var_usecase(series, window, min_periods, ddof):
    return series.rolling(window, min_periods).var(ddof)


class TestRolling(TestCase):
    @skip_numba_jit
    def test_fixed1(self):
        # test sequentially with manually created dfs
        wins = (3,)
        if LONG_TEST:
            wins = (2, 3, 5)
        centers = (False, True)

        for func_name in test_funcs:
            func_text = "def test_impl(df, w, c):\n  return df.rolling(w, center=c).{}()\n".format(func_name)
            loc_vars = {}
            exec(func_text, {}, loc_vars)
            test_impl = loc_vars['test_impl']
            hpat_func = self.jit(test_impl)

            for args in itertools.product(wins, centers):
                df = pd.DataFrame({'B': [0, 1, 2, np.nan, 4]})
                pd.testing.assert_frame_equal(hpat_func(df, *args), test_impl(df, *args))
                df = pd.DataFrame({'B': [0, 1, 2, -2, 4]})
                pd.testing.assert_frame_equal(hpat_func(df, *args), test_impl(df, *args))

    @skip_numba_jit
    def test_fixed2(self):
        # test sequentially with generated dfs
        sizes = (121,)
        wins = (3,)
        if LONG_TEST:
            sizes = (1, 2, 10, 11, 121, 1000)
            wins = (2, 3, 5)
        centers = (False, True)
        for func_name in test_funcs:
            func_text = "def test_impl(df, w, c):\n  return df.rolling(w, center=c).{}()\n".format(func_name)
            loc_vars = {}
            exec(func_text, {}, loc_vars)
            test_impl = loc_vars['test_impl']
            hpat_func = self.jit(test_impl)
            for n, w, c in itertools.product(sizes, wins, centers):
                df = pd.DataFrame({'B': np.arange(n)})
                pd.testing.assert_frame_equal(hpat_func(df, w, c), test_impl(df, w, c))

    @skip_numba_jit
    def test_fixed_apply1(self):
        # test sequentially with manually created dfs
        def test_impl(df, w, c):
            return df.rolling(w, center=c).apply(lambda a: a.sum())
        hpat_func = self.jit(test_impl)
        wins = (3,)
        if LONG_TEST:
            wins = (2, 3, 5)
        centers = (False, True)
        for args in itertools.product(wins, centers):
            df = pd.DataFrame({'B': [0, 1, 2, np.nan, 4]})
            pd.testing.assert_frame_equal(hpat_func(df, *args), test_impl(df, *args))
            df = pd.DataFrame({'B': [0, 1, 2, -2, 4]})
            pd.testing.assert_frame_equal(hpat_func(df, *args), test_impl(df, *args))

    @skip_numba_jit
    def test_fixed_apply2(self):
        # test sequentially with generated dfs
        def test_impl(df, w, c):
            return df.rolling(w, center=c).apply(lambda a: a.sum())
        hpat_func = self.jit(test_impl)
        sizes = (121,)
        wins = (3,)
        if LONG_TEST:
            sizes = (1, 2, 10, 11, 121, 1000)
            wins = (2, 3, 5)
        centers = (False, True)
        for n, w, c in itertools.product(sizes, wins, centers):
            df = pd.DataFrame({'B': np.arange(n)})
            pd.testing.assert_frame_equal(hpat_func(df, w, c), test_impl(df, w, c))

    @skip_numba_jit
    def test_fixed_parallel1(self):
        def test_impl(n, w, center):
            df = pd.DataFrame({'B': np.arange(n)})
            R = df.rolling(w, center=center).sum()
            return R.B.sum()

        hpat_func = self.jit(test_impl)
        sizes = (121,)
        wins = (5,)
        if LONG_TEST:
            sizes = (1, 2, 10, 11, 121, 1000)
            wins = (2, 4, 5, 10, 11)
        centers = (False, True)
        for args in itertools.product(sizes, wins, centers):
            self.assertEqual(hpat_func(*args), test_impl(*args),
                             "rolling fixed window with {}".format(args))
        self.assertEqual(count_array_REPs(), 0)
        self.assertEqual(count_parfor_REPs(), 0)

    @skip_numba_jit
    def test_fixed_parallel_apply1(self):
        def test_impl(n, w, center):
            df = pd.DataFrame({'B': np.arange(n)})
            R = df.rolling(w, center=center).apply(lambda a: a.sum())
            return R.B.sum()

        hpat_func = self.jit(test_impl)
        sizes = (121,)
        wins = (5,)
        if LONG_TEST:
            sizes = (1, 2, 10, 11, 121, 1000)
            wins = (2, 4, 5, 10, 11)
        centers = (False, True)
        for args in itertools.product(sizes, wins, centers):
            self.assertEqual(hpat_func(*args), test_impl(*args),
                             "rolling fixed window with {}".format(args))
        self.assertEqual(count_array_REPs(), 0)
        self.assertEqual(count_parfor_REPs(), 0)

    @skip_numba_jit
    def test_variable1(self):
        # test sequentially with manually created dfs
        df1 = pd.DataFrame({'B': [0, 1, 2, np.nan, 4],
                            'time': [pd.Timestamp('20130101 09:00:00'),
                                     pd.Timestamp('20130101 09:00:02'),
                                     pd.Timestamp('20130101 09:00:03'),
                                     pd.Timestamp('20130101 09:00:05'),
                                     pd.Timestamp('20130101 09:00:06')]})
        df2 = pd.DataFrame({'B': [0, 1, 2, -2, 4],
                            'time': [pd.Timestamp('20130101 09:00:01'),
                                     pd.Timestamp('20130101 09:00:02'),
                                     pd.Timestamp('20130101 09:00:03'),
                                     pd.Timestamp('20130101 09:00:04'),
                                     pd.Timestamp('20130101 09:00:09')]})
        wins = ('2s',)
        if LONG_TEST:
            wins = ('1s', '2s', '3s', '4s')
        # all functions except apply
        for w, func_name in itertools.product(wins, test_funcs):
            func_text = "def test_impl(df):\n  return df.rolling('{}', on='time').{}()\n".format(w, func_name)
            loc_vars = {}
            exec(func_text, {}, loc_vars)
            test_impl = loc_vars['test_impl']
            hpat_func = self.jit(test_impl)
            # XXX: skipping min/max for this test since the behavior of Pandas
            # is inconsistent: it assigns NaN to last output instead of 4!
            if func_name not in ('min', 'max'):
                pd.testing.assert_frame_equal(hpat_func(df1), test_impl(df1))
            pd.testing.assert_frame_equal(hpat_func(df2), test_impl(df2))

    @skip_numba_jit
    def test_variable2(self):
        # test sequentially with generated dfs
        wins = ('2s',)
        sizes = (121,)
        if LONG_TEST:
            wins = ('1s', '2s', '3s', '4s')
            sizes = (1, 2, 10, 11, 121, 1000)
        # all functions except apply
        for w, func_name in itertools.product(wins, test_funcs):
            func_text = "def test_impl(df):\n  return df.rolling('{}', on='time').{}()\n".format(w, func_name)
            loc_vars = {}
            exec(func_text, {}, loc_vars)
            test_impl = loc_vars['test_impl']
            hpat_func = self.jit(test_impl)
            for n in sizes:
                time = pd.date_range(start='1/1/2018', periods=n, freq='s')
                df = pd.DataFrame({'B': np.arange(n), 'time': time})
                pd.testing.assert_frame_equal(hpat_func(df), test_impl(df))

    @skip_numba_jit
    def test_variable_apply1(self):
        # test sequentially with manually created dfs
        df1 = pd.DataFrame({'B': [0, 1, 2, np.nan, 4],
                            'time': [pd.Timestamp('20130101 09:00:00'),
                                     pd.Timestamp('20130101 09:00:02'),
                                     pd.Timestamp('20130101 09:00:03'),
                                     pd.Timestamp('20130101 09:00:05'),
                                     pd.Timestamp('20130101 09:00:06')]})
        df2 = pd.DataFrame({'B': [0, 1, 2, -2, 4],
                            'time': [pd.Timestamp('20130101 09:00:01'),
                                     pd.Timestamp('20130101 09:00:02'),
                                     pd.Timestamp('20130101 09:00:03'),
                                     pd.Timestamp('20130101 09:00:04'),
                                     pd.Timestamp('20130101 09:00:09')]})
        wins = ('2s',)
        if LONG_TEST:
            wins = ('1s', '2s', '3s', '4s')
        # all functions except apply
        for w in wins:
            func_text = "def test_impl(df):\n  return df.rolling('{}', on='time').apply(lambda a: a.sum())\n".format(w)
            loc_vars = {}
            exec(func_text, {}, loc_vars)
            test_impl = loc_vars['test_impl']
            hpat_func = self.jit(test_impl)
            pd.testing.assert_frame_equal(hpat_func(df1), test_impl(df1))
            pd.testing.assert_frame_equal(hpat_func(df2), test_impl(df2))

    @skip_numba_jit
    def test_variable_apply2(self):
        # test sequentially with generated dfs
        wins = ('2s',)
        sizes = (121,)
        if LONG_TEST:
            wins = ('1s', '2s', '3s', '4s')
            # TODO: this crashes on Travis (3 process config) with size 1
            sizes = (2, 10, 11, 121, 1000)
        # all functions except apply
        for w in wins:
            func_text = "def test_impl(df):\n  return df.rolling('{}', on='time').apply(lambda a: a.sum())\n".format(w)
            loc_vars = {}
            exec(func_text, {}, loc_vars)
            test_impl = loc_vars['test_impl']
            hpat_func = self.jit(test_impl)
            for n in sizes:
                time = pd.date_range(start='1/1/2018', periods=n, freq='s')
                df = pd.DataFrame({'B': np.arange(n), 'time': time})
                pd.testing.assert_frame_equal(hpat_func(df), test_impl(df))

    @skip_numba_jit
    @unittest.skipIf(platform.system() == 'Windows', "ValueError: time must be monotonic")
    def test_variable_parallel1(self):
        wins = ('2s',)
        sizes = (121,)
        if LONG_TEST:
            wins = ('1s', '2s', '3s', '4s')
            # XXX: Pandas returns time = [np.nan] for size==1 for some reason
            sizes = (2, 10, 11, 121, 1000)
        # all functions except apply
        for w, func_name in itertools.product(wins, test_funcs):
            func_text = "def test_impl(n):\n"
            func_text += "  df = pd.DataFrame({'B': np.arange(n), 'time': "
            func_text += "    pd.DatetimeIndex(np.arange(n) * 1000000000)})\n"
            func_text += "  res = df.rolling('{}', on='time').{}()\n".format(w, func_name)
            func_text += "  return res.B.sum()\n"
            loc_vars = {}
            exec(func_text, {'pd': pd, 'np': np}, loc_vars)
            test_impl = loc_vars['test_impl']
            hpat_func = self.jit(test_impl)
            for n in sizes:
                np.testing.assert_almost_equal(hpat_func(n), test_impl(n))
        self.assertEqual(count_array_REPs(), 0)
        self.assertEqual(count_parfor_REPs(), 0)

    @skip_numba_jit
    @unittest.skipIf(platform.system() == 'Windows', "ValueError: time must be monotonic")
    def test_variable_apply_parallel1(self):
        wins = ('2s',)
        sizes = (121,)
        if LONG_TEST:
            wins = ('1s', '2s', '3s', '4s')
            # XXX: Pandas returns time = [np.nan] for size==1 for some reason
            sizes = (2, 10, 11, 121, 1000)
        # all functions except apply
        for w in wins:
            func_text = "def test_impl(n):\n"
            func_text += "  df = pd.DataFrame({'B': np.arange(n), 'time': "
            func_text += "    pd.DatetimeIndex(np.arange(n) * 1000000000)})\n"
            func_text += "  res = df.rolling('{}', on='time').apply(lambda a: a.sum())\n".format(w)
            func_text += "  return res.B.sum()\n"
            loc_vars = {}
            exec(func_text, {'pd': pd, 'np': np}, loc_vars)
            test_impl = loc_vars['test_impl']
            hpat_func = self.jit(test_impl)
            for n in sizes:
                np.testing.assert_almost_equal(hpat_func(n), test_impl(n))
        self.assertEqual(count_array_REPs(), 0)
        self.assertEqual(count_parfor_REPs(), 0)

    @skip_numba_jit
    def test_series_fixed1(self):
        # test series rolling functions
        # all functions except apply
        S1 = pd.Series([0, 1, 2, np.nan, 4])
        S2 = pd.Series([0, 1, 2, -2, 4])
        wins = (3,)
        if LONG_TEST:
            wins = (2, 3, 5)
        centers = (False, True)
        for func_name in test_funcs:
            func_text = "def test_impl(S, w, c):\n  return S.rolling(w, center=c).{}()\n".format(func_name)
            loc_vars = {}
            exec(func_text, {}, loc_vars)
            test_impl = loc_vars['test_impl']
            hpat_func = self.jit(test_impl)
            for args in itertools.product(wins, centers):
                pd.testing.assert_series_equal(hpat_func(S1, *args), test_impl(S1, *args))
                pd.testing.assert_series_equal(hpat_func(S2, *args), test_impl(S2, *args))
        # test apply

        def apply_test_impl(S, w, c):
            return S.rolling(w, center=c).apply(lambda a: a.sum())
        hpat_func = self.jit(apply_test_impl)
        for args in itertools.product(wins, centers):
            pd.testing.assert_series_equal(hpat_func(S1, *args), apply_test_impl(S1, *args))
            pd.testing.assert_series_equal(hpat_func(S2, *args), apply_test_impl(S2, *args))

    @skip_numba_jit
    def test_series_cov1(self):
        # test series rolling functions
        # all functions except apply
        S1 = pd.Series([0, 1, 2, np.nan, 4])
        S2 = pd.Series([0, 1, 2, -2, 4])
        wins = (3,)
        if LONG_TEST:
            wins = (2, 3, 5)
        centers = (False, True)

        def test_impl(S, S2, w, c):
            return S.rolling(w, center=c).cov(S2)
        hpat_func = self.jit(test_impl)
        for args in itertools.product([S1, S2], [S1, S2], wins, centers):
            pd.testing.assert_series_equal(hpat_func(*args), test_impl(*args))
            pd.testing.assert_series_equal(hpat_func(*args), test_impl(*args))

        def test_impl2(S, S2, w, c):
            return S.rolling(w, center=c).corr(S2)
        hpat_func = self.jit(test_impl2)
        for args in itertools.product([S1, S2], [S1, S2], wins, centers):
            pd.testing.assert_series_equal(hpat_func(*args), test_impl2(*args))
            pd.testing.assert_series_equal(hpat_func(*args), test_impl2(*args))

    @skip_numba_jit
    def test_df_cov1(self):
        # test series rolling functions
        # all functions except apply
        df1 = pd.DataFrame({'A': [0, 1, 2, np.nan, 4], 'B': np.ones(5)})
        df2 = pd.DataFrame({'A': [0, 1, 2, -2, 4], 'C': np.ones(5)})
        wins = (3,)
        if LONG_TEST:
            wins = (2, 3, 5)
        centers = (False, True)

        def test_impl(df, df2, w, c):
            return df.rolling(w, center=c).cov(df2)
        hpat_func = self.jit(test_impl)
        for args in itertools.product([df1, df2], [df1, df2], wins, centers):
            pd.testing.assert_frame_equal(hpat_func(*args), test_impl(*args))
            pd.testing.assert_frame_equal(hpat_func(*args), test_impl(*args))

        def test_impl2(df, df2, w, c):
            return df.rolling(w, center=c).corr(df2)
        hpat_func = self.jit(test_impl2)
        for args in itertools.product([df1, df2], [df1, df2], wins, centers):
            pd.testing.assert_frame_equal(hpat_func(*args), test_impl2(*args))
            pd.testing.assert_frame_equal(hpat_func(*args), test_impl2(*args))

    def _get_assert_equal(self, obj):
        if isinstance(obj, pd.Series):
            return pd.testing.assert_series_equal
        elif isinstance(obj, pd.DataFrame):
            return pd.testing.assert_frame_equal
        elif isinstance(obj, np.ndarray):
            return np.testing.assert_array_equal

        return self.assertEqual

    def _test_rolling_unsupported_values(self, obj):
        def test_impl(obj, window, min_periods, center,
                      win_type, on, axis, closed):
            return obj.rolling(window, min_periods, center,
                               win_type, on, axis, closed).min()

        hpat_func = self.jit(test_impl)

        with self.assertRaises(ValueError) as raises:
            hpat_func(obj, -1, None, False, None, None, 0, None)
        self.assertIn('window must be non-negative', str(raises.exception))

        with self.assertRaises(ValueError) as raises:
            hpat_func(obj, 1, -1, False, None, None, 0, None)
        self.assertIn('min_periods must be >= 0', str(raises.exception))

        with self.assertRaises(ValueError) as raises:
            hpat_func(obj, 1, 2, False, None, None, 0, None)
        self.assertIn('min_periods must be <= window', str(raises.exception))

        with self.assertRaises(ValueError) as raises:
            hpat_func(obj, 1, 2, False, None, None, 0, None)
        self.assertIn('min_periods must be <= window', str(raises.exception))

        msg_tmpl = 'Method rolling(). The object {}\n expected: {}'

        with self.assertRaises(ValueError) as raises:
            hpat_func(obj, 1, None, True, None, None, 0, None)
        msg = msg_tmpl.format('center', 'False')
        self.assertIn(msg, str(raises.exception))

        with self.assertRaises(ValueError) as raises:
            hpat_func(obj, 1, None, False, 'None', None, 0, None)
        msg = msg_tmpl.format('win_type', 'None')
        self.assertIn(msg, str(raises.exception))

        with self.assertRaises(ValueError) as raises:
            hpat_func(obj, 1, None, False, None, 'None', 0, None)
        msg = msg_tmpl.format('on', 'None')
        self.assertIn(msg, str(raises.exception))

        with self.assertRaises(ValueError) as raises:
            hpat_func(obj, 1, None, False, None, None, 1, None)
        msg = msg_tmpl.format('axis', '0')
        self.assertIn(msg, str(raises.exception))

        with self.assertRaises(ValueError) as raises:
            hpat_func(obj, 1, None, False, None, None, 0, 'None')
        msg = msg_tmpl.format('closed', 'None')
        self.assertIn(msg, str(raises.exception))

    def _test_rolling_unsupported_types(self, obj):
        def test_impl(obj, window, min_periods, center,
                      win_type, on, axis, closed):
            return obj.rolling(window, min_periods, center,
                               win_type, on, axis, closed).min()

        hpat_func = self.jit(test_impl)
        msg_tmpl = 'Method rolling(). The object {}\n given: {}\n expected: {}'

        with self.assertRaises(TypingError) as raises:
            hpat_func(obj, '1', None, False, None, None, 0, None)
        msg = msg_tmpl.format('window', 'unicode_type', 'int')
        self.assertIn(msg, str(raises.exception))

        with self.assertRaises(TypingError) as raises:
            hpat_func(obj, 1, '1', False, None, None, 0, None)
        msg = msg_tmpl.format('min_periods', 'unicode_type', 'None, int')
        self.assertIn(msg, str(raises.exception))

        with self.assertRaises(TypingError) as raises:
            hpat_func(obj, 1, None, 0, None, None, 0, None)
        msg = msg_tmpl.format('center', 'int64', 'bool')
        self.assertIn(msg, str(raises.exception))

        with self.assertRaises(TypingError) as raises:
            hpat_func(obj, 1, None, False, -1, None, 0, None)
        msg = msg_tmpl.format('win_type', 'int64', 'str')
        self.assertIn(msg, str(raises.exception))

        with self.assertRaises(TypingError) as raises:
            hpat_func(obj, 1, None, False, None, -1, 0, None)
        msg = msg_tmpl.format('on', 'int64', 'str')
        self.assertIn(msg, str(raises.exception))

        with self.assertRaises(TypingError) as raises:
            hpat_func(obj, 1, None, False, None, None, None, None)
        msg = msg_tmpl.format('axis', 'none', 'int, str')
        self.assertIn(msg, str(raises.exception))

        with self.assertRaises(TypingError) as raises:
            hpat_func(obj, 1, None, False, None, None, 0, -1)
        msg = msg_tmpl.format('closed', 'int64', 'str')
        self.assertIn(msg, str(raises.exception))

    def _test_rolling_min(self, obj):
        def test_impl(obj, window, min_periods):
            return obj.rolling(window, min_periods).min()

        hpat_func = self.jit(test_impl)
        assert_equal = self._get_assert_equal(obj)

        # TODO: fix the issue when window = 0
        for window in range(1, len(obj) + 2):
            for min_periods in range(window + 1):
                with self.subTest(obj=obj, window=window,
                                  min_periods=min_periods):
                    jit_result = hpat_func(obj, window, min_periods)
                    ref_result = test_impl(obj, window, min_periods)
                    assert_equal(jit_result, ref_result)

    def _test_rolling_std(self, obj):
        test_impl = rolling_std_usecase
        hpat_func = self.jit(test_impl)
        assert_equal = self._get_assert_equal(obj)

        for window in range(0, len(obj) + 3, 2):
            for min_periods, ddof in product(range(0, window, 2), [0, 1]):
                with self.subTest(obj=obj, window=window,
                                  min_periods=min_periods, ddof=ddof):
                    jit_result = hpat_func(obj, window, min_periods, ddof)
                    ref_result = test_impl(obj, window, min_periods, ddof)
                    assert_equal(jit_result, ref_result)

    def _test_rolling_std_exception_unsupported_ddof(self, obj):
        test_impl = rolling_std_usecase
        hpat_func = self.jit(test_impl)

        with self.assertRaises(TypingError) as raises:
            hpat_func(obj, 3, 2, '1')
        msg = 'Method rolling.std(). The object ddof\n given: unicode_type\n expected: int'
        self.assertIn(msg, str(raises.exception))

    @skip_sdc_jit('DataFrame.rolling.min() unsupported exceptions')
    def test_df_rolling_unsupported_values(self):
        all_data = test_global_input_data_float64
        length = min(len(d) for d in all_data)
        data = {n: d[:length] for n, d in zip(string.ascii_uppercase, all_data)}
        df = pd.DataFrame(data)

        self._test_rolling_unsupported_values(df)

    @skip_sdc_jit('DataFrame.rolling.min() unsupported exceptions')
    def test_df_rolling_unsupported_types(self):
        all_data = test_global_input_data_float64
        length = min(len(d) for d in all_data)
        data = {n: d[:length] for n, d in zip(string.ascii_uppercase, all_data)}
        df = pd.DataFrame(data)

        self._test_rolling_unsupported_types(df)

    @skip_sdc_jit('DataFrame.rolling.min() unsupported')
    def test_df_rolling_min(self):
        all_data = test_global_input_data_float64
        length = min(len(d) for d in all_data)
        data = {n: d[:length] for n, d in zip(string.ascii_uppercase, all_data)}
        df = pd.DataFrame(data)

        self._test_rolling_min(df)

<<<<<<< HEAD
    @skip_sdc_jit('DataFrame.rolling.std() unsupported')
    def test_df_rolling_std(self):
        all_data = [
            list(range(10)), [1., -1., 0., 0.1, -0.1],
            [1., np.inf, np.inf, -1., 0., np.inf, np.NINF, np.NINF],
            [np.nan, np.inf, np.inf, np.nan, np.nan, np.nan, np.NINF, np.NZERO]
        ]
        length = min(len(d) for d in all_data)
        data = {n: d[:length] for n, d in zip(string.ascii_uppercase, all_data)}
        df = pd.DataFrame(data)

        self._test_rolling_std(df)

    @skip_sdc_jit('DataFrame.rolling.std() unsupported exceptions')
    def test_df_rolling_std_exception_unsupported_ddof(self):
        all_data = [[1., -1., 0., 0.1, -0.1], [-1., 1., 0., -0.1, 0.1]]
=======
    @unittest.expectedFailure
    @unittest.skipIf(platform.system() == 'Darwin', 'Segmentation fault on Mac')
    @skip_sdc_jit('DataFrame.rolling.min() unsupported')
    def test_df_rolling_min_exception_many_columns(self):
        def test_impl(df):
            return df.rolling(3).min()

        hpat_func = self.jit(test_impl)

        # more than 19 columns raise SystemError: CPUDispatcher() returned a result with an error set
        all_data = test_global_input_data_float64 * 5
>>>>>>> d82690cf
        length = min(len(d) for d in all_data)
        data = {n: d[:length] for n, d in zip(string.ascii_uppercase, all_data)}
        df = pd.DataFrame(data)

<<<<<<< HEAD
        self._test_rolling_std_exception_unsupported_ddof(df)
=======
        pd.testing.assert_frame_equal(hpat_func(df), test_impl(df))
>>>>>>> d82690cf

    @skip_sdc_jit('Series.rolling.min() unsupported exceptions')
    def test_series_rolling_unsupported_values(self):
        series = pd.Series(test_global_input_data_float64[0])
        self._test_rolling_unsupported_values(series)

    @skip_sdc_jit('Series.rolling.min() unsupported exceptions')
    def test_series_rolling_unsupported_types(self):
        series = pd.Series(test_global_input_data_float64[0])
        self._test_rolling_unsupported_types(series)

    @skip_sdc_jit('Series.rolling.apply() unsupported Series index')
    def test_series_rolling_apply_mean(self):
        def test_impl(series, window, min_periods):
            def func(x):
                if len(x) == 0:
                    return np.nan
                return x.mean()
            return series.rolling(window, min_periods).apply(func)

        hpat_func = self.jit(test_impl)

        all_data = [
            list(range(10)), [1., -1., 0., 0.1, -0.1],
            [1., np.inf, np.inf, -1., 0., np.inf, np.NINF, np.NINF],
            [np.nan, np.inf, np.inf, np.nan, np.nan, np.nan, np.NINF, np.NZERO]
        ]
        indices = [list(range(len(data)))[::-1] for data in all_data]
        for data, index in zip(all_data, indices):
            series = pd.Series(data, index, name='A')
            for window in range(0, len(series) + 3, 2):
                for min_periods in range(0, window + 1, 2):
                    with self.subTest(series=series, window=window,
                                      min_periods=min_periods):
                        jit_result = hpat_func(series, window, min_periods)
                        ref_result = test_impl(series, window, min_periods)
                        pd.testing.assert_series_equal(jit_result, ref_result)

    @skip_sdc_jit('Series.rolling.apply() unsupported exceptions')
    def test_series_rolling_apply_unsupported_types(self):
        def test_impl(raw):
            def func(x):
                if len(x) == 0:
                    return np.nan
                return np.median(x)
            series = pd.Series([1., -1., 0., 0.1, -0.1])
            return series.rolling(3).apply(func, raw=raw)

        hpat_func = self.jit(test_impl)

        with self.assertRaises(TypingError) as raises:
            hpat_func(1)
        msg = 'Method rolling.apply(). The object raw\n given: int64\n expected: bool'
        self.assertIn(msg, str(raises.exception))

    @unittest.skip('Series.rolling.apply() unsupported args')
    def test_series_rolling_apply_args(self):
        def test_impl(series, window, min_periods, q):
            def func(x, q):
                if len(x) == 0:
                    return np.nan
                return np.quantile(x, q)
            return series.rolling(window, min_periods).apply(func, raw=None, args=(q,))

        hpat_func = self.jit(test_impl)

        all_data = [
            list(range(10)), [1., -1., 0., 0.1, -0.1],
            [1., np.inf, np.inf, -1., 0., np.inf, np.NINF, np.NINF],
            [np.nan, np.inf, np.inf, np.nan, np.nan, np.nan, np.NINF, np.NZERO]
        ]
        indices = [list(range(len(data)))[::-1] for data in all_data]
        for data, index in zip(all_data, indices):
            series = pd.Series(data, index, name='A')
            for window in range(0, len(series) + 3, 2):
                for min_periods in range(0, window + 1, 2):
                    for q in [0.25, 0.5, 0.75]:
                        with self.subTest(series=series, window=window,
                                          min_periods=min_periods, q=q):
                            jit_result = hpat_func(series, window, min_periods, q)
                            ref_result = test_impl(series, window, min_periods, q)
                            pd.testing.assert_series_equal(jit_result, ref_result)

    @skip_sdc_jit('Series.rolling.corr() unsupported Series index')
    def test_series_rolling_corr(self):
        def test_impl(series, window, min_periods, other):
            return series.rolling(window, min_periods).corr(other)

        hpat_func = self.jit(test_impl)

        all_data = [
            list(range(10)), [1., -1., 0., 0.1, -0.1],
            [1., np.inf, np.inf, -1., 0., np.inf, np.NINF, np.NINF],
            [np.nan, np.inf, np.inf, np.nan, np.nan, np.nan, np.NINF, np.NZERO]
        ]
        for main_data, other_data in product(all_data, all_data):
            series = pd.Series(main_data)
            other = pd.Series(other_data)
            for window in range(0, len(series) + 3, 2):
                for min_periods in range(0, window, 2):
                    with self.subTest(series=series, other=other,
                                      window=window, min_periods=min_periods):
                        ref_result = test_impl(series, window, min_periods, other)
                        jit_result = hpat_func(series, window, min_periods, other)
                        pd.testing.assert_series_equal(ref_result, jit_result)

    @skip_sdc_jit('Series.rolling.corr() unsupported Series index')
    def test_series_rolling_corr_with_no_other(self):
        def test_impl(series, window, min_periods):
            return series.rolling(window, min_periods).corr()

        hpat_func = self.jit(test_impl)

        all_data = [
            list(range(10)), [1., -1., 0., 0.1, -0.1],
            [1., np.inf, np.inf, -1., 0., np.inf, np.NINF, np.NINF],
            [np.nan, np.inf, np.inf, np.nan, np.nan, np.nan, np.NINF, np.NZERO]
        ]
        for data in all_data:
            series = pd.Series(data)
            for window in range(0, len(series) + 3, 2):
                for min_periods in range(0, window, 2):
                    with self.subTest(series=series, window=window,
                                      min_periods=min_periods):
                        jit_result = hpat_func(series, window, min_periods)
                        ref_result = test_impl(series, window, min_periods)
                        pd.testing.assert_series_equal(jit_result, ref_result)

    @skip_sdc_jit('Series.rolling.corr() unsupported exceptions')
    def test_series_rolling_corr_unsupported_types(self):
        def test_impl(pairwise):
            series = pd.Series([1., -1., 0., 0.1, -0.1])
            return series.rolling(3, 3).corr(pairwise=pairwise)

        hpat_func = self.jit(test_impl)

        with self.assertRaises(TypingError) as raises:
            hpat_func(1)
        msg = 'Method rolling.corr(). The object pairwise\n given: int64\n expected: bool'
        self.assertIn(msg, str(raises.exception))

    @skip_sdc_jit('Series.rolling.count() unsupported Series index')
    def test_series_rolling_count(self):
        def test_impl(series, window, min_periods):
            return series.rolling(window, min_periods).count()

        hpat_func = self.jit(test_impl)

        all_data = test_global_input_data_float64
        indices = [list(range(len(data)))[::-1] for data in all_data]
        for data, index in zip(all_data, indices):
            series = pd.Series(data, index, name='A')
            for window in range(0, len(series) + 3, 2):
                for min_periods in range(0, window + 1, 2):
                    with self.subTest(series=series, window=window,
                                      min_periods=min_periods):
                        jit_result = hpat_func(series, window, min_periods)
                        ref_result = test_impl(series, window, min_periods)
                        pd.testing.assert_series_equal(jit_result, ref_result)

    @skip_sdc_jit('Series.rolling.cov() unsupported Series index')
    def test_series_rolling_cov(self):
        def test_impl(series, window, min_periods, other, ddof):
            return series.rolling(window, min_periods).cov(other, ddof=ddof)

        hpat_func = self.jit(test_impl)

        all_data = [
            list(range(5)), [1., -1., 0., 0.1, -0.1],
            [1., np.inf, np.inf, -1., 0., np.inf, np.NINF, np.NINF],
            [np.nan, np.inf, np.inf, np.nan, np.nan, np.nan, np.NINF, np.NZERO]
        ]
        for main_data, other_data in product(all_data, all_data):
            series = pd.Series(main_data)
            other = pd.Series(other_data)
            for window in range(0, len(series) + 3, 2):
                for min_periods, ddof in product(range(0, window, 2), [0, 1]):
                    with self.subTest(series=series, other=other, window=window,
                                      min_periods=min_periods, ddof=ddof):
                        jit_result = hpat_func(series, window, min_periods, other, ddof)
                        ref_result = test_impl(series, window, min_periods, other, ddof)
                        pd.testing.assert_series_equal(jit_result, ref_result)

    @skip_sdc_jit('Series.rolling.cov() unsupported Series index')
    def test_series_rolling_cov_default(self):
        def test_impl(series, window, min_periods):
            return series.rolling(window, min_periods).cov()

        hpat_func = self.jit(test_impl)

        all_data = [
            list(range(5)), [1., -1., 0., 0.1, -0.1],
            [1., np.inf, np.inf, -1., 0., np.inf, np.NINF, np.NINF],
            [np.nan, np.inf, np.inf, np.nan, np.nan, np.nan, np.NINF, np.NZERO]
        ]
        for data in all_data:
            series = pd.Series(data)
            for window in range(0, len(series) + 3, 2):
                for min_periods in range(0, window, 2):
                    with self.subTest(series=series, window=window,
                                      min_periods=min_periods):
                        jit_result = hpat_func(series, window, min_periods)
                        ref_result = test_impl(series, window, min_periods)
                        pd.testing.assert_series_equal(jit_result, ref_result)

    @skip_sdc_jit('Series.rolling.cov() unsupported Series index')
    @unittest.expectedFailure
    def test_series_rolling_cov_issue_floating_point_rounding(self):
        """Cover issue of different float rounding in Python and SDC/Numba"""
        def test_impl(series, window, min_periods, other, ddof):
            return series.rolling(window, min_periods).cov(other, ddof=ddof)

        hpat_func = self.jit(test_impl)

        series = pd.Series(list(range(10)))
        other = pd.Series([1., -1., 0., 0.1, -0.1])
        jit_result = hpat_func(series, 6, 0, other, 1)
        ref_result = test_impl(series, 6, 0, other, 1)
        pd.testing.assert_series_equal(jit_result, ref_result)

    @skip_sdc_jit('Series.rolling.cov() unsupported exceptions')
    def test_series_rolling_cov_unsupported_types(self):
        def test_impl(pairwise, ddof):
            series = pd.Series([1., -1., 0., 0.1, -0.1])
            return series.rolling(3, 3).cov(pairwise=pairwise, ddof=ddof)

        hpat_func = self.jit(test_impl)

        msg_tmpl = 'Method rolling.cov(). The object {}\n given: {}\n expected: {}'

        with self.assertRaises(TypingError) as raises:
            hpat_func(1, 1)
        msg = msg_tmpl.format('pairwise', 'int64', 'bool')
        self.assertIn(msg, str(raises.exception))

        with self.assertRaises(TypingError) as raises:
            hpat_func(None, '1')
        msg = msg_tmpl.format('ddof', 'unicode_type', 'int')
        self.assertIn(msg, str(raises.exception))

    @skip_sdc_jit('Series.rolling.kurt() unsupported Series index')
    def test_series_rolling_kurt(self):
        def test_impl(series, window, min_periods):
            return series.rolling(window, min_periods).kurt()

        hpat_func = self.jit(test_impl)

        all_data = test_global_input_data_float64
        indices = [list(range(len(data)))[::-1] for data in all_data]
        for data, index in zip(all_data, indices):
            series = pd.Series(data, index, name='A')
            for window in range(4, len(series) + 1):
                for min_periods in range(window + 1):
                    with self.subTest(series=series, window=window,
                                      min_periods=min_periods):
                        ref_result = test_impl(series, window, min_periods)
                        jit_result = hpat_func(series, window, min_periods)
                        pd.testing.assert_series_equal(jit_result, ref_result)

    @skip_sdc_jit('Series.rolling.max() unsupported Series index')
    def test_series_rolling_max(self):
        def test_impl(series, window, min_periods):
            return series.rolling(window, min_periods).max()

        hpat_func = self.jit(test_impl)

        all_data = test_global_input_data_float64
        indices = [list(range(len(data)))[::-1] for data in all_data]
        for data, index in zip(all_data, indices):
            series = pd.Series(data, index, name='A')
            # TODO: fix the issue when window = 0
            for window in range(1, len(series) + 2):
                for min_periods in range(window + 1):
                    with self.subTest(series=series, window=window,
                                      min_periods=min_periods):
                        jit_result = hpat_func(series, window, min_periods)
                        ref_result = test_impl(series, window, min_periods)
                        pd.testing.assert_series_equal(jit_result, ref_result)

    @skip_sdc_jit('Series.rolling.mean() unsupported Series index')
    def test_series_rolling_mean(self):
        def test_impl(series, window, min_periods):
            return series.rolling(window, min_periods).mean()

        hpat_func = self.jit(test_impl)

        all_data = [
            list(range(10)), [1., -1., 0., 0.1, -0.1],
            [1., np.inf, np.inf, -1., 0., np.inf, np.NINF, np.NINF],
            [np.nan, np.inf, np.inf, np.nan, np.nan, np.nan, np.NINF, np.NZERO]
        ]
        indices = [list(range(len(data)))[::-1] for data in all_data]
        for data, index in zip(all_data, indices):
            series = pd.Series(data, index, name='A')
            for window in range(0, len(series) + 3, 2):
                for min_periods in range(0, window + 1, 2):
                    with self.subTest(series=series, window=window,
                                      min_periods=min_periods):
                        jit_result = hpat_func(series, window, min_periods)
                        ref_result = test_impl(series, window, min_periods)
                        pd.testing.assert_series_equal(jit_result, ref_result)

    @skip_sdc_jit('Series.rolling.median() unsupported Series index')
    def test_series_rolling_median(self):
        def test_impl(series, window, min_periods):
            return series.rolling(window, min_periods).median()

        hpat_func = self.jit(test_impl)

        all_data = test_global_input_data_float64
        indices = [list(range(len(data)))[::-1] for data in all_data]
        for data, index in zip(all_data, indices):
            series = pd.Series(data, index, name='A')
            for window in range(0, len(series) + 3, 2):
                for min_periods in range(0, window + 1, 2):
                    with self.subTest(series=series, window=window,
                                      min_periods=min_periods):
                        jit_result = hpat_func(series, window, min_periods)
                        ref_result = test_impl(series, window, min_periods)
                        pd.testing.assert_series_equal(jit_result, ref_result)

    @skip_sdc_jit('Series.rolling.min() unsupported Series index')
    def test_series_rolling_min(self):
        all_data = test_global_input_data_float64
        indices = [list(range(len(data)))[::-1] for data in all_data]
        for data, index in zip(all_data, indices):
            series = pd.Series(data, index, name='A')
            self._test_rolling_min(series)

    @skip_sdc_jit('Series.rolling.quantile() unsupported Series index')
    def test_series_rolling_quantile(self):
        def test_impl(series, window, min_periods, quantile):
            return series.rolling(window, min_periods).quantile(quantile)

        hpat_func = self.jit(test_impl)

        all_data = [
            list(range(10)), [1., -1., 0., 0.1, -0.1],
            [1., np.inf, np.inf, -1., 0., np.inf, np.NINF, np.NINF],
            [np.nan, np.inf, np.inf, np.nan, np.nan, np.nan, np.NINF, np.NZERO]
        ]
        indices = [list(range(len(data)))[::-1] for data in all_data]
        quantiles = [0, 0.25, 0.5, 0.75, 1]
        for data, index in zip(all_data, indices):
            series = pd.Series(data, index, name='A')
            for window in range(0, len(series) + 3, 2):
                for min_periods, q in product(range(0, window, 2), quantiles):
                    with self.subTest(series=series, window=window,
                                      min_periods=min_periods, quantiles=q):
                        jit_result = hpat_func(series, window, min_periods, q)
                        ref_result = test_impl(series, window, min_periods, q)
                        pd.testing.assert_series_equal(jit_result, ref_result)

    @skip_sdc_jit('Series.rolling.quantile() unsupported exceptions')
    def test_series_rolling_quantile_exception_unsupported_types(self):
        def test_impl(quantile, interpolation):
            series = pd.Series([1., -1., 0., 0.1, -0.1])
            return series.rolling(3, 2).quantile(quantile, interpolation)

        hpat_func = self.jit(test_impl)

        msg_tmpl = 'Method rolling.quantile(). The object {}\n given: {}\n expected: {}'

        with self.assertRaises(TypingError) as raises:
            hpat_func('0.5', 'linear')
        msg = msg_tmpl.format('quantile', 'unicode_type', 'float')
        self.assertIn(msg, str(raises.exception))

        with self.assertRaises(TypingError) as raises:
            hpat_func(0.5, None)
        msg = msg_tmpl.format('interpolation', 'none', 'str')
        self.assertIn(msg, str(raises.exception))

    @skip_sdc_jit('Series.rolling.quantile() unsupported exceptions')
    def test_series_rolling_quantile_exception_unsupported_values(self):
        def test_impl(quantile, interpolation):
            series = pd.Series([1., -1., 0., 0.1, -0.1])
            return series.rolling(3, 2).quantile(quantile, interpolation)

        hpat_func = self.jit(test_impl)

        with self.assertRaises(ValueError) as raises:
            hpat_func(2, 'linear')
        self.assertIn('quantile value not in [0, 1]', str(raises.exception))

        with self.assertRaises(ValueError) as raises:
            hpat_func(0.5, 'lower')
        self.assertIn('interpolation value not "linear"', str(raises.exception))

    @skip_sdc_jit('Series.rolling.skew() unsupported Series index')
    def test_series_rolling_skew(self):
        def test_impl(series, window, min_periods):
            return series.rolling(window, min_periods).skew()

        hpat_func = self.jit(test_impl)

        all_data = test_global_input_data_float64
        indices = [list(range(len(data)))[::-1] for data in all_data]
        for data, index in zip(all_data, indices):
            series = pd.Series(data, index, name='A')
            for window in range(3, len(series) + 1):
                for min_periods in range(window + 1):
                    with self.subTest(series=series, window=window,
                                      min_periods=min_periods):
                        ref_result = test_impl(series, window, min_periods)
                        jit_result = hpat_func(series, window, min_periods)
                        pd.testing.assert_series_equal(jit_result, ref_result)

    @skip_sdc_jit('Series.rolling.std() unsupported Series index')
    def test_series_rolling_std(self):
        all_data = [
            list(range(10)), [1., -1., 0., 0.1, -0.1],
            [1., np.inf, np.inf, -1., 0., np.inf, np.NINF, np.NINF],
            [np.nan, np.inf, np.inf, np.nan, np.nan, np.nan, np.NINF, np.NZERO]
        ]
        indices = [list(range(len(data)))[::-1] for data in all_data]
        for data, index in zip(all_data, indices):
            series = pd.Series(data, index, name='A')
            self._test_rolling_std(series)

    @skip_sdc_jit('Series.rolling.std() unsupported exceptions')
    def test_series_rolling_std_exception_unsupported_ddof(self):
        series = pd.Series([1., -1., 0., 0.1, -0.1])
        self._test_rolling_std_exception_unsupported_ddof(series)

    @skip_sdc_jit('Series.rolling.sum() unsupported Series index')
    def test_series_rolling_sum(self):
        def test_impl(series, window, min_periods):
            return series.rolling(window, min_periods).sum()

        hpat_func = self.jit(test_impl)

        all_data = [
            list(range(10)), [1., -1., 0., 0.1, -0.1],
            [1., np.inf, np.inf, -1., 0., np.inf, np.NINF, np.NINF],
            [np.nan, np.inf, np.inf, np.nan, np.nan, np.nan, np.NINF, np.NZERO]
        ]
        indices = [list(range(len(data)))[::-1] for data in all_data]
        for data, index in zip(all_data, indices):
            series = pd.Series(data, index, name='A')
            for window in range(0, len(series) + 3, 2):
                for min_periods in range(0, window + 1, 2):
                    with self.subTest(series=series, window=window,
                                      min_periods=min_periods):
                        jit_result = hpat_func(series, window, min_periods)
                        ref_result = test_impl(series, window, min_periods)
                        pd.testing.assert_series_equal(jit_result, ref_result)

    @skip_sdc_jit('Series.rolling.var() unsupported Series index')
    def test_series_rolling_var(self):
        test_impl = series_rolling_var_usecase
        hpat_func = self.jit(test_impl)

        all_data = [
            list(range(10)), [1., -1., 0., 0.1, -0.1],
            [1., np.inf, np.inf, -1., 0., np.inf, np.NINF, np.NINF],
            [np.nan, np.inf, np.inf, np.nan, np.nan, np.nan, np.NINF, np.NZERO]
        ]
        indices = [list(range(len(data)))[::-1] for data in all_data]
        for data, index in zip(all_data, indices):
            series = pd.Series(data, index, name='A')
            for window in range(0, len(series) + 3, 2):
                for min_periods, ddof in product(range(0, window, 2), [0, 1]):
                    with self.subTest(series=series, window=window,
                                      min_periods=min_periods, ddof=ddof):
                        jit_result = hpat_func(series, window, min_periods, ddof)
                        ref_result = test_impl(series, window, min_periods, ddof)
                        pd.testing.assert_series_equal(jit_result, ref_result)

    @skip_sdc_jit('Series.rolling.var() unsupported exceptions')
    def test_series_rolling_var_exception_unsupported_ddof(self):
        test_impl = series_rolling_var_usecase
        hpat_func = self.jit(test_impl)

        series = pd.Series([1., -1., 0., 0.1, -0.1])
        with self.assertRaises(TypingError) as raises:
            hpat_func(series, 3, 2, '1')
        msg = 'Method rolling.var(). The object ddof\n given: unicode_type\n expected: int'
        self.assertIn(msg, str(raises.exception))


if __name__ == "__main__":
    unittest.main()<|MERGE_RESOLUTION|>--- conflicted
+++ resolved
@@ -576,24 +576,6 @@
 
         self._test_rolling_min(df)
 
-<<<<<<< HEAD
-    @skip_sdc_jit('DataFrame.rolling.std() unsupported')
-    def test_df_rolling_std(self):
-        all_data = [
-            list(range(10)), [1., -1., 0., 0.1, -0.1],
-            [1., np.inf, np.inf, -1., 0., np.inf, np.NINF, np.NINF],
-            [np.nan, np.inf, np.inf, np.nan, np.nan, np.nan, np.NINF, np.NZERO]
-        ]
-        length = min(len(d) for d in all_data)
-        data = {n: d[:length] for n, d in zip(string.ascii_uppercase, all_data)}
-        df = pd.DataFrame(data)
-
-        self._test_rolling_std(df)
-
-    @skip_sdc_jit('DataFrame.rolling.std() unsupported exceptions')
-    def test_df_rolling_std_exception_unsupported_ddof(self):
-        all_data = [[1., -1., 0., 0.1, -0.1], [-1., 1., 0., -0.1, 0.1]]
-=======
     @unittest.expectedFailure
     @unittest.skipIf(platform.system() == 'Darwin', 'Segmentation fault on Mac')
     @skip_sdc_jit('DataFrame.rolling.min() unsupported')
@@ -605,16 +587,33 @@
 
         # more than 19 columns raise SystemError: CPUDispatcher() returned a result with an error set
         all_data = test_global_input_data_float64 * 5
->>>>>>> d82690cf
         length = min(len(d) for d in all_data)
         data = {n: d[:length] for n, d in zip(string.ascii_uppercase, all_data)}
         df = pd.DataFrame(data)
 
-<<<<<<< HEAD
+        pd.testing.assert_frame_equal(hpat_func(df), test_impl(df))
+
+    @skip_sdc_jit('DataFrame.rolling.std() unsupported')
+    def test_df_rolling_std(self):
+        all_data = [
+            list(range(10)), [1., -1., 0., 0.1, -0.1],
+            [1., np.inf, np.inf, -1., 0., np.inf, np.NINF, np.NINF],
+            [np.nan, np.inf, np.inf, np.nan, np.nan, np.nan, np.NINF, np.NZERO]
+        ]
+        length = min(len(d) for d in all_data)
+        data = {n: d[:length] for n, d in zip(string.ascii_uppercase, all_data)}
+        df = pd.DataFrame(data)
+
+        self._test_rolling_std(df)
+
+    @skip_sdc_jit('DataFrame.rolling.std() unsupported exceptions')
+    def test_df_rolling_std_exception_unsupported_ddof(self):
+        all_data = [[1., -1., 0., 0.1, -0.1], [-1., 1., 0., -0.1, 0.1]]
+        length = min(len(d) for d in all_data)
+        data = {n: d[:length] for n, d in zip(string.ascii_uppercase, all_data)}
+        df = pd.DataFrame(data)
+
         self._test_rolling_std_exception_unsupported_ddof(df)
-=======
-        pd.testing.assert_frame_equal(hpat_func(df), test_impl(df))
->>>>>>> d82690cf
 
     @skip_sdc_jit('Series.rolling.min() unsupported exceptions')
     def test_series_rolling_unsupported_values(self):
