# *****************************************************************************
# Copyright (c) 2020, Intel Corporation All rights reserved.
#
# Redistribution and use in source and binary forms, with or without
# modification, are permitted provided that the following conditions are met:
#
#     Redistributions of source code must retain the above copyright notice,
#     this list of conditions and the following disclaimer.
#
#     Redistributions in binary form must reproduce the above copyright notice,
#     this list of conditions and the following disclaimer in the documentation
#     and/or other materials provided with the distribution.
#
# THIS SOFTWARE IS PROVIDED BY THE COPYRIGHT HOLDERS AND CONTRIBUTORS "AS IS"
# AND ANY EXPRESS OR IMPLIED WARRANTIES, INCLUDING, BUT NOT LIMITED TO,
# THE IMPLIED WARRANTIES OF MERCHANTABILITY AND FITNESS FOR A PARTICULAR
# PURPOSE ARE DISCLAIMED. IN NO EVENT SHALL THE COPYRIGHT HOLDER OR
# CONTRIBUTORS BE LIABLE FOR ANY DIRECT, INDIRECT, INCIDENTAL, SPECIAL,
# EXEMPLARY, OR CONSEQUENTIAL DAMAGES (INCLUDING, BUT NOT LIMITED TO,
# PROCUREMENT OF SUBSTITUTE GOODS OR SERVICES; LOSS OF USE, DATA, OR PROFITS;
# OR BUSINESS INTERRUPTION) HOWEVER CAUSED AND ON ANY THEORY OF LIABILITY,
# WHETHER IN CONTRACT, STRICT LIABILITY, OR TORT (INCLUDING NEGLIGENCE OR
# OTHERWISE) ARISING IN ANY WAY OUT OF THE USE OF THIS SOFTWARE,
# EVEN IF ADVISED OF THE POSSIBILITY OF SUCH DAMAGE.
# *****************************************************************************

import itertools
import numba
import numpy as np
import os
import pandas as pd
import platform
import sdc
import string
import unittest
from itertools import product
from numba.errors import TypingError

from sdc.hiframes.rolling import supported_rolling_funcs
from sdc.tests.test_base import TestCase
from sdc.tests.test_utils import (count_array_OneDs,
                                  count_array_REPs,
                                  count_parfor_OneDs,
                                  count_parfor_REPs,
                                  dist_IR_contains,
                                  skip_numba_jit,
                                  skip_sdc_jit,
                                  test_global_input_data_float64)


LONG_TEST = (int(os.environ['SDC_LONG_ROLLING_TEST']) != 0
             if 'SDC_LONG_ROLLING_TEST' in os.environ else False)

test_funcs = ('mean', 'max',)
if LONG_TEST:
    # all functions except apply, cov, corr
    test_funcs = supported_rolling_funcs[:-3]


def series_rolling_std_usecase(series, window, min_periods, ddof):
    return series.rolling(window, min_periods).std(ddof)


def series_rolling_var_usecase(series, window, min_periods, ddof):
    return series.rolling(window, min_periods).var(ddof)


class TestRolling(TestCase):
    @skip_numba_jit
    def test_fixed1(self):
        # test sequentially with manually created dfs
        wins = (3,)
        if LONG_TEST:
            wins = (2, 3, 5)
        centers = (False, True)

        for func_name in test_funcs:
            func_text = "def test_impl(df, w, c):\n  return df.rolling(w, center=c).{}()\n".format(func_name)
            loc_vars = {}
            exec(func_text, {}, loc_vars)
            test_impl = loc_vars['test_impl']
            hpat_func = self.jit(test_impl)

            for args in itertools.product(wins, centers):
                df = pd.DataFrame({'B': [0, 1, 2, np.nan, 4]})
                pd.testing.assert_frame_equal(hpat_func(df, *args), test_impl(df, *args))
                df = pd.DataFrame({'B': [0, 1, 2, -2, 4]})
                pd.testing.assert_frame_equal(hpat_func(df, *args), test_impl(df, *args))

    @skip_numba_jit
    def test_fixed2(self):
        # test sequentially with generated dfs
        sizes = (121,)
        wins = (3,)
        if LONG_TEST:
            sizes = (1, 2, 10, 11, 121, 1000)
            wins = (2, 3, 5)
        centers = (False, True)
        for func_name in test_funcs:
            func_text = "def test_impl(df, w, c):\n  return df.rolling(w, center=c).{}()\n".format(func_name)
            loc_vars = {}
            exec(func_text, {}, loc_vars)
            test_impl = loc_vars['test_impl']
            hpat_func = self.jit(test_impl)
            for n, w, c in itertools.product(sizes, wins, centers):
                df = pd.DataFrame({'B': np.arange(n)})
                pd.testing.assert_frame_equal(hpat_func(df, w, c), test_impl(df, w, c))

    @skip_numba_jit
    def test_fixed_apply1(self):
        # test sequentially with manually created dfs
        def test_impl(df, w, c):
            return df.rolling(w, center=c).apply(lambda a: a.sum())
        hpat_func = self.jit(test_impl)
        wins = (3,)
        if LONG_TEST:
            wins = (2, 3, 5)
        centers = (False, True)
        for args in itertools.product(wins, centers):
            df = pd.DataFrame({'B': [0, 1, 2, np.nan, 4]})
            pd.testing.assert_frame_equal(hpat_func(df, *args), test_impl(df, *args))
            df = pd.DataFrame({'B': [0, 1, 2, -2, 4]})
            pd.testing.assert_frame_equal(hpat_func(df, *args), test_impl(df, *args))

    @skip_numba_jit
    def test_fixed_apply2(self):
        # test sequentially with generated dfs
        def test_impl(df, w, c):
            return df.rolling(w, center=c).apply(lambda a: a.sum())
        hpat_func = self.jit(test_impl)
        sizes = (121,)
        wins = (3,)
        if LONG_TEST:
            sizes = (1, 2, 10, 11, 121, 1000)
            wins = (2, 3, 5)
        centers = (False, True)
        for n, w, c in itertools.product(sizes, wins, centers):
            df = pd.DataFrame({'B': np.arange(n)})
            pd.testing.assert_frame_equal(hpat_func(df, w, c), test_impl(df, w, c))

    @skip_numba_jit
    def test_fixed_parallel1(self):
        def test_impl(n, w, center):
            df = pd.DataFrame({'B': np.arange(n)})
            R = df.rolling(w, center=center).sum()
            return R.B.sum()

        hpat_func = self.jit(test_impl)
        sizes = (121,)
        wins = (5,)
        if LONG_TEST:
            sizes = (1, 2, 10, 11, 121, 1000)
            wins = (2, 4, 5, 10, 11)
        centers = (False, True)
        for args in itertools.product(sizes, wins, centers):
            self.assertEqual(hpat_func(*args), test_impl(*args),
                             "rolling fixed window with {}".format(args))
        self.assertEqual(count_array_REPs(), 0)
        self.assertEqual(count_parfor_REPs(), 0)

    @skip_numba_jit
    def test_fixed_parallel_apply1(self):
        def test_impl(n, w, center):
            df = pd.DataFrame({'B': np.arange(n)})
            R = df.rolling(w, center=center).apply(lambda a: a.sum())
            return R.B.sum()

        hpat_func = self.jit(test_impl)
        sizes = (121,)
        wins = (5,)
        if LONG_TEST:
            sizes = (1, 2, 10, 11, 121, 1000)
            wins = (2, 4, 5, 10, 11)
        centers = (False, True)
        for args in itertools.product(sizes, wins, centers):
            self.assertEqual(hpat_func(*args), test_impl(*args),
                             "rolling fixed window with {}".format(args))
        self.assertEqual(count_array_REPs(), 0)
        self.assertEqual(count_parfor_REPs(), 0)

    @skip_numba_jit
    def test_variable1(self):
        # test sequentially with manually created dfs
        df1 = pd.DataFrame({'B': [0, 1, 2, np.nan, 4],
                            'time': [pd.Timestamp('20130101 09:00:00'),
                                     pd.Timestamp('20130101 09:00:02'),
                                     pd.Timestamp('20130101 09:00:03'),
                                     pd.Timestamp('20130101 09:00:05'),
                                     pd.Timestamp('20130101 09:00:06')]})
        df2 = pd.DataFrame({'B': [0, 1, 2, -2, 4],
                            'time': [pd.Timestamp('20130101 09:00:01'),
                                     pd.Timestamp('20130101 09:00:02'),
                                     pd.Timestamp('20130101 09:00:03'),
                                     pd.Timestamp('20130101 09:00:04'),
                                     pd.Timestamp('20130101 09:00:09')]})
        wins = ('2s',)
        if LONG_TEST:
            wins = ('1s', '2s', '3s', '4s')
        # all functions except apply
        for w, func_name in itertools.product(wins, test_funcs):
            func_text = "def test_impl(df):\n  return df.rolling('{}', on='time').{}()\n".format(w, func_name)
            loc_vars = {}
            exec(func_text, {}, loc_vars)
            test_impl = loc_vars['test_impl']
            hpat_func = self.jit(test_impl)
            # XXX: skipping min/max for this test since the behavior of Pandas
            # is inconsistent: it assigns NaN to last output instead of 4!
            if func_name not in ('min', 'max'):
                pd.testing.assert_frame_equal(hpat_func(df1), test_impl(df1))
            pd.testing.assert_frame_equal(hpat_func(df2), test_impl(df2))

    @skip_numba_jit
    def test_variable2(self):
        # test sequentially with generated dfs
        wins = ('2s',)
        sizes = (121,)
        if LONG_TEST:
            wins = ('1s', '2s', '3s', '4s')
            sizes = (1, 2, 10, 11, 121, 1000)
        # all functions except apply
        for w, func_name in itertools.product(wins, test_funcs):
            func_text = "def test_impl(df):\n  return df.rolling('{}', on='time').{}()\n".format(w, func_name)
            loc_vars = {}
            exec(func_text, {}, loc_vars)
            test_impl = loc_vars['test_impl']
            hpat_func = self.jit(test_impl)
            for n in sizes:
                time = pd.date_range(start='1/1/2018', periods=n, freq='s')
                df = pd.DataFrame({'B': np.arange(n), 'time': time})
                pd.testing.assert_frame_equal(hpat_func(df), test_impl(df))

    @skip_numba_jit
    def test_variable_apply1(self):
        # test sequentially with manually created dfs
        df1 = pd.DataFrame({'B': [0, 1, 2, np.nan, 4],
                            'time': [pd.Timestamp('20130101 09:00:00'),
                                     pd.Timestamp('20130101 09:00:02'),
                                     pd.Timestamp('20130101 09:00:03'),
                                     pd.Timestamp('20130101 09:00:05'),
                                     pd.Timestamp('20130101 09:00:06')]})
        df2 = pd.DataFrame({'B': [0, 1, 2, -2, 4],
                            'time': [pd.Timestamp('20130101 09:00:01'),
                                     pd.Timestamp('20130101 09:00:02'),
                                     pd.Timestamp('20130101 09:00:03'),
                                     pd.Timestamp('20130101 09:00:04'),
                                     pd.Timestamp('20130101 09:00:09')]})
        wins = ('2s',)
        if LONG_TEST:
            wins = ('1s', '2s', '3s', '4s')
        # all functions except apply
        for w in wins:
            func_text = "def test_impl(df):\n  return df.rolling('{}', on='time').apply(lambda a: a.sum())\n".format(w)
            loc_vars = {}
            exec(func_text, {}, loc_vars)
            test_impl = loc_vars['test_impl']
            hpat_func = self.jit(test_impl)
            pd.testing.assert_frame_equal(hpat_func(df1), test_impl(df1))
            pd.testing.assert_frame_equal(hpat_func(df2), test_impl(df2))

    @skip_numba_jit
    def test_variable_apply2(self):
        # test sequentially with generated dfs
        wins = ('2s',)
        sizes = (121,)
        if LONG_TEST:
            wins = ('1s', '2s', '3s', '4s')
            # TODO: this crashes on Travis (3 process config) with size 1
            sizes = (2, 10, 11, 121, 1000)
        # all functions except apply
        for w in wins:
            func_text = "def test_impl(df):\n  return df.rolling('{}', on='time').apply(lambda a: a.sum())\n".format(w)
            loc_vars = {}
            exec(func_text, {}, loc_vars)
            test_impl = loc_vars['test_impl']
            hpat_func = self.jit(test_impl)
            for n in sizes:
                time = pd.date_range(start='1/1/2018', periods=n, freq='s')
                df = pd.DataFrame({'B': np.arange(n), 'time': time})
                pd.testing.assert_frame_equal(hpat_func(df), test_impl(df))

    @skip_numba_jit
    @unittest.skipIf(platform.system() == 'Windows', "ValueError: time must be monotonic")
    def test_variable_parallel1(self):
        wins = ('2s',)
        sizes = (121,)
        if LONG_TEST:
            wins = ('1s', '2s', '3s', '4s')
            # XXX: Pandas returns time = [np.nan] for size==1 for some reason
            sizes = (2, 10, 11, 121, 1000)
        # all functions except apply
        for w, func_name in itertools.product(wins, test_funcs):
            func_text = "def test_impl(n):\n"
            func_text += "  df = pd.DataFrame({'B': np.arange(n), 'time': "
            func_text += "    pd.DatetimeIndex(np.arange(n) * 1000000000)})\n"
            func_text += "  res = df.rolling('{}', on='time').{}()\n".format(w, func_name)
            func_text += "  return res.B.sum()\n"
            loc_vars = {}
            exec(func_text, {'pd': pd, 'np': np}, loc_vars)
            test_impl = loc_vars['test_impl']
            hpat_func = self.jit(test_impl)
            for n in sizes:
                np.testing.assert_almost_equal(hpat_func(n), test_impl(n))
        self.assertEqual(count_array_REPs(), 0)
        self.assertEqual(count_parfor_REPs(), 0)

    @skip_numba_jit
    @unittest.skipIf(platform.system() == 'Windows', "ValueError: time must be monotonic")
    def test_variable_apply_parallel1(self):
        wins = ('2s',)
        sizes = (121,)
        if LONG_TEST:
            wins = ('1s', '2s', '3s', '4s')
            # XXX: Pandas returns time = [np.nan] for size==1 for some reason
            sizes = (2, 10, 11, 121, 1000)
        # all functions except apply
        for w in wins:
            func_text = "def test_impl(n):\n"
            func_text += "  df = pd.DataFrame({'B': np.arange(n), 'time': "
            func_text += "    pd.DatetimeIndex(np.arange(n) * 1000000000)})\n"
            func_text += "  res = df.rolling('{}', on='time').apply(lambda a: a.sum())\n".format(w)
            func_text += "  return res.B.sum()\n"
            loc_vars = {}
            exec(func_text, {'pd': pd, 'np': np}, loc_vars)
            test_impl = loc_vars['test_impl']
            hpat_func = self.jit(test_impl)
            for n in sizes:
                np.testing.assert_almost_equal(hpat_func(n), test_impl(n))
        self.assertEqual(count_array_REPs(), 0)
        self.assertEqual(count_parfor_REPs(), 0)

    @skip_numba_jit
    def test_series_fixed1(self):
        # test series rolling functions
        # all functions except apply
        S1 = pd.Series([0, 1, 2, np.nan, 4])
        S2 = pd.Series([0, 1, 2, -2, 4])
        wins = (3,)
        if LONG_TEST:
            wins = (2, 3, 5)
        centers = (False, True)
        for func_name in test_funcs:
            func_text = "def test_impl(S, w, c):\n  return S.rolling(w, center=c).{}()\n".format(func_name)
            loc_vars = {}
            exec(func_text, {}, loc_vars)
            test_impl = loc_vars['test_impl']
            hpat_func = self.jit(test_impl)
            for args in itertools.product(wins, centers):
                pd.testing.assert_series_equal(hpat_func(S1, *args), test_impl(S1, *args))
                pd.testing.assert_series_equal(hpat_func(S2, *args), test_impl(S2, *args))
        # test apply

        def apply_test_impl(S, w, c):
            return S.rolling(w, center=c).apply(lambda a: a.sum())
        hpat_func = self.jit(apply_test_impl)
        for args in itertools.product(wins, centers):
            pd.testing.assert_series_equal(hpat_func(S1, *args), apply_test_impl(S1, *args))
            pd.testing.assert_series_equal(hpat_func(S2, *args), apply_test_impl(S2, *args))

    @skip_numba_jit
    def test_series_cov1(self):
        # test series rolling functions
        # all functions except apply
        S1 = pd.Series([0, 1, 2, np.nan, 4])
        S2 = pd.Series([0, 1, 2, -2, 4])
        wins = (3,)
        if LONG_TEST:
            wins = (2, 3, 5)
        centers = (False, True)

        def test_impl(S, S2, w, c):
            return S.rolling(w, center=c).cov(S2)
        hpat_func = self.jit(test_impl)
        for args in itertools.product([S1, S2], [S1, S2], wins, centers):
            pd.testing.assert_series_equal(hpat_func(*args), test_impl(*args))
            pd.testing.assert_series_equal(hpat_func(*args), test_impl(*args))

        def test_impl2(S, S2, w, c):
            return S.rolling(w, center=c).corr(S2)
        hpat_func = self.jit(test_impl2)
        for args in itertools.product([S1, S2], [S1, S2], wins, centers):
            pd.testing.assert_series_equal(hpat_func(*args), test_impl2(*args))
            pd.testing.assert_series_equal(hpat_func(*args), test_impl2(*args))

    @skip_numba_jit
    def test_df_cov1(self):
        # test series rolling functions
        # all functions except apply
        df1 = pd.DataFrame({'A': [0, 1, 2, np.nan, 4], 'B': np.ones(5)})
        df2 = pd.DataFrame({'A': [0, 1, 2, -2, 4], 'C': np.ones(5)})
        wins = (3,)
        if LONG_TEST:
            wins = (2, 3, 5)
        centers = (False, True)

        def test_impl(df, df2, w, c):
            return df.rolling(w, center=c).cov(df2)
        hpat_func = self.jit(test_impl)
        for args in itertools.product([df1, df2], [df1, df2], wins, centers):
            pd.testing.assert_frame_equal(hpat_func(*args), test_impl(*args))
            pd.testing.assert_frame_equal(hpat_func(*args), test_impl(*args))

        def test_impl2(df, df2, w, c):
            return df.rolling(w, center=c).corr(df2)
        hpat_func = self.jit(test_impl2)
        for args in itertools.product([df1, df2], [df1, df2], wins, centers):
            pd.testing.assert_frame_equal(hpat_func(*args), test_impl2(*args))
            pd.testing.assert_frame_equal(hpat_func(*args), test_impl2(*args))

    def _get_assert_equal(self, obj):
        if isinstance(obj, pd.Series):
            return pd.testing.assert_series_equal
        elif isinstance(obj, pd.DataFrame):
            return pd.testing.assert_frame_equal
        elif isinstance(obj, np.ndarray):
            return np.testing.assert_array_equal

        return self.assertEqual

    def _test_rolling_unsupported_values(self, obj):
        def test_impl(obj, window, min_periods, center,
                      win_type, on, axis, closed):
            return obj.rolling(window, min_periods, center,
                               win_type, on, axis, closed).min()

        hpat_func = self.jit(test_impl)

        with self.assertRaises(ValueError) as raises:
            hpat_func(obj, -1, None, False, None, None, 0, None)
        self.assertIn('window must be non-negative', str(raises.exception))

        with self.assertRaises(ValueError) as raises:
            hpat_func(obj, 1, -1, False, None, None, 0, None)
        self.assertIn('min_periods must be >= 0', str(raises.exception))

        with self.assertRaises(ValueError) as raises:
            hpat_func(obj, 1, 2, False, None, None, 0, None)
        self.assertIn('min_periods must be <= window', str(raises.exception))

        with self.assertRaises(ValueError) as raises:
            hpat_func(obj, 1, 2, False, None, None, 0, None)
        self.assertIn('min_periods must be <= window', str(raises.exception))

        msg_tmpl = 'Method rolling(). The object {}\n expected: {}'

        with self.assertRaises(ValueError) as raises:
            hpat_func(obj, 1, None, True, None, None, 0, None)
        msg = msg_tmpl.format('center', 'False')
        self.assertIn(msg, str(raises.exception))

        with self.assertRaises(ValueError) as raises:
            hpat_func(obj, 1, None, False, 'None', None, 0, None)
        msg = msg_tmpl.format('win_type', 'None')
        self.assertIn(msg, str(raises.exception))

        with self.assertRaises(ValueError) as raises:
            hpat_func(obj, 1, None, False, None, 'None', 0, None)
        msg = msg_tmpl.format('on', 'None')
        self.assertIn(msg, str(raises.exception))

        with self.assertRaises(ValueError) as raises:
            hpat_func(obj, 1, None, False, None, None, 1, None)
        msg = msg_tmpl.format('axis', '0')
        self.assertIn(msg, str(raises.exception))

        with self.assertRaises(ValueError) as raises:
            hpat_func(obj, 1, None, False, None, None, 0, 'None')
        msg = msg_tmpl.format('closed', 'None')
        self.assertIn(msg, str(raises.exception))

    def _test_rolling_unsupported_types(self, obj):
        def test_impl(obj, window, min_periods, center,
                      win_type, on, axis, closed):
            return obj.rolling(window, min_periods, center,
                               win_type, on, axis, closed).min()

        hpat_func = self.jit(test_impl)
        msg_tmpl = 'Method rolling(). The object {}\n given: {}\n expected: {}'

        with self.assertRaises(TypingError) as raises:
            hpat_func(obj, '1', None, False, None, None, 0, None)
        msg = msg_tmpl.format('window', 'unicode_type', 'int')
        self.assertIn(msg, str(raises.exception))

        with self.assertRaises(TypingError) as raises:
            hpat_func(obj, 1, '1', False, None, None, 0, None)
        msg = msg_tmpl.format('min_periods', 'unicode_type', 'None, int')
        self.assertIn(msg, str(raises.exception))

        with self.assertRaises(TypingError) as raises:
            hpat_func(obj, 1, None, 0, None, None, 0, None)
        msg = msg_tmpl.format('center', 'int64', 'bool')
        self.assertIn(msg, str(raises.exception))

        with self.assertRaises(TypingError) as raises:
            hpat_func(obj, 1, None, False, -1, None, 0, None)
        msg = msg_tmpl.format('win_type', 'int64', 'str')
        self.assertIn(msg, str(raises.exception))

        with self.assertRaises(TypingError) as raises:
            hpat_func(obj, 1, None, False, None, -1, 0, None)
        msg = msg_tmpl.format('on', 'int64', 'str')
        self.assertIn(msg, str(raises.exception))

        with self.assertRaises(TypingError) as raises:
            hpat_func(obj, 1, None, False, None, None, None, None)
        msg = msg_tmpl.format('axis', 'none', 'int, str')
        self.assertIn(msg, str(raises.exception))

        with self.assertRaises(TypingError) as raises:
            hpat_func(obj, 1, None, False, None, None, 0, -1)
        msg = msg_tmpl.format('closed', 'int64', 'str')
        self.assertIn(msg, str(raises.exception))

    def _test_rolling_apply_mean(self, obj):
        def test_impl(obj, window, min_periods):
            def func(x):
                if len(x) == 0:
                    return np.nan
                return x.mean()

            return obj.rolling(window, min_periods).apply(func)

        hpat_func = self.jit(test_impl)
        assert_equal = self._get_assert_equal(obj)

        for window in range(0, len(obj) + 3, 2):
            for min_periods in range(0, window + 1, 2):
                with self.subTest(obj=obj, window=window,
                                  min_periods=min_periods):
                    jit_result = hpat_func(obj, window, min_periods)
                    ref_result = test_impl(obj, window, min_periods)
                    assert_equal(jit_result, ref_result)

    def _test_rolling_apply_unsupported_types(self, obj):
        def test_impl(obj, raw):
            def func(x):
                if len(x) == 0:
                    return np.nan
                return np.median(x)

            return obj.rolling(3).apply(func, raw=raw)

        hpat_func = self.jit(test_impl)

        with self.assertRaises(TypingError) as raises:
            hpat_func(obj, 1)
        msg = 'Method rolling.apply(). The object raw\n given: int64\n expected: bool'
        self.assertIn(msg, str(raises.exception))

    def _test_rolling_apply_args(self, obj):
        def test_impl(obj, window, min_periods, q):
            def func(x, q):
                if len(x) == 0:
                    return np.nan
                return np.quantile(x, q)

            return obj.rolling(window, min_periods).apply(func, raw=None, args=(q,))

        hpat_func = self.jit(test_impl)
        assert_equal = self._get_assert_equal(obj)

        for window in range(0, len(obj) + 3, 2):
            for min_periods in range(0, window + 1, 2):
                for q in [0.25, 0.5, 0.75]:
                    with self.subTest(obj=obj, window=window,
                                      min_periods=min_periods, q=q):
                        jit_result = hpat_func(obj, window, min_periods, q)
                        ref_result = test_impl(obj, window, min_periods, q)
                        assert_equal(jit_result, ref_result)

<<<<<<< HEAD
    def _test_rolling_max(self, obj):
        def test_impl(obj, window, min_periods):
            return obj.rolling(window, min_periods).max()
=======
    def _test_rolling_count(self, obj):
        def test_impl(obj, window, min_periods):
            return obj.rolling(window, min_periods).count()
>>>>>>> 42fc172b

        hpat_func = self.jit(test_impl)
        assert_equal = self._get_assert_equal(obj)

<<<<<<< HEAD
        # python implementation crashes if window = 0, jit works correctly
        for window in range(1, len(obj) + 2):
            for min_periods in range(window + 1):
=======
        for window in range(0, len(obj) + 3, 2):
            for min_periods in range(0, window + 1, 2):
>>>>>>> 42fc172b
                with self.subTest(obj=obj, window=window,
                                  min_periods=min_periods):
                    jit_result = hpat_func(obj, window, min_periods)
                    ref_result = test_impl(obj, window, min_periods)
                    assert_equal(jit_result, ref_result)

    def _test_rolling_min(self, obj):
        def test_impl(obj, window, min_periods):
            return obj.rolling(window, min_periods).min()

        hpat_func = self.jit(test_impl)
        assert_equal = self._get_assert_equal(obj)

        # python implementation crashes if window = 0, jit works correctly
        for window in range(1, len(obj) + 2):
            for min_periods in range(window + 1):
                with self.subTest(obj=obj, window=window,
                                  min_periods=min_periods):
                    jit_result = hpat_func(obj, window, min_periods)
                    ref_result = test_impl(obj, window, min_periods)
                    assert_equal(jit_result, ref_result)

    @skip_sdc_jit('DataFrame.rolling.min() unsupported exceptions')
    def test_df_rolling_unsupported_values(self):
        all_data = test_global_input_data_float64
        length = min(len(d) for d in all_data)
        data = {n: d[:length] for n, d in zip(string.ascii_uppercase, all_data)}
        df = pd.DataFrame(data)

        self._test_rolling_unsupported_values(df)

    @skip_sdc_jit('DataFrame.rolling.min() unsupported exceptions')
    def test_df_rolling_unsupported_types(self):
        all_data = test_global_input_data_float64
        length = min(len(d) for d in all_data)
        data = {n: d[:length] for n, d in zip(string.ascii_uppercase, all_data)}
        df = pd.DataFrame(data)

        self._test_rolling_unsupported_types(df)

    @skip_sdc_jit('DataFrame.rolling.apply() unsupported')
    def test_df_rolling_apply_mean(self):
        all_data = [
            list(range(10)), [1., -1., 0., 0.1, -0.1],
            [1., np.inf, np.inf, -1., 0., np.inf, np.NINF, np.NINF],
            [np.nan, np.inf, np.inf, np.nan, np.nan, np.nan, np.NINF, np.NZERO]
        ]
        length = min(len(d) for d in all_data)
        data = {n: d[:length] for n, d in zip(string.ascii_uppercase, all_data)}
        df = pd.DataFrame(data)

        self._test_rolling_apply_mean(df)

    @skip_sdc_jit('DataFrame.rolling.apply() unsupported exceptions')
    def test_df_rolling_apply_unsupported_types(self):
        all_data = [[1., -1., 0., 0.1, -0.1], [-1., 1., 0., -0.1, 0.1]]
        length = min(len(d) for d in all_data)
        data = {n: d[:length] for n, d in zip(string.ascii_uppercase, all_data)}
        df = pd.DataFrame(data)

        self._test_rolling_apply_unsupported_types(df)

    @unittest.skip('DataFrame.rolling.apply() unsupported args')
    def test_df_rolling_apply_args(self):
        all_data = [
            list(range(10)), [1., -1., 0., 0.1, -0.1],
            [1., np.inf, np.inf, -1., 0., np.inf, np.NINF, np.NINF],
            [np.nan, np.inf, np.inf, np.nan, np.nan, np.nan, np.NINF, np.NZERO]
        ]
        length = min(len(d) for d in all_data)
        data = {n: d[:length] for n, d in zip(string.ascii_uppercase, all_data)}
        df = pd.DataFrame(data)

        self._test_rolling_apply_args(df)

<<<<<<< HEAD
    @skip_sdc_jit('DataFrame.rolling.max() unsupported')
    def test_df_rolling_max(self):
=======
    @skip_sdc_jit('DataFrame.rolling.count() unsupported')
    def test_df_rolling_count(self):
>>>>>>> 42fc172b
        all_data = test_global_input_data_float64
        length = min(len(d) for d in all_data)
        data = {n: d[:length] for n, d in zip(string.ascii_uppercase, all_data)}
        df = pd.DataFrame(data)

<<<<<<< HEAD
        self._test_rolling_max(df)
=======
        self._test_rolling_count(df)
>>>>>>> 42fc172b

    @skip_sdc_jit('DataFrame.rolling.min() unsupported')
    def test_df_rolling_min(self):
        all_data = test_global_input_data_float64
        length = min(len(d) for d in all_data)
        data = {n: d[:length] for n, d in zip(string.ascii_uppercase, all_data)}
        df = pd.DataFrame(data)

        self._test_rolling_min(df)

    @unittest.expectedFailure
    @unittest.skipIf(platform.system() == 'Darwin', 'Segmentation fault on Mac')
    @skip_sdc_jit('DataFrame.rolling.min() unsupported')
    def test_df_rolling_min_exception_many_columns(self):
        def test_impl(df):
            return df.rolling(3).min()

        hpat_func = self.jit(test_impl)

        # more than 19 columns raise SystemError: CPUDispatcher() returned a result with an error set
        all_data = test_global_input_data_float64 * 5
        length = min(len(d) for d in all_data)
        data = {n: d[:length] for n, d in zip(string.ascii_uppercase, all_data)}
        df = pd.DataFrame(data)

        pd.testing.assert_frame_equal(hpat_func(df), test_impl(df))

    @skip_sdc_jit('Series.rolling.min() unsupported exceptions')
    def test_series_rolling_unsupported_values(self):
        series = pd.Series(test_global_input_data_float64[0])
        self._test_rolling_unsupported_values(series)

    @skip_sdc_jit('Series.rolling.min() unsupported exceptions')
    def test_series_rolling_unsupported_types(self):
        series = pd.Series(test_global_input_data_float64[0])
        self._test_rolling_unsupported_types(series)

    @skip_sdc_jit('Series.rolling.apply() unsupported Series index')
    def test_series_rolling_apply_mean(self):
        all_data = [
            list(range(10)), [1., -1., 0., 0.1, -0.1],
            [1., np.inf, np.inf, -1., 0., np.inf, np.NINF, np.NINF],
            [np.nan, np.inf, np.inf, np.nan, np.nan, np.nan, np.NINF, np.NZERO]
        ]
        indices = [list(range(len(data)))[::-1] for data in all_data]
        for data, index in zip(all_data, indices):
            series = pd.Series(data, index, name='A')
            self._test_rolling_apply_mean(series)

    @skip_sdc_jit('Series.rolling.apply() unsupported exceptions')
    def test_series_rolling_apply_unsupported_types(self):
        series = pd.Series([1., -1., 0., 0.1, -0.1])
        self._test_rolling_apply_unsupported_types(series)

    @unittest.skip('Series.rolling.apply() unsupported args')
    def test_series_rolling_apply_args(self):
        all_data = [
            list(range(10)), [1., -1., 0., 0.1, -0.1],
            [1., np.inf, np.inf, -1., 0., np.inf, np.NINF, np.NINF],
            [np.nan, np.inf, np.inf, np.nan, np.nan, np.nan, np.NINF, np.NZERO]
        ]
        indices = [list(range(len(data)))[::-1] for data in all_data]
        for data, index in zip(all_data, indices):
            series = pd.Series(data, index, name='A')
            self._test_rolling_apply_args(series)

    @skip_sdc_jit('Series.rolling.corr() unsupported Series index')
    def test_series_rolling_corr(self):
        def test_impl(series, window, min_periods, other):
            return series.rolling(window, min_periods).corr(other)

        hpat_func = self.jit(test_impl)

        all_data = [
            list(range(10)), [1., -1., 0., 0.1, -0.1],
            [1., np.inf, np.inf, -1., 0., np.inf, np.NINF, np.NINF],
            [np.nan, np.inf, np.inf, np.nan, np.nan, np.nan, np.NINF, np.NZERO]
        ]
        for main_data, other_data in product(all_data, all_data):
            series = pd.Series(main_data)
            other = pd.Series(other_data)
            for window in range(0, len(series) + 3, 2):
                for min_periods in range(0, window, 2):
                    with self.subTest(series=series, other=other,
                                      window=window, min_periods=min_periods):
                        ref_result = test_impl(series, window, min_periods, other)
                        jit_result = hpat_func(series, window, min_periods, other)
                        pd.testing.assert_series_equal(ref_result, jit_result)

    @skip_sdc_jit('Series.rolling.corr() unsupported Series index')
    def test_series_rolling_corr_with_no_other(self):
        def test_impl(series, window, min_periods):
            return series.rolling(window, min_periods).corr()

        hpat_func = self.jit(test_impl)

        all_data = [
            list(range(10)), [1., -1., 0., 0.1, -0.1],
            [1., np.inf, np.inf, -1., 0., np.inf, np.NINF, np.NINF],
            [np.nan, np.inf, np.inf, np.nan, np.nan, np.nan, np.NINF, np.NZERO]
        ]
        for data in all_data:
            series = pd.Series(data)
            for window in range(0, len(series) + 3, 2):
                for min_periods in range(0, window, 2):
                    with self.subTest(series=series, window=window,
                                      min_periods=min_periods):
                        jit_result = hpat_func(series, window, min_periods)
                        ref_result = test_impl(series, window, min_periods)
                        pd.testing.assert_series_equal(jit_result, ref_result)

    @skip_sdc_jit('Series.rolling.corr() unsupported exceptions')
    def test_series_rolling_corr_unsupported_types(self):
        def test_impl(pairwise):
            series = pd.Series([1., -1., 0., 0.1, -0.1])
            return series.rolling(3, 3).corr(pairwise=pairwise)

        hpat_func = self.jit(test_impl)

        with self.assertRaises(TypingError) as raises:
            hpat_func(1)
        msg = 'Method rolling.corr(). The object pairwise\n given: int64\n expected: bool'
        self.assertIn(msg, str(raises.exception))

    @skip_sdc_jit('Series.rolling.count() unsupported Series index')
    def test_series_rolling_count(self):
        all_data = test_global_input_data_float64
        indices = [list(range(len(data)))[::-1] for data in all_data]
        for data, index in zip(all_data, indices):
            series = pd.Series(data, index, name='A')
            self._test_rolling_count(series)

    @skip_sdc_jit('Series.rolling.cov() unsupported Series index')
    def test_series_rolling_cov(self):
        def test_impl(series, window, min_periods, other, ddof):
            return series.rolling(window, min_periods).cov(other, ddof=ddof)

        hpat_func = self.jit(test_impl)

        all_data = [
            list(range(5)), [1., -1., 0., 0.1, -0.1],
            [1., np.inf, np.inf, -1., 0., np.inf, np.NINF, np.NINF],
            [np.nan, np.inf, np.inf, np.nan, np.nan, np.nan, np.NINF, np.NZERO]
        ]
        for main_data, other_data in product(all_data, all_data):
            series = pd.Series(main_data)
            other = pd.Series(other_data)
            for window in range(0, len(series) + 3, 2):
                for min_periods, ddof in product(range(0, window, 2), [0, 1]):
                    with self.subTest(series=series, other=other, window=window,
                                      min_periods=min_periods, ddof=ddof):
                        jit_result = hpat_func(series, window, min_periods, other, ddof)
                        ref_result = test_impl(series, window, min_periods, other, ddof)
                        pd.testing.assert_series_equal(jit_result, ref_result)

    @skip_sdc_jit('Series.rolling.cov() unsupported Series index')
    def test_series_rolling_cov_default(self):
        def test_impl(series, window, min_periods):
            return series.rolling(window, min_periods).cov()

        hpat_func = self.jit(test_impl)

        all_data = [
            list(range(5)), [1., -1., 0., 0.1, -0.1],
            [1., np.inf, np.inf, -1., 0., np.inf, np.NINF, np.NINF],
            [np.nan, np.inf, np.inf, np.nan, np.nan, np.nan, np.NINF, np.NZERO]
        ]
        for data in all_data:
            series = pd.Series(data)
            for window in range(0, len(series) + 3, 2):
                for min_periods in range(0, window, 2):
                    with self.subTest(series=series, window=window,
                                      min_periods=min_periods):
                        jit_result = hpat_func(series, window, min_periods)
                        ref_result = test_impl(series, window, min_periods)
                        pd.testing.assert_series_equal(jit_result, ref_result)

    @skip_sdc_jit('Series.rolling.cov() unsupported Series index')
    @unittest.expectedFailure
    def test_series_rolling_cov_issue_floating_point_rounding(self):
        """Cover issue of different float rounding in Python and SDC/Numba"""
        def test_impl(series, window, min_periods, other, ddof):
            return series.rolling(window, min_periods).cov(other, ddof=ddof)

        hpat_func = self.jit(test_impl)

        series = pd.Series(list(range(10)))
        other = pd.Series([1., -1., 0., 0.1, -0.1])
        jit_result = hpat_func(series, 6, 0, other, 1)
        ref_result = test_impl(series, 6, 0, other, 1)
        pd.testing.assert_series_equal(jit_result, ref_result)

    @skip_sdc_jit('Series.rolling.cov() unsupported exceptions')
    def test_series_rolling_cov_unsupported_types(self):
        def test_impl(pairwise, ddof):
            series = pd.Series([1., -1., 0., 0.1, -0.1])
            return series.rolling(3, 3).cov(pairwise=pairwise, ddof=ddof)

        hpat_func = self.jit(test_impl)

        msg_tmpl = 'Method rolling.cov(). The object {}\n given: {}\n expected: {}'

        with self.assertRaises(TypingError) as raises:
            hpat_func(1, 1)
        msg = msg_tmpl.format('pairwise', 'int64', 'bool')
        self.assertIn(msg, str(raises.exception))

        with self.assertRaises(TypingError) as raises:
            hpat_func(None, '1')
        msg = msg_tmpl.format('ddof', 'unicode_type', 'int')
        self.assertIn(msg, str(raises.exception))

    @skip_sdc_jit('Series.rolling.kurt() unsupported Series index')
    def test_series_rolling_kurt(self):
        def test_impl(series, window, min_periods):
            return series.rolling(window, min_periods).kurt()

        hpat_func = self.jit(test_impl)

        all_data = test_global_input_data_float64
        indices = [list(range(len(data)))[::-1] for data in all_data]
        for data, index in zip(all_data, indices):
            series = pd.Series(data, index, name='A')
            for window in range(4, len(series) + 1):
                for min_periods in range(window + 1):
                    with self.subTest(series=series, window=window,
                                      min_periods=min_periods):
                        ref_result = test_impl(series, window, min_periods)
                        jit_result = hpat_func(series, window, min_periods)
                        pd.testing.assert_series_equal(jit_result, ref_result)

    @skip_sdc_jit('Series.rolling.max() unsupported Series index')
    def test_series_rolling_max(self):
        all_data = test_global_input_data_float64
        indices = [list(range(len(data)))[::-1] for data in all_data]
        for data, index in zip(all_data, indices):
            series = pd.Series(data, index, name='A')
            self._test_rolling_max(series)

    @skip_sdc_jit('Series.rolling.mean() unsupported Series index')
    def test_series_rolling_mean(self):
        def test_impl(series, window, min_periods):
            return series.rolling(window, min_periods).mean()

        hpat_func = self.jit(test_impl)

        all_data = [
            list(range(10)), [1., -1., 0., 0.1, -0.1],
            [1., np.inf, np.inf, -1., 0., np.inf, np.NINF, np.NINF],
            [np.nan, np.inf, np.inf, np.nan, np.nan, np.nan, np.NINF, np.NZERO]
        ]
        indices = [list(range(len(data)))[::-1] for data in all_data]
        for data, index in zip(all_data, indices):
            series = pd.Series(data, index, name='A')
            for window in range(0, len(series) + 3, 2):
                for min_periods in range(0, window + 1, 2):
                    with self.subTest(series=series, window=window,
                                      min_periods=min_periods):
                        jit_result = hpat_func(series, window, min_periods)
                        ref_result = test_impl(series, window, min_periods)
                        pd.testing.assert_series_equal(jit_result, ref_result)

    @skip_sdc_jit('Series.rolling.median() unsupported Series index')
    def test_series_rolling_median(self):
        def test_impl(series, window, min_periods):
            return series.rolling(window, min_periods).median()

        hpat_func = self.jit(test_impl)

        all_data = test_global_input_data_float64
        indices = [list(range(len(data)))[::-1] for data in all_data]
        for data, index in zip(all_data, indices):
            series = pd.Series(data, index, name='A')
            for window in range(0, len(series) + 3, 2):
                for min_periods in range(0, window + 1, 2):
                    with self.subTest(series=series, window=window,
                                      min_periods=min_periods):
                        jit_result = hpat_func(series, window, min_periods)
                        ref_result = test_impl(series, window, min_periods)
                        pd.testing.assert_series_equal(jit_result, ref_result)

    @skip_sdc_jit('Series.rolling.min() unsupported Series index')
    def test_series_rolling_min(self):
        all_data = test_global_input_data_float64
        indices = [list(range(len(data)))[::-1] for data in all_data]
        for data, index in zip(all_data, indices):
            series = pd.Series(data, index, name='A')
            self._test_rolling_min(series)

    @skip_sdc_jit('Series.rolling.quantile() unsupported Series index')
    def test_series_rolling_quantile(self):
        def test_impl(series, window, min_periods, quantile):
            return series.rolling(window, min_periods).quantile(quantile)

        hpat_func = self.jit(test_impl)

        all_data = [
            list(range(10)), [1., -1., 0., 0.1, -0.1],
            [1., np.inf, np.inf, -1., 0., np.inf, np.NINF, np.NINF],
            [np.nan, np.inf, np.inf, np.nan, np.nan, np.nan, np.NINF, np.NZERO]
        ]
        indices = [list(range(len(data)))[::-1] for data in all_data]
        quantiles = [0, 0.25, 0.5, 0.75, 1]
        for data, index in zip(all_data, indices):
            series = pd.Series(data, index, name='A')
            for window in range(0, len(series) + 3, 2):
                for min_periods, q in product(range(0, window, 2), quantiles):
                    with self.subTest(series=series, window=window,
                                      min_periods=min_periods, quantiles=q):
                        jit_result = hpat_func(series, window, min_periods, q)
                        ref_result = test_impl(series, window, min_periods, q)
                        pd.testing.assert_series_equal(jit_result, ref_result)

    @skip_sdc_jit('Series.rolling.quantile() unsupported exceptions')
    def test_series_rolling_quantile_exception_unsupported_types(self):
        def test_impl(quantile, interpolation):
            series = pd.Series([1., -1., 0., 0.1, -0.1])
            return series.rolling(3, 2).quantile(quantile, interpolation)

        hpat_func = self.jit(test_impl)

        msg_tmpl = 'Method rolling.quantile(). The object {}\n given: {}\n expected: {}'

        with self.assertRaises(TypingError) as raises:
            hpat_func('0.5', 'linear')
        msg = msg_tmpl.format('quantile', 'unicode_type', 'float')
        self.assertIn(msg, str(raises.exception))

        with self.assertRaises(TypingError) as raises:
            hpat_func(0.5, None)
        msg = msg_tmpl.format('interpolation', 'none', 'str')
        self.assertIn(msg, str(raises.exception))

    @skip_sdc_jit('Series.rolling.quantile() unsupported exceptions')
    def test_series_rolling_quantile_exception_unsupported_values(self):
        def test_impl(quantile, interpolation):
            series = pd.Series([1., -1., 0., 0.1, -0.1])
            return series.rolling(3, 2).quantile(quantile, interpolation)

        hpat_func = self.jit(test_impl)

        with self.assertRaises(ValueError) as raises:
            hpat_func(2, 'linear')
        self.assertIn('quantile value not in [0, 1]', str(raises.exception))

        with self.assertRaises(ValueError) as raises:
            hpat_func(0.5, 'lower')
        self.assertIn('interpolation value not "linear"', str(raises.exception))

    @skip_sdc_jit('Series.rolling.skew() unsupported Series index')
    def test_series_rolling_skew(self):
        def test_impl(series, window, min_periods):
            return series.rolling(window, min_periods).skew()

        hpat_func = self.jit(test_impl)

        all_data = test_global_input_data_float64
        indices = [list(range(len(data)))[::-1] for data in all_data]
        for data, index in zip(all_data, indices):
            series = pd.Series(data, index, name='A')
            for window in range(3, len(series) + 1):
                for min_periods in range(window + 1):
                    with self.subTest(series=series, window=window,
                                      min_periods=min_periods):
                        ref_result = test_impl(series, window, min_periods)
                        jit_result = hpat_func(series, window, min_periods)
                        pd.testing.assert_series_equal(jit_result, ref_result)

    @skip_sdc_jit('Series.rolling.std() unsupported Series index')
    def test_series_rolling_std(self):
        test_impl = series_rolling_std_usecase
        hpat_func = self.jit(test_impl)

        all_data = [
            list(range(10)), [1., -1., 0., 0.1, -0.1],
            [1., np.inf, np.inf, -1., 0., np.inf, np.NINF, np.NINF],
            [np.nan, np.inf, np.inf, np.nan, np.nan, np.nan, np.NINF, np.NZERO]
        ]
        indices = [list(range(len(data)))[::-1] for data in all_data]
        for data, index in zip(all_data, indices):
            series = pd.Series(data, index, name='A')
            for window in range(0, len(series) + 3, 2):
                for min_periods, ddof in product(range(0, window, 2), [0, 1]):
                    with self.subTest(series=series, window=window,
                                      min_periods=min_periods, ddof=ddof):
                        jit_result = hpat_func(series, window, min_periods, ddof)
                        ref_result = test_impl(series, window, min_periods, ddof)
                        pd.testing.assert_series_equal(jit_result, ref_result)

    @skip_sdc_jit('Series.rolling.std() unsupported exceptions')
    def test_series_rolling_std_exception_unsupported_ddof(self):
        test_impl = series_rolling_std_usecase
        hpat_func = self.jit(test_impl)

        series = pd.Series([1., -1., 0., 0.1, -0.1])
        with self.assertRaises(TypingError) as raises:
            hpat_func(series, 3, 2, '1')
        msg = 'Method rolling.std(). The object ddof\n given: unicode_type\n expected: int'
        self.assertIn(msg, str(raises.exception))

    @skip_sdc_jit('Series.rolling.sum() unsupported Series index')
    def test_series_rolling_sum(self):
        def test_impl(series, window, min_periods):
            return series.rolling(window, min_periods).sum()

        hpat_func = self.jit(test_impl)

        all_data = [
            list(range(10)), [1., -1., 0., 0.1, -0.1],
            [1., np.inf, np.inf, -1., 0., np.inf, np.NINF, np.NINF],
            [np.nan, np.inf, np.inf, np.nan, np.nan, np.nan, np.NINF, np.NZERO]
        ]
        indices = [list(range(len(data)))[::-1] for data in all_data]
        for data, index in zip(all_data, indices):
            series = pd.Series(data, index, name='A')
            for window in range(0, len(series) + 3, 2):
                for min_periods in range(0, window + 1, 2):
                    with self.subTest(series=series, window=window,
                                      min_periods=min_periods):
                        jit_result = hpat_func(series, window, min_periods)
                        ref_result = test_impl(series, window, min_periods)
                        pd.testing.assert_series_equal(jit_result, ref_result)

    @skip_sdc_jit('Series.rolling.var() unsupported Series index')
    def test_series_rolling_var(self):
        test_impl = series_rolling_var_usecase
        hpat_func = self.jit(test_impl)

        all_data = [
            list(range(10)), [1., -1., 0., 0.1, -0.1],
            [1., np.inf, np.inf, -1., 0., np.inf, np.NINF, np.NINF],
            [np.nan, np.inf, np.inf, np.nan, np.nan, np.nan, np.NINF, np.NZERO]
        ]
        indices = [list(range(len(data)))[::-1] for data in all_data]
        for data, index in zip(all_data, indices):
            series = pd.Series(data, index, name='A')
            for window in range(0, len(series) + 3, 2):
                for min_periods, ddof in product(range(0, window, 2), [0, 1]):
                    with self.subTest(series=series, window=window,
                                      min_periods=min_periods, ddof=ddof):
                        jit_result = hpat_func(series, window, min_periods, ddof)
                        ref_result = test_impl(series, window, min_periods, ddof)
                        pd.testing.assert_series_equal(jit_result, ref_result)

    @skip_sdc_jit('Series.rolling.var() unsupported exceptions')
    def test_series_rolling_var_exception_unsupported_ddof(self):
        test_impl = series_rolling_var_usecase
        hpat_func = self.jit(test_impl)

        series = pd.Series([1., -1., 0., 0.1, -0.1])
        with self.assertRaises(TypingError) as raises:
            hpat_func(series, 3, 2, '1')
        msg = 'Method rolling.var(). The object ddof\n given: unicode_type\n expected: int'
        self.assertIn(msg, str(raises.exception))


if __name__ == "__main__":
    unittest.main()<|MERGE_RESOLUTION|>--- conflicted
+++ resolved
@@ -568,36 +568,24 @@
                         ref_result = test_impl(obj, window, min_periods, q)
                         assert_equal(jit_result, ref_result)
 
-<<<<<<< HEAD
-    def _test_rolling_max(self, obj):
-        def test_impl(obj, window, min_periods):
-            return obj.rolling(window, min_periods).max()
-=======
     def _test_rolling_count(self, obj):
         def test_impl(obj, window, min_periods):
             return obj.rolling(window, min_periods).count()
->>>>>>> 42fc172b
 
         hpat_func = self.jit(test_impl)
         assert_equal = self._get_assert_equal(obj)
 
-<<<<<<< HEAD
-        # python implementation crashes if window = 0, jit works correctly
-        for window in range(1, len(obj) + 2):
-            for min_periods in range(window + 1):
-=======
         for window in range(0, len(obj) + 3, 2):
             for min_periods in range(0, window + 1, 2):
->>>>>>> 42fc172b
                 with self.subTest(obj=obj, window=window,
                                   min_periods=min_periods):
                     jit_result = hpat_func(obj, window, min_periods)
                     ref_result = test_impl(obj, window, min_periods)
                     assert_equal(jit_result, ref_result)
 
-    def _test_rolling_min(self, obj):
+    def _test_rolling_max(self, obj):
         def test_impl(obj, window, min_periods):
-            return obj.rolling(window, min_periods).min()
+            return obj.rolling(window, min_periods).max()
 
         hpat_func = self.jit(test_impl)
         assert_equal = self._get_assert_equal(obj)
@@ -611,6 +599,22 @@
                     ref_result = test_impl(obj, window, min_periods)
                     assert_equal(jit_result, ref_result)
 
+    def _test_rolling_min(self, obj):
+        def test_impl(obj, window, min_periods):
+            return obj.rolling(window, min_periods).min()
+
+        hpat_func = self.jit(test_impl)
+        assert_equal = self._get_assert_equal(obj)
+
+        # python implementation crashes if window = 0, jit works correctly
+        for window in range(1, len(obj) + 2):
+            for min_periods in range(window + 1):
+                with self.subTest(obj=obj, window=window,
+                                  min_periods=min_periods):
+                    jit_result = hpat_func(obj, window, min_periods)
+                    ref_result = test_impl(obj, window, min_periods)
+                    assert_equal(jit_result, ref_result)
+
     @skip_sdc_jit('DataFrame.rolling.min() unsupported exceptions')
     def test_df_rolling_unsupported_values(self):
         all_data = test_global_input_data_float64
@@ -664,23 +668,23 @@
 
         self._test_rolling_apply_args(df)
 
-<<<<<<< HEAD
-    @skip_sdc_jit('DataFrame.rolling.max() unsupported')
-    def test_df_rolling_max(self):
-=======
     @skip_sdc_jit('DataFrame.rolling.count() unsupported')
     def test_df_rolling_count(self):
->>>>>>> 42fc172b
         all_data = test_global_input_data_float64
         length = min(len(d) for d in all_data)
         data = {n: d[:length] for n, d in zip(string.ascii_uppercase, all_data)}
         df = pd.DataFrame(data)
 
-<<<<<<< HEAD
+        self._test_rolling_count(df)
+
+    @skip_sdc_jit('DataFrame.rolling.max() unsupported')
+    def test_df_rolling_max(self):
+        all_data = test_global_input_data_float64
+        length = min(len(d) for d in all_data)
+        data = {n: d[:length] for n, d in zip(string.ascii_uppercase, all_data)}
+        df = pd.DataFrame(data)
+
         self._test_rolling_max(df)
-=======
-        self._test_rolling_count(df)
->>>>>>> 42fc172b
 
     @skip_sdc_jit('DataFrame.rolling.min() unsupported')
     def test_df_rolling_min(self):
