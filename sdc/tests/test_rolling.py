# *****************************************************************************
# Copyright (c) 2020, Intel Corporation All rights reserved.
#
# Redistribution and use in source and binary forms, with or without
# modification, are permitted provided that the following conditions are met:
#
#     Redistributions of source code must retain the above copyright notice,
#     this list of conditions and the following disclaimer.
#
#     Redistributions in binary form must reproduce the above copyright notice,
#     this list of conditions and the following disclaimer in the documentation
#     and/or other materials provided with the distribution.
#
# THIS SOFTWARE IS PROVIDED BY THE COPYRIGHT HOLDERS AND CONTRIBUTORS "AS IS"
# AND ANY EXPRESS OR IMPLIED WARRANTIES, INCLUDING, BUT NOT LIMITED TO,
# THE IMPLIED WARRANTIES OF MERCHANTABILITY AND FITNESS FOR A PARTICULAR
# PURPOSE ARE DISCLAIMED. IN NO EVENT SHALL THE COPYRIGHT HOLDER OR
# CONTRIBUTORS BE LIABLE FOR ANY DIRECT, INDIRECT, INCIDENTAL, SPECIAL,
# EXEMPLARY, OR CONSEQUENTIAL DAMAGES (INCLUDING, BUT NOT LIMITED TO,
# PROCUREMENT OF SUBSTITUTE GOODS OR SERVICES; LOSS OF USE, DATA, OR PROFITS;
# OR BUSINESS INTERRUPTION) HOWEVER CAUSED AND ON ANY THEORY OF LIABILITY,
# WHETHER IN CONTRACT, STRICT LIABILITY, OR TORT (INCLUDING NEGLIGENCE OR
# OTHERWISE) ARISING IN ANY WAY OUT OF THE USE OF THIS SOFTWARE,
# EVEN IF ADVISED OF THE POSSIBILITY OF SUCH DAMAGE.
# *****************************************************************************

import itertools
import os
import platform
import string
import unittest
from copy import deepcopy
from itertools import product

import numpy as np
import pandas as pd

from numba.errors import TypingError
from sdc.hiframes.rolling import supported_rolling_funcs
from sdc.tests.test_base import TestCase
from sdc.tests.test_utils import (count_array_REPs, count_parfor_REPs,
                                  skip_numba_jit, skip_sdc_jit,
                                  test_global_input_data_float64)


LONG_TEST = (int(os.environ['SDC_LONG_ROLLING_TEST']) != 0
             if 'SDC_LONG_ROLLING_TEST' in os.environ else False)

test_funcs = ('mean', 'max',)
if LONG_TEST:
    # all functions except apply, cov, corr
    test_funcs = supported_rolling_funcs[:-3]


def series_rolling_std_usecase(series, window, min_periods, ddof):
    return series.rolling(window, min_periods).std(ddof)


def series_rolling_var_usecase(series, window, min_periods, ddof):
    return series.rolling(window, min_periods).var(ddof)


class TestRolling(TestCase):
    @skip_numba_jit
    def test_fixed1(self):
        # test sequentially with manually created dfs
        wins = (3,)
        if LONG_TEST:
            wins = (2, 3, 5)
        centers = (False, True)

        for func_name in test_funcs:
            func_text = "def test_impl(df, w, c):\n  return df.rolling(w, center=c).{}()\n".format(func_name)
            loc_vars = {}
            exec(func_text, {}, loc_vars)
            test_impl = loc_vars['test_impl']
            hpat_func = self.jit(test_impl)

            for args in itertools.product(wins, centers):
                df = pd.DataFrame({'B': [0, 1, 2, np.nan, 4]})
                pd.testing.assert_frame_equal(hpat_func(df, *args), test_impl(df, *args))
                df = pd.DataFrame({'B': [0, 1, 2, -2, 4]})
                pd.testing.assert_frame_equal(hpat_func(df, *args), test_impl(df, *args))

    @skip_numba_jit
    def test_fixed2(self):
        # test sequentially with generated dfs
        sizes = (121,)
        wins = (3,)
        if LONG_TEST:
            sizes = (1, 2, 10, 11, 121, 1000)
            wins = (2, 3, 5)
        centers = (False, True)
        for func_name in test_funcs:
            func_text = "def test_impl(df, w, c):\n  return df.rolling(w, center=c).{}()\n".format(func_name)
            loc_vars = {}
            exec(func_text, {}, loc_vars)
            test_impl = loc_vars['test_impl']
            hpat_func = self.jit(test_impl)
            for n, w, c in itertools.product(sizes, wins, centers):
                df = pd.DataFrame({'B': np.arange(n)})
                pd.testing.assert_frame_equal(hpat_func(df, w, c), test_impl(df, w, c))

    @skip_numba_jit
    def test_fixed_apply1(self):
        # test sequentially with manually created dfs
        def test_impl(df, w, c):
            return df.rolling(w, center=c).apply(lambda a: a.sum())
        hpat_func = self.jit(test_impl)
        wins = (3,)
        if LONG_TEST:
            wins = (2, 3, 5)
        centers = (False, True)
        for args in itertools.product(wins, centers):
            df = pd.DataFrame({'B': [0, 1, 2, np.nan, 4]})
            pd.testing.assert_frame_equal(hpat_func(df, *args), test_impl(df, *args))
            df = pd.DataFrame({'B': [0, 1, 2, -2, 4]})
            pd.testing.assert_frame_equal(hpat_func(df, *args), test_impl(df, *args))

    @skip_numba_jit
    def test_fixed_apply2(self):
        # test sequentially with generated dfs
        def test_impl(df, w, c):
            return df.rolling(w, center=c).apply(lambda a: a.sum())
        hpat_func = self.jit(test_impl)
        sizes = (121,)
        wins = (3,)
        if LONG_TEST:
            sizes = (1, 2, 10, 11, 121, 1000)
            wins = (2, 3, 5)
        centers = (False, True)
        for n, w, c in itertools.product(sizes, wins, centers):
            df = pd.DataFrame({'B': np.arange(n)})
            pd.testing.assert_frame_equal(hpat_func(df, w, c), test_impl(df, w, c))

    @skip_numba_jit
    def test_fixed_parallel1(self):
        def test_impl(n, w, center):
            df = pd.DataFrame({'B': np.arange(n)})
            R = df.rolling(w, center=center).sum()
            return R.B.sum()

        hpat_func = self.jit(test_impl)
        sizes = (121,)
        wins = (5,)
        if LONG_TEST:
            sizes = (1, 2, 10, 11, 121, 1000)
            wins = (2, 4, 5, 10, 11)
        centers = (False, True)
        for args in itertools.product(sizes, wins, centers):
            self.assertEqual(hpat_func(*args), test_impl(*args),
                             "rolling fixed window with {}".format(args))
        self.assertEqual(count_array_REPs(), 0)
        self.assertEqual(count_parfor_REPs(), 0)

    @skip_numba_jit
    def test_fixed_parallel_apply1(self):
        def test_impl(n, w, center):
            df = pd.DataFrame({'B': np.arange(n)})
            R = df.rolling(w, center=center).apply(lambda a: a.sum())
            return R.B.sum()

        hpat_func = self.jit(test_impl)
        sizes = (121,)
        wins = (5,)
        if LONG_TEST:
            sizes = (1, 2, 10, 11, 121, 1000)
            wins = (2, 4, 5, 10, 11)
        centers = (False, True)
        for args in itertools.product(sizes, wins, centers):
            self.assertEqual(hpat_func(*args), test_impl(*args),
                             "rolling fixed window with {}".format(args))
        self.assertEqual(count_array_REPs(), 0)
        self.assertEqual(count_parfor_REPs(), 0)

    @skip_numba_jit
    def test_variable1(self):
        # test sequentially with manually created dfs
        df1 = pd.DataFrame({'B': [0, 1, 2, np.nan, 4],
                            'time': [pd.Timestamp('20130101 09:00:00'),
                                     pd.Timestamp('20130101 09:00:02'),
                                     pd.Timestamp('20130101 09:00:03'),
                                     pd.Timestamp('20130101 09:00:05'),
                                     pd.Timestamp('20130101 09:00:06')]})
        df2 = pd.DataFrame({'B': [0, 1, 2, -2, 4],
                            'time': [pd.Timestamp('20130101 09:00:01'),
                                     pd.Timestamp('20130101 09:00:02'),
                                     pd.Timestamp('20130101 09:00:03'),
                                     pd.Timestamp('20130101 09:00:04'),
                                     pd.Timestamp('20130101 09:00:09')]})
        wins = ('2s',)
        if LONG_TEST:
            wins = ('1s', '2s', '3s', '4s')
        # all functions except apply
        for w, func_name in itertools.product(wins, test_funcs):
            func_text = "def test_impl(df):\n  return df.rolling('{}', on='time').{}()\n".format(w, func_name)
            loc_vars = {}
            exec(func_text, {}, loc_vars)
            test_impl = loc_vars['test_impl']
            hpat_func = self.jit(test_impl)
            # XXX: skipping min/max for this test since the behavior of Pandas
            # is inconsistent: it assigns NaN to last output instead of 4!
            if func_name not in ('min', 'max'):
                pd.testing.assert_frame_equal(hpat_func(df1), test_impl(df1))
            pd.testing.assert_frame_equal(hpat_func(df2), test_impl(df2))

    @skip_numba_jit
    def test_variable2(self):
        # test sequentially with generated dfs
        wins = ('2s',)
        sizes = (121,)
        if LONG_TEST:
            wins = ('1s', '2s', '3s', '4s')
            sizes = (1, 2, 10, 11, 121, 1000)
        # all functions except apply
        for w, func_name in itertools.product(wins, test_funcs):
            func_text = "def test_impl(df):\n  return df.rolling('{}', on='time').{}()\n".format(w, func_name)
            loc_vars = {}
            exec(func_text, {}, loc_vars)
            test_impl = loc_vars['test_impl']
            hpat_func = self.jit(test_impl)
            for n in sizes:
                time = pd.date_range(start='1/1/2018', periods=n, freq='s')
                df = pd.DataFrame({'B': np.arange(n), 'time': time})
                pd.testing.assert_frame_equal(hpat_func(df), test_impl(df))

    @skip_numba_jit
    def test_variable_apply1(self):
        # test sequentially with manually created dfs
        df1 = pd.DataFrame({'B': [0, 1, 2, np.nan, 4],
                            'time': [pd.Timestamp('20130101 09:00:00'),
                                     pd.Timestamp('20130101 09:00:02'),
                                     pd.Timestamp('20130101 09:00:03'),
                                     pd.Timestamp('20130101 09:00:05'),
                                     pd.Timestamp('20130101 09:00:06')]})
        df2 = pd.DataFrame({'B': [0, 1, 2, -2, 4],
                            'time': [pd.Timestamp('20130101 09:00:01'),
                                     pd.Timestamp('20130101 09:00:02'),
                                     pd.Timestamp('20130101 09:00:03'),
                                     pd.Timestamp('20130101 09:00:04'),
                                     pd.Timestamp('20130101 09:00:09')]})
        wins = ('2s',)
        if LONG_TEST:
            wins = ('1s', '2s', '3s', '4s')
        # all functions except apply
        for w in wins:
            func_text = "def test_impl(df):\n  return df.rolling('{}', on='time').apply(lambda a: a.sum())\n".format(w)
            loc_vars = {}
            exec(func_text, {}, loc_vars)
            test_impl = loc_vars['test_impl']
            hpat_func = self.jit(test_impl)
            pd.testing.assert_frame_equal(hpat_func(df1), test_impl(df1))
            pd.testing.assert_frame_equal(hpat_func(df2), test_impl(df2))

    @skip_numba_jit
    def test_variable_apply2(self):
        # test sequentially with generated dfs
        wins = ('2s',)
        sizes = (121,)
        if LONG_TEST:
            wins = ('1s', '2s', '3s', '4s')
            # TODO: this crashes on Travis (3 process config) with size 1
            sizes = (2, 10, 11, 121, 1000)
        # all functions except apply
        for w in wins:
            func_text = "def test_impl(df):\n  return df.rolling('{}', on='time').apply(lambda a: a.sum())\n".format(w)
            loc_vars = {}
            exec(func_text, {}, loc_vars)
            test_impl = loc_vars['test_impl']
            hpat_func = self.jit(test_impl)
            for n in sizes:
                time = pd.date_range(start='1/1/2018', periods=n, freq='s')
                df = pd.DataFrame({'B': np.arange(n), 'time': time})
                pd.testing.assert_frame_equal(hpat_func(df), test_impl(df))

    @skip_numba_jit
    @unittest.skipIf(platform.system() == 'Windows', "ValueError: time must be monotonic")
    def test_variable_parallel1(self):
        wins = ('2s',)
        sizes = (121,)
        if LONG_TEST:
            wins = ('1s', '2s', '3s', '4s')
            # XXX: Pandas returns time = [np.nan] for size==1 for some reason
            sizes = (2, 10, 11, 121, 1000)
        # all functions except apply
        for w, func_name in itertools.product(wins, test_funcs):
            func_text = "def test_impl(n):\n"
            func_text += "  df = pd.DataFrame({'B': np.arange(n), 'time': "
            func_text += "    pd.DatetimeIndex(np.arange(n) * 1000000000)})\n"
            func_text += "  res = df.rolling('{}', on='time').{}()\n".format(w, func_name)
            func_text += "  return res.B.sum()\n"
            loc_vars = {}
            exec(func_text, {'pd': pd, 'np': np}, loc_vars)
            test_impl = loc_vars['test_impl']
            hpat_func = self.jit(test_impl)
            for n in sizes:
                np.testing.assert_almost_equal(hpat_func(n), test_impl(n))
        self.assertEqual(count_array_REPs(), 0)
        self.assertEqual(count_parfor_REPs(), 0)

    @skip_numba_jit
    @unittest.skipIf(platform.system() == 'Windows', "ValueError: time must be monotonic")
    def test_variable_apply_parallel1(self):
        wins = ('2s',)
        sizes = (121,)
        if LONG_TEST:
            wins = ('1s', '2s', '3s', '4s')
            # XXX: Pandas returns time = [np.nan] for size==1 for some reason
            sizes = (2, 10, 11, 121, 1000)
        # all functions except apply
        for w in wins:
            func_text = "def test_impl(n):\n"
            func_text += "  df = pd.DataFrame({'B': np.arange(n), 'time': "
            func_text += "    pd.DatetimeIndex(np.arange(n) * 1000000000)})\n"
            func_text += "  res = df.rolling('{}', on='time').apply(lambda a: a.sum())\n".format(w)
            func_text += "  return res.B.sum()\n"
            loc_vars = {}
            exec(func_text, {'pd': pd, 'np': np}, loc_vars)
            test_impl = loc_vars['test_impl']
            hpat_func = self.jit(test_impl)
            for n in sizes:
                np.testing.assert_almost_equal(hpat_func(n), test_impl(n))
        self.assertEqual(count_array_REPs(), 0)
        self.assertEqual(count_parfor_REPs(), 0)

    @skip_numba_jit
    def test_series_fixed1(self):
        # test series rolling functions
        # all functions except apply
        S1 = pd.Series([0, 1, 2, np.nan, 4])
        S2 = pd.Series([0, 1, 2, -2, 4])
        wins = (3,)
        if LONG_TEST:
            wins = (2, 3, 5)
        centers = (False, True)
        for func_name in test_funcs:
            func_text = "def test_impl(S, w, c):\n  return S.rolling(w, center=c).{}()\n".format(func_name)
            loc_vars = {}
            exec(func_text, {}, loc_vars)
            test_impl = loc_vars['test_impl']
            hpat_func = self.jit(test_impl)
            for args in itertools.product(wins, centers):
                pd.testing.assert_series_equal(hpat_func(S1, *args), test_impl(S1, *args))
                pd.testing.assert_series_equal(hpat_func(S2, *args), test_impl(S2, *args))
        # test apply

        def apply_test_impl(S, w, c):
            return S.rolling(w, center=c).apply(lambda a: a.sum())
        hpat_func = self.jit(apply_test_impl)
        for args in itertools.product(wins, centers):
            pd.testing.assert_series_equal(hpat_func(S1, *args), apply_test_impl(S1, *args))
            pd.testing.assert_series_equal(hpat_func(S2, *args), apply_test_impl(S2, *args))

    @skip_numba_jit
    def test_series_cov1(self):
        # test series rolling functions
        # all functions except apply
        S1 = pd.Series([0, 1, 2, np.nan, 4])
        S2 = pd.Series([0, 1, 2, -2, 4])
        wins = (3,)
        if LONG_TEST:
            wins = (2, 3, 5)
        centers = (False, True)

        def test_impl(S, S2, w, c):
            return S.rolling(w, center=c).cov(S2)
        hpat_func = self.jit(test_impl)
        for args in itertools.product([S1, S2], [S1, S2], wins, centers):
            pd.testing.assert_series_equal(hpat_func(*args), test_impl(*args))
            pd.testing.assert_series_equal(hpat_func(*args), test_impl(*args))

        def test_impl2(S, S2, w, c):
            return S.rolling(w, center=c).corr(S2)
        hpat_func = self.jit(test_impl2)
        for args in itertools.product([S1, S2], [S1, S2], wins, centers):
            pd.testing.assert_series_equal(hpat_func(*args), test_impl2(*args))
            pd.testing.assert_series_equal(hpat_func(*args), test_impl2(*args))

    @skip_numba_jit
    def test_df_cov1(self):
        # test series rolling functions
        # all functions except apply
        df1 = pd.DataFrame({'A': [0, 1, 2, np.nan, 4], 'B': np.ones(5)})
        df2 = pd.DataFrame({'A': [0, 1, 2, -2, 4], 'C': np.ones(5)})
        wins = (3,)
        if LONG_TEST:
            wins = (2, 3, 5)
        centers = (False, True)

        def test_impl(df, df2, w, c):
            return df.rolling(w, center=c).cov(df2)
        hpat_func = self.jit(test_impl)
        for args in itertools.product([df1, df2], [df1, df2], wins, centers):
            pd.testing.assert_frame_equal(hpat_func(*args), test_impl(*args))
            pd.testing.assert_frame_equal(hpat_func(*args), test_impl(*args))

        def test_impl2(df, df2, w, c):
            return df.rolling(w, center=c).corr(df2)
        hpat_func = self.jit(test_impl2)
        for args in itertools.product([df1, df2], [df1, df2], wins, centers):
            pd.testing.assert_frame_equal(hpat_func(*args), test_impl2(*args))
            pd.testing.assert_frame_equal(hpat_func(*args), test_impl2(*args))

    def _get_assert_equal(self, obj):
        if isinstance(obj, pd.Series):
            return pd.testing.assert_series_equal
        elif isinstance(obj, pd.DataFrame):
            return pd.testing.assert_frame_equal
        elif isinstance(obj, np.ndarray):
            return np.testing.assert_array_equal

        return self.assertEqual

    def _test_rolling_unsupported_values(self, obj):
        def test_impl(obj, window, min_periods, center,
                      win_type, on, axis, closed):
            return obj.rolling(window, min_periods, center,
                               win_type, on, axis, closed).min()

        hpat_func = self.jit(test_impl)

        with self.assertRaises(ValueError) as raises:
            hpat_func(obj, -1, None, False, None, None, 0, None)
        self.assertIn('window must be non-negative', str(raises.exception))

        with self.assertRaises(ValueError) as raises:
            hpat_func(obj, 1, -1, False, None, None, 0, None)
        self.assertIn('min_periods must be >= 0', str(raises.exception))

        with self.assertRaises(ValueError) as raises:
            hpat_func(obj, 1, 2, False, None, None, 0, None)
        self.assertIn('min_periods must be <= window', str(raises.exception))

        with self.assertRaises(ValueError) as raises:
            hpat_func(obj, 1, 2, False, None, None, 0, None)
        self.assertIn('min_periods must be <= window', str(raises.exception))

        msg_tmpl = 'Method rolling(). The object {}\n expected: {}'

        with self.assertRaises(ValueError) as raises:
            hpat_func(obj, 1, None, True, None, None, 0, None)
        msg = msg_tmpl.format('center', 'False')
        self.assertIn(msg, str(raises.exception))

        with self.assertRaises(ValueError) as raises:
            hpat_func(obj, 1, None, False, 'None', None, 0, None)
        msg = msg_tmpl.format('win_type', 'None')
        self.assertIn(msg, str(raises.exception))

        with self.assertRaises(ValueError) as raises:
            hpat_func(obj, 1, None, False, None, 'None', 0, None)
        msg = msg_tmpl.format('on', 'None')
        self.assertIn(msg, str(raises.exception))

        with self.assertRaises(ValueError) as raises:
            hpat_func(obj, 1, None, False, None, None, 1, None)
        msg = msg_tmpl.format('axis', '0')
        self.assertIn(msg, str(raises.exception))

        with self.assertRaises(ValueError) as raises:
            hpat_func(obj, 1, None, False, None, None, 0, 'None')
        msg = msg_tmpl.format('closed', 'None')
        self.assertIn(msg, str(raises.exception))

    def _test_rolling_unsupported_types(self, obj):
        def test_impl(obj, window, min_periods, center,
                      win_type, on, axis, closed):
            return obj.rolling(window, min_periods, center,
                               win_type, on, axis, closed).min()

        hpat_func = self.jit(test_impl)
        msg_tmpl = 'Method rolling(). The object {}\n given: {}\n expected: {}'

        with self.assertRaises(TypingError) as raises:
            hpat_func(obj, '1', None, False, None, None, 0, None)
        msg = msg_tmpl.format('window', 'unicode_type', 'int')
        self.assertIn(msg, str(raises.exception))

        with self.assertRaises(TypingError) as raises:
            hpat_func(obj, 1, '1', False, None, None, 0, None)
        msg = msg_tmpl.format('min_periods', 'unicode_type', 'None, int')
        self.assertIn(msg, str(raises.exception))

        with self.assertRaises(TypingError) as raises:
            hpat_func(obj, 1, None, 0, None, None, 0, None)
        msg = msg_tmpl.format('center', 'int64', 'bool')
        self.assertIn(msg, str(raises.exception))

        with self.assertRaises(TypingError) as raises:
            hpat_func(obj, 1, None, False, -1, None, 0, None)
        msg = msg_tmpl.format('win_type', 'int64', 'str')
        self.assertIn(msg, str(raises.exception))

        with self.assertRaises(TypingError) as raises:
            hpat_func(obj, 1, None, False, None, -1, 0, None)
        msg = msg_tmpl.format('on', 'int64', 'str')
        self.assertIn(msg, str(raises.exception))

        with self.assertRaises(TypingError) as raises:
            hpat_func(obj, 1, None, False, None, None, None, None)
        msg = msg_tmpl.format('axis', 'none', 'int, str')
        self.assertIn(msg, str(raises.exception))

        with self.assertRaises(TypingError) as raises:
            hpat_func(obj, 1, None, False, None, None, 0, -1)
        msg = msg_tmpl.format('closed', 'int64', 'str')
        self.assertIn(msg, str(raises.exception))

    def _test_rolling_apply_mean(self, obj):
        def test_impl(obj, window, min_periods):
            def func(x):
                if len(x) == 0:
                    return np.nan
                return x.mean()

            return obj.rolling(window, min_periods).apply(func)

        hpat_func = self.jit(test_impl)
        assert_equal = self._get_assert_equal(obj)

        for window in range(0, len(obj) + 3, 2):
            for min_periods in range(0, window + 1, 2):
                with self.subTest(obj=obj, window=window,
                                  min_periods=min_periods):
                    jit_result = hpat_func(obj, window, min_periods)
                    ref_result = test_impl(obj, window, min_periods)
                    assert_equal(jit_result, ref_result)

    def _test_rolling_apply_unsupported_types(self, obj):
        def test_impl(obj, raw):
            def func(x):
                if len(x) == 0:
                    return np.nan
                return np.median(x)

            return obj.rolling(3).apply(func, raw=raw)

        hpat_func = self.jit(test_impl)

        with self.assertRaises(TypingError) as raises:
            hpat_func(obj, 1)
        msg = 'Method rolling.apply(). The object raw\n given: int64\n expected: bool'
        self.assertIn(msg, str(raises.exception))

    def _test_rolling_apply_args(self, obj):
        def test_impl(obj, window, min_periods, q):
            def func(x, q):
                if len(x) == 0:
                    return np.nan
                return np.quantile(x, q)

            return obj.rolling(window, min_periods).apply(func, raw=None, args=(q,))

        hpat_func = self.jit(test_impl)
        assert_equal = self._get_assert_equal(obj)

        for window in range(0, len(obj) + 3, 2):
            for min_periods in range(0, window + 1, 2):
                for q in [0.25, 0.5, 0.75]:
                    with self.subTest(obj=obj, window=window,
                                      min_periods=min_periods, q=q):
                        jit_result = hpat_func(obj, window, min_periods, q)
                        ref_result = test_impl(obj, window, min_periods, q)
                        assert_equal(jit_result, ref_result)

    def _test_rolling_corr(self, obj, other):
        def test_impl(obj, window, min_periods, other):
            return obj.rolling(window, min_periods).corr(other)

        hpat_func = self.jit(test_impl)
        assert_equal = self._get_assert_equal(obj)

        for window in range(0, len(obj) + 3, 2):
            for min_periods in range(0, window, 2):
                with self.subTest(obj=obj, other=other,
                                  window=window, min_periods=min_periods):
                    jit_result = hpat_func(obj, window, min_periods, other)
                    ref_result = test_impl(obj, window, min_periods, other)
                    assert_equal(jit_result, ref_result)

    def _test_rolling_corr_with_no_other(self, obj):
        def test_impl(obj, window, min_periods):
            return obj.rolling(window, min_periods).corr(pairwise=False)

        hpat_func = self.jit(test_impl)
        assert_equal = self._get_assert_equal(obj)

        for window in range(0, len(obj) + 3, 2):
            for min_periods in range(0, window, 2):
                with self.subTest(obj=obj, window=window,
                                  min_periods=min_periods):
                    jit_result = hpat_func(obj, window, min_periods)
                    ref_result = test_impl(obj, window, min_periods)
                    assert_equal(jit_result, ref_result)

    def _test_rolling_corr_unsupported_types(self, obj):
        def test_impl(obj, pairwise):
            return obj.rolling(3, 3).corr(pairwise=pairwise)

        hpat_func = self.jit(test_impl)

        with self.assertRaises(TypingError) as raises:
            hpat_func(obj, 1)
        msg = 'Method rolling.corr(). The object pairwise\n given: int64\n expected: bool'
        self.assertIn(msg, str(raises.exception))

    def _test_rolling_count(self, obj):
        def test_impl(obj, window, min_periods):
            return obj.rolling(window, min_periods).count()

        hpat_func = self.jit(test_impl)
        assert_equal = self._get_assert_equal(obj)

        for window in range(0, len(obj) + 3, 2):
            for min_periods in range(0, window + 1, 2):
                with self.subTest(obj=obj, window=window,
                                  min_periods=min_periods):
                    jit_result = hpat_func(obj, window, min_periods)
                    ref_result = test_impl(obj, window, min_periods)
                    assert_equal(jit_result, ref_result)

    def _test_rolling_kurt(self, obj):
        def test_impl(obj, window, min_periods):
            return obj.rolling(window, min_periods).kurt()

        hpat_func = self.jit(test_impl)
        assert_equal = self._get_assert_equal(obj)

        for window in range(4, len(obj) + 1):
            for min_periods in range(window + 1):
                with self.subTest(obj=obj, window=window,
                                  min_periods=min_periods):
                    ref_result = test_impl(obj, window, min_periods)
                    jit_result = hpat_func(obj, window, min_periods)
                    assert_equal(jit_result, ref_result)

    def _test_rolling_max(self, obj):
        def test_impl(obj, window, min_periods):
            return obj.rolling(window, min_periods).max()

        hpat_func = self.jit(test_impl)
        assert_equal = self._get_assert_equal(obj)

        # python implementation crashes if window = 0, jit works correctly
        for window in range(1, len(obj) + 2):
            for min_periods in range(window + 1):
                with self.subTest(obj=obj, window=window,
                                  min_periods=min_periods):
                    jit_result = hpat_func(obj, window, min_periods)
                    ref_result = test_impl(obj, window, min_periods)
                    assert_equal(jit_result, ref_result)

    def _test_rolling_min(self, obj):
        def test_impl(obj, window, min_periods):
            return obj.rolling(window, min_periods).min()

        hpat_func = self.jit(test_impl)
        assert_equal = self._get_assert_equal(obj)

        # python implementation crashes if window = 0, jit works correctly
        for window in range(1, len(obj) + 2):
            for min_periods in range(window + 1):
                with self.subTest(obj=obj, window=window,
                                  min_periods=min_periods):
                    jit_result = hpat_func(obj, window, min_periods)
                    ref_result = test_impl(obj, window, min_periods)
                    assert_equal(jit_result, ref_result)

    @skip_sdc_jit('DataFrame.rolling.min() unsupported exceptions')
    def test_df_rolling_unsupported_values(self):
        all_data = test_global_input_data_float64
        length = min(len(d) for d in all_data)
        data = {n: d[:length] for n, d in zip(string.ascii_uppercase, all_data)}
        df = pd.DataFrame(data)

        self._test_rolling_unsupported_values(df)

    @skip_sdc_jit('DataFrame.rolling.min() unsupported exceptions')
    def test_df_rolling_unsupported_types(self):
        all_data = test_global_input_data_float64
        length = min(len(d) for d in all_data)
        data = {n: d[:length] for n, d in zip(string.ascii_uppercase, all_data)}
        df = pd.DataFrame(data)

        self._test_rolling_unsupported_types(df)

    @skip_sdc_jit('DataFrame.rolling.apply() unsupported')
    def test_df_rolling_apply_mean(self):
        all_data = [
            list(range(10)), [1., -1., 0., 0.1, -0.1],
            [1., np.inf, np.inf, -1., 0., np.inf, np.NINF, np.NINF],
            [np.nan, np.inf, np.inf, np.nan, np.nan, np.nan, np.NINF, np.NZERO]
        ]
        length = min(len(d) for d in all_data)
        data = {n: d[:length] for n, d in zip(string.ascii_uppercase, all_data)}
        df = pd.DataFrame(data)

        self._test_rolling_apply_mean(df)

    @skip_sdc_jit('DataFrame.rolling.apply() unsupported exceptions')
    def test_df_rolling_apply_unsupported_types(self):
        all_data = [[1., -1., 0., 0.1, -0.1], [-1., 1., 0., -0.1, 0.1]]
        length = min(len(d) for d in all_data)
        data = {n: d[:length] for n, d in zip(string.ascii_uppercase, all_data)}
        df = pd.DataFrame(data)

        self._test_rolling_apply_unsupported_types(df)

    @unittest.skip('DataFrame.rolling.apply() unsupported args')
    def test_df_rolling_apply_args(self):
        all_data = [
            list(range(10)), [1., -1., 0., 0.1, -0.1],
            [1., np.inf, np.inf, -1., 0., np.inf, np.NINF, np.NINF],
            [np.nan, np.inf, np.inf, np.nan, np.nan, np.nan, np.NINF, np.NZERO]
        ]
        length = min(len(d) for d in all_data)
        data = {n: d[:length] for n, d in zip(string.ascii_uppercase, all_data)}
        df = pd.DataFrame(data)

        self._test_rolling_apply_args(df)

    @skip_sdc_jit('DataFrame.rolling.corr() unsupported')
    def test_df_rolling_corr(self):
        all_data = [
            list(range(10)), [1., -1., 0., 0.1, -0.1],
            [1., np.inf, np.inf, -1., 0., np.inf, np.NINF, np.NINF],
            [np.nan, np.inf, np.inf, np.nan, np.nan, np.nan, np.NINF, np.NZERO]
        ]
        length = min(len(d) for d in all_data)
        data = {n: d[:length] for n, d in zip(string.ascii_uppercase, all_data)}
        df = pd.DataFrame(data)
        for d in all_data:
            other = pd.Series(d)
            self._test_rolling_corr(df, other)

        other_all_data = deepcopy(all_data) + [list(range(10))[::-1]]
        other_all_data[1] = [-1., 1., 0., -0.1, 0.1, 0.]
        other_length = min(len(d) for d in other_all_data)
        other_data = {n: d[:other_length] for n, d in zip(string.ascii_uppercase, other_all_data)}
        other = pd.DataFrame(other_data)

        self._test_rolling_corr(df, other)

    @skip_sdc_jit('DataFrame.rolling.corr() unsupported')
    def test_df_rolling_corr_no_other(self):
        all_data = [
            list(range(10)), [1., -1., 0., 0.1, -0.1],
            [1., np.inf, np.inf, -1., 0., np.inf, np.NINF, np.NINF],
            [np.nan, np.inf, np.inf, np.nan, np.nan, np.nan, np.NINF, np.NZERO]
        ]
        length = min(len(d) for d in all_data)
        data = {n: d[:length] for n, d in zip(string.ascii_uppercase, all_data)}
        df = pd.DataFrame(data)

        self._test_rolling_corr_with_no_other(df)

    @skip_sdc_jit('DataFrame.rolling.corr() unsupported exceptions')
    def test_df_rolling_corr_unsupported_types(self):
        all_data = [[1., -1., 0., 0.1, -0.1], [-1., 1., 0., -0.1, 0.1]]
        length = min(len(d) for d in all_data)
        data = {n: d[:length] for n, d in zip(string.ascii_uppercase, all_data)}
        df = pd.DataFrame(data)

        self._test_rolling_corr_unsupported_types(df)

    @skip_sdc_jit('DataFrame.rolling.corr() unsupported exceptions')
    def test_df_rolling_corr_unsupported_values(self):
        def test_impl(df, other, pairwise):
            return df.rolling(3, 3).corr(other=other, pairwise=pairwise)

        hpat_func = self.jit(test_impl)
        msg_tmpl = 'Method rolling.corr(). The object pairwise\n expected: {}'

        df = pd.DataFrame({'A': [1., -1., 0., 0.1, -0.1],
                           'B': [-1., 1., 0., -0.1, 0.1]})
        for pairwise in [None, True]:
            with self.assertRaises(ValueError) as raises:
                hpat_func(df, None, pairwise)
            self.assertIn(msg_tmpl.format('False'), str(raises.exception))

        other = pd.DataFrame({'A': [-1., 1., 0., -0.1, 0.1],
                              'C': [1., -1., 0., 0.1, -0.1]})
        with self.assertRaises(ValueError) as raises:
            hpat_func(df, other, True)
        self.assertIn(msg_tmpl.format('False, None'), str(raises.exception))

    @skip_sdc_jit('DataFrame.rolling.count() unsupported')
    def test_df_rolling_count(self):
        all_data = test_global_input_data_float64
        length = min(len(d) for d in all_data)
        data = {n: d[:length] for n, d in zip(string.ascii_uppercase, all_data)}
        df = pd.DataFrame(data)

        self._test_rolling_count(df)

    @skip_sdc_jit('DataFrame.rolling.kurt() unsupported')
    def test_df_rolling_kurt(self):
        all_data = test_global_input_data_float64
        length = min(len(d) for d in all_data)
        data = {n: d[:length] for n, d in zip(string.ascii_uppercase, all_data)}
        df = pd.DataFrame(data)

        self._test_rolling_kurt(df)

    @skip_sdc_jit('DataFrame.rolling.max() unsupported')
    def test_df_rolling_max(self):
        all_data = test_global_input_data_float64
        length = min(len(d) for d in all_data)
        data = {n: d[:length] for n, d in zip(string.ascii_uppercase, all_data)}
        df = pd.DataFrame(data)

        self._test_rolling_max(df)

    @skip_sdc_jit('DataFrame.rolling.min() unsupported')
    def test_df_rolling_min(self):
        all_data = test_global_input_data_float64
        length = min(len(d) for d in all_data)
        data = {n: d[:length] for n, d in zip(string.ascii_uppercase, all_data)}
        df = pd.DataFrame(data)

        self._test_rolling_min(df)

    @unittest.expectedFailure
    @unittest.skipIf(platform.system() == 'Darwin', 'Segmentation fault on Mac')
    @skip_sdc_jit('DataFrame.rolling.min() unsupported')
    def test_df_rolling_min_exception_many_columns(self):
        def test_impl(df):
            return df.rolling(3).min()

        hpat_func = self.jit(test_impl)

        # more than 19 columns raise SystemError: CPUDispatcher() returned a result with an error set
        all_data = test_global_input_data_float64 * 5
        length = min(len(d) for d in all_data)
        data = {n: d[:length] for n, d in zip(string.ascii_uppercase, all_data)}
        df = pd.DataFrame(data)

        pd.testing.assert_frame_equal(hpat_func(df), test_impl(df))

    @skip_sdc_jit('Series.rolling.min() unsupported exceptions')
    def test_series_rolling_unsupported_values(self):
        series = pd.Series(test_global_input_data_float64[0])
        self._test_rolling_unsupported_values(series)

    @skip_sdc_jit('Series.rolling.min() unsupported exceptions')
    def test_series_rolling_unsupported_types(self):
        series = pd.Series(test_global_input_data_float64[0])
        self._test_rolling_unsupported_types(series)

    @skip_sdc_jit('Series.rolling.apply() unsupported Series index')
    def test_series_rolling_apply_mean(self):
        all_data = [
            list(range(10)), [1., -1., 0., 0.1, -0.1],
            [1., np.inf, np.inf, -1., 0., np.inf, np.NINF, np.NINF],
            [np.nan, np.inf, np.inf, np.nan, np.nan, np.nan, np.NINF, np.NZERO]
        ]
        indices = [list(range(len(data)))[::-1] for data in all_data]
        for data, index in zip(all_data, indices):
            series = pd.Series(data, index, name='A')
            self._test_rolling_apply_mean(series)

    @skip_sdc_jit('Series.rolling.apply() unsupported exceptions')
    def test_series_rolling_apply_unsupported_types(self):
        series = pd.Series([1., -1., 0., 0.1, -0.1])
        self._test_rolling_apply_unsupported_types(series)

    @unittest.skip('Series.rolling.apply() unsupported args')
    def test_series_rolling_apply_args(self):
        all_data = [
            list(range(10)), [1., -1., 0., 0.1, -0.1],
            [1., np.inf, np.inf, -1., 0., np.inf, np.NINF, np.NINF],
            [np.nan, np.inf, np.inf, np.nan, np.nan, np.nan, np.NINF, np.NZERO]
        ]
        indices = [list(range(len(data)))[::-1] for data in all_data]
        for data, index in zip(all_data, indices):
            series = pd.Series(data, index, name='A')
            self._test_rolling_apply_args(series)

    @skip_sdc_jit('Series.rolling.corr() unsupported Series index')
    def test_series_rolling_corr(self):
        all_data = [
            list(range(10)), [1., -1., 0., 0.1, -0.1],
            [1., np.inf, np.inf, -1., 0., np.inf, np.NINF, np.NINF],
            [np.nan, np.inf, np.inf, np.nan, np.nan, np.nan, np.NINF, np.NZERO]
        ]
        for main_data, other_data in product(all_data, all_data):
            series = pd.Series(main_data)
            other = pd.Series(other_data)
            self._test_rolling_corr(series, other)

    @skip_sdc_jit('Series.rolling.corr() unsupported Series index')
    def test_series_rolling_corr_with_no_other(self):
        all_data = [
            list(range(10)), [1., -1., 0., 0.1, -0.1],
            [1., np.inf, np.inf, -1., 0., np.inf, np.NINF, np.NINF],
            [np.nan, np.inf, np.inf, np.nan, np.nan, np.nan, np.NINF, np.NZERO]
        ]
        for data in all_data:
            series = pd.Series(data)
            self._test_rolling_corr_with_no_other(series)

    @skip_sdc_jit('Series.rolling.corr() unsupported exceptions')
    def test_series_rolling_corr_unsupported_types(self):
        series = pd.Series([1., -1., 0., 0.1, -0.1])
        self._test_rolling_corr_unsupported_types(series)

    @skip_sdc_jit('Series.rolling.count() unsupported Series index')
    def test_series_rolling_count(self):
        all_data = test_global_input_data_float64
        indices = [list(range(len(data)))[::-1] for data in all_data]
        for data, index in zip(all_data, indices):
            series = pd.Series(data, index, name='A')
            self._test_rolling_count(series)

    @skip_sdc_jit('Series.rolling.cov() unsupported Series index')
    def test_series_rolling_cov(self):
        def test_impl(series, window, min_periods, other, ddof):
            return series.rolling(window, min_periods).cov(other, ddof=ddof)

        hpat_func = self.jit(test_impl)

        all_data = [
            list(range(5)), [1., -1., 0., 0.1, -0.1],
            [1., np.inf, np.inf, -1., 0., np.inf, np.NINF, np.NINF],
            [np.nan, np.inf, np.inf, np.nan, np.nan, np.nan, np.NINF, np.NZERO]
        ]
        for main_data, other_data in product(all_data, all_data):
            series = pd.Series(main_data)
            other = pd.Series(other_data)
            for window in range(0, len(series) + 3, 2):
                for min_periods, ddof in product(range(0, window, 2), [0, 1]):
                    with self.subTest(series=series, other=other, window=window,
                                      min_periods=min_periods, ddof=ddof):
                        jit_result = hpat_func(series, window, min_periods, other, ddof)
                        ref_result = test_impl(series, window, min_periods, other, ddof)
                        pd.testing.assert_series_equal(jit_result, ref_result)

    @skip_sdc_jit('Series.rolling.cov() unsupported Series index')
    def test_series_rolling_cov_default(self):
        def test_impl(series, window, min_periods):
            return series.rolling(window, min_periods).cov()

        hpat_func = self.jit(test_impl)

        all_data = [
            list(range(5)), [1., -1., 0., 0.1, -0.1],
            [1., np.inf, np.inf, -1., 0., np.inf, np.NINF, np.NINF],
            [np.nan, np.inf, np.inf, np.nan, np.nan, np.nan, np.NINF, np.NZERO]
        ]
        for data in all_data:
            series = pd.Series(data)
            for window in range(0, len(series) + 3, 2):
                for min_periods in range(0, window, 2):
                    with self.subTest(series=series, window=window,
                                      min_periods=min_periods):
                        jit_result = hpat_func(series, window, min_periods)
                        ref_result = test_impl(series, window, min_periods)
                        pd.testing.assert_series_equal(jit_result, ref_result)

    @skip_sdc_jit('Series.rolling.cov() unsupported Series index')
    @unittest.expectedFailure
    def test_series_rolling_cov_issue_floating_point_rounding(self):
        """Cover issue of different float rounding in Python and SDC/Numba"""
        def test_impl(series, window, min_periods, other, ddof):
            return series.rolling(window, min_periods).cov(other, ddof=ddof)

        hpat_func = self.jit(test_impl)

        series = pd.Series(list(range(10)))
        other = pd.Series([1., -1., 0., 0.1, -0.1])
        jit_result = hpat_func(series, 6, 0, other, 1)
        ref_result = test_impl(series, 6, 0, other, 1)
        pd.testing.assert_series_equal(jit_result, ref_result)

    @skip_sdc_jit('Series.rolling.cov() unsupported exceptions')
    def test_series_rolling_cov_unsupported_types(self):
        def test_impl(pairwise, ddof):
            series = pd.Series([1., -1., 0., 0.1, -0.1])
            return series.rolling(3, 3).cov(pairwise=pairwise, ddof=ddof)

        hpat_func = self.jit(test_impl)

        msg_tmpl = 'Method rolling.cov(). The object {}\n given: {}\n expected: {}'

        with self.assertRaises(TypingError) as raises:
            hpat_func(1, 1)
        msg = msg_tmpl.format('pairwise', 'int64', 'bool')
        self.assertIn(msg, str(raises.exception))

        with self.assertRaises(TypingError) as raises:
            hpat_func(None, '1')
        msg = msg_tmpl.format('ddof', 'unicode_type', 'int')
        self.assertIn(msg, str(raises.exception))

    @skip_sdc_jit('Series.rolling.kurt() unsupported Series index')
    def test_series_rolling_kurt(self):
        all_data = test_global_input_data_float64
        indices = [list(range(len(data)))[::-1] for data in all_data]
        for data, index in zip(all_data, indices):
            series = pd.Series(data, index, name='A')
<<<<<<< HEAD
            for window in range(4, len(series) + 1):
                for min_periods in range(window + 1):
                    with self.subTest(series=series, window=window,
                                      min_periods=min_periods):
                        jit_result = hpat_func(series, window, min_periods)
                        ref_result = test_impl(series, window, min_periods)
                        pd.testing.assert_series_equal(jit_result, ref_result)
=======
            self._test_rolling_kurt(series)
>>>>>>> 018986db

    @skip_sdc_jit('Series.rolling.max() unsupported Series index')
    def test_series_rolling_max(self):
        all_data = test_global_input_data_float64
        indices = [list(range(len(data)))[::-1] for data in all_data]
        for data, index in zip(all_data, indices):
            series = pd.Series(data, index, name='A')
            self._test_rolling_max(series)

    @skip_sdc_jit('Series.rolling.mean() unsupported Series index')
    def test_series_rolling_mean(self):
        def test_impl(series, window, min_periods):
            return series.rolling(window, min_periods).mean()

        hpat_func = self.jit(test_impl)

        all_data = [
            list(range(10)), [1., -1., 0., 0.1, -0.1],
            [1., np.inf, np.inf, -1., 0., np.inf, np.NINF, np.NINF],
            [np.nan, np.inf, np.inf, np.nan, np.nan, np.nan, np.NINF, np.NZERO]
        ]
        indices = [list(range(len(data)))[::-1] for data in all_data]
        for data, index in zip(all_data, indices):
            series = pd.Series(data, index, name='A')
            for window in range(0, len(series) + 3, 2):
                for min_periods in range(0, window + 1, 2):
                    with self.subTest(series=series, window=window,
                                      min_periods=min_periods):
                        jit_result = hpat_func(series, window, min_periods)
                        ref_result = test_impl(series, window, min_periods)
                        pd.testing.assert_series_equal(jit_result, ref_result)

    @skip_sdc_jit('Series.rolling.median() unsupported Series index')
    def test_series_rolling_median(self):
        def test_impl(series, window, min_periods):
            return series.rolling(window, min_periods).median()

        hpat_func = self.jit(test_impl)

        all_data = test_global_input_data_float64
        indices = [list(range(len(data)))[::-1] for data in all_data]
        for data, index in zip(all_data, indices):
            series = pd.Series(data, index, name='A')
            for window in range(0, len(series) + 3, 2):
                for min_periods in range(0, window + 1, 2):
                    with self.subTest(series=series, window=window,
                                      min_periods=min_periods):
                        jit_result = hpat_func(series, window, min_periods)
                        ref_result = test_impl(series, window, min_periods)
                        pd.testing.assert_series_equal(jit_result, ref_result)

    @skip_sdc_jit('Series.rolling.min() unsupported Series index')
    def test_series_rolling_min(self):
        all_data = test_global_input_data_float64
        indices = [list(range(len(data)))[::-1] for data in all_data]
        for data, index in zip(all_data, indices):
            series = pd.Series(data, index, name='A')
            self._test_rolling_min(series)

    @skip_sdc_jit('Series.rolling.quantile() unsupported Series index')
    def test_series_rolling_quantile(self):
        def test_impl(series, window, min_periods, quantile):
            return series.rolling(window, min_periods).quantile(quantile)

        hpat_func = self.jit(test_impl)

        all_data = [
            list(range(10)), [1., -1., 0., 0.1, -0.1],
            [1., np.inf, np.inf, -1., 0., np.inf, np.NINF, np.NINF],
            [np.nan, np.inf, np.inf, np.nan, np.nan, np.nan, np.NINF, np.NZERO]
        ]
        indices = [list(range(len(data)))[::-1] for data in all_data]
        quantiles = [0, 0.25, 0.5, 0.75, 1]
        for data, index in zip(all_data, indices):
            series = pd.Series(data, index, name='A')
            for window in range(0, len(series) + 3, 2):
                for min_periods, q in product(range(0, window, 2), quantiles):
                    with self.subTest(series=series, window=window,
                                      min_periods=min_periods, quantiles=q):
                        jit_result = hpat_func(series, window, min_periods, q)
                        ref_result = test_impl(series, window, min_periods, q)
                        pd.testing.assert_series_equal(jit_result, ref_result)

    @skip_sdc_jit('Series.rolling.quantile() unsupported exceptions')
    def test_series_rolling_quantile_exception_unsupported_types(self):
        def test_impl(quantile, interpolation):
            series = pd.Series([1., -1., 0., 0.1, -0.1])
            return series.rolling(3, 2).quantile(quantile, interpolation)

        hpat_func = self.jit(test_impl)

        msg_tmpl = 'Method rolling.quantile(). The object {}\n given: {}\n expected: {}'

        with self.assertRaises(TypingError) as raises:
            hpat_func('0.5', 'linear')
        msg = msg_tmpl.format('quantile', 'unicode_type', 'float')
        self.assertIn(msg, str(raises.exception))

        with self.assertRaises(TypingError) as raises:
            hpat_func(0.5, None)
        msg = msg_tmpl.format('interpolation', 'none', 'str')
        self.assertIn(msg, str(raises.exception))

    @skip_sdc_jit('Series.rolling.quantile() unsupported exceptions')
    def test_series_rolling_quantile_exception_unsupported_values(self):
        def test_impl(quantile, interpolation):
            series = pd.Series([1., -1., 0., 0.1, -0.1])
            return series.rolling(3, 2).quantile(quantile, interpolation)

        hpat_func = self.jit(test_impl)

        with self.assertRaises(ValueError) as raises:
            hpat_func(2, 'linear')
        self.assertIn('quantile value not in [0, 1]', str(raises.exception))

        with self.assertRaises(ValueError) as raises:
            hpat_func(0.5, 'lower')
        self.assertIn('interpolation value not "linear"', str(raises.exception))

    @skip_sdc_jit('Series.rolling.skew() unsupported Series index')
    def test_series_rolling_skew(self):
        def test_impl(series, window, min_periods):
            return series.rolling(window, min_periods).skew()

        hpat_func = self.jit(test_impl)

        all_data = test_global_input_data_float64
        indices = [list(range(len(data)))[::-1] for data in all_data]
        for data, index in zip(all_data, indices):
            series = pd.Series(data, index, name='A')
            for window in range(3, len(series) + 1):
                for min_periods in range(window + 1):
                    with self.subTest(series=series, window=window,
                                      min_periods=min_periods):
                        ref_result = test_impl(series, window, min_periods)
                        jit_result = hpat_func(series, window, min_periods)
                        pd.testing.assert_series_equal(jit_result, ref_result)

    @skip_sdc_jit('Series.rolling.std() unsupported Series index')
    def test_series_rolling_std(self):
        test_impl = series_rolling_std_usecase
        hpat_func = self.jit(test_impl)

        all_data = [
            list(range(10)), [1., -1., 0., 0.1, -0.1],
            [1., np.inf, np.inf, -1., 0., np.inf, np.NINF, np.NINF],
            [np.nan, np.inf, np.inf, np.nan, np.nan, np.nan, np.NINF, np.NZERO]
        ]
        indices = [list(range(len(data)))[::-1] for data in all_data]
        for data, index in zip(all_data, indices):
            series = pd.Series(data, index, name='A')
            for window in range(0, len(series) + 3, 2):
                for min_periods, ddof in product(range(0, window, 2), [0, 1]):
                    with self.subTest(series=series, window=window,
                                      min_periods=min_periods, ddof=ddof):
                        jit_result = hpat_func(series, window, min_periods, ddof)
                        ref_result = test_impl(series, window, min_periods, ddof)
                        pd.testing.assert_series_equal(jit_result, ref_result)

    @skip_sdc_jit('Series.rolling.std() unsupported exceptions')
    def test_series_rolling_std_exception_unsupported_ddof(self):
        test_impl = series_rolling_std_usecase
        hpat_func = self.jit(test_impl)

        series = pd.Series([1., -1., 0., 0.1, -0.1])
        with self.assertRaises(TypingError) as raises:
            hpat_func(series, 3, 2, '1')
        msg = 'Method rolling.std(). The object ddof\n given: unicode_type\n expected: int'
        self.assertIn(msg, str(raises.exception))

    @skip_sdc_jit('Series.rolling.sum() unsupported Series index')
    def test_series_rolling_sum(self):
        def test_impl(series, window, min_periods):
            return series.rolling(window, min_periods).sum()

        hpat_func = self.jit(test_impl)

        all_data = [
            list(range(10)), [1., -1., 0., 0.1, -0.1],
            [1., np.inf, np.inf, -1., 0., np.inf, np.NINF, np.NINF],
            [np.nan, np.inf, np.inf, np.nan, np.nan, np.nan, np.NINF, np.NZERO]
        ]
        indices = [list(range(len(data)))[::-1] for data in all_data]
        for data, index in zip(all_data, indices):
            series = pd.Series(data, index, name='A')
            for window in range(0, len(series) + 3, 2):
                for min_periods in range(0, window + 1, 2):
                    with self.subTest(series=series, window=window,
                                      min_periods=min_periods):
                        jit_result = hpat_func(series, window, min_periods)
                        ref_result = test_impl(series, window, min_periods)
                        pd.testing.assert_series_equal(jit_result, ref_result)

    @skip_sdc_jit('Series.rolling.var() unsupported Series index')
    def test_series_rolling_var(self):
        test_impl = series_rolling_var_usecase
        hpat_func = self.jit(test_impl)

        all_data = [
            list(range(10)), [1., -1., 0., 0.1, -0.1],
            [1., np.inf, np.inf, -1., 0., np.inf, np.NINF, np.NINF],
            [np.nan, np.inf, np.inf, np.nan, np.nan, np.nan, np.NINF, np.NZERO]
        ]
        indices = [list(range(len(data)))[::-1] for data in all_data]
        for data, index in zip(all_data, indices):
            series = pd.Series(data, index, name='A')
            for window in range(0, len(series) + 3, 2):
                for min_periods, ddof in product(range(0, window, 2), [0, 1]):
                    with self.subTest(series=series, window=window,
                                      min_periods=min_periods, ddof=ddof):
                        jit_result = hpat_func(series, window, min_periods, ddof)
                        ref_result = test_impl(series, window, min_periods, ddof)
                        pd.testing.assert_series_equal(jit_result, ref_result)

    @skip_sdc_jit('Series.rolling.var() unsupported exceptions')
    def test_series_rolling_var_exception_unsupported_ddof(self):
        test_impl = series_rolling_var_usecase
        hpat_func = self.jit(test_impl)

        series = pd.Series([1., -1., 0., 0.1, -0.1])
        with self.assertRaises(TypingError) as raises:
            hpat_func(series, 3, 2, '1')
        msg = 'Method rolling.var(). The object ddof\n given: unicode_type\n expected: int'
        self.assertIn(msg, str(raises.exception))


if __name__ == "__main__":
    unittest.main()<|MERGE_RESOLUTION|>--- conflicted
+++ resolved
@@ -998,17 +998,7 @@
         indices = [list(range(len(data)))[::-1] for data in all_data]
         for data, index in zip(all_data, indices):
             series = pd.Series(data, index, name='A')
-<<<<<<< HEAD
-            for window in range(4, len(series) + 1):
-                for min_periods in range(window + 1):
-                    with self.subTest(series=series, window=window,
-                                      min_periods=min_periods):
-                        jit_result = hpat_func(series, window, min_periods)
-                        ref_result = test_impl(series, window, min_periods)
-                        pd.testing.assert_series_equal(jit_result, ref_result)
-=======
             self._test_rolling_kurt(series)
->>>>>>> 018986db
 
     @skip_sdc_jit('Series.rolling.max() unsupported Series index')
     def test_series_rolling_max(self):
