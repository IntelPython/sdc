# *****************************************************************************
# Copyright (c) 2019, Intel Corporation All rights reserved.
#
# Redistribution and use in source and binary forms, with or without
# modification, are permitted provided that the following conditions are met:
#
#     Redistributions of source code must retain the above copyright notice,
#     this list of conditions and the following disclaimer.
#
#     Redistributions in binary form must reproduce the above copyright notice,
#     this list of conditions and the following disclaimer in the documentation
#     and/or other materials provided with the distribution.
#
# THIS SOFTWARE IS PROVIDED BY THE COPYRIGHT HOLDERS AND CONTRIBUTORS "AS IS"
# AND ANY EXPRESS OR IMPLIED WARRANTIES, INCLUDING, BUT NOT LIMITED TO,
# THE IMPLIED WARRANTIES OF MERCHANTABILITY AND FITNESS FOR A PARTICULAR
# PURPOSE ARE DISCLAIMED. IN NO EVENT SHALL THE COPYRIGHT HOLDER OR
# CONTRIBUTORS BE LIABLE FOR ANY DIRECT, INDIRECT, INCIDENTAL, SPECIAL,
# EXEMPLARY, OR CONSEQUENTIAL DAMAGES (INCLUDING, BUT NOT LIMITED TO,
# PROCUREMENT OF SUBSTITUTE GOODS OR SERVICES; LOSS OF USE, DATA, OR PROFITS;
# OR BUSINESS INTERRUPTION) HOWEVER CAUSED AND ON ANY THEORY OF LIABILITY,
# WHETHER IN CONTRACT, STRICT LIABILITY, OR TORT (INCLUDING NEGLIGENCE OR
# OTHERWISE) ARISING IN ANY WAY OUT OF THE USE OF THIS SOFTWARE,
# EVEN IF ADVISED OF THE POSSIBILITY OF SUCH DAMAGE.
# *****************************************************************************


import string
import unittest
import itertools
import os
import pandas as pd
import platform
import numpy as np
import numba
import sdc
from itertools import product
from numba.errors import TypingError
from sdc.tests.test_base import TestCase
from sdc.tests.test_utils import (count_array_REPs, count_parfor_REPs,
                                  count_parfor_OneDs, count_array_OneDs, dist_IR_contains,
                                  skip_numba_jit, skip_sdc_jit,
                                  test_global_input_data_float64)
from sdc.hiframes.rolling import supported_rolling_funcs

LONG_TEST = (int(os.environ['SDC_LONG_ROLLING_TEST']) != 0
             if 'SDC_LONG_ROLLING_TEST' in os.environ else False)

test_funcs = ('mean', 'max',)
if LONG_TEST:
    # all functions except apply, cov, corr
    test_funcs = supported_rolling_funcs[:-3]


def series_rolling_std_usecase(series, window, min_periods, ddof):
    return series.rolling(window, min_periods).std(ddof)


def series_rolling_var_usecase(series, window, min_periods, ddof):
    return series.rolling(window, min_periods).var(ddof)


class TestRolling(TestCase):
    @skip_numba_jit
    def test_fixed1(self):
        # test sequentially with manually created dfs
        wins = (3,)
        if LONG_TEST:
            wins = (2, 3, 5)
        centers = (False, True)

        for func_name in test_funcs:
            func_text = "def test_impl(df, w, c):\n  return df.rolling(w, center=c).{}()\n".format(func_name)
            loc_vars = {}
            exec(func_text, {}, loc_vars)
            test_impl = loc_vars['test_impl']
            hpat_func = self.jit(test_impl)

            for args in itertools.product(wins, centers):
                df = pd.DataFrame({'B': [0, 1, 2, np.nan, 4]})
                pd.testing.assert_frame_equal(hpat_func(df, *args), test_impl(df, *args))
                df = pd.DataFrame({'B': [0, 1, 2, -2, 4]})
                pd.testing.assert_frame_equal(hpat_func(df, *args), test_impl(df, *args))

    @skip_numba_jit
    def test_fixed2(self):
        # test sequentially with generated dfs
        sizes = (121,)
        wins = (3,)
        if LONG_TEST:
            sizes = (1, 2, 10, 11, 121, 1000)
            wins = (2, 3, 5)
        centers = (False, True)
        for func_name in test_funcs:
            func_text = "def test_impl(df, w, c):\n  return df.rolling(w, center=c).{}()\n".format(func_name)
            loc_vars = {}
            exec(func_text, {}, loc_vars)
            test_impl = loc_vars['test_impl']
            hpat_func = self.jit(test_impl)
            for n, w, c in itertools.product(sizes, wins, centers):
                df = pd.DataFrame({'B': np.arange(n)})
                pd.testing.assert_frame_equal(hpat_func(df, w, c), test_impl(df, w, c))

    @skip_numba_jit
    def test_fixed_apply1(self):
        # test sequentially with manually created dfs
        def test_impl(df, w, c):
            return df.rolling(w, center=c).apply(lambda a: a.sum())
        hpat_func = self.jit(test_impl)
        wins = (3,)
        if LONG_TEST:
            wins = (2, 3, 5)
        centers = (False, True)
        for args in itertools.product(wins, centers):
            df = pd.DataFrame({'B': [0, 1, 2, np.nan, 4]})
            pd.testing.assert_frame_equal(hpat_func(df, *args), test_impl(df, *args))
            df = pd.DataFrame({'B': [0, 1, 2, -2, 4]})
            pd.testing.assert_frame_equal(hpat_func(df, *args), test_impl(df, *args))

    @skip_numba_jit
    def test_fixed_apply2(self):
        # test sequentially with generated dfs
        def test_impl(df, w, c):
            return df.rolling(w, center=c).apply(lambda a: a.sum())
        hpat_func = self.jit(test_impl)
        sizes = (121,)
        wins = (3,)
        if LONG_TEST:
            sizes = (1, 2, 10, 11, 121, 1000)
            wins = (2, 3, 5)
        centers = (False, True)
        for n, w, c in itertools.product(sizes, wins, centers):
            df = pd.DataFrame({'B': np.arange(n)})
            pd.testing.assert_frame_equal(hpat_func(df, w, c), test_impl(df, w, c))

    @skip_numba_jit
    def test_fixed_parallel1(self):
        def test_impl(n, w, center):
            df = pd.DataFrame({'B': np.arange(n)})
            R = df.rolling(w, center=center).sum()
            return R.B.sum()

        hpat_func = self.jit(test_impl)
        sizes = (121,)
        wins = (5,)
        if LONG_TEST:
            sizes = (1, 2, 10, 11, 121, 1000)
            wins = (2, 4, 5, 10, 11)
        centers = (False, True)
        for args in itertools.product(sizes, wins, centers):
            self.assertEqual(hpat_func(*args), test_impl(*args),
                             "rolling fixed window with {}".format(args))
        self.assertEqual(count_array_REPs(), 0)
        self.assertEqual(count_parfor_REPs(), 0)

    @skip_numba_jit
    def test_fixed_parallel_apply1(self):
        def test_impl(n, w, center):
            df = pd.DataFrame({'B': np.arange(n)})
            R = df.rolling(w, center=center).apply(lambda a: a.sum())
            return R.B.sum()

        hpat_func = self.jit(test_impl)
        sizes = (121,)
        wins = (5,)
        if LONG_TEST:
            sizes = (1, 2, 10, 11, 121, 1000)
            wins = (2, 4, 5, 10, 11)
        centers = (False, True)
        for args in itertools.product(sizes, wins, centers):
            self.assertEqual(hpat_func(*args), test_impl(*args),
                             "rolling fixed window with {}".format(args))
        self.assertEqual(count_array_REPs(), 0)
        self.assertEqual(count_parfor_REPs(), 0)

    @skip_numba_jit
    def test_variable1(self):
        # test sequentially with manually created dfs
        df1 = pd.DataFrame({'B': [0, 1, 2, np.nan, 4],
                            'time': [pd.Timestamp('20130101 09:00:00'),
                                     pd.Timestamp('20130101 09:00:02'),
                                     pd.Timestamp('20130101 09:00:03'),
                                     pd.Timestamp('20130101 09:00:05'),
                                     pd.Timestamp('20130101 09:00:06')]})
        df2 = pd.DataFrame({'B': [0, 1, 2, -2, 4],
                            'time': [pd.Timestamp('20130101 09:00:01'),
                                     pd.Timestamp('20130101 09:00:02'),
                                     pd.Timestamp('20130101 09:00:03'),
                                     pd.Timestamp('20130101 09:00:04'),
                                     pd.Timestamp('20130101 09:00:09')]})
        wins = ('2s',)
        if LONG_TEST:
            wins = ('1s', '2s', '3s', '4s')
        # all functions except apply
        for w, func_name in itertools.product(wins, test_funcs):
            func_text = "def test_impl(df):\n  return df.rolling('{}', on='time').{}()\n".format(w, func_name)
            loc_vars = {}
            exec(func_text, {}, loc_vars)
            test_impl = loc_vars['test_impl']
            hpat_func = self.jit(test_impl)
            # XXX: skipping min/max for this test since the behavior of Pandas
            # is inconsistent: it assigns NaN to last output instead of 4!
            if func_name not in ('min', 'max'):
                pd.testing.assert_frame_equal(hpat_func(df1), test_impl(df1))
            pd.testing.assert_frame_equal(hpat_func(df2), test_impl(df2))

    @skip_numba_jit
    def test_variable2(self):
        # test sequentially with generated dfs
        wins = ('2s',)
        sizes = (121,)
        if LONG_TEST:
            wins = ('1s', '2s', '3s', '4s')
            sizes = (1, 2, 10, 11, 121, 1000)
        # all functions except apply
        for w, func_name in itertools.product(wins, test_funcs):
            func_text = "def test_impl(df):\n  return df.rolling('{}', on='time').{}()\n".format(w, func_name)
            loc_vars = {}
            exec(func_text, {}, loc_vars)
            test_impl = loc_vars['test_impl']
            hpat_func = self.jit(test_impl)
            for n in sizes:
                time = pd.date_range(start='1/1/2018', periods=n, freq='s')
                df = pd.DataFrame({'B': np.arange(n), 'time': time})
                pd.testing.assert_frame_equal(hpat_func(df), test_impl(df))

    @skip_numba_jit
    def test_variable_apply1(self):
        # test sequentially with manually created dfs
        df1 = pd.DataFrame({'B': [0, 1, 2, np.nan, 4],
                            'time': [pd.Timestamp('20130101 09:00:00'),
                                     pd.Timestamp('20130101 09:00:02'),
                                     pd.Timestamp('20130101 09:00:03'),
                                     pd.Timestamp('20130101 09:00:05'),
                                     pd.Timestamp('20130101 09:00:06')]})
        df2 = pd.DataFrame({'B': [0, 1, 2, -2, 4],
                            'time': [pd.Timestamp('20130101 09:00:01'),
                                     pd.Timestamp('20130101 09:00:02'),
                                     pd.Timestamp('20130101 09:00:03'),
                                     pd.Timestamp('20130101 09:00:04'),
                                     pd.Timestamp('20130101 09:00:09')]})
        wins = ('2s',)
        if LONG_TEST:
            wins = ('1s', '2s', '3s', '4s')
        # all functions except apply
        for w in wins:
            func_text = "def test_impl(df):\n  return df.rolling('{}', on='time').apply(lambda a: a.sum())\n".format(w)
            loc_vars = {}
            exec(func_text, {}, loc_vars)
            test_impl = loc_vars['test_impl']
            hpat_func = self.jit(test_impl)
            pd.testing.assert_frame_equal(hpat_func(df1), test_impl(df1))
            pd.testing.assert_frame_equal(hpat_func(df2), test_impl(df2))

    @skip_numba_jit
    def test_variable_apply2(self):
        # test sequentially with generated dfs
        wins = ('2s',)
        sizes = (121,)
        if LONG_TEST:
            wins = ('1s', '2s', '3s', '4s')
            # TODO: this crashes on Travis (3 process config) with size 1
            sizes = (2, 10, 11, 121, 1000)
        # all functions except apply
        for w in wins:
            func_text = "def test_impl(df):\n  return df.rolling('{}', on='time').apply(lambda a: a.sum())\n".format(w)
            loc_vars = {}
            exec(func_text, {}, loc_vars)
            test_impl = loc_vars['test_impl']
            hpat_func = self.jit(test_impl)
            for n in sizes:
                time = pd.date_range(start='1/1/2018', periods=n, freq='s')
                df = pd.DataFrame({'B': np.arange(n), 'time': time})
                pd.testing.assert_frame_equal(hpat_func(df), test_impl(df))

    @skip_numba_jit
    @unittest.skipIf(platform.system() == 'Windows', "ValueError: time must be monotonic")
    def test_variable_parallel1(self):
        wins = ('2s',)
        sizes = (121,)
        if LONG_TEST:
            wins = ('1s', '2s', '3s', '4s')
            # XXX: Pandas returns time = [np.nan] for size==1 for some reason
            sizes = (2, 10, 11, 121, 1000)
        # all functions except apply
        for w, func_name in itertools.product(wins, test_funcs):
            func_text = "def test_impl(n):\n"
            func_text += "  df = pd.DataFrame({'B': np.arange(n), 'time': "
            func_text += "    pd.DatetimeIndex(np.arange(n) * 1000000000)})\n"
            func_text += "  res = df.rolling('{}', on='time').{}()\n".format(w, func_name)
            func_text += "  return res.B.sum()\n"
            loc_vars = {}
            exec(func_text, {'pd': pd, 'np': np}, loc_vars)
            test_impl = loc_vars['test_impl']
            hpat_func = self.jit(test_impl)
            for n in sizes:
                np.testing.assert_almost_equal(hpat_func(n), test_impl(n))
        self.assertEqual(count_array_REPs(), 0)
        self.assertEqual(count_parfor_REPs(), 0)

    @skip_numba_jit
    @unittest.skipIf(platform.system() == 'Windows', "ValueError: time must be monotonic")
    def test_variable_apply_parallel1(self):
        wins = ('2s',)
        sizes = (121,)
        if LONG_TEST:
            wins = ('1s', '2s', '3s', '4s')
            # XXX: Pandas returns time = [np.nan] for size==1 for some reason
            sizes = (2, 10, 11, 121, 1000)
        # all functions except apply
        for w in wins:
            func_text = "def test_impl(n):\n"
            func_text += "  df = pd.DataFrame({'B': np.arange(n), 'time': "
            func_text += "    pd.DatetimeIndex(np.arange(n) * 1000000000)})\n"
            func_text += "  res = df.rolling('{}', on='time').apply(lambda a: a.sum())\n".format(w)
            func_text += "  return res.B.sum()\n"
            loc_vars = {}
            exec(func_text, {'pd': pd, 'np': np}, loc_vars)
            test_impl = loc_vars['test_impl']
            hpat_func = self.jit(test_impl)
            for n in sizes:
                np.testing.assert_almost_equal(hpat_func(n), test_impl(n))
        self.assertEqual(count_array_REPs(), 0)
        self.assertEqual(count_parfor_REPs(), 0)

    @skip_numba_jit
    def test_series_fixed1(self):
        # test series rolling functions
        # all functions except apply
        S1 = pd.Series([0, 1, 2, np.nan, 4])
        S2 = pd.Series([0, 1, 2, -2, 4])
        wins = (3,)
        if LONG_TEST:
            wins = (2, 3, 5)
        centers = (False, True)
        for func_name in test_funcs:
            func_text = "def test_impl(S, w, c):\n  return S.rolling(w, center=c).{}()\n".format(func_name)
            loc_vars = {}
            exec(func_text, {}, loc_vars)
            test_impl = loc_vars['test_impl']
            hpat_func = self.jit(test_impl)
            for args in itertools.product(wins, centers):
                pd.testing.assert_series_equal(hpat_func(S1, *args), test_impl(S1, *args))
                pd.testing.assert_series_equal(hpat_func(S2, *args), test_impl(S2, *args))
        # test apply

        def apply_test_impl(S, w, c):
            return S.rolling(w, center=c).apply(lambda a: a.sum())
        hpat_func = self.jit(apply_test_impl)
        for args in itertools.product(wins, centers):
            pd.testing.assert_series_equal(hpat_func(S1, *args), apply_test_impl(S1, *args))
            pd.testing.assert_series_equal(hpat_func(S2, *args), apply_test_impl(S2, *args))

    @skip_numba_jit
    def test_series_cov1(self):
        # test series rolling functions
        # all functions except apply
        S1 = pd.Series([0, 1, 2, np.nan, 4])
        S2 = pd.Series([0, 1, 2, -2, 4])
        wins = (3,)
        if LONG_TEST:
            wins = (2, 3, 5)
        centers = (False, True)

        def test_impl(S, S2, w, c):
            return S.rolling(w, center=c).cov(S2)
        hpat_func = self.jit(test_impl)
        for args in itertools.product([S1, S2], [S1, S2], wins, centers):
            pd.testing.assert_series_equal(hpat_func(*args), test_impl(*args))
            pd.testing.assert_series_equal(hpat_func(*args), test_impl(*args))

        def test_impl2(S, S2, w, c):
            return S.rolling(w, center=c).corr(S2)
        hpat_func = self.jit(test_impl2)
        for args in itertools.product([S1, S2], [S1, S2], wins, centers):
            pd.testing.assert_series_equal(hpat_func(*args), test_impl2(*args))
            pd.testing.assert_series_equal(hpat_func(*args), test_impl2(*args))

    @skip_numba_jit
    def test_df_cov1(self):
        # test series rolling functions
        # all functions except apply
        df1 = pd.DataFrame({'A': [0, 1, 2, np.nan, 4], 'B': np.ones(5)})
        df2 = pd.DataFrame({'A': [0, 1, 2, -2, 4], 'C': np.ones(5)})
        wins = (3,)
        if LONG_TEST:
            wins = (2, 3, 5)
        centers = (False, True)

        def test_impl(df, df2, w, c):
            return df.rolling(w, center=c).cov(df2)
        hpat_func = self.jit(test_impl)
        for args in itertools.product([df1, df2], [df1, df2], wins, centers):
            pd.testing.assert_frame_equal(hpat_func(*args), test_impl(*args))
            pd.testing.assert_frame_equal(hpat_func(*args), test_impl(*args))

        def test_impl2(df, df2, w, c):
            return df.rolling(w, center=c).corr(df2)
        hpat_func = self.jit(test_impl2)
        for args in itertools.product([df1, df2], [df1, df2], wins, centers):
            pd.testing.assert_frame_equal(hpat_func(*args), test_impl2(*args))
            pd.testing.assert_frame_equal(hpat_func(*args), test_impl2(*args))

<<<<<<< HEAD
    def _test_rolling_mean(self, obj):
        def test_impl(obj, window, min_periods):
            return obj.rolling(window, min_periods).mean()

        hpat_func = self.jit(test_impl)
        assert_equal = self._get_assert_equal(obj)

        for window in range(0, len(obj) + 3, 2):
            for min_periods in range(0, window + 1, 2):
                with self.subTest(obj=obj, window=window,
                                  min_periods=min_periods):
                    jit_result = hpat_func(obj, window, min_periods)
                    ref_result = test_impl(obj, window, min_periods)
                    assert_equal(jit_result, ref_result)

    @skip_sdc_jit('DataFrame.rolling.mean() unsupported')
    def test_df_rolling_mean(self):
        all_data = [
            list(range(10)), [1., -1., 0., 0.1, -0.1],
            [1., np.inf, np.inf, -1., 0., np.inf, np.NINF, np.NINF],
            [np.nan, np.inf, np.inf, np.nan, np.nan, np.nan, np.NINF, np.NZERO]
        ]
        length = min(len(d) for d in all_data)
        data = {n: d[:length] for n, d in zip(string.ascii_uppercase, all_data)}
        df = pd.DataFrame(data)

        self._test_rolling_mean(df)

    @skip_sdc_jit('Series.rolling.min() unsupported exceptions')
    def test_series_rolling_unsupported_values(self):
        def test_impl(series, window, min_periods, center,
=======
    def _get_assert_equal(self, obj):
        if isinstance(obj, pd.Series):
            return pd.testing.assert_series_equal
        elif isinstance(obj, pd.DataFrame):
            return pd.testing.assert_frame_equal
        elif isinstance(obj, np.ndarray):
            return np.testing.assert_array_equal

        return self.assertEqual

    def _test_rolling_unsupported_values(self, obj):
        def test_impl(obj, window, min_periods, center,
>>>>>>> 83dddd3c
                      win_type, on, axis, closed):
            return obj.rolling(window, min_periods, center,
                               win_type, on, axis, closed).min()

        hpat_func = self.jit(test_impl)

        with self.assertRaises(ValueError) as raises:
            hpat_func(obj, -1, None, False, None, None, 0, None)
        self.assertIn('window must be non-negative', str(raises.exception))

        with self.assertRaises(ValueError) as raises:
            hpat_func(obj, 1, -1, False, None, None, 0, None)
        self.assertIn('min_periods must be >= 0', str(raises.exception))

        with self.assertRaises(ValueError) as raises:
            hpat_func(obj, 1, 2, False, None, None, 0, None)
        self.assertIn('min_periods must be <= window', str(raises.exception))

        with self.assertRaises(ValueError) as raises:
            hpat_func(obj, 1, 2, False, None, None, 0, None)
        self.assertIn('min_periods must be <= window', str(raises.exception))

        msg_tmpl = 'Method rolling(). The object {}\n expected: {}'

        with self.assertRaises(ValueError) as raises:
            hpat_func(obj, 1, None, True, None, None, 0, None)
        msg = msg_tmpl.format('center', 'False')
        self.assertIn(msg, str(raises.exception))

        with self.assertRaises(ValueError) as raises:
            hpat_func(obj, 1, None, False, 'None', None, 0, None)
        msg = msg_tmpl.format('win_type', 'None')
        self.assertIn(msg, str(raises.exception))

        with self.assertRaises(ValueError) as raises:
            hpat_func(obj, 1, None, False, None, 'None', 0, None)
        msg = msg_tmpl.format('on', 'None')
        self.assertIn(msg, str(raises.exception))

        with self.assertRaises(ValueError) as raises:
            hpat_func(obj, 1, None, False, None, None, 1, None)
        msg = msg_tmpl.format('axis', '0')
        self.assertIn(msg, str(raises.exception))

        with self.assertRaises(ValueError) as raises:
            hpat_func(obj, 1, None, False, None, None, 0, 'None')
        msg = msg_tmpl.format('closed', 'None')
        self.assertIn(msg, str(raises.exception))

    def _test_rolling_unsupported_types(self, obj):
        def test_impl(obj, window, min_periods, center,
                      win_type, on, axis, closed):
            return obj.rolling(window, min_periods, center,
                               win_type, on, axis, closed).min()

        hpat_func = self.jit(test_impl)
        msg_tmpl = 'Method rolling(). The object {}\n given: {}\n expected: {}'

        with self.assertRaises(TypingError) as raises:
            hpat_func(obj, '1', None, False, None, None, 0, None)
        msg = msg_tmpl.format('window', 'unicode_type', 'int')
        self.assertIn(msg, str(raises.exception))

        with self.assertRaises(TypingError) as raises:
            hpat_func(obj, 1, '1', False, None, None, 0, None)
        msg = msg_tmpl.format('min_periods', 'unicode_type', 'None, int')
        self.assertIn(msg, str(raises.exception))

        with self.assertRaises(TypingError) as raises:
            hpat_func(obj, 1, None, 0, None, None, 0, None)
        msg = msg_tmpl.format('center', 'int64', 'bool')
        self.assertIn(msg, str(raises.exception))

        with self.assertRaises(TypingError) as raises:
            hpat_func(obj, 1, None, False, -1, None, 0, None)
        msg = msg_tmpl.format('win_type', 'int64', 'str')
        self.assertIn(msg, str(raises.exception))

        with self.assertRaises(TypingError) as raises:
            hpat_func(obj, 1, None, False, None, -1, 0, None)
        msg = msg_tmpl.format('on', 'int64', 'str')
        self.assertIn(msg, str(raises.exception))

        with self.assertRaises(TypingError) as raises:
            hpat_func(obj, 1, None, False, None, None, None, None)
        msg = msg_tmpl.format('axis', 'none', 'int, str')
        self.assertIn(msg, str(raises.exception))

        with self.assertRaises(TypingError) as raises:
            hpat_func(obj, 1, None, False, None, None, 0, -1)
        msg = msg_tmpl.format('closed', 'int64', 'str')
        self.assertIn(msg, str(raises.exception))

    def _test_rolling_min(self, obj):
        def test_impl(obj, window, min_periods):
            return obj.rolling(window, min_periods).min()

        hpat_func = self.jit(test_impl)
        assert_equal = self._get_assert_equal(obj)

        # TODO: fix the issue when window = 0
        for window in range(1, len(obj) + 2):
            for min_periods in range(window + 1):
                with self.subTest(obj=obj, window=window,
                                  min_periods=min_periods):
                    jit_result = hpat_func(obj, window, min_periods)
                    ref_result = test_impl(obj, window, min_periods)
                    assert_equal(jit_result, ref_result)

    @skip_sdc_jit('DataFrame.rolling.min() unsupported exceptions')
    def test_df_rolling_unsupported_values(self):
        all_data = test_global_input_data_float64
        length = min(len(d) for d in all_data)
        data = {n: d[:length] for n, d in zip(string.ascii_uppercase, all_data)}
        df = pd.DataFrame(data)

        self._test_rolling_unsupported_values(df)

    @skip_sdc_jit('DataFrame.rolling.min() unsupported exceptions')
    def test_df_rolling_unsupported_types(self):
        all_data = test_global_input_data_float64
        length = min(len(d) for d in all_data)
        data = {n: d[:length] for n, d in zip(string.ascii_uppercase, all_data)}
        df = pd.DataFrame(data)

        self._test_rolling_unsupported_types(df)

    @skip_sdc_jit('DataFrame.rolling.min() unsupported')
    def test_df_rolling_min(self):
        all_data = test_global_input_data_float64
        length = min(len(d) for d in all_data)
        data = {n: d[:length] for n, d in zip(string.ascii_uppercase, all_data)}
        df = pd.DataFrame(data)

        self._test_rolling_min(df)

    @skip_sdc_jit('Series.rolling.min() unsupported exceptions')
    def test_series_rolling_unsupported_values(self):
        series = pd.Series(test_global_input_data_float64[0])
        self._test_rolling_unsupported_values(series)

    @skip_sdc_jit('Series.rolling.min() unsupported exceptions')
    def test_series_rolling_unsupported_types(self):
        series = pd.Series(test_global_input_data_float64[0])
        self._test_rolling_unsupported_types(series)

    @skip_sdc_jit('Series.rolling.apply() unsupported Series index')
    def test_series_rolling_apply_mean(self):
        def test_impl(series, window, min_periods):
            def func(x):
                if len(x) == 0:
                    return np.nan
                return x.mean()
            return series.rolling(window, min_periods).apply(func)

        hpat_func = self.jit(test_impl)

        all_data = [
            list(range(10)), [1., -1., 0., 0.1, -0.1],
            [1., np.inf, np.inf, -1., 0., np.inf, np.NINF, np.NINF],
            [np.nan, np.inf, np.inf, np.nan, np.nan, np.nan, np.NINF, np.NZERO]
        ]
        indices = [list(range(len(data)))[::-1] for data in all_data]
        for data, index in zip(all_data, indices):
            series = pd.Series(data, index, name='A')
            for window in range(0, len(series) + 3, 2):
                for min_periods in range(0, window + 1, 2):
                    with self.subTest(series=series, window=window,
                                      min_periods=min_periods):
                        jit_result = hpat_func(series, window, min_periods)
                        ref_result = test_impl(series, window, min_periods)
                        pd.testing.assert_series_equal(jit_result, ref_result)

    @skip_sdc_jit('Series.rolling.apply() unsupported exceptions')
    def test_series_rolling_apply_unsupported_types(self):
        def test_impl(raw):
            def func(x):
                if len(x) == 0:
                    return np.nan
                return np.median(x)
            series = pd.Series([1., -1., 0., 0.1, -0.1])
            return series.rolling(3).apply(func, raw=raw)

        hpat_func = self.jit(test_impl)

        with self.assertRaises(TypingError) as raises:
            hpat_func(1)
        msg = 'Method rolling.apply(). The object raw\n given: int64\n expected: bool'
        self.assertIn(msg, str(raises.exception))

    @unittest.skip('Series.rolling.apply() unsupported args')
    def test_series_rolling_apply_args(self):
        def test_impl(series, window, min_periods, q):
            def func(x, q):
                if len(x) == 0:
                    return np.nan
                return np.quantile(x, q)
            return series.rolling(window, min_periods).apply(func, raw=None, args=(q,))

        hpat_func = self.jit(test_impl)

        all_data = [
            list(range(10)), [1., -1., 0., 0.1, -0.1],
            [1., np.inf, np.inf, -1., 0., np.inf, np.NINF, np.NINF],
            [np.nan, np.inf, np.inf, np.nan, np.nan, np.nan, np.NINF, np.NZERO]
        ]
        indices = [list(range(len(data)))[::-1] for data in all_data]
        for data, index in zip(all_data, indices):
            series = pd.Series(data, index, name='A')
            for window in range(0, len(series) + 3, 2):
                for min_periods in range(0, window + 1, 2):
                    for q in [0.25, 0.5, 0.75]:
                        with self.subTest(series=series, window=window,
                                          min_periods=min_periods, q=q):
                            jit_result = hpat_func(series, window, min_periods, q)
                            ref_result = test_impl(series, window, min_periods, q)
                            pd.testing.assert_series_equal(jit_result, ref_result)

    @skip_sdc_jit('Series.rolling.corr() unsupported Series index')
    def test_series_rolling_corr(self):
        def test_impl(series, window, min_periods, other):
            return series.rolling(window, min_periods).corr(other)

        hpat_func = self.jit(test_impl)

        all_data = [
            list(range(10)), [1., -1., 0., 0.1, -0.1],
            [1., np.inf, np.inf, -1., 0., np.inf, np.NINF, np.NINF],
            [np.nan, np.inf, np.inf, np.nan, np.nan, np.nan, np.NINF, np.NZERO]
        ]
        for main_data, other_data in product(all_data, all_data):
            series = pd.Series(main_data)
            other = pd.Series(other_data)
            for window in range(0, len(series) + 3, 2):
                for min_periods in range(0, window, 2):
                    with self.subTest(series=series, other=other,
                                      window=window, min_periods=min_periods):
                        ref_result = test_impl(series, window, min_periods, other)
                        jit_result = hpat_func(series, window, min_periods, other)
                        pd.testing.assert_series_equal(ref_result, jit_result)

    @skip_sdc_jit('Series.rolling.corr() unsupported Series index')
    def test_series_rolling_corr_with_no_other(self):
        def test_impl(series, window, min_periods):
            return series.rolling(window, min_periods).corr()

        hpat_func = self.jit(test_impl)

        all_data = [
            list(range(10)), [1., -1., 0., 0.1, -0.1],
            [1., np.inf, np.inf, -1., 0., np.inf, np.NINF, np.NINF],
            [np.nan, np.inf, np.inf, np.nan, np.nan, np.nan, np.NINF, np.NZERO]
        ]
        for data in all_data:
            series = pd.Series(data)
            for window in range(0, len(series) + 3, 2):
                for min_periods in range(0, window, 2):
                    with self.subTest(series=series, window=window,
                                      min_periods=min_periods):
                        jit_result = hpat_func(series, window, min_periods)
                        ref_result = test_impl(series, window, min_periods)
                        pd.testing.assert_series_equal(jit_result, ref_result)

    @skip_sdc_jit('Series.rolling.corr() unsupported exceptions')
    def test_series_rolling_corr_unsupported_types(self):
        def test_impl(pairwise):
            series = pd.Series([1., -1., 0., 0.1, -0.1])
            return series.rolling(3, 3).corr(pairwise=pairwise)

        hpat_func = self.jit(test_impl)

        with self.assertRaises(TypingError) as raises:
            hpat_func(1)
        msg = 'Method rolling.corr(). The object pairwise\n given: int64\n expected: bool'
        self.assertIn(msg, str(raises.exception))

    @skip_sdc_jit('Series.rolling.count() unsupported Series index')
    def test_series_rolling_count(self):
        def test_impl(series, window, min_periods):
            return series.rolling(window, min_periods).count()

        hpat_func = self.jit(test_impl)

        all_data = test_global_input_data_float64
        indices = [list(range(len(data)))[::-1] for data in all_data]
        for data, index in zip(all_data, indices):
            series = pd.Series(data, index, name='A')
            for window in range(0, len(series) + 3, 2):
                for min_periods in range(0, window + 1, 2):
                    with self.subTest(series=series, window=window,
                                      min_periods=min_periods):
                        jit_result = hpat_func(series, window, min_periods)
                        ref_result = test_impl(series, window, min_periods)
                        pd.testing.assert_series_equal(jit_result, ref_result)

    @skip_sdc_jit('Series.rolling.cov() unsupported Series index')
    def test_series_rolling_cov(self):
        def test_impl(series, window, min_periods, other, ddof):
            return series.rolling(window, min_periods).cov(other, ddof=ddof)

        hpat_func = self.jit(test_impl)

        all_data = [
            list(range(5)), [1., -1., 0., 0.1, -0.1],
            [1., np.inf, np.inf, -1., 0., np.inf, np.NINF, np.NINF],
            [np.nan, np.inf, np.inf, np.nan, np.nan, np.nan, np.NINF, np.NZERO]
        ]
        for main_data, other_data in product(all_data, all_data):
            series = pd.Series(main_data)
            other = pd.Series(other_data)
            for window in range(0, len(series) + 3, 2):
                for min_periods, ddof in product(range(0, window, 2), [0, 1]):
                    with self.subTest(series=series, other=other, window=window,
                                      min_periods=min_periods, ddof=ddof):
                        jit_result = hpat_func(series, window, min_periods, other, ddof)
                        ref_result = test_impl(series, window, min_periods, other, ddof)
                        pd.testing.assert_series_equal(jit_result, ref_result)

    @skip_sdc_jit('Series.rolling.cov() unsupported Series index')
    def test_series_rolling_cov_default(self):
        def test_impl(series, window, min_periods):
            return series.rolling(window, min_periods).cov()

        hpat_func = self.jit(test_impl)

        all_data = [
            list(range(5)), [1., -1., 0., 0.1, -0.1],
            [1., np.inf, np.inf, -1., 0., np.inf, np.NINF, np.NINF],
            [np.nan, np.inf, np.inf, np.nan, np.nan, np.nan, np.NINF, np.NZERO]
        ]
        for data in all_data:
            series = pd.Series(data)
            for window in range(0, len(series) + 3, 2):
                for min_periods in range(0, window, 2):
                    with self.subTest(series=series, window=window,
                                      min_periods=min_periods):
                        jit_result = hpat_func(series, window, min_periods)
                        ref_result = test_impl(series, window, min_periods)
                        pd.testing.assert_series_equal(jit_result, ref_result)

    @skip_sdc_jit('Series.rolling.cov() unsupported Series index')
    @unittest.expectedFailure
    def test_series_rolling_cov_issue_floating_point_rounding(self):
        """Cover issue of different float rounding in Python and SDC/Numba"""
        def test_impl(series, window, min_periods, other, ddof):
            return series.rolling(window, min_periods).cov(other, ddof=ddof)

        hpat_func = self.jit(test_impl)

        series = pd.Series(list(range(10)))
        other = pd.Series([1., -1., 0., 0.1, -0.1])
        jit_result = hpat_func(series, 6, 0, other, 1)
        ref_result = test_impl(series, 6, 0, other, 1)
        pd.testing.assert_series_equal(jit_result, ref_result)

    @skip_sdc_jit('Series.rolling.cov() unsupported exceptions')
    def test_series_rolling_cov_unsupported_types(self):
        def test_impl(pairwise, ddof):
            series = pd.Series([1., -1., 0., 0.1, -0.1])
            return series.rolling(3, 3).cov(pairwise=pairwise, ddof=ddof)

        hpat_func = self.jit(test_impl)

        msg_tmpl = 'Method rolling.cov(). The object {}\n given: {}\n expected: {}'

        with self.assertRaises(TypingError) as raises:
            hpat_func(1, 1)
        msg = msg_tmpl.format('pairwise', 'int64', 'bool')
        self.assertIn(msg, str(raises.exception))

        with self.assertRaises(TypingError) as raises:
            hpat_func(None, '1')
        msg = msg_tmpl.format('ddof', 'unicode_type', 'int')
        self.assertIn(msg, str(raises.exception))

    @skip_sdc_jit('Series.rolling.kurt() unsupported Series index')
    def test_series_rolling_kurt(self):
        def test_impl(series, window, min_periods):
            return series.rolling(window, min_periods).kurt()

        hpat_func = self.jit(test_impl)

        all_data = test_global_input_data_float64
        indices = [list(range(len(data)))[::-1] for data in all_data]
        for data, index in zip(all_data, indices):
            series = pd.Series(data, index, name='A')
            for window in range(4, len(series) + 1):
                for min_periods in range(window + 1):
                    with self.subTest(series=series, window=window,
                                      min_periods=min_periods):
                        ref_result = test_impl(series, window, min_periods)
                        jit_result = hpat_func(series, window, min_periods)
                        pd.testing.assert_series_equal(jit_result, ref_result)

    @skip_sdc_jit('Series.rolling.max() unsupported Series index')
    def test_series_rolling_max(self):
        def test_impl(series, window, min_periods):
            return series.rolling(window, min_periods).max()

        hpat_func = self.jit(test_impl)

        all_data = test_global_input_data_float64
        indices = [list(range(len(data)))[::-1] for data in all_data]
        for data, index in zip(all_data, indices):
            series = pd.Series(data, index, name='A')
            # TODO: fix the issue when window = 0
            for window in range(1, len(series) + 2):
                for min_periods in range(window + 1):
                    with self.subTest(series=series, window=window,
                                      min_periods=min_periods):
                        jit_result = hpat_func(series, window, min_periods)
                        ref_result = test_impl(series, window, min_periods)
                        pd.testing.assert_series_equal(jit_result, ref_result)

    @skip_sdc_jit('Series.rolling.mean() unsupported Series index')
    def test_series_rolling_mean(self):
        all_data = [
            list(range(10)), [1., -1., 0., 0.1, -0.1],
            [1., np.inf, np.inf, -1., 0., np.inf, np.NINF, np.NINF],
            [np.nan, np.inf, np.inf, np.nan, np.nan, np.nan, np.NINF, np.NZERO]
        ]
        indices = [list(range(len(data)))[::-1] for data in all_data]
        for data, index in zip(all_data, indices):
            series = pd.Series(data, index, name='A')
            self._test_rolling_mean(series)

    @skip_sdc_jit('Series.rolling.median() unsupported Series index')
    def test_series_rolling_median(self):
        def test_impl(series, window, min_periods):
            return series.rolling(window, min_periods).median()

        hpat_func = self.jit(test_impl)

        all_data = test_global_input_data_float64
        indices = [list(range(len(data)))[::-1] for data in all_data]
        for data, index in zip(all_data, indices):
            series = pd.Series(data, index, name='A')
            for window in range(0, len(series) + 3, 2):
                for min_periods in range(0, window + 1, 2):
                    with self.subTest(series=series, window=window,
                                      min_periods=min_periods):
                        jit_result = hpat_func(series, window, min_periods)
                        ref_result = test_impl(series, window, min_periods)
                        pd.testing.assert_series_equal(jit_result, ref_result)

    @skip_sdc_jit('Series.rolling.min() unsupported Series index')
    def test_series_rolling_min(self):
        all_data = test_global_input_data_float64
        indices = [list(range(len(data)))[::-1] for data in all_data]
        for data, index in zip(all_data, indices):
            series = pd.Series(data, index, name='A')
            self._test_rolling_min(series)

    @skip_sdc_jit('Series.rolling.quantile() unsupported Series index')
    def test_series_rolling_quantile(self):
        def test_impl(series, window, min_periods, quantile):
            return series.rolling(window, min_periods).quantile(quantile)

        hpat_func = self.jit(test_impl)

        all_data = [
            list(range(10)), [1., -1., 0., 0.1, -0.1],
            [1., np.inf, np.inf, -1., 0., np.inf, np.NINF, np.NINF],
            [np.nan, np.inf, np.inf, np.nan, np.nan, np.nan, np.NINF, np.NZERO]
        ]
        indices = [list(range(len(data)))[::-1] for data in all_data]
        quantiles = [0, 0.25, 0.5, 0.75, 1]
        for data, index in zip(all_data, indices):
            series = pd.Series(data, index, name='A')
            for window in range(0, len(series) + 3, 2):
                for min_periods, q in product(range(0, window, 2), quantiles):
                    with self.subTest(series=series, window=window,
                                      min_periods=min_periods, quantiles=q):
                        jit_result = hpat_func(series, window, min_periods, q)
                        ref_result = test_impl(series, window, min_periods, q)
                        pd.testing.assert_series_equal(jit_result, ref_result)

    @skip_sdc_jit('Series.rolling.quantile() unsupported exceptions')
    def test_series_rolling_quantile_exception_unsupported_types(self):
        def test_impl(quantile, interpolation):
            series = pd.Series([1., -1., 0., 0.1, -0.1])
            return series.rolling(3, 2).quantile(quantile, interpolation)

        hpat_func = self.jit(test_impl)

        msg_tmpl = 'Method rolling.quantile(). The object {}\n given: {}\n expected: {}'

        with self.assertRaises(TypingError) as raises:
            hpat_func('0.5', 'linear')
        msg = msg_tmpl.format('quantile', 'unicode_type', 'float')
        self.assertIn(msg, str(raises.exception))

        with self.assertRaises(TypingError) as raises:
            hpat_func(0.5, None)
        msg = msg_tmpl.format('interpolation', 'none', 'str')
        self.assertIn(msg, str(raises.exception))

    @skip_sdc_jit('Series.rolling.quantile() unsupported exceptions')
    def test_series_rolling_quantile_exception_unsupported_values(self):
        def test_impl(quantile, interpolation):
            series = pd.Series([1., -1., 0., 0.1, -0.1])
            return series.rolling(3, 2).quantile(quantile, interpolation)

        hpat_func = self.jit(test_impl)

        with self.assertRaises(ValueError) as raises:
            hpat_func(2, 'linear')
        self.assertIn('quantile value not in [0, 1]', str(raises.exception))

        with self.assertRaises(ValueError) as raises:
            hpat_func(0.5, 'lower')
        self.assertIn('interpolation value not "linear"', str(raises.exception))

    @skip_sdc_jit('Series.rolling.skew() unsupported Series index')
    def test_series_rolling_skew(self):
        def test_impl(series, window, min_periods):
            return series.rolling(window, min_periods).skew()

        hpat_func = self.jit(test_impl)

        all_data = test_global_input_data_float64
        indices = [list(range(len(data)))[::-1] for data in all_data]
        for data, index in zip(all_data, indices):
            series = pd.Series(data, index, name='A')
            for window in range(3, len(series) + 1):
                for min_periods in range(window + 1):
                    with self.subTest(series=series, window=window,
                                      min_periods=min_periods):
                        ref_result = test_impl(series, window, min_periods)
                        jit_result = hpat_func(series, window, min_periods)
                        pd.testing.assert_series_equal(jit_result, ref_result)

    @skip_sdc_jit('Series.rolling.std() unsupported Series index')
    def test_series_rolling_std(self):
        test_impl = series_rolling_std_usecase
        hpat_func = self.jit(test_impl)

        all_data = [
            list(range(10)), [1., -1., 0., 0.1, -0.1],
            [1., np.inf, np.inf, -1., 0., np.inf, np.NINF, np.NINF],
            [np.nan, np.inf, np.inf, np.nan, np.nan, np.nan, np.NINF, np.NZERO]
        ]
        indices = [list(range(len(data)))[::-1] for data in all_data]
        for data, index in zip(all_data, indices):
            series = pd.Series(data, index, name='A')
            for window in range(0, len(series) + 3, 2):
                for min_periods, ddof in product(range(0, window, 2), [0, 1]):
                    with self.subTest(series=series, window=window,
                                      min_periods=min_periods, ddof=ddof):
                        jit_result = hpat_func(series, window, min_periods, ddof)
                        ref_result = test_impl(series, window, min_periods, ddof)
                        pd.testing.assert_series_equal(jit_result, ref_result)

    @skip_sdc_jit('Series.rolling.std() unsupported exceptions')
    def test_series_rolling_std_exception_unsupported_ddof(self):
        test_impl = series_rolling_std_usecase
        hpat_func = self.jit(test_impl)

        series = pd.Series([1., -1., 0., 0.1, -0.1])
        with self.assertRaises(TypingError) as raises:
            hpat_func(series, 3, 2, '1')
        msg = 'Method rolling.std(). The object ddof\n given: unicode_type\n expected: int'
        self.assertIn(msg, str(raises.exception))

    @skip_sdc_jit('Series.rolling.sum() unsupported Series index')
    def test_series_rolling_sum(self):
        def test_impl(series, window, min_periods):
            return series.rolling(window, min_periods).sum()

        hpat_func = self.jit(test_impl)

        all_data = [
            list(range(10)), [1., -1., 0., 0.1, -0.1],
            [1., np.inf, np.inf, -1., 0., np.inf, np.NINF, np.NINF],
            [np.nan, np.inf, np.inf, np.nan, np.nan, np.nan, np.NINF, np.NZERO]
        ]
        indices = [list(range(len(data)))[::-1] for data in all_data]
        for data, index in zip(all_data, indices):
            series = pd.Series(data, index, name='A')
            for window in range(0, len(series) + 3, 2):
                for min_periods in range(0, window + 1, 2):
                    with self.subTest(series=series, window=window,
                                      min_periods=min_periods):
                        jit_result = hpat_func(series, window, min_periods)
                        ref_result = test_impl(series, window, min_periods)
                        pd.testing.assert_series_equal(jit_result, ref_result)

    @skip_sdc_jit('Series.rolling.var() unsupported Series index')
    def test_series_rolling_var(self):
        test_impl = series_rolling_var_usecase
        hpat_func = self.jit(test_impl)

        all_data = [
            list(range(10)), [1., -1., 0., 0.1, -0.1],
            [1., np.inf, np.inf, -1., 0., np.inf, np.NINF, np.NINF],
            [np.nan, np.inf, np.inf, np.nan, np.nan, np.nan, np.NINF, np.NZERO]
        ]
        indices = [list(range(len(data)))[::-1] for data in all_data]
        for data, index in zip(all_data, indices):
            series = pd.Series(data, index, name='A')
            for window in range(0, len(series) + 3, 2):
                for min_periods, ddof in product(range(0, window, 2), [0, 1]):
                    with self.subTest(series=series, window=window,
                                      min_periods=min_periods, ddof=ddof):
                        jit_result = hpat_func(series, window, min_periods, ddof)
                        ref_result = test_impl(series, window, min_periods, ddof)
                        pd.testing.assert_series_equal(jit_result, ref_result)

    @skip_sdc_jit('Series.rolling.var() unsupported exceptions')
    def test_series_rolling_var_exception_unsupported_ddof(self):
        test_impl = series_rolling_var_usecase
        hpat_func = self.jit(test_impl)

        series = pd.Series([1., -1., 0., 0.1, -0.1])
        with self.assertRaises(TypingError) as raises:
            hpat_func(series, 3, 2, '1')
        msg = 'Method rolling.var(). The object ddof\n given: unicode_type\n expected: int'
        self.assertIn(msg, str(raises.exception))


if __name__ == "__main__":
    unittest.main()<|MERGE_RESOLUTION|>--- conflicted
+++ resolved
@@ -401,7 +401,111 @@
             pd.testing.assert_frame_equal(hpat_func(*args), test_impl2(*args))
             pd.testing.assert_frame_equal(hpat_func(*args), test_impl2(*args))
 
-<<<<<<< HEAD
+    def _get_assert_equal(self, obj):
+        if isinstance(obj, pd.Series):
+            return pd.testing.assert_series_equal
+        elif isinstance(obj, pd.DataFrame):
+            return pd.testing.assert_frame_equal
+        elif isinstance(obj, np.ndarray):
+            return np.testing.assert_array_equal
+
+        return self.assertEqual
+
+    def _test_rolling_unsupported_values(self, obj):
+        def test_impl(obj, window, min_periods, center,
+                      win_type, on, axis, closed):
+            return obj.rolling(window, min_periods, center,
+                               win_type, on, axis, closed).min()
+
+        hpat_func = self.jit(test_impl)
+
+        with self.assertRaises(ValueError) as raises:
+            hpat_func(obj, -1, None, False, None, None, 0, None)
+        self.assertIn('window must be non-negative', str(raises.exception))
+
+        with self.assertRaises(ValueError) as raises:
+            hpat_func(obj, 1, -1, False, None, None, 0, None)
+        self.assertIn('min_periods must be >= 0', str(raises.exception))
+
+        with self.assertRaises(ValueError) as raises:
+            hpat_func(obj, 1, 2, False, None, None, 0, None)
+        self.assertIn('min_periods must be <= window', str(raises.exception))
+
+        with self.assertRaises(ValueError) as raises:
+            hpat_func(obj, 1, 2, False, None, None, 0, None)
+        self.assertIn('min_periods must be <= window', str(raises.exception))
+
+        msg_tmpl = 'Method rolling(). The object {}\n expected: {}'
+
+        with self.assertRaises(ValueError) as raises:
+            hpat_func(obj, 1, None, True, None, None, 0, None)
+        msg = msg_tmpl.format('center', 'False')
+        self.assertIn(msg, str(raises.exception))
+
+        with self.assertRaises(ValueError) as raises:
+            hpat_func(obj, 1, None, False, 'None', None, 0, None)
+        msg = msg_tmpl.format('win_type', 'None')
+        self.assertIn(msg, str(raises.exception))
+
+        with self.assertRaises(ValueError) as raises:
+            hpat_func(obj, 1, None, False, None, 'None', 0, None)
+        msg = msg_tmpl.format('on', 'None')
+        self.assertIn(msg, str(raises.exception))
+
+        with self.assertRaises(ValueError) as raises:
+            hpat_func(obj, 1, None, False, None, None, 1, None)
+        msg = msg_tmpl.format('axis', '0')
+        self.assertIn(msg, str(raises.exception))
+
+        with self.assertRaises(ValueError) as raises:
+            hpat_func(obj, 1, None, False, None, None, 0, 'None')
+        msg = msg_tmpl.format('closed', 'None')
+        self.assertIn(msg, str(raises.exception))
+
+    def _test_rolling_unsupported_types(self, obj):
+        def test_impl(obj, window, min_periods, center,
+                      win_type, on, axis, closed):
+            return obj.rolling(window, min_periods, center,
+                               win_type, on, axis, closed).min()
+
+        hpat_func = self.jit(test_impl)
+        msg_tmpl = 'Method rolling(). The object {}\n given: {}\n expected: {}'
+
+        with self.assertRaises(TypingError) as raises:
+            hpat_func(obj, '1', None, False, None, None, 0, None)
+        msg = msg_tmpl.format('window', 'unicode_type', 'int')
+        self.assertIn(msg, str(raises.exception))
+
+        with self.assertRaises(TypingError) as raises:
+            hpat_func(obj, 1, '1', False, None, None, 0, None)
+        msg = msg_tmpl.format('min_periods', 'unicode_type', 'None, int')
+        self.assertIn(msg, str(raises.exception))
+
+        with self.assertRaises(TypingError) as raises:
+            hpat_func(obj, 1, None, 0, None, None, 0, None)
+        msg = msg_tmpl.format('center', 'int64', 'bool')
+        self.assertIn(msg, str(raises.exception))
+
+        with self.assertRaises(TypingError) as raises:
+            hpat_func(obj, 1, None, False, -1, None, 0, None)
+        msg = msg_tmpl.format('win_type', 'int64', 'str')
+        self.assertIn(msg, str(raises.exception))
+
+        with self.assertRaises(TypingError) as raises:
+            hpat_func(obj, 1, None, False, None, -1, 0, None)
+        msg = msg_tmpl.format('on', 'int64', 'str')
+        self.assertIn(msg, str(raises.exception))
+
+        with self.assertRaises(TypingError) as raises:
+            hpat_func(obj, 1, None, False, None, None, None, None)
+        msg = msg_tmpl.format('axis', 'none', 'int, str')
+        self.assertIn(msg, str(raises.exception))
+
+        with self.assertRaises(TypingError) as raises:
+            hpat_func(obj, 1, None, False, None, None, 0, -1)
+        msg = msg_tmpl.format('closed', 'int64', 'str')
+        self.assertIn(msg, str(raises.exception))
+
     def _test_rolling_mean(self, obj):
         def test_impl(obj, window, min_periods):
             return obj.rolling(window, min_periods).mean()
@@ -416,129 +520,6 @@
                     jit_result = hpat_func(obj, window, min_periods)
                     ref_result = test_impl(obj, window, min_periods)
                     assert_equal(jit_result, ref_result)
-
-    @skip_sdc_jit('DataFrame.rolling.mean() unsupported')
-    def test_df_rolling_mean(self):
-        all_data = [
-            list(range(10)), [1., -1., 0., 0.1, -0.1],
-            [1., np.inf, np.inf, -1., 0., np.inf, np.NINF, np.NINF],
-            [np.nan, np.inf, np.inf, np.nan, np.nan, np.nan, np.NINF, np.NZERO]
-        ]
-        length = min(len(d) for d in all_data)
-        data = {n: d[:length] for n, d in zip(string.ascii_uppercase, all_data)}
-        df = pd.DataFrame(data)
-
-        self._test_rolling_mean(df)
-
-    @skip_sdc_jit('Series.rolling.min() unsupported exceptions')
-    def test_series_rolling_unsupported_values(self):
-        def test_impl(series, window, min_periods, center,
-=======
-    def _get_assert_equal(self, obj):
-        if isinstance(obj, pd.Series):
-            return pd.testing.assert_series_equal
-        elif isinstance(obj, pd.DataFrame):
-            return pd.testing.assert_frame_equal
-        elif isinstance(obj, np.ndarray):
-            return np.testing.assert_array_equal
-
-        return self.assertEqual
-
-    def _test_rolling_unsupported_values(self, obj):
-        def test_impl(obj, window, min_periods, center,
->>>>>>> 83dddd3c
-                      win_type, on, axis, closed):
-            return obj.rolling(window, min_periods, center,
-                               win_type, on, axis, closed).min()
-
-        hpat_func = self.jit(test_impl)
-
-        with self.assertRaises(ValueError) as raises:
-            hpat_func(obj, -1, None, False, None, None, 0, None)
-        self.assertIn('window must be non-negative', str(raises.exception))
-
-        with self.assertRaises(ValueError) as raises:
-            hpat_func(obj, 1, -1, False, None, None, 0, None)
-        self.assertIn('min_periods must be >= 0', str(raises.exception))
-
-        with self.assertRaises(ValueError) as raises:
-            hpat_func(obj, 1, 2, False, None, None, 0, None)
-        self.assertIn('min_periods must be <= window', str(raises.exception))
-
-        with self.assertRaises(ValueError) as raises:
-            hpat_func(obj, 1, 2, False, None, None, 0, None)
-        self.assertIn('min_periods must be <= window', str(raises.exception))
-
-        msg_tmpl = 'Method rolling(). The object {}\n expected: {}'
-
-        with self.assertRaises(ValueError) as raises:
-            hpat_func(obj, 1, None, True, None, None, 0, None)
-        msg = msg_tmpl.format('center', 'False')
-        self.assertIn(msg, str(raises.exception))
-
-        with self.assertRaises(ValueError) as raises:
-            hpat_func(obj, 1, None, False, 'None', None, 0, None)
-        msg = msg_tmpl.format('win_type', 'None')
-        self.assertIn(msg, str(raises.exception))
-
-        with self.assertRaises(ValueError) as raises:
-            hpat_func(obj, 1, None, False, None, 'None', 0, None)
-        msg = msg_tmpl.format('on', 'None')
-        self.assertIn(msg, str(raises.exception))
-
-        with self.assertRaises(ValueError) as raises:
-            hpat_func(obj, 1, None, False, None, None, 1, None)
-        msg = msg_tmpl.format('axis', '0')
-        self.assertIn(msg, str(raises.exception))
-
-        with self.assertRaises(ValueError) as raises:
-            hpat_func(obj, 1, None, False, None, None, 0, 'None')
-        msg = msg_tmpl.format('closed', 'None')
-        self.assertIn(msg, str(raises.exception))
-
-    def _test_rolling_unsupported_types(self, obj):
-        def test_impl(obj, window, min_periods, center,
-                      win_type, on, axis, closed):
-            return obj.rolling(window, min_periods, center,
-                               win_type, on, axis, closed).min()
-
-        hpat_func = self.jit(test_impl)
-        msg_tmpl = 'Method rolling(). The object {}\n given: {}\n expected: {}'
-
-        with self.assertRaises(TypingError) as raises:
-            hpat_func(obj, '1', None, False, None, None, 0, None)
-        msg = msg_tmpl.format('window', 'unicode_type', 'int')
-        self.assertIn(msg, str(raises.exception))
-
-        with self.assertRaises(TypingError) as raises:
-            hpat_func(obj, 1, '1', False, None, None, 0, None)
-        msg = msg_tmpl.format('min_periods', 'unicode_type', 'None, int')
-        self.assertIn(msg, str(raises.exception))
-
-        with self.assertRaises(TypingError) as raises:
-            hpat_func(obj, 1, None, 0, None, None, 0, None)
-        msg = msg_tmpl.format('center', 'int64', 'bool')
-        self.assertIn(msg, str(raises.exception))
-
-        with self.assertRaises(TypingError) as raises:
-            hpat_func(obj, 1, None, False, -1, None, 0, None)
-        msg = msg_tmpl.format('win_type', 'int64', 'str')
-        self.assertIn(msg, str(raises.exception))
-
-        with self.assertRaises(TypingError) as raises:
-            hpat_func(obj, 1, None, False, None, -1, 0, None)
-        msg = msg_tmpl.format('on', 'int64', 'str')
-        self.assertIn(msg, str(raises.exception))
-
-        with self.assertRaises(TypingError) as raises:
-            hpat_func(obj, 1, None, False, None, None, None, None)
-        msg = msg_tmpl.format('axis', 'none', 'int, str')
-        self.assertIn(msg, str(raises.exception))
-
-        with self.assertRaises(TypingError) as raises:
-            hpat_func(obj, 1, None, False, None, None, 0, -1)
-        msg = msg_tmpl.format('closed', 'int64', 'str')
-        self.assertIn(msg, str(raises.exception))
 
     def _test_rolling_min(self, obj):
         def test_impl(obj, window, min_periods):
@@ -573,6 +554,19 @@
         df = pd.DataFrame(data)
 
         self._test_rolling_unsupported_types(df)
+
+    @skip_sdc_jit('DataFrame.rolling.mean() unsupported')
+    def test_df_rolling_mean(self):
+        all_data = [
+            list(range(10)), [1., -1., 0., 0.1, -0.1],
+            [1., np.inf, np.inf, -1., 0., np.inf, np.NINF, np.NINF],
+            [np.nan, np.inf, np.inf, np.nan, np.nan, np.nan, np.NINF, np.NZERO]
+        ]
+        length = min(len(d) for d in all_data)
+        data = {n: d[:length] for n, d in zip(string.ascii_uppercase, all_data)}
+        df = pd.DataFrame(data)
+
+        self._test_rolling_mean(df)
 
     @skip_sdc_jit('DataFrame.rolling.min() unsupported')
     def test_df_rolling_min(self):
