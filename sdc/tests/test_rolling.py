# *****************************************************************************
# Copyright (c) 2019-2020, Intel Corporation All rights reserved.
#
# Redistribution and use in source and binary forms, with or without
# modification, are permitted provided that the following conditions are met:
#
#     Redistributions of source code must retain the above copyright notice,
#     this list of conditions and the following disclaimer.
#
#     Redistributions in binary form must reproduce the above copyright notice,
#     this list of conditions and the following disclaimer in the documentation
#     and/or other materials provided with the distribution.
#
# THIS SOFTWARE IS PROVIDED BY THE COPYRIGHT HOLDERS AND CONTRIBUTORS "AS IS"
# AND ANY EXPRESS OR IMPLIED WARRANTIES, INCLUDING, BUT NOT LIMITED TO,
# THE IMPLIED WARRANTIES OF MERCHANTABILITY AND FITNESS FOR A PARTICULAR
# PURPOSE ARE DISCLAIMED. IN NO EVENT SHALL THE COPYRIGHT HOLDER OR
# CONTRIBUTORS BE LIABLE FOR ANY DIRECT, INDIRECT, INCIDENTAL, SPECIAL,
# EXEMPLARY, OR CONSEQUENTIAL DAMAGES (INCLUDING, BUT NOT LIMITED TO,
# PROCUREMENT OF SUBSTITUTE GOODS OR SERVICES; LOSS OF USE, DATA, OR PROFITS;
# OR BUSINESS INTERRUPTION) HOWEVER CAUSED AND ON ANY THEORY OF LIABILITY,
# WHETHER IN CONTRACT, STRICT LIABILITY, OR TORT (INCLUDING NEGLIGENCE OR
# OTHERWISE) ARISING IN ANY WAY OUT OF THE USE OF THIS SOFTWARE,
# EVEN IF ADVISED OF THE POSSIBILITY OF SUCH DAMAGE.
# *****************************************************************************

import itertools
import os
import platform
import string
import unittest
from copy import deepcopy
from itertools import product

import numpy as np
import pandas as pd

from numba.core.errors import TypingError
from sdc.hiframes.rolling import supported_rolling_funcs
from sdc.tests.test_base import TestCase
from sdc.tests.test_series import gen_frand_array
from sdc.tests.test_utils import (count_array_REPs, count_parfor_REPs,
                                  skip_numba_jit, skip_sdc_jit,
                                  test_global_input_data_float64)


LONG_TEST = (int(os.environ['SDC_LONG_ROLLING_TEST']) != 0
             if 'SDC_LONG_ROLLING_TEST' in os.environ else False)

test_funcs = ('mean', 'max',)
if LONG_TEST:
    # all functions except apply, cov, corr
    test_funcs = supported_rolling_funcs[:-3]


def rolling_std_usecase(obj, window, min_periods, ddof):
    return obj.rolling(window, min_periods).std(ddof)


def rolling_var_usecase(obj, window, min_periods, ddof):
    return obj.rolling(window, min_periods).var(ddof)


class TestRolling(TestCase):

    @skip_numba_jit
    def test_series_rolling1(self):
        def test_impl(S):
            return S.rolling(3).sum()
        hpat_func = self.jit(test_impl)

        S = pd.Series([1.0, 2., 3., 4., 5.])
        pd.testing.assert_series_equal(hpat_func(S), test_impl(S))

    @skip_numba_jit
    def test_fixed1(self):
        # test sequentially with manually created dfs
        wins = (3,)
        if LONG_TEST:
            wins = (2, 3, 5)
        centers = (False, True)

        for func_name in test_funcs:
            func_text = "def test_impl(df, w, c):\n  return df.rolling(w, center=c).{}()\n".format(func_name)
            loc_vars = {}
            exec(func_text, {}, loc_vars)
            test_impl = loc_vars['test_impl']
            hpat_func = self.jit(test_impl)

            for args in itertools.product(wins, centers):
                df = pd.DataFrame({'B': [0, 1, 2, np.nan, 4]})
                pd.testing.assert_frame_equal(hpat_func(df, *args), test_impl(df, *args))
                df = pd.DataFrame({'B': [0, 1, 2, -2, 4]})
                pd.testing.assert_frame_equal(hpat_func(df, *args), test_impl(df, *args))

    @skip_numba_jit
    def test_fixed2(self):
        # test sequentially with generated dfs
        sizes = (121,)
        wins = (3,)
        if LONG_TEST:
            sizes = (1, 2, 10, 11, 121, 1000)
            wins = (2, 3, 5)
        centers = (False, True)
        for func_name in test_funcs:
            func_text = "def test_impl(df, w, c):\n  return df.rolling(w, center=c).{}()\n".format(func_name)
            loc_vars = {}
            exec(func_text, {}, loc_vars)
            test_impl = loc_vars['test_impl']
            hpat_func = self.jit(test_impl)
            for n, w, c in itertools.product(sizes, wins, centers):
                df = pd.DataFrame({'B': np.arange(n)})
                pd.testing.assert_frame_equal(hpat_func(df, w, c), test_impl(df, w, c))

    @skip_numba_jit
    def test_fixed_apply1(self):
        # test sequentially with manually created dfs
        def test_impl(df, w, c):
            return df.rolling(w, center=c).apply(lambda a: a.sum())
        hpat_func = self.jit(test_impl)
        wins = (3,)
        if LONG_TEST:
            wins = (2, 3, 5)
        centers = (False, True)
        for args in itertools.product(wins, centers):
            df = pd.DataFrame({'B': [0, 1, 2, np.nan, 4]})
            pd.testing.assert_frame_equal(hpat_func(df, *args), test_impl(df, *args))
            df = pd.DataFrame({'B': [0, 1, 2, -2, 4]})
            pd.testing.assert_frame_equal(hpat_func(df, *args), test_impl(df, *args))

    @skip_numba_jit
    def test_fixed_apply2(self):
        # test sequentially with generated dfs
        def test_impl(df, w, c):
            return df.rolling(w, center=c).apply(lambda a: a.sum())
        hpat_func = self.jit(test_impl)
        sizes = (121,)
        wins = (3,)
        if LONG_TEST:
            sizes = (1, 2, 10, 11, 121, 1000)
            wins = (2, 3, 5)
        centers = (False, True)
        for n, w, c in itertools.product(sizes, wins, centers):
            df = pd.DataFrame({'B': np.arange(n)})
            pd.testing.assert_frame_equal(hpat_func(df, w, c), test_impl(df, w, c))

    @skip_numba_jit
    def test_fixed_parallel1(self):
        def test_impl(n, w, center):
            df = pd.DataFrame({'B': np.arange(n)})
            R = df.rolling(w, center=center).sum()
            return R.B.sum()

        hpat_func = self.jit(test_impl)
        sizes = (121,)
        wins = (5,)
        if LONG_TEST:
            sizes = (1, 2, 10, 11, 121, 1000)
            wins = (2, 4, 5, 10, 11)
        centers = (False, True)
        for args in itertools.product(sizes, wins, centers):
            self.assertEqual(hpat_func(*args), test_impl(*args),
                             "rolling fixed window with {}".format(args))
        self.assertEqual(count_array_REPs(), 0)
        self.assertEqual(count_parfor_REPs(), 0)

    @skip_numba_jit
    def test_fixed_parallel_apply1(self):
        def test_impl(n, w, center):
            df = pd.DataFrame({'B': np.arange(n)})
            R = df.rolling(w, center=center).apply(lambda a: a.sum())
            return R.B.sum()

        hpat_func = self.jit(test_impl)
        sizes = (121,)
        wins = (5,)
        if LONG_TEST:
            sizes = (1, 2, 10, 11, 121, 1000)
            wins = (2, 4, 5, 10, 11)
        centers = (False, True)
        for args in itertools.product(sizes, wins, centers):
            self.assertEqual(hpat_func(*args), test_impl(*args),
                             "rolling fixed window with {}".format(args))
        self.assertEqual(count_array_REPs(), 0)
        self.assertEqual(count_parfor_REPs(), 0)

    @skip_numba_jit
    def test_variable1(self):
        # test sequentially with manually created dfs
        df1 = pd.DataFrame({'B': [0, 1, 2, np.nan, 4],
                            'time': [pd.Timestamp('20130101 09:00:00'),
                                     pd.Timestamp('20130101 09:00:02'),
                                     pd.Timestamp('20130101 09:00:03'),
                                     pd.Timestamp('20130101 09:00:05'),
                                     pd.Timestamp('20130101 09:00:06')]})
        df2 = pd.DataFrame({'B': [0, 1, 2, -2, 4],
                            'time': [pd.Timestamp('20130101 09:00:01'),
                                     pd.Timestamp('20130101 09:00:02'),
                                     pd.Timestamp('20130101 09:00:03'),
                                     pd.Timestamp('20130101 09:00:04'),
                                     pd.Timestamp('20130101 09:00:09')]})
        wins = ('2s',)
        if LONG_TEST:
            wins = ('1s', '2s', '3s', '4s')
        # all functions except apply
        for w, func_name in itertools.product(wins, test_funcs):
            func_text = "def test_impl(df):\n  return df.rolling('{}', on='time').{}()\n".format(w, func_name)
            loc_vars = {}
            exec(func_text, {}, loc_vars)
            test_impl = loc_vars['test_impl']
            hpat_func = self.jit(test_impl)
            # XXX: skipping min/max for this test since the behavior of Pandas
            # is inconsistent: it assigns NaN to last output instead of 4!
            if func_name not in ('min', 'max'):
                pd.testing.assert_frame_equal(hpat_func(df1), test_impl(df1))
            pd.testing.assert_frame_equal(hpat_func(df2), test_impl(df2))

    @skip_numba_jit
    def test_variable2(self):
        # test sequentially with generated dfs
        wins = ('2s',)
        sizes = (121,)
        if LONG_TEST:
            wins = ('1s', '2s', '3s', '4s')
            sizes = (1, 2, 10, 11, 121, 1000)
        # all functions except apply
        for w, func_name in itertools.product(wins, test_funcs):
            func_text = "def test_impl(df):\n  return df.rolling('{}', on='time').{}()\n".format(w, func_name)
            loc_vars = {}
            exec(func_text, {}, loc_vars)
            test_impl = loc_vars['test_impl']
            hpat_func = self.jit(test_impl)
            for n in sizes:
                time = pd.date_range(start='1/1/2018', periods=n, freq='s')
                df = pd.DataFrame({'B': np.arange(n), 'time': time})
                pd.testing.assert_frame_equal(hpat_func(df), test_impl(df))

    @skip_numba_jit
    def test_variable_apply1(self):
        # test sequentially with manually created dfs
        df1 = pd.DataFrame({'B': [0, 1, 2, np.nan, 4],
                            'time': [pd.Timestamp('20130101 09:00:00'),
                                     pd.Timestamp('20130101 09:00:02'),
                                     pd.Timestamp('20130101 09:00:03'),
                                     pd.Timestamp('20130101 09:00:05'),
                                     pd.Timestamp('20130101 09:00:06')]})
        df2 = pd.DataFrame({'B': [0, 1, 2, -2, 4],
                            'time': [pd.Timestamp('20130101 09:00:01'),
                                     pd.Timestamp('20130101 09:00:02'),
                                     pd.Timestamp('20130101 09:00:03'),
                                     pd.Timestamp('20130101 09:00:04'),
                                     pd.Timestamp('20130101 09:00:09')]})
        wins = ('2s',)
        if LONG_TEST:
            wins = ('1s', '2s', '3s', '4s')
        # all functions except apply
        for w in wins:
            func_text = "def test_impl(df):\n  return df.rolling('{}', on='time').apply(lambda a: a.sum())\n".format(w)
            loc_vars = {}
            exec(func_text, {}, loc_vars)
            test_impl = loc_vars['test_impl']
            hpat_func = self.jit(test_impl)
            pd.testing.assert_frame_equal(hpat_func(df1), test_impl(df1))
            pd.testing.assert_frame_equal(hpat_func(df2), test_impl(df2))

    @skip_numba_jit
    def test_variable_apply2(self):
        # test sequentially with generated dfs
        wins = ('2s',)
        sizes = (121,)
        if LONG_TEST:
            wins = ('1s', '2s', '3s', '4s')
            # TODO: this crashes on Travis (3 process config) with size 1
            sizes = (2, 10, 11, 121, 1000)
        # all functions except apply
        for w in wins:
            func_text = "def test_impl(df):\n  return df.rolling('{}', on='time').apply(lambda a: a.sum())\n".format(w)
            loc_vars = {}
            exec(func_text, {}, loc_vars)
            test_impl = loc_vars['test_impl']
            hpat_func = self.jit(test_impl)
            for n in sizes:
                time = pd.date_range(start='1/1/2018', periods=n, freq='s')
                df = pd.DataFrame({'B': np.arange(n), 'time': time})
                pd.testing.assert_frame_equal(hpat_func(df), test_impl(df))

    @skip_numba_jit
    @unittest.skipIf(platform.system() == 'Windows', "ValueError: time must be monotonic")
    def test_variable_parallel1(self):
        wins = ('2s',)
        sizes = (121,)
        if LONG_TEST:
            wins = ('1s', '2s', '3s', '4s')
            # XXX: Pandas returns time = [np.nan] for size==1 for some reason
            sizes = (2, 10, 11, 121, 1000)
        # all functions except apply
        for w, func_name in itertools.product(wins, test_funcs):
            func_text = "def test_impl(n):\n"
            func_text += "  df = pd.DataFrame({'B': np.arange(n), 'time': "
            func_text += "    pd.DatetimeIndex(np.arange(n) * 1000000000)})\n"
            func_text += "  res = df.rolling('{}', on='time').{}()\n".format(w, func_name)
            func_text += "  return res.B.sum()\n"
            loc_vars = {}
            exec(func_text, {'pd': pd, 'np': np}, loc_vars)
            test_impl = loc_vars['test_impl']
            hpat_func = self.jit(test_impl)
            for n in sizes:
                np.testing.assert_almost_equal(hpat_func(n), test_impl(n))
        self.assertEqual(count_array_REPs(), 0)
        self.assertEqual(count_parfor_REPs(), 0)

    @skip_numba_jit
    @unittest.skipIf(platform.system() == 'Windows', "ValueError: time must be monotonic")
    def test_variable_apply_parallel1(self):
        wins = ('2s',)
        sizes = (121,)
        if LONG_TEST:
            wins = ('1s', '2s', '3s', '4s')
            # XXX: Pandas returns time = [np.nan] for size==1 for some reason
            sizes = (2, 10, 11, 121, 1000)
        # all functions except apply
        for w in wins:
            func_text = "def test_impl(n):\n"
            func_text += "  df = pd.DataFrame({'B': np.arange(n), 'time': "
            func_text += "    pd.DatetimeIndex(np.arange(n) * 1000000000)})\n"
            func_text += "  res = df.rolling('{}', on='time').apply(lambda a: a.sum())\n".format(w)
            func_text += "  return res.B.sum()\n"
            loc_vars = {}
            exec(func_text, {'pd': pd, 'np': np}, loc_vars)
            test_impl = loc_vars['test_impl']
            hpat_func = self.jit(test_impl)
            for n in sizes:
                np.testing.assert_almost_equal(hpat_func(n), test_impl(n))
        self.assertEqual(count_array_REPs(), 0)
        self.assertEqual(count_parfor_REPs(), 0)

    @skip_numba_jit
    def test_series_fixed1(self):
        # test series rolling functions
        # all functions except apply
        S1 = pd.Series([0, 1, 2, np.nan, 4])
        S2 = pd.Series([0, 1, 2, -2, 4])
        wins = (3,)
        if LONG_TEST:
            wins = (2, 3, 5)
        centers = (False, True)
        for func_name in test_funcs:
            func_text = "def test_impl(S, w, c):\n  return S.rolling(w, center=c).{}()\n".format(func_name)
            loc_vars = {}
            exec(func_text, {}, loc_vars)
            test_impl = loc_vars['test_impl']
            hpat_func = self.jit(test_impl)
            for args in itertools.product(wins, centers):
                pd.testing.assert_series_equal(hpat_func(S1, *args), test_impl(S1, *args))
                pd.testing.assert_series_equal(hpat_func(S2, *args), test_impl(S2, *args))
        # test apply

        def apply_test_impl(S, w, c):
            return S.rolling(w, center=c).apply(lambda a: a.sum())
        hpat_func = self.jit(apply_test_impl)
        for args in itertools.product(wins, centers):
            pd.testing.assert_series_equal(hpat_func(S1, *args), apply_test_impl(S1, *args))
            pd.testing.assert_series_equal(hpat_func(S2, *args), apply_test_impl(S2, *args))

    @skip_numba_jit
    def test_series_cov1(self):
        # test series rolling functions
        # all functions except apply
        S1 = pd.Series([0, 1, 2, np.nan, 4])
        S2 = pd.Series([0, 1, 2, -2, 4])
        wins = (3,)
        if LONG_TEST:
            wins = (2, 3, 5)
        centers = (False, True)

        def test_impl(S, S2, w, c):
            return S.rolling(w, center=c).cov(S2)
        hpat_func = self.jit(test_impl)
        for args in itertools.product([S1, S2], [S1, S2], wins, centers):
            pd.testing.assert_series_equal(hpat_func(*args), test_impl(*args))
            pd.testing.assert_series_equal(hpat_func(*args), test_impl(*args))

        def test_impl2(S, S2, w, c):
            return S.rolling(w, center=c).corr(S2)
        hpat_func = self.jit(test_impl2)
        for args in itertools.product([S1, S2], [S1, S2], wins, centers):
            pd.testing.assert_series_equal(hpat_func(*args), test_impl2(*args))
            pd.testing.assert_series_equal(hpat_func(*args), test_impl2(*args))

    @skip_numba_jit
    def test_df_cov1(self):
        # test series rolling functions
        # all functions except apply
        df1 = pd.DataFrame({'A': [0, 1, 2, np.nan, 4], 'B': np.ones(5)})
        df2 = pd.DataFrame({'A': [0, 1, 2, -2, 4], 'C': np.ones(5)})
        wins = (3,)
        if LONG_TEST:
            wins = (2, 3, 5)
        centers = (False, True)

        def test_impl(df, df2, w, c):
            return df.rolling(w, center=c).cov(df2)
        hpat_func = self.jit(test_impl)
        for args in itertools.product([df1, df2], [df1, df2], wins, centers):
            pd.testing.assert_frame_equal(hpat_func(*args), test_impl(*args))
            pd.testing.assert_frame_equal(hpat_func(*args), test_impl(*args))

        def test_impl2(df, df2, w, c):
            return df.rolling(w, center=c).corr(df2)
        hpat_func = self.jit(test_impl2)
        for args in itertools.product([df1, df2], [df1, df2], wins, centers):
            pd.testing.assert_frame_equal(hpat_func(*args), test_impl2(*args))
            pd.testing.assert_frame_equal(hpat_func(*args), test_impl2(*args))

    def _get_assert_equal(self, obj):
        if isinstance(obj, pd.Series):
            return pd.testing.assert_series_equal
        elif isinstance(obj, pd.DataFrame):
            return pd.testing.assert_frame_equal
        elif isinstance(obj, np.ndarray):
            return np.testing.assert_array_equal

        return self.assertEqual

    def _test_rolling_unsupported_values(self, obj):
        def test_impl(obj, window, min_periods, center,
                      win_type, on, axis, closed):
            return obj.rolling(window, min_periods, center,
                               win_type, on, axis, closed).min()

        hpat_func = self.jit(test_impl)

        with self.assertRaises(ValueError) as raises:
            hpat_func(obj, -1, None, False, None, None, 0, None)
        self.assertIn('window must be non-negative', str(raises.exception))

        with self.assertRaises(ValueError) as raises:
            hpat_func(obj, 1, -1, False, None, None, 0, None)
        self.assertIn('min_periods must be >= 0', str(raises.exception))

        with self.assertRaises(ValueError) as raises:
            hpat_func(obj, 1, 2, False, None, None, 0, None)
        self.assertIn('min_periods must be <= window', str(raises.exception))

        with self.assertRaises(ValueError) as raises:
            hpat_func(obj, 1, 2, False, None, None, 0, None)
        self.assertIn('min_periods must be <= window', str(raises.exception))

        msg_tmpl = 'Method rolling(). The object {}\n expected: {}'

        with self.assertRaises(ValueError) as raises:
            hpat_func(obj, 1, None, True, None, None, 0, None)
        msg = msg_tmpl.format('center', 'False')
        self.assertIn(msg, str(raises.exception))

        with self.assertRaises(ValueError) as raises:
            hpat_func(obj, 1, None, False, 'None', None, 0, None)
        msg = msg_tmpl.format('win_type', 'None')
        self.assertIn(msg, str(raises.exception))

        with self.assertRaises(ValueError) as raises:
            hpat_func(obj, 1, None, False, None, 'None', 0, None)
        msg = msg_tmpl.format('on', 'None')
        self.assertIn(msg, str(raises.exception))

        with self.assertRaises(ValueError) as raises:
            hpat_func(obj, 1, None, False, None, None, 1, None)
        msg = msg_tmpl.format('axis', '0')
        self.assertIn(msg, str(raises.exception))

        with self.assertRaises(ValueError) as raises:
            hpat_func(obj, 1, None, False, None, None, 0, 'None')
        msg = msg_tmpl.format('closed', 'None')
        self.assertIn(msg, str(raises.exception))

    def _test_rolling_unsupported_types(self, obj):
        def test_impl(obj, window, min_periods, center,
                      win_type, on, axis, closed):
            return obj.rolling(window, min_periods, center,
                               win_type, on, axis, closed).min()

        hpat_func = self.jit(test_impl)
        msg_tmpl = 'Method rolling(). The object {}\n given: {}\n expected: {}'

        with self.assertRaises(TypingError) as raises:
            hpat_func(obj, '1', None, False, None, None, 0, None)
        msg = msg_tmpl.format('window', 'unicode_type', 'int')
        self.assertIn(msg, str(raises.exception))

        with self.assertRaises(TypingError) as raises:
            hpat_func(obj, 1, '1', False, None, None, 0, None)
        msg = msg_tmpl.format('min_periods', 'unicode_type', 'None, int')
        self.assertIn(msg, str(raises.exception))

        with self.assertRaises(TypingError) as raises:
            hpat_func(obj, 1, None, 0, None, None, 0, None)
        msg = msg_tmpl.format('center', 'int64', 'bool')
        self.assertIn(msg, str(raises.exception))

        with self.assertRaises(TypingError) as raises:
            hpat_func(obj, 1, None, False, -1, None, 0, None)
        msg = msg_tmpl.format('win_type', 'int64', 'str')
        self.assertIn(msg, str(raises.exception))

        with self.assertRaises(TypingError) as raises:
            hpat_func(obj, 1, None, False, None, -1, 0, None)
        msg = msg_tmpl.format('on', 'int64', 'str')
        self.assertIn(msg, str(raises.exception))

        with self.assertRaises(TypingError) as raises:
            hpat_func(obj, 1, None, False, None, None, None, None)
        msg = msg_tmpl.format('axis', 'none', 'int, str')
        self.assertIn(msg, str(raises.exception))

        with self.assertRaises(TypingError) as raises:
            hpat_func(obj, 1, None, False, None, None, 0, -1)
        msg = msg_tmpl.format('closed', 'int64', 'str')
        self.assertIn(msg, str(raises.exception))

    def _test_rolling_apply_mean(self, obj):
        def test_impl(obj, window, min_periods):
            def func(x):
                if len(x) == 0:
                    return np.nan
                return x.mean()

            return obj.rolling(window, min_periods).apply(func)

        hpat_func = self.jit(test_impl)
        assert_equal = self._get_assert_equal(obj)

        for window in range(0, len(obj) + 3, 2):
            for min_periods in range(0, window + 1, 2):
                with self.subTest(obj=obj, window=window,
                                  min_periods=min_periods):
                    jit_result = hpat_func(obj, window, min_periods)
                    ref_result = test_impl(obj, window, min_periods)
                    assert_equal(jit_result, ref_result)

    def _test_rolling_apply_unsupported_types(self, obj):
        def test_impl(obj, raw):
            def func(x):
                if len(x) == 0:
                    return np.nan
                return np.median(x)

            return obj.rolling(3).apply(func, raw=raw)

        hpat_func = self.jit(test_impl)

        with self.assertRaises(TypingError) as raises:
            hpat_func(obj, 1)
        msg = 'Method rolling.apply(). The object raw\n given: int64\n expected: bool'
        self.assertIn(msg, str(raises.exception))

    def _test_rolling_apply_args(self, obj):
        def test_impl(obj, window, min_periods, q):
            def func(x, q):
                if len(x) == 0:
                    return np.nan
                return np.quantile(x, q)

            return obj.rolling(window, min_periods).apply(func, raw=None, args=(q,))

        hpat_func = self.jit(test_impl)
        assert_equal = self._get_assert_equal(obj)

        for window in range(0, len(obj) + 3, 2):
            for min_periods in range(0, window + 1, 2):
                for q in [0.25, 0.5, 0.75]:
                    with self.subTest(obj=obj, window=window,
                                      min_periods=min_periods, q=q):
                        jit_result = hpat_func(obj, window, min_periods, q)
                        ref_result = test_impl(obj, window, min_periods, q)
                        assert_equal(jit_result, ref_result)

    def _test_rolling_corr(self, obj, other):
        def test_impl(obj, window, min_periods, other):
            return obj.rolling(window, min_periods).corr(other)

        hpat_func = self.jit(test_impl)
        assert_equal = self._get_assert_equal(obj)

        for window in range(0, len(obj) + 3, 2):
            for min_periods in range(0, window, 2):
                with self.subTest(obj=obj, other=other,
                                  window=window, min_periods=min_periods):
                    jit_result = hpat_func(obj, window, min_periods, other)
                    ref_result = test_impl(obj, window, min_periods, other)
                    assert_equal(jit_result, ref_result)

    def _test_rolling_corr_with_no_other(self, obj):
        def test_impl(obj, window, min_periods):
            return obj.rolling(window, min_periods).corr(pairwise=False)

        hpat_func = self.jit(test_impl)
        assert_equal = self._get_assert_equal(obj)

        for window in range(0, len(obj) + 3, 2):
            for min_periods in range(0, window, 2):
                with self.subTest(obj=obj, window=window,
                                  min_periods=min_periods):
                    jit_result = hpat_func(obj, window, min_periods)
                    ref_result = test_impl(obj, window, min_periods)
                    assert_equal(jit_result, ref_result)

    def _test_rolling_corr_unsupported_types(self, obj):
        def test_impl(obj, pairwise):
            return obj.rolling(3, 3).corr(pairwise=pairwise)

        hpat_func = self.jit(test_impl)

        with self.assertRaises(TypingError) as raises:
            hpat_func(obj, 1)
        msg = 'Method rolling.corr(). The object pairwise\n given: int64\n expected: bool'
        self.assertIn(msg, str(raises.exception))

    def _test_rolling_count(self, obj):
        def test_impl(obj, window, min_periods):
            return obj.rolling(window, min_periods).count()

        hpat_func = self.jit(test_impl)
        assert_equal = self._get_assert_equal(obj)

        for window in range(0, len(obj) + 3, 2):
            for min_periods in range(0, window + 1, 2):
                with self.subTest(obj=obj, window=window,
                                  min_periods=min_periods):
                    jit_result = hpat_func(obj, window, min_periods)
                    ref_result = test_impl(obj, window, min_periods)
                    assert_equal(jit_result, ref_result)

    def _test_rolling_cov(self, obj, other):
        def test_impl(obj, window, min_periods, other, ddof):
            return obj.rolling(window, min_periods).cov(other, ddof=ddof)

        hpat_func = self.jit(test_impl)
        assert_equal = self._get_assert_equal(obj)

        for window in range(0, len(obj) + 3, 2):
            for min_periods, ddof in product(range(0, window, 2), [0, 1]):
                with self.subTest(obj=obj, other=other, window=window,
                                  min_periods=min_periods, ddof=ddof):
                    jit_result = hpat_func(obj, window, min_periods, other, ddof)
                    ref_result = test_impl(obj, window, min_periods, other, ddof)
                    assert_equal(jit_result, ref_result)

    def _test_rolling_cov_with_no_other(self, obj):
        def test_impl(obj, window, min_periods):
            return obj.rolling(window, min_periods).cov(pairwise=False)

        hpat_func = self.jit(test_impl)
        assert_equal = self._get_assert_equal(obj)

        for window in range(0, len(obj) + 3, 2):
            for min_periods in range(0, window, 2):
                with self.subTest(obj=obj, window=window,
                                  min_periods=min_periods):
                    jit_result = hpat_func(obj, window, min_periods)
                    ref_result = test_impl(obj, window, min_periods)
                    assert_equal(jit_result, ref_result)

    def _test_rolling_cov_unsupported_types(self, obj):
        def test_impl(obj, pairwise, ddof):
            return obj.rolling(3, 3).cov(pairwise=pairwise, ddof=ddof)

        hpat_func = self.jit(test_impl)

        msg_tmpl = 'Method rolling.cov(). The object {}\n given: {}\n expected: {}'

        with self.assertRaises(TypingError) as raises:
            hpat_func(obj, 1, 1)
        msg = msg_tmpl.format('pairwise', 'int64', 'bool')
        self.assertIn(msg, str(raises.exception))

        with self.assertRaises(TypingError) as raises:
            hpat_func(obj, None, '1')
        msg = msg_tmpl.format('ddof', 'unicode_type', 'int')
        self.assertIn(msg, str(raises.exception))

    def _test_rolling_kurt(self, obj):
        def test_impl(obj, window, min_periods):
            return obj.rolling(window, min_periods).kurt()

        hpat_func = self.jit(test_impl)
        assert_equal = self._get_assert_equal(obj)

        for window in range(4, len(obj) + 1):
            for min_periods in range(window + 1):
                with self.subTest(obj=obj, window=window,
                                  min_periods=min_periods):
                    ref_result = test_impl(obj, window, min_periods)
                    jit_result = hpat_func(obj, window, min_periods)
                    assert_equal(jit_result, ref_result)

    def _test_rolling_max(self, obj):
        def test_impl(obj, window, min_periods):
            return obj.rolling(window, min_periods).max()

        hpat_func = self.jit(test_impl)
        assert_equal = self._get_assert_equal(obj)

        # python implementation crashes if window = 0, jit works correctly
        for window in range(1, len(obj) + 2):
            for min_periods in range(window + 1):
                with self.subTest(obj=obj, window=window,
                                  min_periods=min_periods):
                    jit_result = hpat_func(obj, window, min_periods)
                    ref_result = test_impl(obj, window, min_periods)
                    assert_equal(jit_result, ref_result)

    def _test_rolling_mean(self, obj):
        def test_impl(obj, window, min_periods):
            return obj.rolling(window, min_periods).mean()

        hpat_func = self.jit(test_impl)
        assert_equal = self._get_assert_equal(obj)

        for window in range(len(obj) + 2):
            for min_periods in range(window):
                with self.subTest(obj=obj, window=window,
                                  min_periods=min_periods):
                    jit_result = hpat_func(obj, window, min_periods)
                    ref_result = test_impl(obj, window, min_periods)
                    assert_equal(jit_result, ref_result)

    def _test_rolling_median(self, obj):
        def test_impl(obj, window, min_periods):
            return obj.rolling(window, min_periods).median()

        hpat_func = self.jit(test_impl)
        assert_equal = self._get_assert_equal(obj)

        for window in range(0, len(obj) + 3, 2):
            for min_periods in range(0, window + 1, 2):
                with self.subTest(obj=obj, window=window,
                                  min_periods=min_periods):
                    jit_result = hpat_func(obj, window, min_periods)
                    ref_result = test_impl(obj, window, min_periods)
                    assert_equal(jit_result, ref_result)

    def _test_rolling_min(self, obj):
        def test_impl(obj, window, min_periods):
            return obj.rolling(window, min_periods).min()

        hpat_func = self.jit(test_impl)
        assert_equal = self._get_assert_equal(obj)

        # python implementation crashes if window = 0, jit works correctly
        for window in range(1, len(obj) + 2):
            for min_periods in range(window + 1):
                with self.subTest(obj=obj, window=window,
                                  min_periods=min_periods):
                    jit_result = hpat_func(obj, window, min_periods)
                    ref_result = test_impl(obj, window, min_periods)
                    assert_equal(jit_result, ref_result)

    def _test_rolling_quantile(self, obj):
        def test_impl(obj, window, min_periods, quantile):
            return obj.rolling(window, min_periods).quantile(quantile)

        hpat_func = self.jit(test_impl)
        assert_equal = self._get_assert_equal(obj)
        quantiles = [0, 0.25, 0.5, 0.75, 1]

        for window in range(0, len(obj) + 3, 2):
            for min_periods, q in product(range(0, window, 2), quantiles):
                with self.subTest(obj=obj, window=window,
                                  min_periods=min_periods, quantiles=q):
                    jit_result = hpat_func(obj, window, min_periods, q)
                    ref_result = test_impl(obj, window, min_periods, q)
                    assert_equal(jit_result, ref_result)

    def _test_rolling_quantile_exception_unsupported_types(self, obj):
        def test_impl(obj, quantile, interpolation):
            return obj.rolling(3, 2).quantile(quantile, interpolation)

        hpat_func = self.jit(test_impl)

        msg_tmpl = 'Method rolling.quantile(). The object {}\n given: {}\n expected: {}'

        with self.assertRaises(TypingError) as raises:
            hpat_func(obj, '0.5', 'linear')
        msg = msg_tmpl.format('quantile', 'unicode_type', 'float')
        self.assertIn(msg, str(raises.exception))

        with self.assertRaises(TypingError) as raises:
            hpat_func(obj, 0.5, None)
        msg = msg_tmpl.format('interpolation', 'none', 'str')
        self.assertIn(msg, str(raises.exception))

    def _test_rolling_quantile_exception_unsupported_values(self, obj):
        def test_impl(obj, quantile, interpolation):
            return obj.rolling(3, 2).quantile(quantile, interpolation)

        hpat_func = self.jit(test_impl)

        with self.assertRaises(ValueError) as raises:
            hpat_func(obj, 2, 'linear')
        self.assertIn('quantile value not in [0, 1]', str(raises.exception))

        with self.assertRaises(ValueError) as raises:
            hpat_func(obj, 0.5, 'lower')
        self.assertIn('interpolation value not "linear"', str(raises.exception))

    def _test_rolling_skew(self, obj):
        def test_impl(obj, window, min_periods):
            return obj.rolling(window, min_periods).skew()

        hpat_func = self.jit(test_impl)
        assert_equal = self._get_assert_equal(obj)

        for window in range(3, len(obj) + 1):
            for min_periods in range(window + 1):
                with self.subTest(obj=obj, window=window,
                                  min_periods=min_periods):
                    ref_result = test_impl(obj, window, min_periods)
                    jit_result = hpat_func(obj, window, min_periods)
                    assert_equal(jit_result, ref_result)

    def _test_rolling_std(self, obj):
        test_impl = rolling_std_usecase
        hpat_func = self.jit(test_impl)
        assert_equal = self._get_assert_equal(obj)

        for window in range(0, len(obj) + 3, 2):
            for min_periods, ddof in product(range(0, window, 2), [0, 1]):
                with self.subTest(obj=obj, window=window,
                                  min_periods=min_periods, ddof=ddof):
                    jit_result = hpat_func(obj, window, min_periods, ddof)
                    ref_result = test_impl(obj, window, min_periods, ddof)
                    assert_equal(jit_result, ref_result)

    def _test_rolling_std_exception_unsupported_ddof(self, obj):
        test_impl = rolling_std_usecase
        hpat_func = self.jit(test_impl)

        window, min_periods, invalid_ddof = 3, 2, '1'
        with self.assertRaises(TypingError) as raises:
            hpat_func(obj, window, min_periods, invalid_ddof)
        msg = 'Method rolling.std(). The object ddof\n given: unicode_type\n expected: int'
        self.assertIn(msg, str(raises.exception))

    def _test_rolling_sum(self, obj):
        def test_impl(obj, window, min_periods):
            return obj.rolling(window, min_periods).sum()

        hpat_func = self.jit(test_impl)
        assert_equal = self._get_assert_equal(obj)

        for window in range(len(obj) + 2):
            for min_periods in range(window):
                with self.subTest(obj=obj, window=window,
                                  min_periods=min_periods):
                    jit_result = hpat_func(obj, window, min_periods)
                    ref_result = test_impl(obj, window, min_periods)
                    assert_equal(jit_result, ref_result)

    def _test_rolling_var(self, obj):
        test_impl = rolling_var_usecase
        hpat_func = self.jit(test_impl)
        assert_equal = self._get_assert_equal(obj)

        for window in range(0, len(obj) + 3, 2):
            for min_periods, ddof in product(range(0, window, 2), [0, 1]):
                with self.subTest(obj=obj, window=window,
                                  min_periods=min_periods, ddof=ddof):
                    jit_result = hpat_func(obj, window, min_periods, ddof)
                    ref_result = test_impl(obj, window, min_periods, ddof)
                    assert_equal(jit_result, ref_result)

    def _test_rolling_var_exception_unsupported_ddof(self, obj):
        test_impl = rolling_var_usecase
        hpat_func = self.jit(test_impl)

        window, min_periods, invalid_ddof = 3, 2, '1'
        with self.assertRaises(TypingError) as raises:
            hpat_func(obj, window, min_periods, invalid_ddof)
        msg = 'Method rolling.var(). The object ddof\n given: unicode_type\n expected: int'
        self.assertIn(msg, str(raises.exception))

    @skip_sdc_jit('DataFrame.rolling.min() unsupported exceptions')
    def test_df_rolling_unsupported_values(self):
        all_data = test_global_input_data_float64
        length = min(len(d) for d in all_data)
        data = {n: d[:length] for n, d in zip(string.ascii_uppercase, all_data)}
        df = pd.DataFrame(data)

        self._test_rolling_unsupported_values(df)

    @skip_sdc_jit('DataFrame.rolling.min() unsupported exceptions')
    def test_df_rolling_unsupported_types(self):
        all_data = test_global_input_data_float64
        length = min(len(d) for d in all_data)
        data = {n: d[:length] for n, d in zip(string.ascii_uppercase, all_data)}
        df = pd.DataFrame(data)

        self._test_rolling_unsupported_types(df)

    @skip_sdc_jit('DataFrame.rolling.apply() unsupported')
    def test_df_rolling_apply_mean(self):
        all_data = [
            list(range(10)), [1., -1., 0., 0.1, -0.1],
            [1., np.inf, np.inf, -1., 0., np.inf, np.NINF, np.NINF],
            [np.nan, np.inf, np.inf, np.nan, np.nan, np.nan, np.NINF, np.NZERO]
        ]
        length = min(len(d) for d in all_data)
        data = {n: d[:length] for n, d in zip(string.ascii_uppercase, all_data)}
        df = pd.DataFrame(data)

        self._test_rolling_apply_mean(df)

    def test_df_rolling_apply_mean_no_unboxing(self):
        def test_impl(window, min_periods):
            def func(x):
                if len(x) == 0:
                    return np.nan
                return x.mean()

            df = pd.DataFrame({
                'A': [0, 1, 2, 3, 4],
                'B': [1., -1., 0., 0.1, -0.1],
                'C': [1., np.inf, np.inf, -1., 0.],
                'D': [np.nan, np.inf, np.inf, np.nan, np.nan],
            })
            return df.rolling(window, min_periods).apply(func)

        hpat_func = self.jit(test_impl)
        for window in range(0, 8, 2):
            for min_periods in range(0, window + 1, 2):
                with self.subTest(window=window, min_periods=min_periods):
                    jit_result = hpat_func(window, min_periods)
                    ref_result = test_impl(window, min_periods)
                    pd.testing.assert_frame_equal(jit_result, ref_result)

    @skip_sdc_jit('DataFrame.rolling.apply() unsupported exceptions')
    def test_df_rolling_apply_unsupported_types(self):
        all_data = [[1., -1., 0., 0.1, -0.1], [-1., 1., 0., -0.1, 0.1]]
        length = min(len(d) for d in all_data)
        data = {n: d[:length] for n, d in zip(string.ascii_uppercase, all_data)}
        df = pd.DataFrame(data)

        self._test_rolling_apply_unsupported_types(df)

    @unittest.skip('DataFrame.rolling.apply() unsupported args')
    def test_df_rolling_apply_args(self):
        all_data = [
            list(range(10)), [1., -1., 0., 0.1, -0.1],
            [1., np.inf, np.inf, -1., 0., np.inf, np.NINF, np.NINF],
            [np.nan, np.inf, np.inf, np.nan, np.nan, np.nan, np.NINF, np.NZERO]
        ]
        length = min(len(d) for d in all_data)
        data = {n: d[:length] for n, d in zip(string.ascii_uppercase, all_data)}
        df = pd.DataFrame(data)

        self._test_rolling_apply_args(df)

    @skip_sdc_jit('DataFrame.rolling.corr() unsupported')
    def test_df_rolling_corr(self):
        all_data = [
            list(range(10)), [1., -1., 0., 0.1, -0.1],
            [1., np.inf, np.inf, -1., 0., np.inf, np.NINF, np.NINF],
            [np.nan, np.inf, np.inf, np.nan, np.nan, np.nan, np.NINF, np.NZERO]
        ]
        length = min(len(d) for d in all_data)
        data = {n: d[:length] for n, d in zip(string.ascii_uppercase, all_data)}
        df = pd.DataFrame(data)
        for d in all_data:
            other = pd.Series(d)
            self._test_rolling_corr(df, other)

        other_all_data = deepcopy(all_data) + [list(range(10))[::-1]]
        other_all_data[1] = [-1., 1., 0., -0.1, 0.1, 0.]
        other_length = min(len(d) for d in other_all_data)
        other_data = {n: d[:other_length] for n, d in zip(string.ascii_uppercase, other_all_data)}
        other = pd.DataFrame(other_data)

        self._test_rolling_corr(df, other)

    def test_df_rolling_corr_no_unboxing(self):
        def test_impl(window, min_periods):
            df = pd.DataFrame({
                'A': [0, 1, 2, 3, 4],
                'B': [1., -1., 0., 0.1, -0.1],
                'C': [1., np.inf, np.inf, -1., 0.],
                'D': [np.nan, np.inf, np.inf, np.nan, np.nan],
            })
            other = pd.DataFrame({
                'A': [0, 1, 2, 3, 4, 5],
                'B': [-1., 1., 0., -0.1, 0.1, 0.],
                'C': [1., np.inf, np.inf, -1., 0., np.inf],
                'D': [np.nan, np.inf, np.inf, np.nan, np.nan, np.nan],
                'E': [9, 8, 7, 6, 5, 4],
            })
            return df.rolling(window, min_periods).corr(other)

        hpat_func = self.jit(test_impl)
        for window in range(0, 8, 2):
            for min_periods in range(0, window, 2):
                with self.subTest(window=window, min_periods=min_periods):
                    jit_result = hpat_func(window, min_periods)
                    ref_result = test_impl(window, min_periods)
                    pd.testing.assert_frame_equal(jit_result, ref_result)

    @skip_sdc_jit('DataFrame.rolling.corr() unsupported')
    def test_df_rolling_corr_no_other(self):
        all_data = [
            list(range(10)), [1., -1., 0., 0.1, -0.1],
            [1., np.inf, np.inf, -1., 0., np.inf, np.NINF, np.NINF],
            [np.nan, np.inf, np.inf, np.nan, np.nan, np.nan, np.NINF, np.NZERO]
        ]
        length = min(len(d) for d in all_data)
        data = {n: d[:length] for n, d in zip(string.ascii_uppercase, all_data)}
        df = pd.DataFrame(data)

        self._test_rolling_corr_with_no_other(df)

    @skip_sdc_jit('DataFrame.rolling.corr() unsupported exceptions')
    def test_df_rolling_corr_unsupported_types(self):
        all_data = [[1., -1., 0., 0.1, -0.1], [-1., 1., 0., -0.1, 0.1]]
        length = min(len(d) for d in all_data)
        data = {n: d[:length] for n, d in zip(string.ascii_uppercase, all_data)}
        df = pd.DataFrame(data)

        self._test_rolling_corr_unsupported_types(df)

    @skip_sdc_jit('DataFrame.rolling.corr() unsupported exceptions')
    def test_df_rolling_corr_unsupported_values(self):
        def test_impl(df, other, pairwise):
            return df.rolling(3, 3).corr(other=other, pairwise=pairwise)

        hpat_func = self.jit(test_impl)
        msg_tmpl = 'Method rolling.corr(). The object pairwise\n expected: {}'

        df = pd.DataFrame({'A': [1., -1., 0., 0.1, -0.1],
                           'B': [-1., 1., 0., -0.1, 0.1]})
        for pairwise in [None, True]:
            with self.assertRaises(ValueError) as raises:
                hpat_func(df, None, pairwise)
            self.assertIn(msg_tmpl.format('False'), str(raises.exception))

        other = pd.DataFrame({'A': [-1., 1., 0., -0.1, 0.1],
                              'C': [1., -1., 0., 0.1, -0.1]})
        with self.assertRaises(ValueError) as raises:
            hpat_func(df, other, True)
        self.assertIn(msg_tmpl.format('False, None'), str(raises.exception))

    @skip_sdc_jit('DataFrame.rolling.count() unsupported')
    def test_df_rolling_count(self):
        all_data = test_global_input_data_float64
        length = min(len(d) for d in all_data)
        data = {n: d[:length] for n, d in zip(string.ascii_uppercase, all_data)}
        df = pd.DataFrame(data)

        self._test_rolling_count(df)

    def test_df_rolling_count_no_unboxing(self):
        def test_impl(window, min_periods):
            df = pd.DataFrame({
                'A': [0, 1, 2, 3, 4],
                'B': [1., -1., 0., 0.1, -0.1],
                'C': [1., np.inf, np.inf, -1., 0.],
                'D': [np.nan, np.inf, np.inf, np.nan, np.nan],
            })
            return df.rolling(window, min_periods).count()

        hpat_func = self.jit(test_impl)
        for window in range(0, 8, 2):
            for min_periods in range(0, window + 1, 2):
                with self.subTest(window=window, min_periods=min_periods):
                    jit_result = hpat_func(window, min_periods)
                    ref_result = test_impl(window, min_periods)
                    pd.testing.assert_frame_equal(jit_result, ref_result)

    @skip_sdc_jit('DataFrame.rolling.cov() unsupported')
    def test_df_rolling_cov(self):
        all_data = [
            list(range(10)), [1., -1., 0., 0.1, -0.1],
            [1., np.inf, np.inf, -1., 0., np.inf, np.NINF, np.NINF],
            [np.nan, np.inf, np.inf, np.nan, np.nan, np.nan, np.NINF, np.NZERO]
        ]
        length = min(len(d) for d in all_data)
        data = {n: d[:length] for n, d in zip(string.ascii_uppercase, all_data)}
        df = pd.DataFrame(data)
        for d in all_data:
            other = pd.Series(d)
            self._test_rolling_cov(df, other)

        other_all_data = deepcopy(all_data) + [list(range(10))[::-1]]
        other_all_data[1] = [-1., 1., 0., -0.1, 0.1]
        other_length = min(len(d) for d in other_all_data)
        other_data = {n: d[:other_length] for n, d in zip(string.ascii_uppercase, other_all_data)}
        other = pd.DataFrame(other_data)

        self._test_rolling_cov(df, other)

    def test_df_rolling_cov_no_unboxing(self):
        def test_impl(window, min_periods, ddof):
            df = pd.DataFrame({
                'A': [0, 1, 2, 3, 4],
                'B': [1., -1., 0., 0.1, -0.1],
                'C': [1., np.inf, np.inf, -1., 0.],
                'D': [np.nan, np.inf, np.inf, np.nan, np.nan],
            })
            other = pd.DataFrame({
                'A': [0, 1, 2, 3, 4],
                'B': [-1., 1., 0., -0.1, 0.1],
                'C': [1., np.inf, np.inf, -1., 0.],
                'D': [np.nan, np.inf, np.inf, np.nan, np.nan],
                'E': [9, 8, 7, 6, 5],
            })
            return df.rolling(window, min_periods).cov(other, ddof=ddof)

        hpat_func = self.jit(test_impl)
        for window in range(0, 8, 2):
            for min_periods, ddof in product(range(0, window, 2), [0, 1]):
                with self.subTest(window=window, min_periods=min_periods,
                                  ddof=ddof):
                    jit_result = hpat_func(window, min_periods, ddof)
                    ref_result = test_impl(window, min_periods, ddof)
                    pd.testing.assert_frame_equal(jit_result, ref_result)

    @skip_sdc_jit('DataFrame.rolling.cov() unsupported')
    def test_df_rolling_cov_no_other(self):
        all_data = [
            list(range(10)), [1., -1., 0., 0.1, -0.1],
            [1., np.inf, np.inf, -1., 0., np.inf, np.NINF, np.NINF],
            [np.nan, np.inf, np.inf, np.nan, np.nan, np.nan, np.NINF, np.NZERO]
        ]
        length = min(len(d) for d in all_data)
        data = {n: d[:length] for n, d in zip(string.ascii_uppercase, all_data)}
        df = pd.DataFrame(data)

        self._test_rolling_cov_with_no_other(df)

    @skip_sdc_jit('DataFrame.rolling.cov() unsupported exceptions')
    def test_df_rolling_cov_unsupported_types(self):
        all_data = [[1., -1., 0., 0.1, -0.1], [-1., 1., 0., -0.1, 0.1]]
        length = min(len(d) for d in all_data)
        data = {n: d[:length] for n, d in zip(string.ascii_uppercase, all_data)}
        df = pd.DataFrame(data)

        self._test_rolling_cov_unsupported_types(df)

    @skip_sdc_jit('DataFrame.rolling.cov() unsupported exceptions')
    def test_df_rolling_cov_unsupported_values(self):
        def test_impl(df, other, pairwise):
            return df.rolling(3, 3).cov(other=other, pairwise=pairwise)

        hpat_func = self.jit(test_impl)
        msg_tmpl = 'Method rolling.cov(). The object pairwise\n expected: {}'

        df = pd.DataFrame({'A': [1., -1., 0., 0.1, -0.1],
                           'B': [-1., 1., 0., -0.1, 0.1]})
        for pairwise in [None, True]:
            with self.assertRaises(ValueError) as raises:
                hpat_func(df, None, pairwise)
            self.assertIn(msg_tmpl.format('False'), str(raises.exception))

        other = pd.DataFrame({'A': [-1., 1., 0., -0.1, 0.1],
                              'C': [1., -1., 0., 0.1, -0.1]})
        with self.assertRaises(ValueError) as raises:
            hpat_func(df, other, True)
        self.assertIn(msg_tmpl.format('False, None'), str(raises.exception))

    @skip_sdc_jit('Series.rolling.cov() unsupported Series index')
    @unittest.expectedFailure
    def test_df_rolling_cov_issue_floating_point_rounding(self):
        """
            Cover issue of different float rounding in Python and SDC/Numba:

            s = np.Series([1., -1., 0., 0.1, -0.1])
            s.rolling(2, 0).mean()

            Python:                  SDC/Numba:
            0    1.000000e+00        0    1.00
            1    0.000000e+00        1    0.00
            2   -5.000000e-01        2   -0.50
            3    5.000000e-02        3    0.05
            4   -1.387779e-17        4    0.00
            dtype: float64           dtype: float64

            BTW: cov uses mean inside itself
        """
        def test_impl(df, window, min_periods, other, ddof):
            return df.rolling(window, min_periods).cov(other, ddof=ddof)

        hpat_func = self.jit(test_impl)

        df = pd.DataFrame({'A': [1., -1., 0., 0.1, -0.1]})
        other = pd.DataFrame({'A': [-1., 1., 0., -0.1, 0.1, 0.]})

        jit_result = hpat_func(df, 2, 0, other, 1)
        ref_result = test_impl(df, 2, 0, other, 1)
        pd.testing.assert_frame_equal(jit_result, ref_result)

    @skip_sdc_jit('DataFrame.rolling.kurt() unsupported')
    def test_df_rolling_kurt(self):
        all_data = test_global_input_data_float64
        length = min(len(d) for d in all_data)
        data = {n: d[:length] for n, d in zip(string.ascii_uppercase, all_data)}
        df = pd.DataFrame(data)

        self._test_rolling_kurt(df)

    def test_df_rolling_kurt_no_unboxing(self):
        def test_impl(window, min_periods):
            df = pd.DataFrame({
                'A': [0, 1, 2, 3, 4],
                'B': [1., -1., 0., 0.1, -0.1],
                'C': [1., np.inf, np.inf, -1., 0.],
                'D': [np.nan, np.inf, np.inf, np.nan, np.nan],
            })
            return df.rolling(window, min_periods).kurt()

        hpat_func = self.jit(test_impl)
        for window in range(4, 6):
            for min_periods in range(window + 1):
                with self.subTest(window=window, min_periods=min_periods):
                    jit_result = hpat_func(window, min_periods)
                    ref_result = test_impl(window, min_periods)
                    pd.testing.assert_frame_equal(jit_result, ref_result)

    @skip_sdc_jit('DataFrame.rolling.max() unsupported')
    def test_df_rolling_max(self):
        all_data = test_global_input_data_float64
        length = min(len(d) for d in all_data)
        data = {n: d[:length] for n, d in zip(string.ascii_uppercase, all_data)}
        df = pd.DataFrame(data)

        self._test_rolling_max(df)

    def test_df_rolling_max_no_unboxing(self):
        def test_impl(window, min_periods):
            df = pd.DataFrame({
                'A': [0, 1, 2, 3, 4],
                'B': [1., -1., 0., 0.1, -0.1],
                'C': [1., np.inf, np.inf, -1., 0.],
                'D': [np.nan, np.inf, np.inf, np.nan, np.nan],
            })
            return df.rolling(window, min_periods).max()

        hpat_func = self.jit(test_impl)
        for window in range(1, 7):
            for min_periods in range(window + 1):
                with self.subTest(window=window, min_periods=min_periods):
                    jit_result = hpat_func(window, min_periods)
                    ref_result = test_impl(window, min_periods)
                    pd.testing.assert_frame_equal(jit_result, ref_result)

    @skip_sdc_jit('DataFrame.rolling.mean() unsupported')
    def test_df_rolling_mean(self):
        all_data = [
            list(range(10)), [1., -1., 0., 0.1, -0.1],
            [1., np.inf, np.inf, -1., 0., np.inf, np.NINF, np.NINF],
            [np.nan, np.inf, np.inf, np.nan, np.nan, np.nan, np.NINF, np.NZERO]
        ]
        length = min(len(d) for d in all_data)
        data = {n: d[:length] for n, d in zip(string.ascii_uppercase, all_data)}
        df = pd.DataFrame(data)

        self._test_rolling_mean(df)

    def test_df_rolling_mean_no_unboxing(self):
        def test_impl(window, min_periods):
            df = pd.DataFrame({
                'A': [0, 1, 2, 3, 4],
                'B': [1., -1., 0., 0.1, -0.1],
                'C': [1., np.inf, np.inf, -1., 0.],
                'D': [np.nan, np.inf, np.inf, np.nan, np.nan],
            })
            return df.rolling(window, min_periods).mean()

        hpat_func = self.jit(test_impl)
        for window in range(7):
            for min_periods in range(window):
                with self.subTest(window=window, min_periods=min_periods):
                    jit_result = hpat_func(window, min_periods)
                    ref_result = test_impl(window, min_periods)
                    pd.testing.assert_frame_equal(jit_result, ref_result)

    @skip_sdc_jit('DataFrame.rolling.median() unsupported')
    def test_df_rolling_median(self):
        all_data = test_global_input_data_float64
        length = min(len(d) for d in all_data)
        data = {n: d[:length] for n, d in zip(string.ascii_uppercase, all_data)}
        df = pd.DataFrame(data)

        self._test_rolling_median(df)

    def test_df_rolling_median_no_unboxing(self):
        def test_impl(window, min_periods):
            df = pd.DataFrame({
                'A': [0, 1, 2, 3, 4],
                'B': [1., -1., 0., 0.1, -0.1],
                'C': [1., np.inf, np.inf, -1., 0.],
                'D': [np.nan, np.inf, np.inf, np.nan, np.nan],
            })
            return df.rolling(window, min_periods).median()

        hpat_func = self.jit(test_impl)
        for window in range(0, 8, 2):
            for min_periods in range(0, window + 1, 2):
                with self.subTest(window=window, min_periods=min_periods):
                    jit_result = hpat_func(window, min_periods)
                    ref_result = test_impl(window, min_periods)
                    pd.testing.assert_frame_equal(jit_result, ref_result)

    @skip_sdc_jit('DataFrame.rolling.min() unsupported')
    def test_df_rolling_min(self):
        all_data = test_global_input_data_float64
        length = min(len(d) for d in all_data)
        data = {n: d[:length] for n, d in zip(string.ascii_uppercase, all_data)}
        df = pd.DataFrame(data)

        self._test_rolling_min(df)

<<<<<<< HEAD
    @unittest.skip('Segmentation fault on Win/Lin/Mac')
=======
    def test_df_rolling_min_no_unboxing(self):
        def test_impl(window, min_periods):
            df = pd.DataFrame({
                'A': [0, 1, 2, 3, 4],
                'B': [1., -1., 0., 0.1, -0.1],
                'C': [1., np.inf, np.inf, -1., 0.],
                'D': [np.nan, np.inf, np.inf, np.nan, np.nan],
            })
            return df.rolling(window, min_periods).min()

        hpat_func = self.jit(test_impl)
        for window in range(1, 7):
            for min_periods in range(window + 1):
                with self.subTest(window=window, min_periods=min_periods):
                    jit_result = hpat_func(window, min_periods)
                    ref_result = test_impl(window, min_periods)
                    pd.testing.assert_frame_equal(jit_result, ref_result)

    @unittest.expectedFailure
    @unittest.skipIf(platform.system() == 'Darwin', 'Segmentation fault on Mac')
>>>>>>> 20bbb0aa
    @skip_sdc_jit('DataFrame.rolling.min() unsupported')
    def test_df_rolling_min_exception_many_columns(self):
        def test_impl(df):
            return df.rolling(3).min()

        hpat_func = self.jit(test_impl)

        # more than 19 columns raise SystemError: CPUDispatcher() returned a result with an error set
        all_data = test_global_input_data_float64 * 5
        length = min(len(d) for d in all_data)
        data = {n: d[:length] for n, d in zip(string.ascii_uppercase, all_data)}
        df = pd.DataFrame(data)

        pd.testing.assert_frame_equal(hpat_func(df), test_impl(df))

    @skip_sdc_jit('DataFrame.rolling.quantile() unsupported')
    def test_df_rolling_quantile(self):
        all_data = [
            list(range(10)), [1., -1., 0., 0.1, -0.1],
            [1., np.inf, np.inf, -1., 0., np.inf, np.NINF, np.NINF],
            [np.nan, np.inf, np.inf, np.nan, np.nan, np.nan, np.NINF, np.NZERO]
        ]
        length = min(len(d) for d in all_data)
        data = {n: d[:length] for n, d in zip(string.ascii_uppercase, all_data)}
        df = pd.DataFrame(data)

        self._test_rolling_quantile(df)

    def test_df_rolling_quantile_no_unboxing(self):
        def test_impl(window, min_periods, quantile):
            df = pd.DataFrame({
                'A': [0, 1, 2, 3, 4],
                'B': [1., -1., 0., 0.1, -0.1],
                'C': [1., np.inf, np.inf, -1., 0.],
                'D': [np.nan, np.inf, np.inf, np.nan, np.nan],
            })
            return df.rolling(window, min_periods).quantile(quantile)

        hpat_func = self.jit(test_impl)
        quantiles = [0, 0.25, 0.5, 0.75, 1]
        for window in range(0, 8, 2):
            for min_periods, q in product(range(0, window, 2), quantiles):
                with self.subTest(window=window, min_periods=min_periods,
                                  quantiles=q):
                    jit_result = hpat_func(window, min_periods, q)
                    ref_result = test_impl(window, min_periods, q)
                    pd.testing.assert_frame_equal(jit_result, ref_result)

    @skip_sdc_jit('DataFrame.rolling.quantile() unsupported exceptions')
    def test_df_rolling_quantile_exception_unsupported_types(self):
        all_data = [[1., -1., 0., 0.1, -0.1], [-1., 1., 0., -0.1, 0.1]]
        length = min(len(d) for d in all_data)
        data = {n: d[:length] for n, d in zip(string.ascii_uppercase, all_data)}
        df = pd.DataFrame(data)

        self._test_rolling_quantile_exception_unsupported_types(df)

    @skip_sdc_jit('DataFrame.rolling.quantile() unsupported exceptions')
    def test_df_rolling_quantile_exception_unsupported_values(self):
        all_data = [[1., -1., 0., 0.1, -0.1], [-1., 1., 0., -0.1, 0.1]]
        length = min(len(d) for d in all_data)
        data = {n: d[:length] for n, d in zip(string.ascii_uppercase, all_data)}
        df = pd.DataFrame(data)

        self._test_rolling_quantile_exception_unsupported_values(df)

    @skip_sdc_jit('DataFrame.rolling.skew() unsupported')
    def test_df_rolling_skew(self):
        all_data = test_global_input_data_float64
        length = min(len(d) for d in all_data)
        data = {n: d[:length] for n, d in zip(string.ascii_uppercase, all_data)}
        df = pd.DataFrame(data)

        self._test_rolling_skew(df)

    def test_df_rolling_skew_no_unboxing(self):
        def test_impl(window, min_periods):
            df = pd.DataFrame({
                'A': [0, 1, 2, 3, 4],
                'B': [1., -1., 0., 0.1, -0.1],
                'C': [1., np.inf, np.inf, -1., 0.],
                'D': [np.nan, np.inf, np.inf, np.nan, np.nan],
            })
            return df.rolling(window, min_periods).skew()

        hpat_func = self.jit(test_impl)
        for window in range(3, 6):
            for min_periods in range(window + 1):
                with self.subTest(window=window, min_periods=min_periods):
                    jit_result = hpat_func(window, min_periods)
                    ref_result = test_impl(window, min_periods)
                    pd.testing.assert_frame_equal(jit_result, ref_result)

    @skip_sdc_jit('DataFrame.rolling.std() unsupported')
    def test_df_rolling_std(self):
        all_data = [
            list(range(10)), [1., -1., 0., 0.1, -0.1],
            [1., np.inf, np.inf, -1., 0., np.inf, np.NINF, np.NINF],
            [np.nan, np.inf, np.inf, np.nan, np.nan, np.nan, np.NINF, np.NZERO]
        ]
        length = min(len(d) for d in all_data)
        data = {n: d[:length] for n, d in zip(string.ascii_uppercase, all_data)}
        df = pd.DataFrame(data)

        self._test_rolling_std(df)

    def test_df_rolling_std_no_unboxing(self):
        def test_impl(window, min_periods, ddof):
            df = pd.DataFrame({
                'A': [0, 1, 2, 3, 4],
                'B': [1., -1., 0., 0.1, -0.1],
                'C': [1., np.inf, np.inf, -1., 0.],
                'D': [np.nan, np.inf, np.inf, np.nan, np.nan],
            })
            return df.rolling(window, min_periods).std(ddof)

        hpat_func = self.jit(test_impl)
        for window in range(0, 8, 2):
            for min_periods, ddof in product(range(0, window, 2), [0, 1]):
                with self.subTest(window=window, min_periods=min_periods,
                                  ddof=ddof):
                    jit_result = hpat_func(window, min_periods, ddof)
                    ref_result = test_impl(window, min_periods, ddof)
                    pd.testing.assert_frame_equal(jit_result, ref_result)

    @skip_sdc_jit('DataFrame.rolling.std() unsupported exceptions')
    def test_df_rolling_std_exception_unsupported_ddof(self):
        all_data = [[1., -1., 0., 0.1, -0.1], [-1., 1., 0., -0.1, 0.1]]
        length = min(len(d) for d in all_data)
        data = {n: d[:length] for n, d in zip(string.ascii_uppercase, all_data)}
        df = pd.DataFrame(data)

        self._test_rolling_std_exception_unsupported_ddof(df)

    @skip_sdc_jit('DataFrame.rolling.sum() unsupported')
    def test_df_rolling_sum(self):
        all_data = [
            list(range(10)), [1., -1., 0., 0.1, -0.1],
            [1., np.inf, np.inf, -1., 0., np.inf, np.NINF, np.NINF],
            [np.nan, np.inf, np.inf, np.nan, np.nan, np.nan, np.NINF, np.NZERO]
        ]
        length = min(len(d) for d in all_data)
        data = {n: d[:length] for n, d in zip(string.ascii_uppercase, all_data)}
        df = pd.DataFrame(data)

        self._test_rolling_sum(df)

    def test_df_rolling_sum_no_unboxing(self):
        def test_impl(window, min_periods):
            df = pd.DataFrame({
                'A': [0, 1, 2, 3, 4],
                'B': [1., -1., 0., 0.1, -0.1],
                'C': [1., np.inf, np.inf, -1., 0.],
                'D': [np.nan, np.inf, np.inf, np.nan, np.nan],
            })
            return df.rolling(window, min_periods).sum()

        hpat_func = self.jit(test_impl)
        for window in range(7):
            for min_periods in range(window):
                with self.subTest(window=window, min_periods=min_periods):
                    jit_result = hpat_func(window, min_periods)
                    ref_result = test_impl(window, min_periods)
                    pd.testing.assert_frame_equal(jit_result, ref_result)

    @skip_sdc_jit('DataFrame.rolling.var() unsupported')
    def test_df_rolling_var(self):
        all_data = [
            list(range(10)), [1., -1., 0., 0.1, -0.1],
            [1., np.inf, np.inf, -1., 0., np.inf, np.NINF, np.NINF],
            [np.nan, np.inf, np.inf, np.nan, np.nan, np.nan, np.NINF, np.NZERO]
        ]
        length = min(len(d) for d in all_data)
        data = {n: d[:length] for n, d in zip(string.ascii_uppercase, all_data)}
        df = pd.DataFrame(data)

        self._test_rolling_var(df)

    def test_df_rolling_var_no_unboxing(self):
        def test_impl(window, min_periods, ddof):
            df = pd.DataFrame({
                'A': [0, 1, 2, 3, 4],
                'B': [1., -1., 0., 0.1, -0.1],
                'C': [1., np.inf, np.inf, -1., 0.],
                'D': [np.nan, np.inf, np.inf, np.nan, np.nan],
            })
            return df.rolling(window, min_periods).var(ddof)

        hpat_func = self.jit(test_impl)
        for window in range(0, 8, 2):
            for min_periods, ddof in product(range(0, window, 2), [0, 1]):
                with self.subTest(window=window, min_periods=min_periods,
                                  ddof=ddof):
                    jit_result = hpat_func(window, min_periods, ddof)
                    ref_result = test_impl(window, min_periods, ddof)
                    pd.testing.assert_frame_equal(jit_result, ref_result)

    @skip_sdc_jit('DataFrame.rolling.var() unsupported exceptions')
    def test_df_rolling_var_exception_unsupported_ddof(self):
        all_data = [[1., -1., 0., 0.1, -0.1], [-1., 1., 0., -0.1, 0.1]]
        length = min(len(d) for d in all_data)
        data = {n: d[:length] for n, d in zip(string.ascii_uppercase, all_data)}
        df = pd.DataFrame(data)

        self._test_rolling_var_exception_unsupported_ddof(df)

    @skip_sdc_jit('Series.rolling.min() unsupported exceptions')
    def test_series_rolling_unsupported_values(self):
        series = pd.Series(test_global_input_data_float64[0])
        self._test_rolling_unsupported_values(series)

    @skip_sdc_jit('Series.rolling.min() unsupported exceptions')
    def test_series_rolling_unsupported_types(self):
        series = pd.Series(test_global_input_data_float64[0])
        self._test_rolling_unsupported_types(series)

    @skip_sdc_jit('Series.rolling.apply() unsupported Series index')
    def test_series_rolling_apply_mean(self):
        all_data = [
            list(range(10)), [1., -1., 0., 0.1, -0.1],
            [1., np.inf, np.inf, -1., 0., np.inf, np.NINF, np.NINF],
            [np.nan, np.inf, np.inf, np.nan, np.nan, np.nan, np.NINF, np.NZERO]
        ]
        indices = [list(range(len(data)))[::-1] for data in all_data]
        for data, index in zip(all_data, indices):
            series = pd.Series(data, index, name='A')
            self._test_rolling_apply_mean(series)

    @skip_sdc_jit('Series.rolling.apply() unsupported exceptions')
    def test_series_rolling_apply_unsupported_types(self):
        series = pd.Series([1., -1., 0., 0.1, -0.1])
        self._test_rolling_apply_unsupported_types(series)

    @unittest.skip('Series.rolling.apply() unsupported args')
    def test_series_rolling_apply_args(self):
        all_data = [
            list(range(10)), [1., -1., 0., 0.1, -0.1],
            [1., np.inf, np.inf, -1., 0., np.inf, np.NINF, np.NINF],
            [np.nan, np.inf, np.inf, np.nan, np.nan, np.nan, np.NINF, np.NZERO]
        ]
        indices = [list(range(len(data)))[::-1] for data in all_data]
        for data, index in zip(all_data, indices):
            series = pd.Series(data, index, name='A')
            self._test_rolling_apply_args(series)

    @skip_sdc_jit('Series.rolling.corr() unsupported Series index')
    def test_series_rolling_corr(self):
        all_data = [
            list(range(10)), [1., -1., 0., 0.1, -0.1],
            [-1., 1., 0., -0.1, 0.1, 0.],
            [1., np.inf, np.inf, -1., 0., np.inf, np.NINF, np.NINF],
            [np.nan, np.inf, np.inf, np.nan, np.nan, np.nan, np.NINF, np.NZERO]
        ]
        for main_data, other_data in product(all_data, all_data):
            series = pd.Series(main_data)
            other = pd.Series(other_data)
            self._test_rolling_corr(series, other)

    @skip_sdc_jit('Series.rolling.corr() unsupported Series index')
    def test_series_rolling_corr_diff_length(self):
        def test_impl(series, window, other):
            return series.rolling(window).corr(other)

        hpat_func = self.jit(test_impl)

        series = pd.Series([1., -1., 0., 0.1, -0.1])
        other = pd.Series(gen_frand_array(40))
        window = 5
        jit_result = hpat_func(series, window, other)
        ref_result = test_impl(series, window, other)
        pd.testing.assert_series_equal(jit_result, ref_result)

    @skip_sdc_jit('Series.rolling.corr() unsupported Series index')
    def test_series_rolling_corr_with_no_other(self):
        all_data = [
            list(range(10)), [1., -1., 0., 0.1, -0.1],
            [1., np.inf, np.inf, -1., 0., np.inf, np.NINF, np.NINF],
            [np.nan, np.inf, np.inf, np.nan, np.nan, np.nan, np.NINF, np.NZERO]
        ]
        for data in all_data:
            series = pd.Series(data)
            self._test_rolling_corr_with_no_other(series)

    @skip_sdc_jit('Series.rolling.corr() unsupported exceptions')
    def test_series_rolling_corr_unsupported_types(self):
        series = pd.Series([1., -1., 0., 0.1, -0.1])
        self._test_rolling_corr_unsupported_types(series)

    @skip_sdc_jit('Series.rolling.corr() unsupported Series index')
    @unittest.expectedFailure  # https://jira.devtools.intel.com/browse/SAT-2377
    def test_series_rolling_corr_index(self):
        def test_impl(S1, S2):
            return S1.rolling(window=3).corr(S2)

        hpat_func = self.jit(test_impl)

        n = 11
        np.random.seed(0)
        index_values = np.arange(n)

        np.random.shuffle(index_values)
        S1 = pd.Series(np.arange(n), index=index_values, name='A')
        np.random.shuffle(index_values)
        S2 = pd.Series(2 * np.arange(n) - 5, index=index_values, name='B')

        result = hpat_func(S1, S2)
        result_ref = test_impl(S1, S2)
        pd.testing.assert_series_equal(result, result_ref)

    @skip_sdc_jit('Series.rolling.count() unsupported Series index')
    def test_series_rolling_count(self):
        all_data = test_global_input_data_float64
        indices = [list(range(len(data)))[::-1] for data in all_data]
        for data, index in zip(all_data, indices):
            series = pd.Series(data, index, name='A')
            self._test_rolling_count(series)

    @skip_sdc_jit('Series.rolling.cov() unsupported Series index')
    def test_series_rolling_cov(self):
        all_data = [
            list(range(5)), [1., -1., 0., 0.1, -0.1],
            [1., np.inf, np.inf, -1., 0., np.inf, np.NINF, np.NINF],
            [np.nan, np.inf, np.inf, np.nan, np.nan, np.nan, np.NINF, np.NZERO]
        ]
        for main_data, other_data in product(all_data, all_data):
            series = pd.Series(main_data)
            other = pd.Series(other_data)
            self._test_rolling_cov(series, other)

    @skip_sdc_jit('Series.rolling.cov() unsupported Series index')
    def test_series_rolling_cov_diff_length(self):
        def test_impl(series, window, other):
            return series.rolling(window).cov(other)

        hpat_func = self.jit(test_impl)

        series = pd.Series([1., -1., 0., 0.1, -0.1])
        other = pd.Series(gen_frand_array(40))
        window = 5
        jit_result = hpat_func(series, window, other)
        ref_result = test_impl(series, window, other)
        pd.testing.assert_series_equal(jit_result, ref_result)

    @skip_sdc_jit('Series.rolling.cov() unsupported Series index')
    def test_series_rolling_cov_no_other(self):
        all_data = [
            list(range(5)), [1., -1., 0., 0.1, -0.1],
            [1., np.inf, np.inf, -1., 0., np.inf, np.NINF, np.NINF],
            [np.nan, np.inf, np.inf, np.nan, np.nan, np.nan, np.NINF, np.NZERO]
        ]
        for data in all_data:
            series = pd.Series(data)
            self._test_rolling_cov_with_no_other(series)

    @skip_sdc_jit('Series.rolling.cov() unsupported Series index')
    @unittest.expectedFailure
    def test_series_rolling_cov_issue_floating_point_rounding(self):
        """Cover issue of different float rounding in Python and SDC/Numba"""
        def test_impl(series, window, min_periods, other, ddof):
            return series.rolling(window, min_periods).cov(other, ddof=ddof)

        hpat_func = self.jit(test_impl)

        series = pd.Series(list(range(10)))
        other = pd.Series([1., -1., 0., 0.1, -0.1])
        jit_result = hpat_func(series, 6, 0, other, 1)
        ref_result = test_impl(series, 6, 0, other, 1)
        pd.testing.assert_series_equal(jit_result, ref_result)

    @skip_sdc_jit('Series.rolling.cov() unsupported exceptions')
    def test_series_rolling_cov_unsupported_types(self):
        series = pd.Series([1., -1., 0., 0.1, -0.1])
        self._test_rolling_cov_unsupported_types(series)

    @skip_sdc_jit('Series.rolling.kurt() unsupported Series index')
    def test_series_rolling_kurt(self):
        all_data = test_global_input_data_float64
        indices = [list(range(len(data)))[::-1] for data in all_data]
        for data, index in zip(all_data, indices):
            series = pd.Series(data, index, name='A')
            self._test_rolling_kurt(series)

    @skip_sdc_jit('Series.rolling.max() unsupported Series index')
    def test_series_rolling_max(self):
        all_data = test_global_input_data_float64
        indices = [list(range(len(data)))[::-1] for data in all_data]
        for data, index in zip(all_data, indices):
            series = pd.Series(data, index, name='A')
            self._test_rolling_max(series)

    @skip_sdc_jit('Series.rolling.mean() unsupported Series index')
    def test_series_rolling_mean(self):
        all_data = [
            list(range(10)), [1., -1., 0., 0.1, -0.1],
            [1., np.inf, np.inf, -1., 0., np.inf, np.NINF, np.NINF],
            [np.nan, np.inf, np.inf, np.nan, np.nan, np.nan, np.NINF, np.NZERO]
        ]
        indices = [list(range(len(data)))[::-1] for data in all_data]
        for data, index in zip(all_data, indices):
            series = pd.Series(data, index, name='A')
            self._test_rolling_mean(series)

    @skip_sdc_jit('Series.rolling.median() unsupported Series index')
    def test_series_rolling_median(self):
        all_data = test_global_input_data_float64
        indices = [list(range(len(data)))[::-1] for data in all_data]
        for data, index in zip(all_data, indices):
            series = pd.Series(data, index, name='A')
            self._test_rolling_median(series)

    @skip_sdc_jit('Series.rolling.min() unsupported Series index')
    def test_series_rolling_min(self):
        all_data = test_global_input_data_float64
        indices = [list(range(len(data)))[::-1] for data in all_data]
        for data, index in zip(all_data, indices):
            series = pd.Series(data, index, name='A')
            self._test_rolling_min(series)

    @skip_sdc_jit('Series.rolling.quantile() unsupported Series index')
    def test_series_rolling_quantile(self):
        all_data = [
            list(range(10)), [1., -1., 0., 0.1, -0.1],
            [1., np.inf, np.inf, -1., 0., np.inf, np.NINF, np.NINF],
            [np.nan, np.inf, np.inf, np.nan, np.nan, np.nan, np.NINF, np.NZERO]
        ]
        indices = [list(range(len(data)))[::-1] for data in all_data]
        for data, index in zip(all_data, indices):
            series = pd.Series(data, index, name='A')
            self._test_rolling_quantile(series)

    @skip_sdc_jit('Series.rolling.quantile() unsupported exceptions')
    def test_series_rolling_quantile_exception_unsupported_types(self):
        series = pd.Series([1., -1., 0., 0.1, -0.1])
        self._test_rolling_quantile_exception_unsupported_types(series)

    @skip_sdc_jit('Series.rolling.quantile() unsupported exceptions')
    def test_series_rolling_quantile_exception_unsupported_values(self):
        series = pd.Series([1., -1., 0., 0.1, -0.1])
        self._test_rolling_quantile_exception_unsupported_values(series)

    @skip_sdc_jit('Series.rolling.skew() unsupported Series index')
    def test_series_rolling_skew(self):
        all_data = test_global_input_data_float64
        indices = [list(range(len(data)))[::-1] for data in all_data]
        for data, index in zip(all_data, indices):
            series = pd.Series(data, index, name='A')
            self._test_rolling_skew(series)

    @skip_sdc_jit('Series.rolling.std() unsupported Series index')
    def test_series_rolling_std(self):
        all_data = [
            list(range(10)), [1., -1., 0., 0.1, -0.1],
            [1., np.inf, np.inf, -1., 0., np.inf, np.NINF, np.NINF],
            [np.nan, np.inf, np.inf, np.nan, np.nan, np.nan, np.NINF, np.NZERO]
        ]
        indices = [list(range(len(data)))[::-1] for data in all_data]
        for data, index in zip(all_data, indices):
            series = pd.Series(data, index, name='A')
            self._test_rolling_std(series)

    @skip_sdc_jit('Series.rolling.std() unsupported exceptions')
    def test_series_rolling_std_exception_unsupported_ddof(self):
        series = pd.Series([1., -1., 0., 0.1, -0.1])
        self._test_rolling_std_exception_unsupported_ddof(series)

    @skip_sdc_jit('Series.rolling.sum() unsupported Series index')
    def test_series_rolling_sum(self):
        all_data = [
            list(range(10)), [1., -1., 0., 0.1, -0.1],
            [1., np.inf, np.inf, -1., 0., np.inf, np.NINF, np.NINF],
            [np.nan, np.inf, np.inf, np.nan, np.nan, np.nan, np.NINF, np.NZERO]
        ]
        indices = [list(range(len(data)))[::-1] for data in all_data]
        for data, index in zip(all_data, indices):
            series = pd.Series(data, index, name='A')
            self._test_rolling_sum(series)

    @skip_sdc_jit('Series.rolling.var() unsupported Series index')
    def test_series_rolling_var(self):
        all_data = [
            list(range(10)), [1., -1., 0., 0.1, -0.1],
            [1., np.inf, np.inf, -1., 0., np.inf, np.NINF, np.NINF],
            [np.nan, np.inf, np.inf, np.nan, np.nan, np.nan, np.NINF, np.NZERO]
        ]
        indices = [list(range(len(data)))[::-1] for data in all_data]
        for data, index in zip(all_data, indices):
            series = pd.Series(data, index, name='A')
            self._test_rolling_var(series)

    @skip_sdc_jit('Series.rolling.var() unsupported exceptions')
    def test_series_rolling_var_exception_unsupported_ddof(self):
        series = pd.Series([1., -1., 0., 0.1, -0.1])
        self._test_rolling_var_exception_unsupported_ddof(series)


if __name__ == "__main__":
    unittest.main()<|MERGE_RESOLUTION|>--- conflicted
+++ resolved
@@ -1315,9 +1315,6 @@
 
         self._test_rolling_min(df)
 
-<<<<<<< HEAD
-    @unittest.skip('Segmentation fault on Win/Lin/Mac')
-=======
     def test_df_rolling_min_no_unboxing(self):
         def test_impl(window, min_periods):
             df = pd.DataFrame({
@@ -1336,9 +1333,7 @@
                     ref_result = test_impl(window, min_periods)
                     pd.testing.assert_frame_equal(jit_result, ref_result)
 
-    @unittest.expectedFailure
-    @unittest.skipIf(platform.system() == 'Darwin', 'Segmentation fault on Mac')
->>>>>>> 20bbb0aa
+    @unittest.skip('Segmentation fault on Win/Lin/Mac')
     @skip_sdc_jit('DataFrame.rolling.min() unsupported')
     def test_df_rolling_min_exception_many_columns(self):
         def test_impl(df):
