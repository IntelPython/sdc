--- conflicted
+++ resolved
@@ -3,37 +3,8 @@
 from sdc.testing import load_testsuite
 
 
-<<<<<<< HEAD
 def load_tests(loader, tests, pattern):
     suite = TestSuite()
     suite.addTests(load_testsuite(loader, dirname(__file__)))
     return suite
-=======
-from sdc.tests.test_basic import *
-from sdc.tests.test_series import *
-from sdc.tests.test_dataframe import *
-from sdc.tests.test_hiframes import *
-from .categorical import *
-
-# from sdc.tests.test_d4p import *
-from sdc.tests.test_date import *
-from sdc.tests.test_strings import *
-
-from sdc.tests.test_groupby import *
-from sdc.tests.test_join import *
-from sdc.tests.test_rolling import *
-
-from sdc.tests.test_ml import *
-
-from sdc.tests.test_io import *
-
-from sdc.tests.test_hpat_jit import *
-from sdc.tests.test_indexes import *
-
-from sdc.tests.test_sdc_numpy import *
-from sdc.tests.test_prange_utils import *
-from sdc.tests.test_compile_time import *
-
-# performance tests
-import sdc.tests.tests_perf
->>>>>>> 70b5ae81
+  