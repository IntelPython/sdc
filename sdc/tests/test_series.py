# *****************************************************************************
# Copyright (c) 2019, Intel Corporation All rights reserved.
#
# Redistribution and use in source and binary forms, with or without
# modification, are permitted provided that the following conditions are met:
#
#     Redistributions of source code must retain the above copyright notice,
#     this list of conditions and the following disclaimer.
#
#     Redistributions in binary form must reproduce the above copyright notice,
#     this list of conditions and the following disclaimer in the documentation
#     and/or other materials provided with the distribution.
#
# THIS SOFTWARE IS PROVIDED BY THE COPYRIGHT HOLDERS AND CONTRIBUTORS "AS IS"
# AND ANY EXPRESS OR IMPLIED WARRANTIES, INCLUDING, BUT NOT LIMITED TO,
# THE IMPLIED WARRANTIES OF MERCHANTABILITY AND FITNESS FOR A PARTICULAR
# PURPOSE ARE DISCLAIMED. IN NO EVENT SHALL THE COPYRIGHT HOLDER OR
# CONTRIBUTORS BE LIABLE FOR ANY DIRECT, INDIRECT, INCIDENTAL, SPECIAL,
# EXEMPLARY, OR CONSEQUENTIAL DAMAGES (INCLUDING, BUT NOT LIMITED TO,
# PROCUREMENT OF SUBSTITUTE GOODS OR SERVICES; LOSS OF USE, DATA, OR PROFITS;
# OR BUSINESS INTERRUPTION) HOWEVER CAUSED AND ON ANY THEORY OF LIABILITY,
# WHETHER IN CONTRACT, STRICT LIABILITY, OR TORT (INCLUDING NEGLIGENCE OR
# OTHERWISE) ARISING IN ANY WAY OUT OF THE USE OF THIS SOFTWARE,
# EVEN IF ADVISED OF THE POSSIBILITY OF SUCH DAMAGE.
# *****************************************************************************


# -*- coding: utf-8 -*-
import string
import unittest
import platform
import pandas as pd
import numpy as np
import pyarrow.parquet as pq
import sdc
from itertools import islice, permutations, product, combinations, combinations_with_replacement
from sdc.tests.test_base import TestCase
from sdc.tests.test_utils import (
    count_array_REPs, count_parfor_REPs, count_array_OneDs, get_start_end,
    skip_numba_jit, skip_sdc_jit, sdc_limitation)
from sdc.tests.gen_test_data import ParquetGenerator
from numba import types
from numba.config import IS_32BITS
from numba.errors import TypingError


_cov_corr_series = [(pd.Series(x), pd.Series(y)) for x, y in [
    (
        [np.nan, -2., 3., 9.1],
        [np.nan, -2., 3., 5.0],
    ),
    # TODO(quasilyte): more intricate data for complex-typed series.
    # Some arguments make assert_almost_equal fail.
    # Functions that yield mismaching results:
    # _column_corr_impl and _column_cov_impl.
    (
        [complex(-2., 1.0), complex(3.0, 1.0)],
        [complex(-3., 1.0), complex(2.0, 1.0)],
    ),
    (
        [complex(-2.0, 1.0), complex(3.0, 1.0)],
        [1.0, -2.0],
    ),
    (
        [1.0, -4.5],
        [complex(-4.5, 1.0), complex(3.0, 1.0)],
    ),
]]

min_float64 = np.finfo('float64').min
max_float64 = np.finfo('float64').max

test_global_input_data_float64 = [
    [11., 35.2, -24., 0., np.NZERO, np.NINF, np.PZERO, min_float64],
    [1., np.nan, -1., 0., min_float64, max_float64, max_float64, min_float64],
    [np.nan, np.inf, np.inf, np.nan, np.nan, np.nan, np.NINF, np.NZERO]
]

min_int64 = np.iinfo('int64').min
max_int64 = np.iinfo('int64').max
max_uint64 = np.iinfo('uint64').max

test_global_input_data_signed_integer64 = [
    [1, -1, 0],
    [min_int64, max_int64, max_int64, min_int64],
]

test_global_input_data_integer64 = test_global_input_data_signed_integer64 + [[max_uint64, max_uint64]]

test_global_input_data_numeric = test_global_input_data_integer64 + test_global_input_data_float64

test_global_input_data_unicode_kind4 = [
    'ascii',
    '12345',
    '1234567890',
    '¡Y tú quién te crees?',
    '🐍⚡',
    '大处着眼，小处着手。',
]

test_global_input_data_unicode_kind1 = [
    'ascii',
    '12345',
    '1234567890',
]

def gen_srand_array(size, nchars=8):
    """Generate array of strings of specified size based on [a-zA-Z] + [0-9]"""
    accepted_chars = list(string.ascii_letters + string.digits)
    rands_chars = np.array(accepted_chars, dtype=(np.str_, 1))

    np.random.seed(100)
    return np.random.choice(rands_chars, size=nchars * size).view((np.str_, nchars))


def gen_frand_array(size, min=-100, max=100):
    """Generate array of float of specified size based on [-100-100]"""
    np.random.seed(100)
    return (max - min) * np.random.sample(size) + min

def gen_strlist(size, nchars=8):
    """Generate list of strings of specified size based on [a-zA-Z] + [0-9]"""
    accepted_chars = string.ascii_letters + string.digits
    generated_chars = islice(permutations(accepted_chars, nchars), size)

    return [''.join(chars) for chars in generated_chars]


#   Restores a series and checks the correct arrangement of data,
#   taking into account the same elements for unstable sortings
#   Example: pd.Series([15, 3, 7, 3, 1],[2, 4, 6, 8, 10])
#   Result can be pd.Series([4, 1, 3, 2, 0],[2, 4, 6, 8, 10]) or pd.Series([4, 2, 3, 1, 0],[2, 4, 6, 8, 10])
#   return restore series
def restore_series_argsort(series, my_result):
    nona = series.dropna()
    data = np.copy(nona.data)
    new_result = np.copy(series.data)
    result = np.copy(my_result)
    for i in range(len(result)):
        if result[i] != -1:
            new_result[i] = data[result[i]]
        else:
            new_result[i] = np.nan
    return new_result


#   Restores a series and checks the correct arrangement of indices,
#   taking into account the same elements for unstable sortings
#   Example: pd.Series([15, 3, 7, 3, 1],[2, 4, 6, 8, 10])
#   Result can be pd.Series([1, 3, 3, 7, 15],[10, 4, 8, 6, 2]) or pd.Series([1, 3, 3, 7, 15],[10, 8, 4, 6, 2])
#   if indices correct - return 0; wrong - return 1
def restore_series_sort_values(series, my_result_index, ascending):
    value_dict = {}
    nan_list = []
    data = np.copy(series.data)
    index = np.copy(series.index)
    for value in range(len(data)):
        # if np.isnan(data[value]):
        if series.isna()[index[value]]:
            nan_list.append(index[value])
        if data[value] in value_dict:
            value_dict[data[value]].append(index[value])
        else:
            value_dict[data[value]] = [index[value]]
    na = series.isna().sum()
    sort = np.argsort(data)
    result = np.copy(my_result_index)
    if not ascending:
        sort[:len(result)-na] = sort[:len(result)-na][::-1]
    for i in range(len(result)-na):
        check = 0
        for j in value_dict[data[sort[i]]]:
            if j == result[i]:
                check = 1
        if check == 0:
            return 1
    for i in range(len(result)-na, len(result)):
        check = 0
        for j in nan_list:
            if result[i] == j:
                check = 1
        if check == 0:
            return 1
    return 0


def _make_func_from_text(func_text, func_name='test_impl'):
    loc_vars = {}
    exec(func_text, {}, loc_vars)
    test_impl = loc_vars[func_name]
    return test_impl


def _make_func_use_binop1(operator):
    func_text = "def test_impl(A, B):\n"
    func_text += "   return A {} B\n".format(operator)
    return _make_func_from_text(func_text)


def _make_func_use_binop2(operator):
    func_text = "def test_impl(A, B):\n"
    func_text += "   A {} B\n".format(operator)
    func_text += "   return A\n"
    return _make_func_from_text(func_text)


def _make_func_use_method_arg1(method):
    func_text = "def test_impl(A, B):\n"
    func_text += "   return A.{}(B)\n".format(method)
    return _make_func_from_text(func_text)


def ljust_usecase(series, width):
    return series.str.ljust(width)


def ljust_with_fillchar_usecase(series, width, fillchar):
    return series.str.ljust(width, fillchar)


def rjust_usecase(series, width):
    return series.str.rjust(width)


def rjust_with_fillchar_usecase(series, width, fillchar):
    return series.str.rjust(width, fillchar)


def istitle_usecase(series):
    return series.str.istitle()


<<<<<<< HEAD
def isalnum_usecase(series):
    return series.str.isalnum()
=======
def isspace_usecase(series):
    return series.str.isspace()
>>>>>>> 3782e014


GLOBAL_VAL = 2


class TestSeries(TestCase):

    @skip_numba_jit
    def test_create1(self):
        def test_impl():
            df = pd.DataFrame({'A': [1, 2, 3]})
            return (df.A == 1).sum()
        hpat_func = self.jit(test_impl)

        self.assertEqual(hpat_func(), test_impl())

    @unittest.skip('Feature request: implement Series::ctor with list(list(type))')
    def test_create_list_list_unicode(self):
        def test_impl():
            S = pd.Series([
                          ['abc', 'defg', 'ijk'],
                          ['lmn', 'opq', 'rstuvwxyz']
                          ])
            return S
        hpat_func = self.jit(test_impl)

        result_ref = test_impl()
        result = hpat_func()
        pd.testing.assert_series_equal(result, result_ref)

    @unittest.skip('Feature request: implement Series::ctor with list(list(type))')
    def test_create_list_list_integer(self):
        def test_impl():
            S = pd.Series([
                          [123, 456, -789],
                          [-112233, 445566, 778899]
                          ])
            return S
        hpat_func = self.jit(test_impl)

        result_ref = test_impl()
        result = hpat_func()
        pd.testing.assert_series_equal(result, result_ref)

    @unittest.skip('Feature request: implement Series::ctor with list(list(type))')
    def test_create_list_list_float(self):
        def test_impl():
            S = pd.Series([
                          [1.23, -4.56, 7.89],
                          [11.2233, 44.5566, -778.899]
                          ])
            return S
        hpat_func = self.jit(test_impl)

        result_ref = test_impl()
        result = hpat_func()
        pd.testing.assert_series_equal(result, result_ref)

    @skip_numba_jit
    def test_create2(self):
        def test_impl(n):
            df = pd.DataFrame({'A': np.arange(n)})
            return (df.A == 2).sum()
        hpat_func = self.jit(test_impl)

        n = 11
        self.assertEqual(hpat_func(n), test_impl(n))

    def test_create_series1(self):
        def test_impl():
            A = pd.Series([1, 2, 3])
            return A
        hpat_func = self.jit(test_impl)

        pd.testing.assert_series_equal(hpat_func(), test_impl())

    def test_create_series_index1(self):
        # create and box an indexed Series
        def test_impl():
            A = pd.Series([1, 2, 3], ['A', 'C', 'B'])
            return A
        hpat_func = self.jit(test_impl)

        pd.testing.assert_series_equal(hpat_func(), test_impl())

    def test_create_series_index2(self):
        def test_impl():
            A = pd.Series([1, 2, 3], index=[2, 1, 0])
            return A
        hpat_func = self.jit(test_impl)

        pd.testing.assert_series_equal(hpat_func(), test_impl())

    def test_create_series_index3(self):
        def test_impl():
            A = pd.Series([1, 2, 3], index=['A', 'C', 'B'], name='A')
            return A
        hpat_func = self.jit(test_impl)

        pd.testing.assert_series_equal(hpat_func(), test_impl())

    def test_create_series_index4(self):
        def test_impl(name):
            A = pd.Series([1, 2, 3], index=['A', 'C', 'B'], name=name)
            return A
        hpat_func = self.jit(test_impl)

        pd.testing.assert_series_equal(hpat_func('A'), test_impl('A'))

    @skip_numba_jit
    def test_create_str(self):
        def test_impl():
            df = pd.DataFrame({'A': ['a', 'b', 'c']})
            return (df.A == 'a').sum()
        hpat_func = self.jit(test_impl)

        self.assertEqual(hpat_func(), test_impl())

    @skip_numba_jit
    def test_pass_df1(self):
        def test_impl(df):
            return (df.A == 2).sum()
        hpat_func = self.jit(test_impl)

        n = 11
        df = pd.DataFrame({'A': np.arange(n)})
        self.assertEqual(hpat_func(df), test_impl(df))

    @skip_numba_jit
    def test_pass_df_str(self):
        def test_impl(df):
            return (df.A == 'a').sum()
        hpat_func = self.jit(test_impl)

        df = pd.DataFrame({'A': ['a', 'b', 'c']})
        self.assertEqual(hpat_func(df), test_impl(df))

    @skip_numba_jit
    def test_pass_series1(self):
        # TODO: check to make sure it is series type
        def test_impl(A):
            return (A == 2).sum()
        hpat_func = self.jit(test_impl)

        n = 11
        df = pd.DataFrame({'A': np.arange(n)})
        self.assertEqual(hpat_func(df.A), test_impl(df.A))

    @skip_numba_jit
    def test_pass_series2(self):
        # test creating dataframe from passed series
        def test_impl(A):
            df = pd.DataFrame({'A': A})
            return (df.A == 2).sum()
        hpat_func = self.jit(test_impl)

        n = 11
        df = pd.DataFrame({'A': np.arange(n)})
        self.assertEqual(hpat_func(df.A), test_impl(df.A))

    @skip_numba_jit
    def test_pass_series_str(self):
        def test_impl(A):
            return (A == 'a').sum()
        hpat_func = self.jit(test_impl)

        df = pd.DataFrame({'A': ['a', 'b', 'c']})
        self.assertEqual(hpat_func(df.A), test_impl(df.A))

    def test_pass_series_index1(self):
        def test_impl(A):
            return A
        hpat_func = self.jit(test_impl)

        S = pd.Series([3, 5, 6], ['a', 'b', 'c'], name='A')
        pd.testing.assert_series_equal(hpat_func(S), test_impl(S))

    def test_series_size(self):
        def test_impl(S):
            return S.size
        hpat_func = self.jit(test_impl)

        n = 11
        for S, expected in [
            (pd.Series(), 0),
            (pd.Series([]), 0),
            (pd.Series(np.arange(n)), n),
            (pd.Series([np.nan, 1, 2]), 3),
            (pd.Series(['1', '2', '3']), 3),
        ]:
            with self.subTest(S=S, expected=expected):
                self.assertEqual(hpat_func(S), expected)
                self.assertEqual(hpat_func(S), test_impl(S))

    @skip_numba_jit
    def test_series_attr2(self):
        def test_impl(A):
            return A.copy().values
        hpat_func = self.jit(test_impl)

        n = 11
        df = pd.DataFrame({'A': np.arange(n)})
        np.testing.assert_array_equal(hpat_func(df.A), test_impl(df.A))

    def test_series_attr3(self):
        def test_impl(A):
            return A.min()
        hpat_func = self.jit(test_impl)

        n = 11
        df = pd.DataFrame({'A': np.arange(n)})
        self.assertEqual(hpat_func(df.A), test_impl(df.A))

    @skip_numba_jit("This test passes in group and fails in single.")
    def test_series_attr4(self):
        def test_impl(A):
            return A.cumsum().values
        hpat_func = self.jit(test_impl)

        n = 11
        df = pd.DataFrame({'A': np.arange(n)})
        np.testing.assert_array_equal(hpat_func(df.A), test_impl(df.A))

    @skip_numba_jit
    def test_series_argsort1(self):
        def test_impl(A):
            return A.argsort()
        hpat_func = self.jit(test_impl)

        n = 11
        A = pd.Series(np.random.ranf(n))
        pd.testing.assert_series_equal(hpat_func(A), test_impl(A))

    @skip_numba_jit
    def test_series_argsort2(self):
        def test_impl(S):
            return S.argsort()
        hpat_func = self.jit(test_impl)

        S = pd.Series([1, -1, 0, 1, np.nan], [1, 2, 3, 4, 5])
        pd.testing.assert_series_equal(test_impl(S), hpat_func(S))

    @skip_numba_jit
    def test_series_argsort_full(self):
        def test_impl(series, kind):
            return series.argsort(axis=0, kind=kind, order=None)

        hpat_func = self.jit(test_impl)

        all_data = test_global_input_data_numeric

        for data in all_data:
            for kind in ['quicksort', 'mergesort']:
                series = pd.Series(data * 3)
                ref_result = test_impl(series, kind=kind)
                jit_result = hpat_func(series, kind=kind)
                ref = restore_series_argsort(series, ref_result.data)
                jit = restore_series_argsort(series, jit_result.data)
                if kind == 'mergesort':
                    pd.testing.assert_series_equal(ref_result, jit_result)
                else:
                    np.testing.assert_array_equal(ref, jit)

    @skip_numba_jit
    def test_series_argsort_full_idx(self):
        def test_impl(series, kind):
            return series.argsort(axis=0, kind=kind, order=None)

        hpat_func = self.jit(test_impl)

        all_data = test_global_input_data_numeric

        for data in all_data:
            data = data * 3
            for index in [gen_srand_array(len(data)), gen_frand_array(len(data)), range(len(data))]:
                for kind in ['quicksort', 'mergesort']:
                    series = pd.Series(data, index)
                    ref_result = test_impl(series, kind=kind)
                    jit_result = hpat_func(series, kind=kind)
                    ref = restore_series_argsort(series, ref_result.data)
                    jit = restore_series_argsort(series, jit_result.data)
                    if kind == 'mergesort':
                        pd.testing.assert_series_equal(ref_result, jit_result)
                    else:
                        np.testing.assert_array_equal(ref, jit)

    @skip_numba_jit
    def test_series_attr6(self):
        def test_impl(A):
            return A.take([2, 3]).values
        hpat_func = self.jit(test_impl)

        n = 11
        df = pd.DataFrame({'A': np.arange(n)})
        np.testing.assert_array_equal(hpat_func(df.A), test_impl(df.A))

    def test_series_attr7(self):
        def test_impl(A):
            return A.astype(np.float64)
        hpat_func = self.jit(test_impl)

        n = 11
        df = pd.DataFrame({'A': np.arange(n)})
        np.testing.assert_array_equal(hpat_func(df.A), test_impl(df.A))

    def test_series_getattr_ndim(self):
        '''Verifies getting Series attribute ndim is supported'''
        def test_impl(S):
            return S.ndim
        hpat_func = self.jit(test_impl)

        n = 11
        S = pd.Series(np.arange(n))
        self.assertEqual(hpat_func(S), test_impl(S))

    def test_series_getattr_T(self):
        '''Verifies getting Series attribute T is supported'''
        def test_impl(S):
            return S.T
        hpat_func = self.jit(test_impl)

        n = 11
        S = pd.Series(np.arange(n))
        np.testing.assert_array_equal(hpat_func(S), test_impl(S))

    def test_series_copy_str1(self):
        def test_impl(A):
            return A.copy()
        hpat_func = self.jit(test_impl)

        S = pd.Series(['aa', 'bb', 'cc'])
        pd.testing.assert_series_equal(hpat_func(S), test_impl(S))

    def test_series_copy_int1(self):
        def test_impl(A):
            return A.copy()
        hpat_func = self.jit(test_impl)

        S = pd.Series([1, 2, 3])
        pd.testing.assert_series_equal(hpat_func(S), test_impl(S))

    def test_series_copy_deep(self):
        def test_impl(A, deep):
            return A.copy(deep=deep)
        hpat_func = self.jit(test_impl)

        for S in [
            pd.Series([1, 2]),
            pd.Series([1, 2], index=["a", "b"]),
            pd.Series([1, 2], name='A'),
            pd.Series([1, 2], index=["a", "b"], name='A'),
        ]:
            with self.subTest(S=S):
                for deep in (True, False):
                    with self.subTest(deep=deep):
                        actual = hpat_func(S, deep)
                        expected = test_impl(S, deep)

                        pd.testing.assert_series_equal(actual, expected)

                        self.assertEqual(actual.values is S.values, expected.values is S.values)
                        self.assertEqual(actual.values is S.values, not deep)

                        # Shallow copy of index is not supported yet
                        if deep:
                            self.assertEqual(actual.index is S.index, expected.index is S.index)
                            self.assertEqual(actual.index is S.index, not deep)

    @skip_sdc_jit('Series.corr() parameter "min_periods" unsupported')
    def test_series_corr(self):
        def test_series_corr_impl(S1, S2, min_periods=None):
            return S1.corr(S2, min_periods=min_periods)

        hpat_func = self.jit(test_series_corr_impl)
        test_input_data1 = [[.2, .0, .6, .2],
                            [.2, .0, .6, .2, .5, .6, .7, .8],
                            [],
                            [2, 0, 6, 2],
                            [.2, .1, np.nan, .5, .3],
                            [-1, np.nan, 1, np.inf]]
        test_input_data2 = [[.3, .6, .0, .1],
                            [.3, .6, .0, .1, .8],
                            [],
                            [3, 6, 0, 1],
                            [.3, .2, .9, .6, np.nan],
                            [np.nan, np.nan, np.inf, np.nan]]
        for input_data1 in test_input_data1:
            for input_data2 in test_input_data2:
                S1 = pd.Series(input_data1)
                S2 = pd.Series(input_data2)
                for period in [None, 2, 1, 8, -4]:
                    result_ref = test_series_corr_impl(S1, S2, min_periods=period)
                    result = hpat_func(S1, S2, min_periods=period)
                    np.testing.assert_allclose(result, result_ref)

    @skip_sdc_jit('Series.corr() parameter "min_periods" unsupported')
    def test_series_corr_unsupported_dtype(self):
        def test_series_corr_impl(S1, S2, min_periods=None):
            return S1.corr(S2, min_periods=min_periods)

        hpat_func = self.jit(test_series_corr_impl)
        S1 = pd.Series([.2, .0, .6, .2])
        S2 = pd.Series(['abcdefgh', 'a', 'abcdefg', 'ab', 'abcdef', 'abc'])
        S3 = pd.Series(['aaaaa', 'bbbb', 'ccc', 'dd', 'e'])
        S4 = pd.Series([.3, .6, .0, .1])

        with self.assertRaises(TypingError) as raises:
            hpat_func(S1, S2, min_periods=5)
        msg = 'Method corr(). The object other.data'
        self.assertIn(msg, str(raises.exception))

        with self.assertRaises(TypingError) as raises:
            hpat_func(S3, S4, min_periods=5)
        msg = 'Method corr(). The object self.data'
        self.assertIn(msg, str(raises.exception))

    @skip_sdc_jit('Series.corr() parameter "min_periods" unsupported')
    def test_series_corr_unsupported_period(self):
        def test_series_corr_impl(S1, S2, min_periods=None):
            return S1.corr(S2, min_periods=min_periods)

        hpat_func = self.jit(test_series_corr_impl)
        S1 = pd.Series([.2, .0, .6, .2])
        S2 = pd.Series([.3, .6, .0, .1])

        with self.assertRaises(TypingError) as raises:
            hpat_func(S1, S2, min_periods='aaaa')
        msg = 'Method corr(). The object min_periods'
        self.assertIn(msg, str(raises.exception))

        with self.assertRaises(TypingError) as raises:
            hpat_func(S1, S2, min_periods=0.5)
        msg = 'Method corr(). The object min_periods'
        self.assertIn(msg, str(raises.exception))

    def test_series_astype_int_to_str1(self):
        '''Verifies Series.astype implementation with function 'str' as argument
           converts integer series to series of strings
        '''
        def test_impl(S):
            return S.astype(str)
        hpat_func = self.jit(test_impl)

        n = 11
        S = pd.Series(np.arange(n))
        pd.testing.assert_series_equal(hpat_func(S), test_impl(S))

    def test_series_astype_int_to_str2(self):
        '''Verifies Series.astype implementation with a string literal dtype argument
           converts integer series to series of strings
        '''
        def test_impl(S):
            return S.astype('str')
        hpat_func = self.jit(test_impl)

        n = 11
        S = pd.Series(np.arange(n))
        pd.testing.assert_series_equal(hpat_func(S), test_impl(S))

    def test_series_astype_str_to_str1(self):
        '''Verifies Series.astype implementation with function 'str' as argument
           handles string series not changing it
        '''
        def test_impl(S):
            return S.astype(str)
        hpat_func = self.jit(test_impl)

        S = pd.Series(['aa', 'bb', 'cc'])
        pd.testing.assert_series_equal(hpat_func(S), test_impl(S))

    def test_series_astype_str_to_str2(self):
        '''Verifies Series.astype implementation with a string literal dtype argument
           handles string series not changing it
        '''
        def test_impl(S):
            return S.astype('str')
        hpat_func = self.jit(test_impl)

        S = pd.Series(['aa', 'bb', 'cc'])
        pd.testing.assert_series_equal(hpat_func(S), test_impl(S))

    def test_series_astype_str_to_str_index_str(self):
        '''Verifies Series.astype implementation with function 'str' as argument
           handles string series not changing it
        '''

        def test_impl(S):
            return S.astype(str)

        hpat_func = self.jit(test_impl)

        S = pd.Series(['aa', 'bb', 'cc'], index=['d', 'e', 'f'])
        pd.testing.assert_series_equal(hpat_func(S), test_impl(S))

    def test_series_astype_str_to_str_index_int(self):
        '''Verifies Series.astype implementation with function 'str' as argument
           handles string series not changing it
        '''

        def test_impl(S):
            return S.astype(str)

        hpat_func = self.jit(test_impl)

        S = pd.Series(['aa', 'bb', 'cc'], index=[1, 2, 3])
        pd.testing.assert_series_equal(hpat_func(S), test_impl(S))

    @unittest.skip('TODO: requires str(datetime64) support in Numba')
    def test_series_astype_dt_to_str1(self):
        '''Verifies Series.astype implementation with function 'str' as argument
           converts datetime series to series of strings
        '''
        def test_impl(A):
            return A.astype(str)
        hpat_func = self.jit(test_impl)

        S = pd.Series([pd.Timestamp('20130101 09:00:00'),
                       pd.Timestamp('20130101 09:00:02'),
                       pd.Timestamp('20130101 09:00:03')
                       ])
        pd.testing.assert_series_equal(hpat_func(S), test_impl(S))

    @unittest.skip('AssertionError: Series are different'
                   '[left]:  [0.000000, 1.000000, 2.000000, 3.000000, ...'
                   '[right]:  [0.0, 1.0, 2.0, 3.0, ...'
                   'TODO: needs alignment to NumPy on Numba side')
    def test_series_astype_float_to_str1(self):
        '''Verifies Series.astype implementation with function 'str' as argument
           converts float series to series of strings
        '''
        def test_impl(A):
            return A.astype(str)
        hpat_func = self.jit(test_impl)

        n = 11.0
        S = pd.Series(np.arange(n))
        pd.testing.assert_series_equal(hpat_func(S), test_impl(S))

    def test_series_astype_int32_to_int64(self):
        '''Verifies Series.astype implementation with NumPy dtype argument
           converts series with dtype=int32 to series with dtype=int64
        '''
        def test_impl(A):
            return A.astype(np.int64)
        hpat_func = self.jit(test_impl)

        n = 11
        S = pd.Series(np.arange(n), dtype=np.int32)
        pd.testing.assert_series_equal(hpat_func(S), test_impl(S))

    def test_series_astype_int_to_float64(self):
        '''Verifies Series.astype implementation with NumPy dtype argument
           converts integer series to series of float
        '''
        def test_impl(A):
            return A.astype(np.float64)
        hpat_func = self.jit(test_impl)

        n = 11
        S = pd.Series(np.arange(n))
        pd.testing.assert_series_equal(hpat_func(S), test_impl(S))

    def test_series_astype_float_to_int32(self):
        '''Verifies Series.astype implementation with NumPy dtype argument
           converts float series to series of integers
        '''
        def test_impl(A):
            return A.astype(np.int32)
        hpat_func = self.jit(test_impl)

        n = 11.0
        S = pd.Series(np.arange(n))
        pd.testing.assert_series_equal(hpat_func(S), test_impl(S))

    def test_series_astype_literal_dtype1(self):
        '''Verifies Series.astype implementation with a string literal dtype argument
           converts float series to series of integers
        '''
        def test_impl(A):
            return A.astype('int32')
        hpat_func = self.jit(test_impl)

        n = 11.0
        S = pd.Series(np.arange(n))
        pd.testing.assert_series_equal(hpat_func(S), test_impl(S))

    @unittest.skip('TODO: needs Numba astype impl support converting unicode_type to int')
    def test_series_astype_str_to_int32(self):
        '''Verifies Series.astype implementation with NumPy dtype argument
           converts series of strings to series of integers
        '''
        import numba

        def test_impl(A):
            return A.astype(np.int32)
        hpat_func = self.jit(test_impl)

        n = 11
        S = pd.Series([str(x) for x in np.arange(n) - n // 2])
        pd.testing.assert_series_equal(hpat_func(S), test_impl(S))

    @unittest.skip('TODO: needs Numba astype impl support converting unicode_type to float')
    def test_series_astype_str_to_float64(self):
        '''Verifies Series.astype implementation with NumPy dtype argument
           converts series of strings to series of float
        '''
        def test_impl(A):
            return A.astype(np.float64)
        hpat_func = self.jit(test_impl)

        S = pd.Series(['3.24', '1E+05', '-1', '-1.3E-01', 'nan', 'inf'])
        pd.testing.assert_series_equal(hpat_func(S), test_impl(S))

    def test_series_astype_str_index_str(self):
        '''Verifies Series.astype implementation with function 'str' as argument
           handles string series not changing it
        '''

        def test_impl(S):
            return S.astype(str)
        hpat_func = self.jit(test_impl)

        S = pd.Series(['aa', 'bb', 'cc'], index=['a', 'b', 'c'])
        pd.testing.assert_series_equal(hpat_func(S), test_impl(S))

    def test_series_astype_str_index_int(self):
        '''Verifies Series.astype implementation with function 'str' as argument
           handles string series not changing it
        '''

        def test_impl(S):
            return S.astype(str)

        hpat_func = self.jit(test_impl)

        S = pd.Series(['aa', 'bb', 'cc'], index=[2, 3, 5])
        pd.testing.assert_series_equal(hpat_func(S), test_impl(S))

    def test_series_astype_errors_ignore_return_self_str(self):
        '''Verifies Series.astype implementation return self object on error
           if errors='ignore' is passed in arguments
        '''

        def test_impl(S):
            return S.astype(np.float64, errors='ignore')

        hpat_func = self.jit(test_impl)

        S = pd.Series(['aa', 'bb', 'cc'], index=[2, 3, 5])
        pd.testing.assert_series_equal(hpat_func(S), test_impl(S))

    @skip_numba_jit
    def test_np_call_on_series1(self):
        def test_impl(A):
            return np.min(A)
        hpat_func = self.jit(test_impl)

        n = 11
        df = pd.DataFrame({'A': np.arange(n)})
        np.testing.assert_array_equal(hpat_func(df.A), test_impl(df.A))

    def test_series_values(self):
        def test_impl(A):
            return A.values
        hpat_func = self.jit(test_impl)

        n = 11
        df = pd.DataFrame({'A': np.arange(n)})
        np.testing.assert_array_equal(hpat_func(df.A), test_impl(df.A))

    @skip_numba_jit
    def test_series_values1(self):
        def test_impl(A):
            return (A == 2).values
        hpat_func = self.jit(test_impl)

        n = 11
        df = pd.DataFrame({'A': np.arange(n)})
        np.testing.assert_array_equal(hpat_func(df.A), test_impl(df.A))

    def test_series_shape1(self):
        def test_impl(A):
            return A.shape
        hpat_func = self.jit(test_impl)

        n = 11
        df = pd.DataFrame({'A': np.arange(n)})
        self.assertEqual(hpat_func(df.A), test_impl(df.A))

    @skip_numba_jit
    def test_static_setitem_series1(self):
        def test_impl(A):
            A[0] = 2
            return (A == 2).sum()
        hpat_func = self.jit(test_impl)

        n = 11
        df = pd.DataFrame({'A': np.arange(n)})
        self.assertEqual(hpat_func(df.A), test_impl(df.A))

    @skip_numba_jit
    def test_setitem_series1(self):
        def test_impl(A, i):
            A[i] = 2
            return (A == 2).sum()
        hpat_func = self.jit(test_impl)

        n = 11
        df = pd.DataFrame({'A': np.arange(n)})
        self.assertEqual(hpat_func(df.A.copy(), 0), test_impl(df.A.copy(), 0))

    @skip_numba_jit
    def test_setitem_series2(self):
        def test_impl(A, i):
            A[i] = 100
        hpat_func = self.jit(test_impl)

        n = 11
        df = pd.DataFrame({'A': np.arange(n)})
        A1 = df.A.copy()
        A2 = df.A
        hpat_func(A1, 0)
        test_impl(A2, 0)
        pd.testing.assert_series_equal(A1, A2)

    @unittest.skip("enable after remove dead in hiframes is removed")
    def test_setitem_series3(self):
        def test_impl(A, i):
            S = pd.Series(A)
            S[i] = 100
        hpat_func = self.jit(test_impl)

        n = 11
        A = np.arange(n)
        A1 = A.copy()
        A2 = A
        hpat_func(A1, 0)
        test_impl(A2, 0)
        np.testing.assert_array_equal(A1, A2)

    @skip_numba_jit
    def test_setitem_series_bool1(self):
        def test_impl(A):
            A[A > 3] = 100
        hpat_func = self.jit(test_impl)

        n = 11
        df = pd.DataFrame({'A': np.arange(n)})
        A1 = df.A.copy()
        A2 = df.A
        hpat_func(A1)
        test_impl(A2)
        pd.testing.assert_series_equal(A1, A2)

    @skip_numba_jit
    def test_setitem_series_bool2(self):
        def test_impl(A, B):
            A[A > 3] = B[A > 3]
        hpat_func = self.jit(test_impl)

        n = 11
        df = pd.DataFrame({'A': np.arange(n), 'B': np.arange(n)**2})
        A1 = df.A.copy()
        A2 = df.A
        hpat_func(A1, df.B)
        test_impl(A2, df.B)
        pd.testing.assert_series_equal(A1, A2)

    @skip_numba_jit
    def test_static_getitem_series1(self):
        def test_impl(A):
            return A[0]
        hpat_func = self.jit(test_impl)

        n = 11
        A = pd.Series(np.arange(n))
        self.assertEqual(hpat_func(A), test_impl(A))

    @skip_numba_jit
    def test_getitem_series1(self):
        def test_impl(A, i):
            return A[i]
        hpat_func = self.jit(test_impl)

        n = 11
        df = pd.DataFrame({'A': np.arange(n)})
        self.assertEqual(hpat_func(df.A, 0), test_impl(df.A, 0))

    @skip_numba_jit
    def test_getitem_series_str1(self):
        def test_impl(A, i):
            return A[i]
        hpat_func = self.jit(test_impl)

        df = pd.DataFrame({'A': ['aa', 'bb', 'cc']})
        self.assertEqual(hpat_func(df.A, 0), test_impl(df.A, 0))

    @skip_numba_jit
    def test_series_iat1(self):
        def test_impl(A):
            return A.iat[3]
        hpat_func = self.jit(test_impl)

        n = 11
        S = pd.Series(np.arange(n)**2)
        self.assertEqual(hpat_func(S), test_impl(S))

    @skip_numba_jit
    def test_series_iat2(self):
        def test_impl(A):
            A.iat[3] = 1
            return A
        hpat_func = self.jit(test_impl)

        n = 11
        S = pd.Series(np.arange(n)**2)
        pd.testing.assert_series_equal(hpat_func(S), test_impl(S))

    @skip_numba_jit
    def test_series_iloc1(self):
        def test_impl(A):
            return A.iloc[3]
        hpat_func = self.jit(test_impl)

        n = 11
        S = pd.Series(np.arange(n)**2)
        self.assertEqual(hpat_func(S), test_impl(S))

    @skip_numba_jit
    def test_series_iloc2(self):
        def test_impl(A):
            return A.iloc[3:8]
        hpat_func = self.jit(test_impl)

        n = 11
        S = pd.Series(np.arange(n)**2)
        pd.testing.assert_series_equal(
            hpat_func(S), test_impl(S).reset_index(drop=True))

    @skip_sdc_jit('Old-style implementation of operators doesn\'t support comparing Series of different lengths')
    def test_series_op1_integer(self):
        '''Verifies using all various Series arithmetic binary operators on two integer Series with default indexes'''
        n = 11
        np.random.seed(0)
        data_to_test = [np.arange(-5, -5 + n, dtype=np.int32),
                        np.ones(n + 3, dtype=np.int32),
                        np.random.randint(-5, 5, n + 7)]

        arithmetic_binops = ('+', '-', '*', '/', '//', '%', '**')
        for operator in arithmetic_binops:
            test_impl = _make_func_use_binop1(operator)
            hpat_func = self.jit(test_impl)
            for data_left, data_right in combinations_with_replacement(data_to_test, 2):
                # integers to negative powers are not allowed
                if (operator == '**' and np.any(data_right < 0)):
                    data_right = np.abs(data_right)

                with self.subTest(left=data_left, right=data_right, operator=operator):
                    S1 = pd.Series(data_left)
                    S2 = pd.Series(data_right)
                    # check_dtype=False because SDC implementation always returns float64 Series
                    pd.testing.assert_series_equal(hpat_func(S1, S2), test_impl(S1, S2), check_dtype=False)

    @skip_sdc_jit('Old-style implementation of operators doesn\'t support division/modulo/etc by zero')
    def test_series_op2_integer(self):
        '''Verifies using all various Series arithmetic binary operators
           on an integer Series with default index and a scalar value'''
        n = 11
        np.random.seed(0)
        data_to_test = [np.arange(-5, -5 + n, dtype=np.int32),
                        np.ones(n + 3, dtype=np.int32),
                        np.random.randint(-5, 5, n + 7)]
        scalar_values = [1, -1, 0, 3, 7, -5]

        arithmetic_binops = ('+', '-', '*', '/', '//', '%', '**')
        for operator in arithmetic_binops:
            test_impl = _make_func_use_binop1(operator)
            hpat_func = self.jit(test_impl)
            for data_left in data_to_test:
                for scalar in scalar_values:
                    # integers to negative powers are not allowed
                    if (operator == '**' and scalar < 0):
                        scalar = abs(scalar)

                    with self.subTest(left=data_left, right=scalar, operator=operator):
                        S = pd.Series(data_left)
                        # check_dtype=False because SDC implementation always returns float64 Series
                        pd.testing.assert_series_equal(hpat_func(S, scalar), test_impl(S, scalar), check_dtype=False)

    @skip_sdc_jit('Old-style implementation of operators doesn\'t support comparing Series of different lengths')
    def test_series_op1_float(self):
        '''Verifies using all various Series arithmetic binary operators on two float Series with default indexes'''
        n = 11
        np.random.seed(0)
        data_to_test = [np.arange(-5, -5 + n, dtype=np.float32),
                        np.ones(n + 3, dtype=np.float32),
                        np.random.ranf(n + 7)]

        arithmetic_binops = ('+', '-', '*', '/', '//', '%', '**')
        for operator in arithmetic_binops:
            test_impl = _make_func_use_binop1(operator)
            hpat_func = self.jit(test_impl)
            for data_left, data_right in combinations_with_replacement(data_to_test, 2):
                with self.subTest(left=data_left, right=data_right, operator=operator):
                    S1 = pd.Series(data_left)
                    S2 = pd.Series(data_right)
                    # check_dtype=False because SDC implementation always returns float64 Series
                    pd.testing.assert_series_equal(hpat_func(S1, S2), test_impl(S1, S2), check_dtype=False)

    @skip_sdc_jit('Old-style implementation of operators doesn\'t support division/modulo/etc by zero')
    def test_series_op2_float(self):
        '''Verifies using all various Series arithmetic binary operators
           on a float Series with default index and a scalar value'''
        n = 11
        np.random.seed(0)
        data_to_test = [np.arange(-5, -5 + n, dtype=np.float32),
                        np.ones(n + 3, dtype=np.float32),
                        np.random.ranf(n + 7)]
        scalar_values = [1., -1., 0., -0., 7., -5.]

        arithmetic_binops = ('+', '-', '*', '/', '//', '%', '**')
        for operator in arithmetic_binops:
            test_impl = _make_func_use_binop1(operator)
            hpat_func = self.jit(test_impl)
            for data_left in data_to_test:
                for scalar in scalar_values:
                    with self.subTest(left=data_left, right=scalar, operator=operator):
                        S = pd.Series(data_left)
                        pd.testing.assert_series_equal(hpat_func(S, scalar), test_impl(S, scalar), check_dtype=False)

    @skip_numba_jit('Not implemented in new-pipeline yet')
    def test_series_op3(self):
        arithmetic_binops = ('+=', '-=', '*=', '/=', '//=', '%=', '**=')

        for operator in arithmetic_binops:
            test_impl = _make_func_use_binop2(operator)
            hpat_func = self.jit(test_impl)

            # TODO: extend to test arithmetic operations between numeric Series of different dtypes
            n = 11
            df = pd.DataFrame({'A': np.arange(1, n, dtype=np.float64), 'B': np.ones(n - 1)})
            pd.testing.assert_series_equal(hpat_func(df.A, df.B), test_impl(df.A, df.B), check_names=False)

    @skip_numba_jit('Not implemented in new-pipeline yet')
    def test_series_op4(self):
        arithmetic_binops = ('+=', '-=', '*=', '/=', '//=', '%=', '**=')

        for operator in arithmetic_binops:
            test_impl = _make_func_use_binop2(operator)
            hpat_func = self.jit(test_impl)

            # TODO: extend to test arithmetic operations between numeric Series of different dtypes
            n = 11
            df = pd.DataFrame({'A': np.arange(1, n, dtype=np.float64)})
            pd.testing.assert_series_equal(hpat_func(df.A, 1), test_impl(df.A, 1), check_names=False)

    def test_series_op5(self):
        arithmetic_methods = ('add', 'sub', 'mul', 'div', 'truediv', 'floordiv', 'mod', 'pow')

        for method in arithmetic_methods:
            test_impl = _make_func_use_method_arg1(method)
            hpat_func = self.jit(test_impl)

            n = 11
            df = pd.DataFrame({'A': np.arange(1, n), 'B': np.ones(n - 1)})
            pd.testing.assert_series_equal(hpat_func(df.A, df.B), test_impl(df.A, df.B), check_names=False)

    @unittest.skipIf(platform.system() == 'Windows', 'Series values are different (20.0 %)'
                     '[left]:  [1, 1024, 59049, 1048576, 9765625, 60466176, 282475249, 1073741824, 3486784401, 10000000000]'
                     '[right]: [1, 1024, 59049, 1048576, 9765625, 60466176, 282475249, 1073741824, -808182895, 1410065408]')
    def test_series_op5_integer_scalar(self):
        arithmetic_methods = ('add', 'sub', 'mul', 'div', 'truediv', 'floordiv', 'mod', 'pow')

        for method in arithmetic_methods:
            test_impl = _make_func_use_method_arg1(method)
            hpat_func = self.jit(test_impl)

            n = 11
            if platform.system() == 'Windows' and not IS_32BITS:
                operand_series = pd.Series(np.arange(1, n, dtype=np.int64))
            else:
                operand_series = pd.Series(np.arange(1, n))
            operand_scalar = 10
            pd.testing.assert_series_equal(
                hpat_func(operand_series, operand_scalar),
                test_impl(operand_series, operand_scalar),
                check_names=False)

    def test_series_op5_float_scalar(self):
        arithmetic_methods = ('add', 'sub', 'mul', 'div', 'truediv', 'floordiv', 'mod', 'pow')

        for method in arithmetic_methods:
            test_impl = _make_func_use_method_arg1(method)
            hpat_func = self.jit(test_impl)

            n = 11
            operand_series = pd.Series(np.arange(1, n))
            operand_scalar = .5
            pd.testing.assert_series_equal(
                hpat_func(operand_series, operand_scalar),
                test_impl(operand_series, operand_scalar),
                check_names=False)

    @skip_numba_jit
    def test_series_op6(self):
        def test_impl(A):
            return -A
        hpat_func = self.jit(test_impl)

        n = 11
        A = pd.Series(np.arange(n))
        pd.testing.assert_series_equal(hpat_func(A), test_impl(A))

    @skip_sdc_jit('Old-style implementation of operators doesn\'t support Series indexes')
    def test_series_op7(self):
        """Verifies using all various Series comparison binary operators on two integer Series with various indexes"""
        n = 11
        data_left = [1, 2, -1, 3, 4, 2, -3, 5, 6, 6, 0]
        data_right = [3, 2, -2, 1, 4, 1, -5, 6, 6, 3, -1]
        dtype_to_index = {'None': None,
                          'int': np.arange(n, dtype='int'),
                          'float': np.arange(n, dtype='float'),
                          'string': ['aa', 'aa', '', '', 'b', 'b', 'cccc', None, 'dd', 'ddd', None]}

        comparison_binops = ('<', '>', '<=', '>=', '!=', '==')
        for operator in comparison_binops:
            test_impl = _make_func_use_binop1(operator)
            hpat_func = self.jit(test_impl)
            for dtype, index_data in dtype_to_index.items():
                with self.subTest(operator=operator, index_dtype=dtype, index=index_data):
                    A = pd.Series(data_left, index=index_data)
                    B = pd.Series(data_right, index=index_data)
                    pd.testing.assert_series_equal(hpat_func(A, B), test_impl(A, B))

    @skip_sdc_jit('Old-style implementation of operators doesn\'t support comparing to inf')
    def test_series_op7_scalar(self):
        """Verifies using all various Series comparison binary operators on an integer Series and scalar values"""
        S = pd.Series([1, 2, -1, 3, 4, 2, -3, 5, 6, 6, 0])

        scalar_values = [2, 2.0, -3, np.inf, -np.inf, np.PZERO, np.NZERO]
        comparison_binops = ('<', '>', '<=', '>=', '!=', '==')
        for operator in comparison_binops:
            test_impl = _make_func_use_binop1(operator)
            hpat_func = self.jit(test_impl)
            for scalar in scalar_values:
                with self.subTest(left=S, right=scalar, operator=operator):
                    pd.testing.assert_series_equal(hpat_func(S, scalar), test_impl(S, scalar))

    def test_series_op8(self):
        comparison_methods = ('lt', 'gt', 'le', 'ge', 'ne', 'eq')

        for method in comparison_methods:
            test_impl = _make_func_use_method_arg1(method)
            hpat_func = self.jit(test_impl)

            n = 11
            A = pd.Series(np.arange(n))
            B = pd.Series(np.arange(n)**2)
            pd.testing.assert_series_equal(hpat_func(A, B), test_impl(A, B), check_names=False)

    @unittest.skipIf(platform.system() == 'Windows', "Attribute dtype are different: int64, int32")
    def test_series_op8_integer_scalar(self):
        comparison_methods = ('lt', 'gt', 'le', 'ge', 'eq', 'ne')

        for method in comparison_methods:
            test_impl = _make_func_use_method_arg1(method)
            hpat_func = self.jit(test_impl)

            n = 11
            operand_series = pd.Series(np.arange(1, n))
            operand_scalar = 10
            pd.testing.assert_series_equal(
                hpat_func(operand_series, operand_scalar),
                test_impl(operand_series, operand_scalar),
                check_names=False)

    def test_series_op8_float_scalar(self):
        comparison_methods = ('lt', 'gt', 'le', 'ge', 'eq', 'ne')

        for method in comparison_methods:
            test_impl = _make_func_use_method_arg1(method)
            hpat_func = self.jit(test_impl)

            n = 11
            operand_series = pd.Series(np.arange(1, n))
            operand_scalar = .5
            pd.testing.assert_series_equal(
                hpat_func(operand_series, operand_scalar),
                test_impl(operand_series, operand_scalar),
                check_names=False)

    @skip_numba_jit
    def test_series_inplace_binop_array(self):
        def test_impl(A, B):
            A += B
            return A
        hpat_func = self.jit(test_impl)

        n = 11
        A = np.arange(n)**2.0  # TODO: use 2 for test int casting
        B = pd.Series(np.ones(n))
        np.testing.assert_array_equal(hpat_func(A.copy(), B), test_impl(A, B))

    @skip_numba_jit
    def test_series_fusion1(self):
        def test_impl(A, B):
            return A + B + 1
        hpat_func = self.jit(test_impl)

        n = 11
        if platform.system() == 'Windows' and not IS_32BITS:
            A = pd.Series(np.arange(n), dtype=np.int64)
            B = pd.Series(np.arange(n)**2, dtype=np.int64)
        else:
            A = pd.Series(np.arange(n))
            B = pd.Series(np.arange(n)**2)
        pd.testing.assert_series_equal(hpat_func(A, B), test_impl(A, B))
        self.assertEqual(count_parfor_REPs(), 1)

    @skip_numba_jit
    def test_series_fusion2(self):
        # make sure getting data var avoids incorrect single def assumption
        def test_impl(A, B):
            S = B + 2
            if A[0] == 0:
                S = A + 1
            return S + B
        hpat_func = self.jit(test_impl)

        n = 11
        if platform.system() == 'Windows' and not IS_32BITS:
            A = pd.Series(np.arange(n), dtype=np.int64)
            B = pd.Series(np.arange(n)**2, dtype=np.int64)
        else:
            A = pd.Series(np.arange(n))
            B = pd.Series(np.arange(n)**2)
        pd.testing.assert_series_equal(hpat_func(A, B), test_impl(A, B))
        self.assertEqual(count_parfor_REPs(), 3)

    def test_series_len(self):
        def test_impl(A, i):
            return len(A)
        hpat_func = self.jit(test_impl)

        n = 11
        df = pd.DataFrame({'A': np.arange(n)})
        self.assertEqual(hpat_func(df.A, 0), test_impl(df.A, 0))

    def test_series_box(self):
        def test_impl():
            A = pd.Series([1, 2, 3])
            return A
        hpat_func = self.jit(test_impl)

        pd.testing.assert_series_equal(hpat_func(), test_impl())

    def test_series_box2(self):
        def test_impl():
            A = pd.Series(['1', '2', '3'])
            return A
        hpat_func = self.jit(test_impl)

        pd.testing.assert_series_equal(hpat_func(), test_impl())

    @skip_numba_jit
    def test_series_list_str_unbox1(self):
        def test_impl(A):
            return A.iloc[0]
        hpat_func = self.jit(test_impl)

        S = pd.Series([['aa', 'b'], ['ccc'], []])
        np.testing.assert_array_equal(hpat_func(S), test_impl(S))

        # call twice to test potential refcount errors
        np.testing.assert_array_equal(hpat_func(S), test_impl(S))

    def test_np_typ_call_replace(self):
        # calltype replacement is tricky for np.typ() calls since variable
        # type can't provide calltype
        def test_impl(i):
            return np.int32(i)
        hpat_func = self.jit(test_impl)

        self.assertEqual(hpat_func(1), test_impl(1))

    @skip_numba_jit
    def test_series_ufunc1(self):
        def test_impl(A, i):
            return np.isinf(A).values
        hpat_func = self.jit(test_impl)

        n = 11
        df = pd.DataFrame({'A': np.arange(n)})
        np.testing.assert_array_equal(hpat_func(df.A, 1), test_impl(df.A, 1))

    @skip_numba_jit
    def test_list_convert(self):
        def test_impl():
            df = pd.DataFrame({'one': np.array([-1, np.nan, 2.5]),
                               'two': ['foo', 'bar', 'baz'],
                               'three': [True, False, True]})
            return df.one.values, df.two.values, df.three.values
        hpat_func = self.jit(test_impl)

        one, two, three = hpat_func()
        self.assertTrue(isinstance(one, np.ndarray))
        self.assertTrue(isinstance(two, np.ndarray))
        self.assertTrue(isinstance(three, np.ndarray))

    @unittest.skip("needs empty_like typing fix in npydecl.py")
    def test_series_empty_like(self):
        def test_impl(A):
            return np.empty_like(A)
        hpat_func = self.jit(test_impl)
        n = 11
        df = pd.DataFrame({'A': np.arange(n)})
        self.assertTrue(isinstance(hpat_func(df.A), np.ndarray))

    @skip_sdc_jit('No support of axis argument in old-style Series.fillna() impl')
    def test_series_fillna_axis1(self):
        '''Verifies Series.fillna() implementation handles 'index' as axis argument'''
        def test_impl(S):
            return S.fillna(5.0, axis='index')
        hpat_func = self.jit(test_impl)

        S = pd.Series([1.0, 2.0, np.nan, 1.0, np.inf])
        pd.testing.assert_series_equal(hpat_func(S), test_impl(S))

    @skip_sdc_jit('No support of axis argument in old-style Series.fillna() impl')
    def test_series_fillna_axis2(self):
        '''Verifies Series.fillna() implementation handles 0 as axis argument'''
        def test_impl(S):
            return S.fillna(5.0, axis=0)
        hpat_func = self.jit(test_impl)

        S = pd.Series([1.0, 2.0, np.nan, 1.0, np.inf])
        pd.testing.assert_series_equal(hpat_func(S), test_impl(S))

    @skip_sdc_jit('No support of axis argument in old-style Series.fillna() impl')
    def test_series_fillna_axis3(self):
        '''Verifies Series.fillna() implementation handles correct non-literal axis argument'''
        def test_impl(S, axis):
            return S.fillna(5.0, axis=axis)
        hpat_func = self.jit(test_impl)

        S = pd.Series([1.0, 2.0, np.nan, 1.0, np.inf])
        for axis in [0, 'index']:
            pd.testing.assert_series_equal(hpat_func(S, axis), test_impl(S, axis))

    @skip_sdc_jit('BUG: old-style fillna impl returns series without index')
    def test_series_fillna_float_from_df(self):
        '''Verifies Series.fillna() applied to a named float Series obtained from a DataFrame'''
        def test_impl(S):
            return S.fillna(5.0)
        hpat_func = self.jit(test_impl)

        # TODO: check_names must be fixed
        df = pd.DataFrame({'A': [1.0, 2.0, np.nan, 1.0, np.inf]})
        pd.testing.assert_series_equal(hpat_func(df.A), test_impl(df.A), check_names=False)

    @skip_sdc_jit('BUG: old-style fillna impl returns series without index')
    def test_series_fillna_float_index1(self):
        '''Verifies Series.fillna() implementation for float series with default index'''
        def test_impl(S):
            return S.fillna(5.0)
        hpat_func = self.jit(test_impl)

        for data in test_global_input_data_float64:
            S = pd.Series(data)
            pd.testing.assert_series_equal(hpat_func(S), test_impl(S))

    @skip_sdc_jit('BUG: old-style fillna impl returns series without index')
    def test_series_fillna_float_index2(self):
        '''Verifies Series.fillna() implementation for float series with string index'''
        def test_impl(S):
            return S.fillna(5.0)
        hpat_func = self.jit(test_impl)

        S = pd.Series([1.0, 2.0, np.nan, 1.0, np.inf], ['a', 'b', 'c', 'd', 'e'])
        pd.testing.assert_series_equal(hpat_func(S), test_impl(S))

    @skip_sdc_jit('BUG: old-style fillna impl returns series without index')
    def test_series_fillna_float_index3(self):
        def test_impl(S):
            return S.fillna(5.0)
        hpat_func = self.jit(test_impl)

        S = pd.Series([1.0, 2.0, np.nan, 1.0, np.inf], index=[1, 2, 5, 7, 10])
        pd.testing.assert_series_equal(hpat_func(S), test_impl(S))

    @skip_sdc_jit('BUG: old-style fillna impl returns series without index')
    def test_series_fillna_str_from_df(self):
        '''Verifies Series.fillna() applied to a named float Series obtained from a DataFrame'''
        def test_impl(S):
            return S.fillna("dd")
        hpat_func = self.jit(test_impl)

        # TODO: check_names must be fixed
        df = pd.DataFrame({'A': ['aa', 'b', None, 'cccd', '']})
        pd.testing.assert_series_equal(hpat_func(df.A),
                                       test_impl(df.A), check_names=False)

    @skip_sdc_jit('BUG: old-style fillna impl returns series without index')
    def test_series_fillna_str_index1(self):
        '''Verifies Series.fillna() implementation for series of strings with default index'''
        def test_impl(S):
            return S.fillna("dd")
        hpat_func = self.jit(test_impl)

        S = pd.Series(['aa', 'b', None, 'cccd', ''])
        pd.testing.assert_series_equal(hpat_func(S), test_impl(S))

    @skip_sdc_jit('BUG: old-style fillna impl returns series without index')
    def test_series_fillna_str_index2(self):
        '''Verifies Series.fillna() implementation for series of strings with string index'''
        def test_impl(S):
            return S.fillna("dd")
        hpat_func = self.jit(test_impl)

        S = pd.Series(['aa', 'b', None, 'cccd', ''], ['a', 'b', 'c', 'd', 'e'])
        pd.testing.assert_series_equal(hpat_func(S), test_impl(S))

    @skip_sdc_jit('BUG: old-style fillna impl returns series without index')
    def test_series_fillna_str_index3(self):
        def test_impl(S):
            return S.fillna("dd")

        hpat_func = self.jit(test_impl)

        S = pd.Series(['aa', 'b', None, 'cccd', ''], index=[1, 2, 5, 7, 10])
        pd.testing.assert_series_equal(hpat_func(S), test_impl(S))

    @skip_sdc_jit('BUG: old-style fillna impl returns series without index')
    def test_series_fillna_float_inplace1(self):
        '''Verifies Series.fillna() implementation for float series with default index and inplace argument True'''
        def test_impl(S):
            S.fillna(5.0, inplace=True)
            return S
        hpat_func = self.jit(test_impl)

        S1 = pd.Series([1.0, 2.0, np.nan, 1.0, np.inf])
        S2 = S1.copy()
        pd.testing.assert_series_equal(hpat_func(S1), test_impl(S2))

    @unittest.skip('TODO: add reflection support and check method return value')
    def test_series_fillna_float_inplace2(self):
        '''Verifies Series.fillna(inplace=True) results are reflected back in the original float series'''
        def test_impl(S):
            return S.fillna(inplace=True)
        hpat_func = self.jit(test_impl)

        S1 = pd.Series([1.0, 2.0, np.nan, 1.0, np.inf])
        S2 = S1.copy()
        self.assertIsNone(hpat_func(S1))
        self.assertIsNone(test_impl(S2))
        pd.testing.assert_series_equal(S1, S2)

    def test_series_fillna_float_inplace3(self):
        '''Verifies Series.fillna() implementation correcly handles omitted inplace argument as default False'''
        def test_impl(S):
            return S.fillna(5.0)
        hpat_func = self.jit(test_impl)

        S1 = pd.Series([1.0, 2.0, np.nan, 1.0, np.inf])
        S2 = S1.copy()
        pd.testing.assert_series_equal(hpat_func(S1), test_impl(S1))
        pd.testing.assert_series_equal(S1, S2)

    def test_series_fillna_inplace_non_literal(self):
        '''Verifies Series.fillna() implementation handles only Boolean literals as inplace argument'''
        def test_impl(S, param):
            S.fillna(5.0, inplace=param)
            return S
        hpat_func = self.jit(test_impl)

        S = pd.Series([1.0, 2.0, np.nan, 1.0, np.inf])
        expected = ValueError if sdc.config.config_pipeline_hpat_default else TypingError
        self.assertRaises(expected, hpat_func, S, True)

    @skip_numba_jit('TODO: investigate why Numba types inplace as bool (non-literal value)')
    def test_series_fillna_str_inplace1(self):
        '''Verifies Series.fillna() implementation for series of strings
           with default index and inplace argument True
        '''
        def test_impl(S):
            S.fillna("dd", inplace=True)
            return S
        hpat_func = self.jit(test_impl)

        S1 = pd.Series(['aa', 'b', None, 'cccd', ''])
        S2 = S1.copy()
        pd.testing.assert_series_equal(hpat_func(S1), test_impl(S2))

    @unittest.skip('TODO (both): support StringArrayType reflection'
                   'TODO (new-style): investigate why Numba infers inplace type as bool (non-literal value)')
    def test_series_fillna_str_inplace2(self):
        '''Verifies Series.fillna(inplace=True) results are reflected back in the original string series'''
        def test_impl(S):
            return S.fillna("dd", inplace=True)
        hpat_func = self.jit(test_impl)

        S1 = pd.Series(['aa', 'b', None, 'cccd', ''])
        S2 = S1.copy()
        self.assertIsNone(hpat_func(S1))
        self.assertIsNone(test_impl(S2))
        pd.testing.assert_series_equal(S1, S2)

    @skip_numba_jit('TODO: investigate why Numba types inplace as bool (non-literal value)')
    def test_series_fillna_str_inplace_empty1(self):
        def test_impl(A):
            A.fillna("", inplace=True)
            return A
        hpat_func = self.jit(test_impl)

        S1 = pd.Series(['aa', 'b', None, 'cccd', ''])
        S2 = S1.copy()
        pd.testing.assert_series_equal(hpat_func(S1), test_impl(S2))

    @unittest.skip('AssertionError: Series are different\n'
                   'Series length are different\n'
                   '[left]:  [NaT, 1970-12-01T00:00:00.000000000, 2012-07-25T00:00:00.000000000]\n'
                   '[right]: [2020-05-03T00:00:00.000000000, 1970-12-01T00:00:00.000000000, 2012-07-25T00:00:00.000000000]')
    def test_series_fillna_dt_no_index1(self):
        '''Verifies Series.fillna() implementation for datetime series and np.datetime64 value'''
        def test_impl(S, value):
            return S.fillna(value)
        hpat_func = self.jit(test_impl)

        value = np.datetime64('2020-05-03', 'ns')
        S = pd.Series([pd.NaT, pd.Timestamp('1970-12-01'), pd.Timestamp('2012-07-25'), None])
        pd.testing.assert_series_equal(hpat_func(S, value), test_impl(S, value))

    @unittest.skip('TODO: change unboxing of pd.Timestamp Series or support conversion between PandasTimestampType and datetime64')
    def test_series_fillna_dt_no_index2(self):
        '''Verifies Series.fillna() implementation for datetime series and pd.Timestamp value'''
        def test_impl(S):
            value = pd.Timestamp('2020-05-03')
            return S.fillna(value)
        hpat_func = self.jit(test_impl)

        S = pd.Series([pd.NaT, pd.Timestamp('1970-12-01'), pd.Timestamp('2012-07-25')])
        pd.testing.assert_series_equal(hpat_func(S), test_impl(S))

    def test_series_fillna_bool_no_index1(self):
        '''Verifies Series.fillna() implementation for bool series with default index'''
        def test_impl(S):
            return S.fillna(True)
        hpat_func = self.jit(test_impl)

        S1 = pd.Series([True, False, False, True])
        S2 = S1.copy()
        pd.testing.assert_series_equal(hpat_func(S1), test_impl(S2))

    @skip_sdc_jit('BUG: old-style fillna impl returns series without index')
    def test_series_fillna_int_no_index1(self):
        '''Verifies Series.fillna() implementation for integer series with default index'''
        def test_impl(S):
            return S.fillna(7)
        hpat_func = self.jit(test_impl)

        n = 11
        S1 = pd.Series(np.arange(n, dtype=np.int64))
        S2 = S1.copy()
        pd.testing.assert_series_equal(hpat_func(S1), test_impl(S2))

    @skip_sdc_jit('No support of axis argument in old-style Series.dropna() impl')
    def test_series_dropna_axis1(self):
        '''Verifies Series.dropna() implementation handles 'index' as axis argument'''
        def test_impl(S):
            return S.dropna(axis='index')
        hpat_func = self.jit(test_impl)

        S1 = pd.Series([1.0, 2.0, np.nan, 1.0, np.inf])
        S2 = S1.copy()
        pd.testing.assert_series_equal(hpat_func(S1), test_impl(S2))

    @skip_sdc_jit('No support of axis argument in old-style Series.dropna() impl')
    def test_series_dropna_axis2(self):
        '''Verifies Series.dropna() implementation handles 0 as axis argument'''
        def test_impl(S):
            return S.dropna(axis=0)
        hpat_func = self.jit(test_impl)

        S1 = pd.Series([1.0, 2.0, np.nan, 1.0, np.inf])
        S2 = S1.copy()
        pd.testing.assert_series_equal(hpat_func(S1), test_impl(S2))

    @skip_sdc_jit('No support of axis argument in old-style Series.dropna() impl')
    def test_series_dropna_axis3(self):
        '''Verifies Series.dropna() implementation handles correct non-literal axis argument'''
        def test_impl(S, axis):
            return S.dropna(axis=axis)
        hpat_func = self.jit(test_impl)

        S1 = pd.Series([1.0, 2.0, np.nan, 1.0, np.inf])
        S2 = S1.copy()
        for axis in [0, 'index']:
            pd.testing.assert_series_equal(hpat_func(S1, axis), test_impl(S2, axis))

    @skip_sdc_jit('BUG: old-style dropna impl returns series without index')
    def test_series_dropna_float_index1(self):
        '''Verifies Series.dropna() implementation for float series with default index'''
        def test_impl(S):
            return S.dropna()
        hpat_func = self.jit(test_impl)

        for data in test_global_input_data_float64:
            S1 = pd.Series(data)
            S2 = S1.copy()
            pd.testing.assert_series_equal(hpat_func(S1), test_impl(S2))

    @skip_sdc_jit('BUG: old-style dropna impl returns series without index')
    def test_series_dropna_float_index2(self):
        '''Verifies Series.dropna() implementation for float series with string index'''
        def test_impl(S):
            return S.dropna()
        hpat_func = self.jit(test_impl)

        S1 = pd.Series([1.0, 2.0, np.nan, 1.0, np.inf], ['a', 'b', 'c', 'd', 'e'])
        S2 = S1.copy()
        pd.testing.assert_series_equal(hpat_func(S1), test_impl(S2))

    @skip_sdc_jit('BUG: old-style dropna impl returns series without index')
    def test_series_dropna_str_index1(self):
        '''Verifies Series.dropna() implementation for series of strings with default index'''
        def test_impl(S):
            return S.dropna()
        hpat_func = self.jit(test_impl)

        S1 = pd.Series(['aa', 'b', None, 'cccd', ''])
        S2 = S1.copy()
        pd.testing.assert_series_equal(hpat_func(S1), test_impl(S2))

    @skip_sdc_jit('BUG: old-style dropna impl returns series without index')
    def test_series_dropna_str_index2(self):
        '''Verifies Series.dropna() implementation for series of strings with string index'''
        def test_impl(S):
            return S.dropna()
        hpat_func = self.jit(test_impl)

        S1 = pd.Series(['aa', 'b', None, 'cccd', ''], ['a', 'b', 'c', 'd', 'e'])
        S2 = S1.copy()
        pd.testing.assert_series_equal(hpat_func(S1), test_impl(S2))

    @skip_sdc_jit('BUG: old-style dropna impl returns series without index')
    def test_series_dropna_str_index3(self):
        def test_impl(S):
            return S.dropna()

        hpat_func = self.jit(test_impl)

        S1 = pd.Series(['aa', 'b', None, 'cccd', ''], index=[1, 2, 5, 7, 10])
        S2 = S1.copy()
        pd.testing.assert_series_equal(hpat_func(S1), test_impl(S2))

    @unittest.skip('BUG: old-style dropna impl returns series without index, in new-style inplace is unsupported')
    def test_series_dropna_float_inplace_no_index1(self):
        '''Verifies Series.dropna() implementation for float series with default index and inplace argument True'''
        def test_impl(S):
            S.dropna(inplace=True)
            return S
        hpat_func = self.jit(test_impl)

        S1 = pd.Series([1.0, 2.0, np.nan, 1.0, np.inf])
        S2 = S1.copy()
        pd.testing.assert_series_equal(hpat_func(S1), test_impl(S2))

    @unittest.skip('TODO: add reflection support and check method return value')
    def test_series_dropna_float_inplace_no_index2(self):
        '''Verifies Series.dropna(inplace=True) results are reflected back in the original float series'''
        def test_impl(S):
            return S.dropna(inplace=True)
        hpat_func = self.jit(test_impl)

        S1 = pd.Series([1.0, 2.0, np.nan, 1.0, np.inf])
        S2 = S1.copy()
        self.assertIsNone(hpat_func(S1))
        self.assertIsNone(test_impl(S2))
        pd.testing.assert_series_equal(S1, S2)

    @unittest.skip('BUG: old-style dropna impl returns series without index, in new-style inplace is unsupported')
    def test_series_dropna_str_inplace_no_index1(self):
        '''Verifies Series.dropna() implementation for series of strings
           with default index and inplace argument True
        '''
        def test_impl(S):
            S.dropna(inplace=True)
            return S
        hpat_func = self.jit(test_impl)

        S1 = pd.Series(['aa', 'b', None, 'cccd', ''])
        S2 = S1.copy()
        pd.testing.assert_series_equal(hpat_func(S1), test_impl(S2))

    @unittest.skip('TODO: add reflection support and check method return value')
    def test_series_dropna_str_inplace_no_index2(self):
        '''Verifies Series.dropna(inplace=True) results are reflected back in the original string series'''
        def test_impl(S):
            return S.dropna(inplace=True)
        hpat_func = self.jit(test_impl)

        S1 = pd.Series(['aa', 'b', None, 'cccd', ''])
        S2 = S1.copy()
        self.assertIsNone(hpat_func(S1))
        self.assertIsNone(test_impl(S2))
        pd.testing.assert_series_equal(S1, S2)

    @skip_numba_jit
    def test_series_dropna_str_parallel1(self):
        '''Verifies Series.dropna() distributed work for series of strings with default index'''
        def test_impl(A):
            B = A.dropna()
            return (B == 'gg').sum()
        hpat_func = self.jit(distributed=['A'])(test_impl)

        S1 = pd.Series(['aa', 'b', None, 'ccc', 'dd', 'gg'])
        start, end = get_start_end(len(S1))
        # TODO: gatherv
        self.assertEqual(hpat_func(S1[start:end]), test_impl(S1))
        self.assertEqual(count_array_REPs(), 0)
        self.assertEqual(count_parfor_REPs(), 0)
        self.assertTrue(count_array_OneDs() > 0)

    @unittest.skip('AssertionError: Series are different\n'
                   'Series length are different\n'
                   '[left]:  3, Int64Index([0, 1, 2], dtype=\'int64\')\n'
                   '[right]: 2, Int64Index([1, 2], dtype=\'int64\')')
    def test_series_dropna_dt_no_index1(self):
        '''Verifies Series.dropna() implementation for datetime series with default index'''
        def test_impl(S):
            return S.dropna()
        hpat_func = self.jit(test_impl)

        S1 = pd.Series([pd.NaT, pd.Timestamp('1970-12-01'), pd.Timestamp('2012-07-25')])
        S2 = S1.copy()
        pd.testing.assert_series_equal(hpat_func(S1), test_impl(S2))

    def test_series_dropna_bool_no_index1(self):
        '''Verifies Series.dropna() implementation for bool series with default index'''
        def test_impl(S):
            return S.dropna()
        hpat_func = self.jit(test_impl)

        S1 = pd.Series([True, False, False, True])
        S2 = S1.copy()
        pd.testing.assert_series_equal(hpat_func(S1), test_impl(S2))

    @skip_sdc_jit('BUG: old-style dropna impl returns series without index')
    def test_series_dropna_int_no_index1(self):
        '''Verifies Series.dropna() implementation for integer series with default index'''
        def test_impl(S):
            return S.dropna()
        hpat_func = self.jit(test_impl)

        n = 11
        S1 = pd.Series(np.arange(n, dtype=np.int64))
        S2 = S1.copy()
        pd.testing.assert_series_equal(hpat_func(S1), test_impl(S2))

    def test_series_rename_str_df_noidx(self):
        def test_impl(A):
            return A.rename('B')
        hpat_func = self.jit(test_impl)

        df = pd.DataFrame({'A': [1.0, 2.0, np.nan, 1.0]})
        pd.testing.assert_series_equal(hpat_func(df.A), test_impl(df.A))

    def test_series_rename_str_noidx(self):
        def test_impl(S):
            return S.rename('Name')
        jit_func = self.jit(test_impl)

        S = pd.Series([1, 2, 3])
        pd.testing.assert_series_equal(jit_func(S), test_impl(S))

    def test_series_rename_str_idx(self):
        def test_impl(S):
            return S.rename('Name')
        jit_func = self.jit(test_impl)

        S = pd.Series([1, 2, 3], index=['a', 'b', 'c'])
        pd.testing.assert_series_equal(jit_func(S), test_impl(S))

    def test_series_rename_no_name_str_noidx(self):
        def test_impl(S):
            return S.rename()
        jit_func = self.jit(test_impl)

        S = pd.Series([1, 2, 3], name='Name')
        pd.testing.assert_series_equal(jit_func(S), test_impl(S))

    def test_series_rename_no_name_str_idx(self):
        def test_impl(S):
            return S.rename()
        jit_func = self.jit(test_impl)

        S = pd.Series([1, 2, 3], index=['a', 'b', 'c'], name='Name')
        pd.testing.assert_series_equal(jit_func(S), test_impl(S))

    def test_series_rename_str_noidx_no_copy(self):
        def test_impl(S):
            return S.rename('Another Name', copy=False)
        jit_func = self.jit(test_impl)

        S = pd.Series([1, 2, 3], name='Name')
        pd.testing.assert_series_equal(jit_func(S), test_impl(S))

    def test_series_rename_str_idx_no_copy(self):
        def test_impl(S):
            return S.rename('Another Name', copy=False)
        jit_func = self.jit(test_impl)

        S = pd.Series([1, 2, 3], index=['a', 'b', 'c'], name='Name')
        pd.testing.assert_series_equal(jit_func(S), test_impl(S))

    @skip_sdc_jit("Requires full scalar types (not only str) support as Series name")
    @skip_numba_jit("Requires full scalar types (not only str) support as Series name")
    def test_series_rename_int_noidx(self):
        def test_impl(S):
            return S.rename(1)
        jit_func = self.jit(test_impl)

        S = pd.Series([1, 2, 3], name='Name')
        pd.testing.assert_series_equal(jit_func(S), test_impl(S))

    @skip_sdc_jit("Requires full scalar types (not only str) support as Series name")
    @skip_numba_jit("Requires full scalar types (not only str) support as Series name")
    def test_series_rename_int_idx(self):
        def test_impl(S):
            return S.rename(1)
        jit_func = self.jit(test_impl)

        S = pd.Series([1, 2, 3], index=['a', 'b', 'c'], name='Name')
        pd.testing.assert_series_equal(jit_func(S), test_impl(S))

    @skip_sdc_jit("Requires full scalar types (not only str) support as Series name")
    @skip_numba_jit("Requires full scalar types (not only str) support as Series name")
    def test_series_rename_float_noidx(self):
        def test_impl(S):
            return S.rename(1.1)
        jit_func = self.jit(test_impl)

        S = pd.Series([1, 2, 3], name='Name')
        pd.testing.assert_series_equal(jit_func(S), test_impl(S))

    @skip_sdc_jit("Requires full scalar types (not only str) support as Series name")
    @skip_numba_jit("Requires full scalar types (not only str) support as Series name")
    def test_series_rename_float_idx(self):
        def test_impl(S):
            return S.rename(1.1)
        jit_func = self.jit(test_impl)

        S = pd.Series([1, 2, 3], index=['a', 'b', 'c'], name='Name')
        pd.testing.assert_series_equal(jit_func(S), test_impl(S))

    def test_series_sum_default(self):
        def test_impl(S):
            return S.sum()
        hpat_func = self.jit(test_impl)

        S = pd.Series([1., 2., 3.])
        self.assertEqual(hpat_func(S), test_impl(S))

    def test_series_sum_nan(self):
        def test_impl(S):
            return S.sum()
        hpat_func = self.jit(test_impl)

        # column with NA
        S = pd.Series([np.nan, 2., 3.])
        self.assertEqual(hpat_func(S), test_impl(S))

        # all NA case should produce 0
        S = pd.Series([np.nan, np.nan])
        self.assertEqual(hpat_func(S), test_impl(S))

    @skip_sdc_jit("Old style Series.sum() does not support parameters")
    def test_series_sum_skipna_false(self):
        def test_impl(S):
            return S.sum(skipna=False)
        hpat_func = self.jit(test_impl)

        S = pd.Series([np.nan, 2., 3.])
        self.assertEqual(np.isnan(hpat_func(S)), np.isnan(test_impl(S)))

    @skip_numba_jit("Series.sum() operator + is not implemented yet for Numba")
    def test_series_sum2(self):
        def test_impl(S):
            return (S + S).sum()
        hpat_func = self.jit(test_impl)

        S = pd.Series([np.nan, 2., 3.])
        self.assertEqual(hpat_func(S), test_impl(S))

        S = pd.Series([np.nan, np.nan])
        self.assertEqual(hpat_func(S), test_impl(S))

    def test_series_prod(self):
        def test_impl(S, skipna):
            return S.prod(skipna=skipna)
        hpat_func = self.jit(test_impl)

        data_samples = [
            [6, 6, 2, 1, 3, 3, 2, 1, 2],
            [1.1, 0.3, 2.1, 1, 3, 0.3, 2.1, 1.1, 2.2],
            [6, 6.1, 2.2, 1, 3, 3, 2.2, 1, 2],
            [6, 6, np.nan, 2, np.nan, 1, 3, 3, np.inf, 2, 1, 2, np.inf],
            [1.1, 0.3, np.nan, 1.0, np.inf, 0.3, 2.1, np.nan, 2.2, np.inf],
            [1.1, 0.3, np.nan, 1, np.inf, 0, 1.1, np.nan, 2.2, np.inf, 2, 2],
            [np.nan, np.nan, np.nan],
            [np.nan, np.nan, np.inf],
        ]

        for data in data_samples:
            S = pd.Series(data)

            for skipna_var in [True, False]:
                actual = hpat_func(S, skipna=skipna_var)
                expected = test_impl(S, skipna=skipna_var)

                if np.isnan(actual) or np.isnan(expected):
                    # con not compare Nan != Nan directly
                    self.assertEqual(np.isnan(actual), np.isnan(expected))
                else:
                    self.assertEqual(actual, expected)

    def test_series_prod_skipna_default(self):
        def test_impl(S):
            return S.prod()
        hpat_func = self.jit(test_impl)

        S = pd.Series([np.nan, 2, 3.])
        self.assertEqual(hpat_func(S), test_impl(S))

    def test_series_count1(self):
        def test_impl(S):
            return S.count()
        hpat_func = self.jit(test_impl)

        S = pd.Series([np.nan, 2., 3.])
        self.assertEqual(hpat_func(S), test_impl(S))

        S = pd.Series([np.nan, np.nan])
        self.assertEqual(hpat_func(S), test_impl(S))

        S = pd.Series(['aa', 'bb', np.nan])
        self.assertEqual(hpat_func(S), test_impl(S))

    def test_series_mean(self):
        def test_impl(S):
            return S.mean()
        hpat_func = self.jit(test_impl)

        data_samples = [
            [6, 6, 2, 1, 3, 3, 2, 1, 2],
            [1.1, 0.3, 2.1, 1, 3, 0.3, 2.1, 1.1, 2.2],
            [6, 6.1, 2.2, 1, 3, 3, 2.2, 1, 2],
            [6, 6, np.nan, 2, np.nan, 1, 3, 3, np.inf, 2, 1, 2, np.inf],
            [1.1, 0.3, np.nan, 1.0, np.inf, 0.3, 2.1, np.nan, 2.2, np.inf],
            [1.1, 0.3, np.nan, 1, np.inf, 0, 1.1, np.nan, 2.2, np.inf, 2, 2],
            [np.nan, np.nan, np.nan],
            [np.nan, np.nan, np.inf],
        ]

        for data in data_samples:
            with self.subTest(data=data):
                S = pd.Series(data)
                actual = hpat_func(S)
                expected = test_impl(S)
                if np.isnan(actual) or np.isnan(expected):
                    self.assertEqual(np.isnan(actual), np.isnan(expected))
                else:
                    self.assertEqual(actual, expected)

    @skip_sdc_jit("Series.mean() any parameters unsupported")
    def test_series_mean_skipna(self):
        def test_impl(S, skipna):
            return S.mean(skipna=skipna)
        hpat_func = self.jit(test_impl)

        data_samples = [
            [6, 6, 2, 1, 3, 3, 2, 1, 2],
            [1.1, 0.3, 2.1, 1, 3, 0.3, 2.1, 1.1, 2.2],
            [6, 6.1, 2.2, 1, 3, 3, 2.2, 1, 2],
            [6, 6, np.nan, 2, np.nan, 1, 3, 3, np.inf, 2, 1, 2, np.inf],
            [1.1, 0.3, np.nan, 1.0, np.inf, 0.3, 2.1, np.nan, 2.2, np.inf],
            [1.1, 0.3, np.nan, 1, np.inf, 0, 1.1, np.nan, 2.2, np.inf, 2, 2],
            [np.nan, np.nan, np.nan],
            [np.nan, np.nan, np.inf],
        ]

        for skipna in [True, False]:
            for data in data_samples:
                S = pd.Series(data)
                actual = hpat_func(S, skipna)
                expected = test_impl(S, skipna)
                if np.isnan(actual) or np.isnan(expected):
                    self.assertEqual(np.isnan(actual), np.isnan(expected))
                else:
                    self.assertEqual(actual, expected)

    def test_series_var1(self):
        def test_impl(S):
            return S.var()
        hpat_func = self.jit(test_impl)

        S = pd.Series([np.nan, 2., 3.])
        self.assertEqual(hpat_func(S), test_impl(S))

    def test_series_min(self):
        def test_impl(S):
            return S.min()
        hpat_func = self.jit(test_impl)

        # TODO type_min/type_max
        for input_data in [[np.nan, 2., np.nan, 3., np.inf, 1, -1000],
                           [8, 31, 1123, -1024],
                           [2., 3., 1, -1000, np.inf]]:
            S = pd.Series(input_data)

            result_ref = test_impl(S)
            result = hpat_func(S)
            self.assertEqual(result, result_ref)

    @skip_sdc_jit("Series.min() any parameters unsupported")
    def test_series_min_param(self):
        def test_impl(S, param_skipna):
            return S.min(skipna=param_skipna)

        hpat_func = self.jit(test_impl)

        for input_data, param_skipna in [([np.nan, 2., np.nan, 3., 1, -1000, np.inf], True),
                                         ([2., 3., 1, np.inf, -1000], False)]:
            S = pd.Series(input_data)

            result_ref = test_impl(S, param_skipna)
            result = hpat_func(S, param_skipna)
            self.assertEqual(result, result_ref)

    def test_series_max(self):
        def test_impl(S):
            return S.max()
        hpat_func = self.jit(test_impl)

        # TODO type_min/type_max
        for input_data in [[np.nan, 2., np.nan, 3., np.inf, 1, -1000],
                           [8, 31, 1123, -1024],
                           [2., 3., 1, -1000, np.inf]]:
            S = pd.Series(input_data)

            result_ref = test_impl(S)
            result = hpat_func(S)
            self.assertEqual(result, result_ref)

    @skip_sdc_jit("Series.max() any parameters unsupported")
    def test_series_max_param(self):
        def test_impl(S, param_skipna):
            return S.max(skipna=param_skipna)

        hpat_func = self.jit(test_impl)

        for input_data, param_skipna in [([np.nan, 2., np.nan, 3., 1, -1000, np.inf], True),
                                         ([2., 3., 1, np.inf, -1000], False)]:
            S = pd.Series(input_data)

            result_ref = test_impl(S, param_skipna)
            result = hpat_func(S, param_skipna)
            self.assertEqual(result, result_ref)

    @skip_sdc_jit('Old-style value_counts implementation doesn\'t handle numpy.nan values')
    def test_series_value_counts_number(self):
        def test_impl(S):
            return S.value_counts()

        input_data = [test_global_input_data_integer64, test_global_input_data_float64]
        extras = [[1, 2, 3, 1, 1, 3], [0.1, 0., 0.1, 0.1]]

        hpat_func = self.jit(test_impl)

        for data_to_test, extra in zip(input_data, extras):
            for d in data_to_test:
                data = d + extra
                with self.subTest(series_data=data):
                    S = pd.Series(data)
                    # use sort_index() due to possible different order of values with the same counts in results
                    result_ref = test_impl(S).sort_index()
                    result = hpat_func(S).sort_index()
                    pd.testing.assert_series_equal(result, result_ref)

    @skip_sdc_jit('Bug in old-style value_counts implementation for ascending param support')
    def test_series_value_counts_sort(self):
        def test_impl(S, value):
            return S.value_counts(sort=True, ascending=value)

        hpat_func = self.jit(test_impl)

        data = [1, 0, 0, 1, 1, -1, 0, -1, 0]

        for ascending in (False, True):
            with self.subTest(ascending=ascending):
                S = pd.Series(data)
                # to test sorting of result series works correctly do not use sort_index() on results!
                # instead ensure that there are no elements with the same frequency in the data
                result_ref = test_impl(S, ascending)
                result = hpat_func(S, ascending)
                pd.testing.assert_series_equal(result, result_ref)

    @skip_sdc_jit('Old-style value_counts implementation doesn\'t handle numpy.nan values')
    def test_series_value_counts_numeric_dropna_false(self):
        def test_impl(S):
            return S.value_counts(dropna=False)

        data_to_test = [[1, 2, 3, 1, 1, 3],
                        [1, 2, 3, np.nan, 1, 3, np.nan, np.inf],
                        [0.1, 3., np.nan, 3., 0.1, 3., np.nan, np.inf, 0.1, 0.1]]

        hpat_func = self.jit(test_impl)

        for data in data_to_test:
            with self.subTest(series_data=data):
                S = pd.Series(data)
                pd.testing.assert_series_equal(hpat_func(S), test_impl(S))

    @skip_sdc_jit('Old-style value_counts implementation doesn\'t handle None values in string series')
    def test_series_value_counts_str_dropna_false(self):
        def test_impl(S):
            return S.value_counts(dropna=False)

        data_to_test = [['a', '', 'a', '', 'b', None, 'a', '', None, 'b'],
                        ['dog', None, 'NaN', '', 'cat', None, 'cat', None, 'dog', ''],
                        ['dog', 'NaN', '', 'cat', 'cat', 'dog', '']]

        hpat_func = self.jit(test_impl)

        for data in data_to_test:
            with self.subTest(series_data=data):
                S = pd.Series(data)
                # use sort_index() due to possible different order of values with the same counts in results
                result_ref = test_impl(S).sort_index()
                result = hpat_func(S).sort_index()
                pd.testing.assert_series_equal(result, result_ref)

    @skip_sdc_jit('Old-style value_counts implementation doesn\'t handle sort argument')
    def test_series_value_counts_str_sort(self):
        def test_impl(S, ascending):
            return S.value_counts(sort=True, ascending=ascending)

        data_to_test = [['a', '', 'a', '', 'b', None, 'a', '', 'a', 'b'],
                        ['dog', 'cat', 'cat', 'cat', 'dog']]

        hpat_func = self.jit(test_impl)

        for data in data_to_test:
            for ascending in (True, False):
                with self.subTest(series_data=data, ascending=ascending):
                    S = pd.Series(data)
                    # to test sorting of result series works correctly do not use sort_index() on results!
                    # instead ensure that there are no elements with the same frequency in the data
                    result_ref = test_impl(S, ascending)
                    result = hpat_func(S, ascending)
                    pd.testing.assert_series_equal(result, result_ref)

    def test_series_value_counts_index(self):
        def test_impl(S):
            return S.value_counts()

        hpat_func = self.jit(test_impl)

        for data in test_global_input_data_integer64:
            with self.subTest(series_data=data):
                index = np.arange(start=1, stop=len(data) + 1)
                S = pd.Series(data, index=index)
                pd.testing.assert_series_equal(hpat_func(S).sort_index(), test_impl(S).sort_index())

    def test_series_value_counts_no_unboxing(self):
        def test_impl():
            S = pd.Series([1, 2, 3, 1, 1, 3])
            return S.value_counts()

        hpat_func = self.jit(test_impl)
        pd.testing.assert_series_equal(hpat_func(), test_impl())

    @skip_numba_jit
    def test_series_dist_input1(self):
        '''Verify distribution of a Series without index'''
        def test_impl(S):
            return S.max()
        hpat_func = self.jit(distributed={'S'})(test_impl)

        n = 111
        S = pd.Series(np.arange(n))
        start, end = get_start_end(n)
        self.assertEqual(hpat_func(S[start:end]), test_impl(S))
        self.assertEqual(count_array_REPs(), 0)
        self.assertEqual(count_parfor_REPs(), 0)

    @skip_numba_jit
    def test_series_dist_input2(self):
        '''Verify distribution of a Series with integer index'''
        def test_impl(S):
            return S.max()
        hpat_func = self.jit(distributed={'S'})(test_impl)

        n = 111
        S = pd.Series(np.arange(n), 1 + np.arange(n))
        start, end = get_start_end(n)
        self.assertEqual(hpat_func(S[start:end]), test_impl(S))
        self.assertEqual(count_array_REPs(), 0)
        self.assertEqual(count_parfor_REPs(), 0)

    @unittest.skip("Passed if run single")
    def test_series_dist_input3(self):
        '''Verify distribution of a Series with string index'''
        def test_impl(S):
            return S.max()
        hpat_func = self.jit(distributed={'S'})(test_impl)

        n = 111
        S = pd.Series(np.arange(n), ['abc{}'.format(id) for id in range(n)])
        start, end = get_start_end(n)
        self.assertEqual(hpat_func(S[start:end]), test_impl(S))
        self.assertEqual(count_array_REPs(), 0)
        self.assertEqual(count_parfor_REPs(), 0)

    def test_series_tuple_input1(self):
        def test_impl(s_tup):
            return s_tup[0].max()
        hpat_func = self.jit(test_impl)

        n = 111
        S = pd.Series(np.arange(n))
        S2 = pd.Series(np.arange(n) + 1.0)
        s_tup = (S, 1, S2)
        self.assertEqual(hpat_func(s_tup), test_impl(s_tup))

    @unittest.skip("pending handling of build_tuple in dist pass")
    def test_series_tuple_input_dist1(self):
        def test_impl(s_tup):
            return s_tup[0].max()
        hpat_func = self.jit(locals={'s_tup:input': 'distributed'})(test_impl)

        n = 111
        S = pd.Series(np.arange(n))
        S2 = pd.Series(np.arange(n) + 1.0)
        start, end = get_start_end(n)
        s_tup = (S, 1, S2)
        h_s_tup = (S[start:end], 1, S2[start:end])
        self.assertEqual(hpat_func(h_s_tup), test_impl(s_tup))

    @skip_numba_jit
    def test_series_rolling1(self):
        def test_impl(S):
            return S.rolling(3).sum()
        hpat_func = self.jit(test_impl)

        S = pd.Series([1.0, 2., 3., 4., 5.])
        pd.testing.assert_series_equal(hpat_func(S), test_impl(S))

    @skip_numba_jit
    def test_series_concat1(self):
        def test_impl(S1, S2):
            return pd.concat([S1, S2]).values
        hpat_func = self.jit(test_impl)

        S1 = pd.Series([1.0, 2., 3., 4., 5.])
        S2 = pd.Series([6., 7.])
        np.testing.assert_array_equal(hpat_func(S1, S2), test_impl(S1, S2))

    @skip_numba_jit
    def test_series_map1(self):
        def test_impl(S):
            return S.map(lambda a: 2 * a)
        hpat_func = self.jit(test_impl)

        S = pd.Series([1.0, 2., 3., 4., 5.])
        pd.testing.assert_series_equal(hpat_func(S), test_impl(S))

    @skip_numba_jit
    def test_series_map_global1(self):
        def test_impl(S):
            return S.map(lambda a: a + GLOBAL_VAL)
        hpat_func = self.jit(test_impl)

        S = pd.Series([1.0, 2., 3., 4., 5.])
        pd.testing.assert_series_equal(hpat_func(S), test_impl(S))

    @skip_numba_jit
    def test_series_map_tup1(self):
        def test_impl(S):
            return S.map(lambda a: (a, 2 * a))
        hpat_func = self.jit(test_impl)

        S = pd.Series([1.0, 2., 3., 4., 5.])
        pd.testing.assert_series_equal(hpat_func(S), test_impl(S))

    @skip_numba_jit
    def test_series_map_tup_map1(self):
        def test_impl(S):
            A = S.map(lambda a: (a, 2 * a))
            return A.map(lambda a: a[1])
        hpat_func = self.jit(test_impl)

        S = pd.Series([1.0, 2., 3., 4., 5.])
        pd.testing.assert_series_equal(hpat_func(S), test_impl(S))

    @skip_numba_jit
    def test_series_combine(self):
        def test_impl(S1, S2):
            return S1.combine(S2, lambda a, b: 2 * a + b)
        hpat_func = self.jit(test_impl)

        S1 = pd.Series([1.0, 2., 3., 4., 5.])
        S2 = pd.Series([6.0, 21., 3.6, 5.])
        pd.testing.assert_series_equal(hpat_func(S1, S2), test_impl(S1, S2))

    @skip_numba_jit
    def test_series_combine_float3264(self):
        def test_impl(S1, S2):
            return S1.combine(S2, lambda a, b: 2 * a + b)
        hpat_func = self.jit(test_impl)

        S1 = pd.Series([np.float64(1), np.float64(2),
                        np.float64(3), np.float64(4), np.float64(5)])
        S2 = pd.Series([np.float32(1), np.float32(2),
                        np.float32(3), np.float32(4), np.float32(5)])
        pd.testing.assert_series_equal(hpat_func(S1, S2), test_impl(S1, S2))

    @skip_numba_jit
    def test_series_combine_assert1(self):
        def test_impl(S1, S2):
            return S1.combine(S2, lambda a, b: 2 * a + b)
        hpat_func = self.jit(test_impl)

        S1 = pd.Series([1, 2, 3])
        S2 = pd.Series([6., 21., 3., 5.])
        with self.assertRaises(AssertionError):
            hpat_func(S1, S2)

    @skip_numba_jit
    def test_series_combine_assert2(self):
        def test_impl(S1, S2):
            return S1.combine(S2, lambda a, b: 2 * a + b)
        hpat_func = self.jit(test_impl)

        S1 = pd.Series([6., 21., 3., 5.])
        S2 = pd.Series([1, 2, 3])
        with self.assertRaises(AssertionError):
            hpat_func(S1, S2)

    @skip_numba_jit
    def test_series_combine_integer(self):
        def test_impl(S1, S2):
            return S1.combine(S2, lambda a, b: 2 * a + b, 16)
        hpat_func = self.jit(test_impl)

        S1 = pd.Series([1, 2, 3, 4, 5])
        S2 = pd.Series([6, 21, 3, 5])
        pd.testing.assert_series_equal(hpat_func(S1, S2), test_impl(S1, S2))

    @skip_numba_jit
    def test_series_combine_different_types(self):
        def test_impl(S1, S2):
            return S1.combine(S2, lambda a, b: 2 * a + b)
        hpat_func = self.jit(test_impl)

        S1 = pd.Series([6.1, 21.2, 3.3, 5.4, 6.7])
        S2 = pd.Series([1, 2, 3, 4, 5])
        pd.testing.assert_series_equal(hpat_func(S1, S2), test_impl(S1, S2))

    @skip_numba_jit
    def test_series_combine_integer_samelen(self):
        def test_impl(S1, S2):
            return S1.combine(S2, lambda a, b: 2 * a + b)
        hpat_func = self.jit(test_impl)

        S1 = pd.Series([1, 2, 3, 4, 5])
        S2 = pd.Series([6, 21, 17, -5, 4])
        pd.testing.assert_series_equal(hpat_func(S1, S2), test_impl(S1, S2))

    @skip_numba_jit
    def test_series_combine_samelen(self):
        def test_impl(S1, S2):
            return S1.combine(S2, lambda a, b: 2 * a + b)
        hpat_func = self.jit(test_impl)

        S1 = pd.Series([1.0, 2., 3., 4., 5.])
        S2 = pd.Series([6.0, 21., 3.6, 5., 0.0])
        pd.testing.assert_series_equal(hpat_func(S1, S2), test_impl(S1, S2))

    @skip_numba_jit
    def test_series_combine_value(self):
        def test_impl(S1, S2):
            return S1.combine(S2, lambda a, b: 2 * a + b, 1237.56)
        hpat_func = self.jit(test_impl)

        S1 = pd.Series([1.0, 2., 3., 4., 5.])
        S2 = pd.Series([6.0, 21., 3.6, 5.])
        pd.testing.assert_series_equal(hpat_func(S1, S2), test_impl(S1, S2))

    @skip_numba_jit
    def test_series_combine_value_samelen(self):
        def test_impl(S1, S2):
            return S1.combine(S2, lambda a, b: 2 * a + b, 1237.56)
        hpat_func = self.jit(test_impl)

        S1 = pd.Series([1.0, 2., 3., 4., 5.])
        S2 = pd.Series([6.0, 21., 3.6, 5., 0.0])
        pd.testing.assert_series_equal(hpat_func(S1, S2), test_impl(S1, S2))

    @skip_numba_jit
    def test_series_apply1(self):
        def test_impl(S):
            return S.apply(lambda a: 2 * a)
        hpat_func = self.jit(test_impl)

        S = pd.Series([1.0, 2., 3., 4., 5.])
        pd.testing.assert_series_equal(hpat_func(S), test_impl(S))

    def test_series_abs1(self):
        def test_impl(S):
            return S.abs()
        hpat_func = self.jit(test_impl)

        S = pd.Series([np.nan, -2., 3., 0.5E-01, 0xFF, 0o7, 0b101])
        pd.testing.assert_series_equal(hpat_func(S), test_impl(S))

    def test_series_cov1(self):
        def test_impl(S1, S2):
            return S1.cov(S2)
        hpat_func = self.jit(test_impl)

        for pair in _cov_corr_series:
            S1, S2 = pair
            np.testing.assert_almost_equal(
                hpat_func(S1, S2), test_impl(S1, S2),
                err_msg='S1={}\nS2={}'.format(S1, S2))

    @skip_numba_jit
    def test_series_corr1(self):
        def test_impl(S1, S2):
            return S1.corr(S2)
        hpat_func = self.jit(test_impl)

        for pair in _cov_corr_series:
            S1, S2 = pair
            np.testing.assert_almost_equal(
                hpat_func(S1, S2), test_impl(S1, S2),
                err_msg='S1={}\nS2={}'.format(S1, S2))

    def test_series_str_center_default_fillchar(self):
        def test_impl(series, width):
            return series.str.center(width)

        hpat_func = self.jit(test_impl)

        data = test_global_input_data_unicode_kind1
        series = pd.Series(data)
        width = max(len(s) for s in data) + 10

        pd.testing.assert_series_equal(hpat_func(series, width),
                                       test_impl(series, width))

    def test_series_str_center(self):
        def test_impl(series, width, fillchar):
            return series.str.center(width, fillchar)

        hpat_func = self.jit(test_impl)

        data = test_global_input_data_unicode_kind1
        data_lengths = [len(s) for s in data]
        widths = [max(data_lengths) + 10, min(data_lengths)]

        for index in [None, list(range(len(data)))[::-1], data[::-1]]:
            series = pd.Series(data, index, name='A')
            for width, fillchar in product(widths, ['\t']):
                jit_result = hpat_func(series, width, fillchar)
                ref_result = test_impl(series, width, fillchar)
                pd.testing.assert_series_equal(jit_result, ref_result)

    def test_series_str_center_exception_unsupported_fillchar(self):
        def test_impl(series, width, fillchar):
            return series.str.center(width, fillchar)

        hpat_func = self.jit(test_impl)

        data = test_global_input_data_unicode_kind1
        series = pd.Series(data)
        width = max(len(s) for s in data) + 10

        with self.assertRaises(TypingError) as raises:
            hpat_func(series, width, 10)
        msg_tmpl = 'Method center(). The object fillchar\n {}'
        msg = msg_tmpl.format('given: int64\n expected: str')
        self.assertIn(msg, str(raises.exception))

    def test_series_str_center_exception_unsupported_kind4(self):
        def test_impl(series, width):
            return series.str.center(width)

        hpat_func = self.jit(test_impl)

        data = test_global_input_data_unicode_kind4
        series = pd.Series(data)
        width = max(len(s) for s in data) + 10

        with self.assertRaises(SystemError) as raises:
            hpat_func(series, width)
        msg = 'NULL object passed to Py_BuildValue'
        self.assertIn(msg, str(raises.exception))

    def test_series_str_endswith(self):
        def test_impl(series, pat):
            return series.str.endswith(pat)

        hpat_func = self.jit(test_impl)

        data = test_global_input_data_unicode_kind4
        pats = [''] + [s[-min(len(s) for s in data):] for s in data] + data
        indices = [None, list(range(len(data)))[::-1], data[::-1]]
        names = [None, 'A']
        for index, name in product(indices, names):
            series = pd.Series(data, index, name=name)
            for pat in pats:
                pd.testing.assert_series_equal(hpat_func(series, pat),
                                               test_impl(series, pat))

    def test_series_str_endswith_exception_unsupported_na(self):
        def test_impl(series, pat, na):
            return series.str.endswith(pat, na)

        hpat_func = self.jit(test_impl)

        series = pd.Series(test_global_input_data_unicode_kind4)
        msg_tmpl = 'Method endswith(). The object na\n {}'

        with self.assertRaises(TypingError) as raises:
            hpat_func(series, '', 'None')
        msg = msg_tmpl.format('given: unicode_type\n expected: bool')
        self.assertIn(msg, str(raises.exception))

        with self.assertRaises(ValueError) as raises:
            hpat_func(series, '', False)
        msg = msg_tmpl.format('expected: None')
        self.assertIn(msg, str(raises.exception))

    def test_series_str_find(self):
        def test_impl(series, sub):
            return series.str.find(sub)
        hpat_func = self.jit(test_impl)

        data = test_global_input_data_unicode_kind4
        subs = [''] + [s[:min(len(s) for s in data)] for s in data] + data
        indices = [None, list(range(len(data)))[::-1], data[::-1]]
        names = [None, 'A']
        for index, name in product(indices, names):
            series = pd.Series(data, index, name=name)
            for sub in subs:
                pd.testing.assert_series_equal(hpat_func(series, sub),
                                               test_impl(series, sub))

    def test_series_str_find_exception_unsupported_start(self):
        def test_impl(series, sub, start):
            return series.str.find(sub, start)
        hpat_func = self.jit(test_impl)

        series = pd.Series(test_global_input_data_unicode_kind4)
        msg_tmpl = 'Method find(). The object start\n {}'

        with self.assertRaises(TypingError) as raises:
            hpat_func(series, '', '0')
        msg = msg_tmpl.format('given: unicode_type\n expected: None, int')
        self.assertIn(msg, str(raises.exception))

        with self.assertRaises(ValueError) as raises:
            hpat_func(series, '', 1)
        msg = msg_tmpl.format('expected: 0')
        self.assertIn(msg, str(raises.exception))

    def test_series_str_find_exception_unsupported_end(self):
        def test_impl(series, sub, start, end):
            return series.str.find(sub, start, end)
        hpat_func = self.jit(test_impl)

        series = pd.Series(test_global_input_data_unicode_kind4)
        msg_tmpl = 'Method find(). The object end\n {}'

        with self.assertRaises(TypingError) as raises:
            hpat_func(series, '', 0, 'None')
        msg = msg_tmpl.format('given: unicode_type\n expected: None, int')
        self.assertIn(msg, str(raises.exception))

        with self.assertRaises(ValueError) as raises:
            hpat_func(series, '', 0, 0)
        msg = msg_tmpl.format('expected: None')
        self.assertIn(msg, str(raises.exception))

    def test_series_str_len1(self):
        def test_impl(S):
            return S.str.len()
        hpat_func = self.jit(test_impl)

        data = ['aa', 'abc', 'c', 'cccd']
        indices = [None, [1, 3, 2, 0], data]
        names = [None, 'A']
        for index, name in product(indices, names):
            S = pd.Series(data, index, name=name)
            pd.testing.assert_series_equal(hpat_func(S), test_impl(S))

    def test_series_str_just_default_fillchar(self):
        data = test_global_input_data_unicode_kind1
        series = pd.Series(data)
        width = max(len(s) for s in data) + 5

        pyfuncs = [ljust_usecase, rjust_usecase]
        for pyfunc in pyfuncs:
            cfunc = self.jit(pyfunc)
            pd.testing.assert_series_equal(cfunc(series, width),
                                           pyfunc(series, width))

    def test_series_str_just(self):
        data = test_global_input_data_unicode_kind1
        data_lengths = [len(s) for s in data]
        widths = [max(data_lengths) + 5, min(data_lengths)]

        pyfuncs = [ljust_with_fillchar_usecase, rjust_with_fillchar_usecase]
        for index in [None, list(range(len(data)))[::-1], data[::-1]]:
            series = pd.Series(data, index, name='A')
            for width, fillchar in product(widths, ['\t']):
                for pyfunc in pyfuncs:
                    cfunc = self.jit(pyfunc)
                    jit_result = cfunc(series, width, fillchar)
                    ref_result = pyfunc(series, width, fillchar)
                    pd.testing.assert_series_equal(jit_result, ref_result)

    def test_series_str_just_exception_unsupported_fillchar(self):
        data = test_global_input_data_unicode_kind1
        series = pd.Series(data)
        width = max(len(s) for s in data) + 5
        msg_tmpl = 'Method {}(). The object fillchar\n given: int64\n expected: str'

        pyfuncs = [('ljust', ljust_with_fillchar_usecase),
                   ('rjust', rjust_with_fillchar_usecase)]
        for name, pyfunc in pyfuncs:
            cfunc = self.jit(pyfunc)
            with self.assertRaises(TypingError) as raises:
                cfunc(series, width, 5)
            self.assertIn(msg_tmpl.format(name), str(raises.exception))

    def test_series_str_just_exception_unsupported_kind4(self):
        data = test_global_input_data_unicode_kind4
        series = pd.Series(data)
        width = max(len(s) for s in data) + 5
        msg = 'NULL object passed to Py_BuildValue'

        for pyfunc in [ljust_usecase, rjust_usecase]:
            cfunc = self.jit(pyfunc)
            with self.assertRaises(SystemError) as raises:
                cfunc(series, width)
            self.assertIn(msg, str(raises.exception))

    def test_series_str_startswith(self):
        def test_impl(series, pat):
            return series.str.startswith(pat)

        hpat_func = self.jit(test_impl)

        data = test_global_input_data_unicode_kind4
        pats = [''] + [s[:min(len(s) for s in data)] for s in data] + data
        indices = [None, list(range(len(data)))[::-1], data[::-1]]
        names = [None, 'A']
        for index, name in product(indices, names):
            series = pd.Series(data, index, name=name)
            for pat in pats:
                pd.testing.assert_series_equal(hpat_func(series, pat),
                                               test_impl(series, pat))

    def test_series_str_startswith_exception_unsupported_na(self):
        def test_impl(series, pat, na):
            return series.str.startswith(pat, na)

        hpat_func = self.jit(test_impl)

        series = pd.Series(test_global_input_data_unicode_kind4)
        msg_tmpl = 'Method startswith(). The object na\n {}'

        with self.assertRaises(TypingError) as raises:
            hpat_func(series, '', 'None')
        msg = msg_tmpl.format('given: unicode_type\n expected: bool')
        self.assertIn(msg, str(raises.exception))

        with self.assertRaises(ValueError) as raises:
            hpat_func(series, '', False)
        msg = msg_tmpl.format('expected: None')
        self.assertIn(msg, str(raises.exception))

    def test_series_str_zfill(self):
        def test_impl(series, width):
            return series.str.zfill(width)

        hpat_func = self.jit(test_impl)

        data = test_global_input_data_unicode_kind1
        data_lengths = [len(s) for s in data]

        for index in [None, list(range(len(data)))[::-1], data[::-1]]:
            series = pd.Series(data, index, name='A')
            for width in [max(data_lengths) + 5, min(data_lengths)]:
                jit_result = hpat_func(series, width)
                ref_result = test_impl(series, width)
                pd.testing.assert_series_equal(jit_result, ref_result)

    def test_series_str_zfill_exception_unsupported_kind4(self):
        def test_impl(series, width):
            return series.str.zfill(width)

        hpat_func = self.jit(test_impl)

        data = test_global_input_data_unicode_kind4
        series = pd.Series(data)
        width = max(len(s) for s in data) + 5

        with self.assertRaises(SystemError) as raises:
            hpat_func(series, width)
        msg = 'NULL object passed to Py_BuildValue'
        self.assertIn(msg, str(raises.exception))

    def test_series_str2str(self):
        common_methods = ['lower', 'upper', 'isupper']
        sdc_methods = ['capitalize', 'swapcase', 'title',
                       'lstrip', 'rstrip', 'strip']
        str2str_methods = common_methods[:]

        data = [' \tbbCD\t ', 'ABC', ' mCDm\t', 'abc']
        indices = [None]
        names = [None, 'A']
        if sdc.config.config_pipeline_hpat_default:
            str2str_methods += sdc_methods
        else:
            indices += [[1, 3, 2, 0], data]

        for method in str2str_methods:
            func_lines = ['def test_impl(S):',
                          '  return S.str.{}()'.format(method)]
            func_text = '\n'.join(func_lines)
            test_impl = _make_func_from_text(func_text)
            hpat_func = self.jit(test_impl)

            check_names = method in common_methods
            for index, name in product(indices, names):
                S = pd.Series(data, index, name=name)
                pd.testing.assert_series_equal(hpat_func(S), test_impl(S),
                                               check_names=check_names)

    @skip_sdc_jit('Series.str.<method>() unsupported')
    def test_series_str2str_unsupported(self):
        unsupported_methods = ['capitalize', 'swapcase', 'title']
        for method in unsupported_methods:
            func_lines = ['def test_impl(S):',
                          '  return S.str.{}()'.format(method)]
            func_text = '\n'.join(func_lines)
            test_impl = _make_func_from_text(func_text)
            hpat_func = self.jit(test_impl)

            S = pd.Series([' \tbbCD\t ', 'ABC', ' mCDm\t', 'abc'])
            # TypingError with expected message is raised internally by Numba
            with self.assertRaises(TypingError) as raises:
                hpat_func(S)
            expected_msg = 'Series.str.{} is not supported yet'.format(method)
            self.assertIn(expected_msg, str(raises.exception))

    @sdc_limitation
    def test_series_append_same_names(self):
        '''SDC discards name'''
        def test_impl():
            s1 = pd.Series(data=[0, 1, 2], name='A')
            s2 = pd.Series(data=[3, 4, 5], name='A')
            return s1.append(s2)

        sdc_func = self.jit(test_impl)
        pd.testing.assert_series_equal(sdc_func(), test_impl())

    @skip_sdc_jit("Old-style append implementation doesn't handle ignore_index argument")
    def test_series_append_single_ignore_index(self):
        '''Verify Series.append() concatenates Series with other single Series ignoring indexes'''
        def test_impl(S, other):
            return S.append(other, ignore_index=True)
        hpat_func = self.jit(test_impl)

        dtype_to_data = {'float': [[-2., 3., 9.1, np.nan], [-2., 5.0, np.inf, 0, -1]],
                         'string': [['a', None, 'bbbb', ''], ['dd', None, '', 'e', 'ttt']]}

        for dtype, data_list in dtype_to_data.items():
            with self.subTest(series_dtype=dtype, concatenated_data=data_list):
                S1, S2 = [pd.Series(data) for data in data_list]
                pd.testing.assert_series_equal(hpat_func(S1, S2), test_impl(S1, S2))

    @skip_sdc_jit("Old-style append implementation doesn't handle ignore_index argument")
    def test_series_append_list_ignore_index(self):
        '''Verify Series.append() concatenates Series with list of other Series ignoring indexes'''
        def test_impl(S1, S2, S3):
            return S1.append([S2, S3], ignore_index=True)
        hpat_func = self.jit(test_impl)

        dtype_to_data = {'float': [[-2., 3., 9.1], [-2., 5.0], [1.0]],
                         'string': [['a', None, ''], ['d', None], ['']]}

        for dtype, data_list in dtype_to_data.items():
            with self.subTest(series_dtype=dtype, concatenated_data=data_list):
                S1, S2, S3 = [pd.Series(data) for data in data_list]
                pd.testing.assert_series_equal(hpat_func(S1, S2, S3), test_impl(S1, S2, S3))

    @unittest.skip('BUG: Pandas 0.25.1 Series.append() doesn\'t support tuple as appending values')
    def test_series_append_tuple_ignore_index(self):
        '''Verify Series.append() concatenates Series with tuple of other Series ignoring indexes'''
        def test_impl(S1, S2, S3):
            return S1.append((S2, S3, ), ignore_index=True)
        hpat_func = self.jit(test_impl)

        dtype_to_data = {'float': [[-2., 3., 9.1], [-2., 5.0], [1.0]]}
        if not sdc.config.config_pipeline_hpat_default:
            dtype_to_data['string'] = [['a', None, ''], ['d', None], ['']]

        for dtype, data_list in dtype_to_data.items():
            with self.subTest(series_dtype=dtype, concatenated_data=data_list):
                S1, S2, S3 = [pd.Series(data) for data in data_list]
                pd.testing.assert_series_equal(hpat_func(S1, S2, S3), test_impl(S1, S2, S3))

    @skip_sdc_jit("BUG: old-style append implementation doesn't handle series index")
    def test_series_append_single_index_default(self):
        '''Verify Series.append() concatenates Series with other single Series respecting default indexes'''
        def test_impl(S, other):
            return S.append(other)
        hpat_func = self.jit(test_impl)

        dtype_to_data = {'float': [[-2., 3., 9.1], [-2., 5.0]]}
        if not sdc.config.config_pipeline_hpat_default:
            dtype_to_data['string'] = [['a', None, 'bbbb', ''], ['dd', None, '', 'e']]

        for dtype, data_list in dtype_to_data.items():
            with self.subTest(series_dtype=dtype, concatenated_data=data_list):
                S1, S2 = [pd.Series(data) for data in data_list]
                pd.testing.assert_series_equal(hpat_func(S1, S2), test_impl(S1, S2))

    @skip_sdc_jit("BUG: old-style append implementation doesn't handle series index")
    def test_series_append_list_index_default(self):
        '''Verify Series.append() concatenates Series with list of other Series respecting default indexes'''
        def test_impl(S1, S2, S3):
            return S1.append([S2, S3])
        hpat_func = self.jit(test_impl)

        dtype_to_data = {'float': [[-2., 3., 9.1], [-2., 5.0], [1.0]]}
        if not sdc.config.config_pipeline_hpat_default:
            dtype_to_data['string'] = [['a', 'b', 'q'], ['d', 'e'], ['s']]

        for dtype, data_list in dtype_to_data.items():
            with self.subTest(series_dtype=dtype, concatenated_data=data_list):
                S1, S2, S3 = [pd.Series(data) for data in data_list]
                pd.testing.assert_series_equal(hpat_func(S1, S2, S3), test_impl(S1, S2, S3))

    @unittest.skip('BUG: Pandas 0.25.1 Series.append() doesn\'t support tuple as appending values')
    def test_series_append_tuple_index_default(self):
        '''Verify Series.append() concatenates Series with tuple of other Series respecting default indexes'''
        def test_impl(S1, S2, S3):
            return S1.append((S2, S3, ))
        hpat_func = self.jit(test_impl)

        dtype_to_data = {'float': [[-2., 3., 9.1], [-2., 5.0], [1.0]]}
        if not sdc.config.config_pipeline_hpat_default:
            dtype_to_data['string'] = [['a', 'b', 'q'], ['d', 'e'], ['s']]

        for dtype, data_list in dtype_to_data.items():
            with self.subTest(series_dtype=dtype, concatenated_data=data_list):
                S1, S2, S3 = [pd.Series(data) for data in data_list]
                pd.testing.assert_series_equal(hpat_func(S1, S2, S3), test_impl(S1, S2, S3))

    @skip_sdc_jit("BUG: old-style append implementation doesn't handle series index")
    def test_series_append_single_index_int(self):
        '''Verify Series.append() concatenates Series with other single Series respecting integer indexes'''
        def test_impl(S, other):
            return S.append(other)
        hpat_func = self.jit(test_impl)

        dtype_to_data = {'float': [[-2., 3., 9.1, np.nan], [-2., 5.0, np.inf, 0, -1]]}
        if not sdc.config.config_pipeline_hpat_default:
            dtype_to_data['string'] = [['a', None, 'bbbb', ''], ['dd', None, '', 'e', 'ttt']]
        indexes = [[1, 2, 3, 4], [7, 8, 11, 3, 4]]

        for dtype, data_list in dtype_to_data.items():
            with self.subTest(series_dtype=dtype, concatenated_data=data_list):
                S1, S2 = [pd.Series(data, index=indexes[i]) for i, data in enumerate(data_list)]
                pd.testing.assert_series_equal(hpat_func(S1, S2), test_impl(S1, S2))

    @skip_sdc_jit("BUG: old-style append implementation doesn't handle series index")
    def test_series_append_list_index_int(self):
        '''Verify Series.append() concatenates Series with list of other Series respecting integer indexes'''
        def test_impl(S1, S2, S3):
            return S1.append([S2, S3])
        hpat_func = self.jit(test_impl)

        dtype_to_data = {'float': [[-2., 3., 9.1, np.nan], [-2., 5.0, np.inf, 0], [-1.0]]}
        if not sdc.config.config_pipeline_hpat_default:
            dtype_to_data['string'] = [['a', None, 'bbbb', ''], ['dd', None, '', 'e'], ['ttt']]
        indexes = [[1, 2, 3, 4], [7, 8, 11, 3], [4]]

        for dtype, data_list in dtype_to_data.items():
            with self.subTest(series_dtype=dtype, concatenated_data=data_list):
                S1, S2, S3 = [pd.Series(data, index=indexes[i]) for i, data in enumerate(data_list)]
                pd.testing.assert_series_equal(hpat_func(S1, S2, S3), test_impl(S1, S2, S3))

    @unittest.skip('BUG: Pandas 0.25.1 Series.append() doesn\'t support tuple as appending values')
    def test_series_append_tuple_index_int(self):
        '''Verify Series.append() concatenates Series with tuple of other Series respecting integer indexes'''
        def test_impl(S1, S2, S3):
            return S1.append((S2, S3, ))
        hpat_func = self.jit(test_impl)

        dtype_to_data = {'float': [[-2., 3., 9.1, np.nan], [-2., 5.0, np.inf, 0], [-1.0]]}
        if not sdc.config.config_pipeline_hpat_default:
            dtype_to_data['string'] = [['a', None, 'bbbb', ''], ['dd', None, '', 'e'], ['ttt']]
        indexes = [[1, 2, 3, 4], [7, 8, 11, 3], [4]]

        for dtype, data_list in dtype_to_data.items():
            with self.subTest(series_dtype=dtype, concatenated_data=data_list):
                S1, S2, S3 = [pd.Series(data, index=indexes[i]) for i, data in enumerate(data_list)]
                pd.testing.assert_series_equal(hpat_func(S1, S2, S3), test_impl(S1, S2, S3))

    @skip_sdc_jit("BUG: old-style append implementation doesn't handle series index")
    def test_series_append_single_index_str(self):
        '''Verify Series.append() concatenates Series with other single Series respecting string indexes'''
        def test_impl(S, other):
            return S.append(other)
        hpat_func = self.jit(test_impl)

        dtype_to_data = {'float': [[-2., 3., 9.1, np.nan], [-2., 5.0, np.inf, 0, -1.0]]}
        if not sdc.config.config_pipeline_hpat_default:
            dtype_to_data['string'] = [['a', None, 'bbbb', ''], ['dd', None, '', 'e', 'ttt']]
        indexes = [['a', 'bb', 'ccc', 'dddd'], ['a1', 'a2', 'a3', 'a4', 'a5']]

        for dtype, data_list in dtype_to_data.items():
            with self.subTest(series_dtype=dtype, concatenated_data=data_list):
                S1, S2 = [pd.Series(data, index=indexes[i]) for i, data in enumerate(data_list)]
                pd.testing.assert_series_equal(hpat_func(S1, S2), test_impl(S1, S2))

    @skip_sdc_jit("BUG: old-style append implementation doesn't handle series index")
    def test_series_append_list_index_str(self):
        '''Verify Series.append() concatenates Series with list of other Series respecting string indexes'''
        def test_impl(S1, S2, S3):
            return S1.append([S2, S3])
        hpat_func = self.jit(test_impl)

        dtype_to_data = {'float': [[-2., 3., 9.1, np.nan], [-2., 5.0, np.inf, 0], [-1.0]]}
        if not sdc.config.config_pipeline_hpat_default:
            dtype_to_data['string'] = [['a', None, 'bbbb', ''], ['dd', None, '', 'e'], ['ttt']]
        indexes = [['a', 'bb', 'ccc', 'dddd'], ['q', 't', 'a', 'x'], ['dd']]

        for dtype, data_list in dtype_to_data.items():
            with self.subTest(series_dtype=dtype, concatenated_data=data_list):
                S1, S2, S3 = [pd.Series(data, index=indexes[i]) for i, data in enumerate(data_list)]
                pd.testing.assert_series_equal(hpat_func(S1, S2, S3), test_impl(S1, S2, S3))

    @unittest.skip('BUG: Pandas 0.25.1 Series.append() doesn\'t support tuple as appending values')
    def test_series_append_tuple_index_str(self):
        '''Verify Series.append() concatenates Series with tuple of other Series respecting string indexes'''
        def test_impl(S1, S2, S3):
            return S1.append((S2, S3, ))
        hpat_func = self.jit(test_impl)

        dtype_to_data = {'float': [[-2., 3., 9.1, np.nan], [-2., 5.0, np.inf, 0], [-1.0]]}
        if not sdc.config.config_pipeline_hpat_default:
            dtype_to_data['string'] = [['a', None, 'bbbb', ''], ['dd', None, '', 'e'], ['ttt']]
        indexes = [['a', 'bb', 'ccc', 'dddd'], ['q', 't', 'a', 'x'], ['dd']]

        for dtype, data_list in dtype_to_data.items():
            with self.subTest(series_dtype=dtype, concatenated_data=data_list):
                S1, S2, S3 = [pd.Series(data, index=indexes[i]) for i, data in enumerate(data_list)]
                pd.testing.assert_series_equal(hpat_func(S1, S2, S3), test_impl(S1, S2, S3))

    @skip_sdc_jit("Old-style append implementation doesn't handle ignore_index argument")
    def test_series_append_ignore_index_literal(self):
        '''Verify Series.append() implementation handles ignore_index argument as Boolean literal'''
        def test_impl(S, other):
            return S.append(other, ignore_index=False)
        hpat_func = self.jit(test_impl)

        S1 = pd.Series([-2., 3., 9.1], ['a1', 'b1', 'c1'])
        S2 = pd.Series([-2., 5.0], ['a2', 'b2'])
        pd.testing.assert_series_equal(hpat_func(S1, S2), test_impl(S1, S2))

    @skip_sdc_jit("Old-style append implementation doesn't handle ignore_index argument")
    def test_series_append_ignore_index_non_literal(self):
        '''Verify Series.append() implementation raises if ignore_index argument is not a Boolean literal'''
        def test_impl(S, other, param):
            return S.append(other, ignore_index=param)
        hpat_func = self.jit(test_impl)

        ignore_index = True
        S1 = pd.Series([-2., 3., 9.1], ['a1', 'b1', 'c1'])
        S2 = pd.Series([-2., 5.0], ['a2', 'b2'])
        with self.assertRaises(TypingError) as raises:
            hpat_func(S1, S2, ignore_index)
        msg = 'Method append(). The ignore_index must be a literal Boolean constant. Given: {}'
        self.assertIn(msg.format(types.bool_), str(raises.exception))

    @skip_sdc_jit("BUG: old-style append implementation doesn't handle series index")
    def test_series_append_single_dtype_promotion(self):
        '''Verify Series.append() implementation handles appending single Series with different dtypes'''
        def test_impl(S, other):
            return S.append(other)
        hpat_func = self.jit(test_impl)

        S1 = pd.Series([-2., 3., 9.1], ['a1', 'b1', 'c1'])
        S2 = pd.Series([-2, 5], ['a2', 'b2'])
        pd.testing.assert_series_equal(hpat_func(S1, S2), test_impl(S1, S2))

    @skip_sdc_jit("BUG: old-style append implementation doesn't handle series index")
    def test_series_append_list_dtype_promotion(self):
        '''Verify Series.append() implementation handles appending list of Series with different dtypes'''
        def test_impl(S1, S2, S3):
            return S1.append([S2, S3])
        hpat_func = self.jit(test_impl)

        S1 = pd.Series([-2, 3, 9])
        S2 = pd.Series([-2., 5.0])
        S3 = pd.Series([1.0])
        pd.testing.assert_series_equal(hpat_func(S1, S2, S3),
                                       test_impl(S1, S2, S3))

    def test_series_isin_list1(self):
        def test_impl(S, values):
            return S.isin(values)
        hpat_func = self.jit(test_impl)

        n = 11
        S = pd.Series(np.arange(n))
        values = [1, 2, 5, 7, 8]
        pd.testing.assert_series_equal(hpat_func(S, values), test_impl(S, values))

    def test_series_isin_index(self):
        def test_impl(S, values):
            return S.isin(values)
        hpat_func = self.jit(test_impl)

        n = 11
        data = np.arange(n)
        index = [item + 1 for item in data]
        S = pd.Series(data=data, index=index)
        values = [1, 2, 5, 7, 8]
        pd.testing.assert_series_equal(hpat_func(S, values), test_impl(S, values))

    def test_series_isin_name(self):
        def test_impl(S, values):
            return S.isin(values)
        hpat_func = self.jit(test_impl)

        n = 11
        S = pd.Series(np.arange(n), name='A')
        values = [1, 2, 5, 7, 8]
        pd.testing.assert_series_equal(hpat_func(S, values), test_impl(S, values))

    def test_series_isin_list2(self):
        def test_impl(S, values):
            return S.isin(values)
        hpat_func = self.jit(test_impl)

        n = 11.0
        S = pd.Series(np.arange(n))
        values = [1., 2., 5., 7., 8.]
        pd.testing.assert_series_equal(hpat_func(S, values), test_impl(S, values))

    def test_series_isin_list3(self):
        def test_impl(S, values):
            return S.isin(values)
        hpat_func = self.jit(test_impl)

        S = pd.Series(['a', 'b', 'q', 'w', 'c', 'd', 'e', 'r'])
        values = ['a', 'q', 'c', 'd', 'e']
        pd.testing.assert_series_equal(hpat_func(S, values), test_impl(S, values))

    def test_series_isin_set1(self):
        def test_impl(S, values):
            return S.isin(values)
        hpat_func = self.jit(test_impl)

        n = 11
        S = pd.Series(np.arange(n))
        values = {1, 2, 5, 7, 8}
        pd.testing.assert_series_equal(hpat_func(S, values), test_impl(S, values))

    def test_series_isin_set2(self):
        def test_impl(S, values):
            return S.isin(values)
        hpat_func = self.jit(test_impl)

        n = 11.0
        S = pd.Series(np.arange(n))
        values = {1., 2., 5., 7., 8.}
        pd.testing.assert_series_equal(hpat_func(S, values), test_impl(S, values))

    @unittest.skip('TODO: requires hashable unicode strings in Numba')
    def test_series_isin_set3(self):
        def test_impl(S, values):
            return S.isin(values)
        hpat_func = self.jit(test_impl)

        S = pd.Series(['a', 'b', 'c', 'd', 'e'] * 2)
        values = {'b', 'c', 'e'}
        pd.testing.assert_series_equal(hpat_func(S, values), test_impl(S, values))

    def test_series_isna(self):
        def test_impl(S):
            return S.isna()

        jit_func = self.jit(test_impl)

        datas = [[0, 1, 2, 3], [0., 1., np.inf, np.nan], ['a', None, 'b', 'c']]
        indices = [None, [3, 2, 1, 0], ['a', 'b', 'c', 'd']]
        names = [None, 'A']

        for data, index, name in product(datas, indices, names):
            with self.subTest(data=data, index=index, name=name):
                series = pd.Series(data=data, index=index, name=name)
                jit_result = jit_func(series)
                ref_result = test_impl(series)
                pd.testing.assert_series_equal(jit_result, ref_result)

    @skip_sdc_jit('Index and name are not supported')
    def test_series_isnull(self):
        def test_impl(S):
            return S.isnull()

        jit_func = self.jit(test_impl)

        datas = [[0, 1, 2, 3], [0., 1., np.inf, np.nan], ['a', None, 'b', 'c']]
        indices = [None, [3, 2, 1, 0], ['a', 'b', 'c', 'd']]
        names = [None, 'A']

        for data, index, name in product(datas, indices, names):
            with self.subTest(data=data, index=index, name=name):
                series = pd.Series(data=data, index=index, name=name)
                jit_result = jit_func(series)
                ref_result = test_impl(series)
                pd.testing.assert_series_equal(jit_result, ref_result)

    def test_series_isnull1(self):
        def test_impl(S):
            return S.isnull()
        hpat_func = self.jit(test_impl)

        # column with NA
        S = pd.Series([np.nan, 2., 3.])
        pd.testing.assert_series_equal(hpat_func(S), test_impl(S))

    def test_series_notna(self):
        def test_impl(S):
            return S.notna()

        jit_func = self.jit(test_impl)

        datas = [[0, 1, 2, 3], [0., 1., np.inf, np.nan], ['a', None, 'b', 'c']]
        indices = [None, [3, 2, 1, 0], ['a', 'b', 'c', 'd']]
        names = [None, 'A']

        for data, index, name in product(datas, indices, names):
            with self.subTest(data=data, index=index, name=name):
                series = pd.Series(data=data, index=index, name=name)
                jit_result = jit_func(series)
                ref_result = test_impl(series)
                pd.testing.assert_series_equal(jit_result, ref_result)

    @unittest.skip('AssertionError: Series are different')
    def test_series_dt_isna1(self):
        def test_impl(S):
            return S.isna()
        hpat_func = self.jit(test_impl)

        S = pd.Series([pd.NaT, pd.Timestamp('1970-12-01'), pd.Timestamp('2012-07-25')])
        pd.testing.assert_series_equal(hpat_func(S), test_impl(S))

    def test_series_nlargest(self):
        def test_impl():
            series = pd.Series([1., np.nan, -1., 0., min_float64, max_float64])
            return series.nlargest(4)
        hpat_func = self.jit(test_impl)

        if sdc.config.config_pipeline_hpat_default:
            np.testing.assert_array_equal(test_impl(), hpat_func())
        else:
            pd.testing.assert_series_equal(test_impl(), hpat_func())

    def test_series_nlargest_unboxing(self):
        def test_impl(series, n):
            return series.nlargest(n)
        hpat_func = self.jit(test_impl)

        for data in test_global_input_data_numeric + [[]]:
            series = pd.Series(data * 3)
            for n in range(-1, 10):
                ref_result = test_impl(series, n)
                jit_result = hpat_func(series, n)
                if sdc.config.config_pipeline_hpat_default:
                    np.testing.assert_array_equal(ref_result, jit_result)
                else:
                    pd.testing.assert_series_equal(ref_result, jit_result)

    @skip_numba_jit('Series.nlargest() parallelism unsupported and parquet not supported')
    def test_series_nlargest_parallel(self):
        # create `kde.parquet` file
        ParquetGenerator.gen_kde_pq()

        def test_impl():
            df = pq.read_table('kde.parquet').to_pandas()
            S = df.points
            return S.nlargest(4)
        hpat_func = self.jit(test_impl)

        if sdc.config.config_pipeline_hpat_default:
            np.testing.assert_array_equal(test_impl(), hpat_func())
        else:
            pd.testing.assert_series_equal(test_impl(), hpat_func())
        self.assertEqual(count_parfor_REPs(), 0)
        self.assertTrue(count_array_OneDs() > 0)

    @skip_sdc_jit('Series.nlargest() parameter keep unsupported')
    def test_series_nlargest_full(self):
        def test_impl(series, n, keep):
            return series.nlargest(n, keep)
        hpat_func = self.jit(test_impl)

        keep = 'first'
        for data in test_global_input_data_numeric + [[]]:
            series = pd.Series(data * 3)
            for n in range(-1, 10):
                ref_result = test_impl(series, n, keep)
                jit_result = hpat_func(series, n, keep)
                pd.testing.assert_series_equal(ref_result, jit_result)

    def test_series_nlargest_index(self):
        def test_impl(series, n):
            return series.nlargest(n)
        hpat_func = self.jit(test_impl)

        # TODO: check data == [] after index is fixed
        for data in test_global_input_data_numeric:
            data_duplicated = data * 3
            # TODO: add integer index not equal to range after index is fixed
            indexes = [range(len(data_duplicated))]
            if not sdc.config.config_pipeline_hpat_default:
                indexes.append(gen_strlist(len(data_duplicated)))

            for index in indexes:
                series = pd.Series(data_duplicated, index)
                for n in range(-1, 10):
                    ref_result = test_impl(series, n)
                    jit_result = hpat_func(series, n)
                    if sdc.config.config_pipeline_hpat_default:
                        np.testing.assert_array_equal(ref_result, jit_result)
                    else:
                        pd.testing.assert_series_equal(ref_result, jit_result)

    @skip_sdc_jit('Series.nlargest() does not raise an exception')
    def test_series_nlargest_typing(self):
        _func_name = 'Method nlargest().'

        def test_impl(series, n, keep):
            return series.nlargest(n, keep)
        hpat_func = self.jit(test_impl)

        series = pd.Series(test_global_input_data_float64[0])
        for n, ntype in [(True, types.boolean), (None, types.none),
                         (0.1, 'float64'), ('n', types.unicode_type)]:
            with self.assertRaises(TypingError) as raises:
                hpat_func(series, n=n, keep='first')
            msg = '{} The object n\n given: {}\n expected: int'
            self.assertIn(msg.format(_func_name, ntype), str(raises.exception))

        for keep, dtype in [(True, types.boolean), (None, types.none),
                            (0.1, 'float64'), (1, 'int64')]:
            with self.assertRaises(TypingError) as raises:
                hpat_func(series, n=5, keep=keep)
            msg = '{} The object keep\n given: {}\n expected: str'
            self.assertIn(msg.format(_func_name, dtype), str(raises.exception))

    @skip_sdc_jit('Series.nlargest() does not raise an exception')
    def test_series_nlargest_unsupported(self):
        msg = "Method nlargest(). Unsupported parameter. Given 'keep' != 'first'"

        def test_impl(series, n, keep):
            return series.nlargest(n, keep)
        hpat_func = self.jit(test_impl)

        series = pd.Series(test_global_input_data_float64[0])
        for keep in ['last', 'all', '']:
            with self.assertRaises(ValueError) as raises:
                hpat_func(series, n=5, keep=keep)
            self.assertIn(msg, str(raises.exception))

        with self.assertRaises(ValueError) as raises:
            hpat_func(series, n=5, keep='last')
        self.assertIn(msg, str(raises.exception))

    def test_series_nsmallest(self):
        def test_impl():
            series = pd.Series([1., np.nan, -1., 0., min_float64, max_float64])
            return series.nsmallest(4)
        hpat_func = self.jit(test_impl)

        if sdc.config.config_pipeline_hpat_default:
            np.testing.assert_array_equal(test_impl(), hpat_func())
        else:
            pd.testing.assert_series_equal(test_impl(), hpat_func())

    def test_series_nsmallest_unboxing(self):
        def test_impl(series, n):
            return series.nsmallest(n)
        hpat_func = self.jit(test_impl)

        for data in test_global_input_data_numeric + [[]]:
            series = pd.Series(data * 3)
            for n in range(-1, 10):
                ref_result = test_impl(series, n)
                jit_result = hpat_func(series, n)
                if sdc.config.config_pipeline_hpat_default:
                    np.testing.assert_array_equal(ref_result, jit_result)
                else:
                    pd.testing.assert_series_equal(ref_result, jit_result)

    @skip_numba_jit('Series.nsmallest() parallelism unsupported and parquet not supported')
    def test_series_nsmallest_parallel(self):
        # create `kde.parquet` file
        ParquetGenerator.gen_kde_pq()

        def test_impl():
            df = pq.read_table('kde.parquet').to_pandas()
            S = df.points
            return S.nsmallest(4)
        hpat_func = self.jit(test_impl)

        if sdc.config.config_pipeline_hpat_default:
            np.testing.assert_array_equal(test_impl(), hpat_func())
        else:
            pd.testing.assert_series_equal(test_impl(), hpat_func())
        self.assertEqual(count_parfor_REPs(), 0)
        self.assertTrue(count_array_OneDs() > 0)

    @skip_sdc_jit('Series.nsmallest() parameter keep unsupported')
    def test_series_nsmallest_full(self):
        def test_impl(series, n, keep):
            return series.nsmallest(n, keep)
        hpat_func = self.jit(test_impl)

        keep = 'first'
        for data in test_global_input_data_numeric + [[]]:
            series = pd.Series(data * 3)
            for n in range(-1, 10):
                ref_result = test_impl(series, n, keep)
                jit_result = hpat_func(series, n, keep)
                pd.testing.assert_series_equal(ref_result, jit_result)

    def test_series_nsmallest_index(self):
        def test_impl(series, n):
            return series.nsmallest(n)
        hpat_func = self.jit(test_impl)

        # TODO: check data == [] after index is fixed
        for data in test_global_input_data_numeric:
            data_duplicated = data * 3
            # TODO: add integer index not equal to range after index is fixed
            indexes = [range(len(data_duplicated))]
            if not sdc.config.config_pipeline_hpat_default:
                indexes.append(gen_strlist(len(data_duplicated)))

            for index in indexes:
                series = pd.Series(data_duplicated, index)
                for n in range(-1, 10):
                    ref_result = test_impl(series, n)
                    jit_result = hpat_func(series, n)
                    if sdc.config.config_pipeline_hpat_default:
                        np.testing.assert_array_equal(ref_result, jit_result)
                    else:
                        pd.testing.assert_series_equal(ref_result, jit_result)

    @skip_sdc_jit('Series.nsmallest() does not raise an exception')
    def test_series_nsmallest_typing(self):
        _func_name = 'Method nsmallest().'

        def test_impl(series, n, keep):
            return series.nsmallest(n, keep)
        hpat_func = self.jit(test_impl)

        series = pd.Series(test_global_input_data_float64[0])
        for n, ntype in [(True, types.boolean), (None, types.none),
                         (0.1, 'float64'), ('n', types.unicode_type)]:
            with self.assertRaises(TypingError) as raises:
                hpat_func(series, n=n, keep='first')
            msg = '{} The object n\n given: {}\n expected: int'
            self.assertIn(msg.format(_func_name, ntype), str(raises.exception))

        for keep, dtype in [(True, types.boolean), (None, types.none),
                            (0.1, 'float64'), (1, 'int64')]:
            with self.assertRaises(TypingError) as raises:
                hpat_func(series, n=5, keep=keep)
            msg = '{} The object keep\n given: {}\n expected: str'
            self.assertIn(msg.format(_func_name, dtype), str(raises.exception))

    @skip_sdc_jit('Series.nsmallest() does not raise an exception')
    def test_series_nsmallest_unsupported(self):
        msg = "Method nsmallest(). Unsupported parameter. Given 'keep' != 'first'"

        def test_impl(series, n, keep):
            return series.nsmallest(n, keep)
        hpat_func = self.jit(test_impl)

        series = pd.Series(test_global_input_data_float64[0])
        for keep in ['last', 'all', '']:
            with self.assertRaises(ValueError) as raises:
                hpat_func(series, n=5, keep=keep)
            self.assertIn(msg, str(raises.exception))

        with self.assertRaises(ValueError) as raises:
            hpat_func(series, n=5, keep='last')
        self.assertIn(msg, str(raises.exception))

    def test_series_head1(self):
        def test_impl(S):
            return S.head(4)
        hpat_func = self.jit(test_impl)

        m = 100
        np.random.seed(0)
        S = pd.Series(np.random.randint(-30, 30, m))
        pd.testing.assert_series_equal(hpat_func(S), test_impl(S))

    def test_series_head_named(self):
        def test_impl(S):
            return S.head(4)
        hpat_func = self.jit(test_impl)

        m = 100
        np.random.seed(0)
        S = pd.Series(data=np.random.randint(-30, 30, m), name='A')
        pd.testing.assert_series_equal(hpat_func(S), test_impl(S))

    def test_series_head_default1(self):
        '''Verifies default head method for non-distributed pass of Series with no index'''
        def test_impl(S):
            return S.head()
        hpat_func = self.jit(test_impl)

        m = 100
        np.random.seed(0)
        S = pd.Series(np.random.randint(-30, 30, m))
        pd.testing.assert_series_equal(hpat_func(S), test_impl(S))

    def test_series_head_index1(self):
        '''Verifies head method for Series with integer index created inside jitted function'''
        def test_impl():
            S = pd.Series([6, 9, 2, 3, 6, 4, 5], [8, 1, 6, 0, 9, 1, 3])
            return S.head(3)
        hpat_func = self.jit(test_impl)

        pd.testing.assert_series_equal(hpat_func(), test_impl())

    def test_series_head_index_named(self):
        '''Verifies head method for Series with integer index created inside jitted function'''
        def test_impl():
            S = pd.Series([6, 9, 2, 3, 6, 4, 5], [8, 1, 6, 0, 9, 1, 3], name='A')
            return S.head(3)
        hpat_func = self.jit(test_impl)

        pd.testing.assert_series_equal(hpat_func(), test_impl())

    def test_series_head_index2(self):
        '''Verifies head method for Series with string index created inside jitted function'''
        def test_impl():
            S = pd.Series([6, 9, 2, 3, 6, 4, 5], ['a', 'ab', 'abc', 'c', 'f', 'hh', ''])
            return S.head(3)
        hpat_func = self.jit(test_impl)

        pd.testing.assert_series_equal(hpat_func(), test_impl())

    def test_series_head_index3(self):
        '''Verifies head method for non-distributed pass of Series with integer index'''
        def test_impl(S):
            return S.head(3)
        hpat_func = self.jit(test_impl)

        S = pd.Series([6, 9, 2, 3, 6, 4, 5], [8, 1, 6, 0, 9, 1, 3])
        pd.testing.assert_series_equal(hpat_func(S), test_impl(S))

    @skip_sdc_jit('Breaks other tests')
    def test_series_head_index4(self):
        '''Verifies head method for non-distributed pass of Series with string index'''
        def test_impl(S):
            return S.head(3)
        hpat_func = self.jit(test_impl)

        S = pd.Series([6, 9, 2, 4, 6, 4, 5], ['a', 'ab', 'abc', 'c', 'f', 'hh', ''])
        pd.testing.assert_series_equal(hpat_func(S), test_impl(S))

    @skip_numba_jit
    def test_series_head_parallel1(self):
        '''Verifies head method for distributed Series with string data and no index'''
        def test_impl(S):
            return S.head(7)

        hpat_func = self.jit(distributed={'S'})(test_impl)

        # need to test different lenghts, as head's size is fixed and implementation
        # depends on relation of size of the data per processor to output data size
        for n in range(1, 5):
            S = pd.Series(['a', 'ab', 'abc', 'c', 'f', 'hh', ''] * n)
            start, end = get_start_end(len(S))
            pd.testing.assert_series_equal(hpat_func(S[start:end]), test_impl(S))
            self.assertTrue(count_array_OneDs() > 0)

    @skip_numba_jit
    @unittest.expectedFailure
    def test_series_head_index_parallel1(self):
        '''Verifies head method for distributed Series with integer index'''
        def test_impl(S):
            return S.head(3)
        hpat_func = self.jit(distributed={'S'})(test_impl)

        S = pd.Series([6, 9, 2, 3, 6, 4, 5], [8, 1, 6, 0, 9, 1, 3])
        start, end = get_start_end(len(S))
        pd.testing.assert_series_equal(hpat_func(S[start:end]), test_impl(S))
        self.assertTrue(count_array_OneDs() > 0)

    @unittest.skip("Passed if run single")
    def test_series_head_index_parallel2(self):
        '''Verifies head method for distributed Series with string index'''
        def test_impl(S):
            return S.head(3)
        hpat_func = self.jit(distributed={'S'})(test_impl)

        S = pd.Series([6, 9, 2, 3, 6, 4, 5], ['a', 'ab', 'abc', 'c', 'f', 'hh', ''])
        start, end = get_start_end(len(S))
        pd.testing.assert_series_equal(hpat_func(S[start:end]), test_impl(S))
        self.assertTrue(count_array_OneDs() > 0)

    def test_series_head_noidx_float(self):
        def test_impl(S, n):
            return S.head(n)
        hpat_func = self.jit(test_impl)
        for input_data in test_global_input_data_float64:
            S = pd.Series(input_data)
            for n in [-1, 0, 2, 3]:
                result_ref = test_impl(S, n)
                result_jit = hpat_func(S, n)
                pd.testing.assert_series_equal(result_jit, result_ref)

    def test_series_head_noidx_int(self):
        def test_impl(S, n):
            return S.head(n)
        hpat_func = self.jit(test_impl)
        for input_data in test_global_input_data_integer64:
            S = pd.Series(input_data)
            for n in [-1, 0, 2, 3]:
                result_ref = test_impl(S, n)
                result_jit = hpat_func(S, n)
                pd.testing.assert_series_equal(result_jit, result_ref)

    def test_series_head_noidx_num(self):
        def test_impl(S, n):
            return S.head(n)
        hpat_func = self.jit(test_impl)
        for input_data in test_global_input_data_numeric:
            S = pd.Series(input_data)
            for n in [-1, 0, 2, 3]:
                result_ref = test_impl(S, n)
                result_jit = hpat_func(S, n)
                pd.testing.assert_series_equal(result_jit, result_ref)

    @unittest.skip("Old implementation not work with n negative and data str")
    def test_series_head_noidx_str(self):
        def test_impl(S, n):
            return S.head(n)
        hpat_func = self.jit(test_impl)
        input_data = test_global_input_data_unicode_kind4
        S = pd.Series(input_data)
        for n in [-1, 0, 2, 3]:
            result_ref = test_impl(S, n)
            result_jit = hpat_func(S, n)
            pd.testing.assert_series_equal(result_jit, result_ref)

    @unittest.skip("Broke another three tests")
    def test_series_head_idx(self):
        def test_impl(S):
            return S.head()

        def test_impl_param(S, n):
            return S.head(n)

        hpat_func = self.jit(test_impl)

        data_test = [[6, 6, 2, 1, 3, 3, 2, 1, 2],
                     [1.1, 0.3, 2.1, 1, 3, 0.3, 2.1, 1.1, 2.2],
                     [6, 6.1, 2.2, 1, 3, 0, 2.2, 1, 2],
                     ['as', 'b', 'abb', 'sss', 'ytr65', '', 'qw', 'a', 'b'],
                     [6, 6, 2, 1, 3, np.inf, np.nan, np.nan, np.nan],
                     [3., 5.3, np.nan, np.nan, np.inf, np.inf, 4.4, 3.7, 8.9]
                     ]

        for input_data in data_test:
            for index_data in data_test:
                S = pd.Series(input_data, index_data)

                result_ref = test_impl(S)
                result = hpat_func(S)
                pd.testing.assert_series_equal(result, result_ref)

                hpat_func_param1 = self.jit(test_impl_param)

                for param1 in [1, 3, 7]:
                    result_param1_ref = test_impl_param(S, param1)
                    result_param1 = hpat_func_param1(S, param1)
                    pd.testing.assert_series_equal(result_param1, result_param1_ref)

    def test_series_median1(self):
        '''Verifies median implementation for float and integer series of random data'''
        def test_impl(S):
            return S.median()
        hpat_func = self.jit(test_impl)

        m = 100
        np.random.seed(0)
        S = pd.Series(np.random.randint(-30, 30, m))
        self.assertEqual(hpat_func(S), test_impl(S))

        S = pd.Series(np.random.ranf(m))
        self.assertEqual(hpat_func(S), test_impl(S))

        # odd size
        m = 101
        S = pd.Series(np.random.randint(-30, 30, m))
        self.assertEqual(hpat_func(S), test_impl(S))

        S = pd.Series(np.random.ranf(m))
        self.assertEqual(hpat_func(S), test_impl(S))

    @skip_sdc_jit("BUG: old-style median implementation doesn't filter NaNs")
    def test_series_median_skipna_default1(self):
        '''Verifies median implementation with default skipna=True argument on a series with NA values'''
        def test_impl(S):
            return S.median()
        hpat_func = self.jit(test_impl)

        S = pd.Series([2., 3., 5., np.nan, 5., 6., 7.])
        self.assertEqual(hpat_func(S), test_impl(S))

    @skip_sdc_jit("Skipna argument is not supported in old-style")
    def test_series_median_skipna_false1(self):
        '''Verifies median implementation with skipna=False on a series with NA values'''
        def test_impl(S):
            return S.median(skipna=False)
        hpat_func = self.jit(test_impl)

        # np.inf is not NaN, so verify that a correct number is returned
        S1 = pd.Series([2., 3., 5., np.inf, 5., 6., 7.])
        self.assertEqual(hpat_func(S1), test_impl(S1))

        # TODO: both return values are 'nan', but SDC's is not np.nan, hence checking with
        # assertIs() doesn't work - check if it's Numba relatated
        S2 = pd.Series([2., 3., 5., np.nan, 5., 6., 7.])
        self.assertEqual(np.isnan(hpat_func(S2)), np.isnan(test_impl(S2)))

    @skip_numba_jit
    def test_series_median_parallel1(self):
        # create `kde.parquet` file
        ParquetGenerator.gen_kde_pq()

        def test_impl():
            df = pq.read_table('kde.parquet').to_pandas()
            S = df.points
            return S.median()
        hpat_func = self.jit(test_impl)

        self.assertEqual(hpat_func(), test_impl())
        self.assertEqual(count_array_REPs(), 0)
        self.assertEqual(count_parfor_REPs(), 0)
        self.assertTrue(count_array_OneDs() > 0)

    @skip_numba_jit
    def test_series_argsort_parallel(self):
        # create `kde.parquet` file
        ParquetGenerator.gen_kde_pq()

        def test_impl():
            df = pq.read_table('kde.parquet').to_pandas()
            S = df.points
            return S.argsort().values
        hpat_func = self.jit(test_impl)

        np.testing.assert_array_equal(hpat_func(), test_impl())

    def test_series_idxmin1(self):
        def test_impl(A):
            return A.idxmin()
        hpat_func = self.jit(test_impl)

        n = 11
        np.random.seed(0)
        S = pd.Series(np.random.ranf(n))
        np.testing.assert_array_equal(hpat_func(S), test_impl(S))

    def test_series_idxmin_str(self):
        def test_impl(S):
            return S.idxmin()
        hpat_func = self.jit(test_impl)

        S = pd.Series([8, 6, 34, np.nan], ['a', 'ab', 'abc', 'c'])
        self.assertEqual(hpat_func(S), test_impl(S))

    @unittest.skip("Skipna is not implemented")
    def test_series_idxmin_str_idx(self):
        def test_impl(S):
            return S.idxmin(skipna=False)

        hpat_func = self.jit(test_impl)

        S = pd.Series([8, 6, 34, np.nan], ['a', 'ab', 'abc', 'c'])
        self.assertEqual(hpat_func(S), test_impl(S))

    def test_series_idxmin_no(self):
        def test_impl(S):
            return S.idxmin()
        hpat_func = self.jit(test_impl)

        S = pd.Series([8, 6, 34, np.nan])
        self.assertEqual(hpat_func(S), test_impl(S))

    def test_series_idxmin_int(self):
        def test_impl(S):
            return S.idxmin()
        hpat_func = self.jit(test_impl)

        S = pd.Series([1, 2, 3], [4, 45, 14])
        self.assertEqual(hpat_func(S), test_impl(S))

    def test_series_idxmin_noidx(self):
        def test_impl(S):
            return S.idxmin()

        hpat_func = self.jit(test_impl)

        data_test = [[6, 6, 2, 1, 3, 3, 2, 1, 2],
                     [1.1, 0.3, 2.1, 1, 3, 0.3, 2.1, 1.1, 2.2],
                     [6, 6.1, 2.2, 1, 3, 0, 2.2, 1, 2],
                     [6, 6, 2, 1, 3, np.inf, np.nan, np.nan, np.nan],
                     [3., 5.3, np.nan, np.nan, np.inf, np.inf, 4.4, 3.7, 8.9]
                     ]

        for input_data in data_test:
            S = pd.Series(input_data)

            result_ref = test_impl(S)
            result = hpat_func(S)
            self.assertEqual(result, result_ref)

    def test_series_idxmin_idx(self):
        def test_impl(S):
            return S.idxmin()

        hpat_func = self.jit(test_impl)

        data_test = [[6, 6, 2, 1, 3, 3, 2, 1, 2],
                     [1.1, 0.3, 2.1, 1, 3, 0.3, 2.1, 1.1, 2.2],
                     [6, 6.1, 2.2, 1, 3, 0, 2.2, 1, 2],
                     [6, 6, 2, 1, 3, -np.inf, np.nan, np.inf, np.nan],
                     [3., 5.3, np.nan, np.nan, np.inf, np.inf, 4.4, 3.7, 8.9]
                     ]

        for input_data in data_test:
            for index_data in data_test:
                S = pd.Series(input_data, index_data)
                result_ref = test_impl(S)
                result = hpat_func(S)
                if np.isnan(result) or np.isnan(result_ref):
                    self.assertEqual(np.isnan(result), np.isnan(result_ref))
                else:
                    self.assertEqual(result, result_ref)

    def test_series_idxmax1(self):
        def test_impl(A):
            return A.idxmax()
        hpat_func = self.jit(test_impl)

        n = 11
        np.random.seed(0)
        S = pd.Series(np.random.ranf(n))
        np.testing.assert_array_equal(hpat_func(S), test_impl(S))

    @unittest.skip("Skipna is not implemented")
    def test_series_idxmax_str_idx(self):
        def test_impl(S):
            return S.idxmax(skipna=False)

        hpat_func = self.jit(test_impl)

        S = pd.Series([8, 6, 34, np.nan], ['a', 'ab', 'abc', 'c'])
        self.assertEqual(hpat_func(S), test_impl(S))

    def test_series_idxmax_noidx(self):
        def test_impl(S):
            return S.idxmax()

        hpat_func = self.jit(test_impl)

        data_test = [[6, 6, 2, 1, 3, 3, 2, 1, 2],
                     [1.1, 0.3, 2.1, 1, 3, 0.3, 2.1, 1.1, 2.2],
                     [6, 6.1, 2.2, 1, 3, 0, 2.2, 1, 2],
                     [6, 6, 2, 1, 3, np.inf, np.nan, np.inf, np.nan],
                     [3., 5.3, np.nan, np.nan, np.inf, np.inf, 4.4, 3.7, 8.9]
                     ]

        for input_data in data_test:
            S = pd.Series(input_data)

            result_ref = test_impl(S)
            result = hpat_func(S)
            self.assertEqual(result, result_ref)

    def test_series_idxmax_idx(self):
        def test_impl(S):
            return S.idxmax()

        hpat_func = self.jit(test_impl)

        data_test = [[6, 6, 2, 1, 3, 3, 2, 1, 2],
                     [1.1, 0.3, 2.1, 1, 3, 0.3, 2.1, 1.1, 2.2],
                     [6, 6.1, 2.2, 1, 3, 0, 2.2, 1, 2],
                     [6, 6, 2, 1, 3, np.nan, np.nan, np.nan, np.nan],
                     [3., 5.3, np.nan, np.nan, np.inf, np.inf, 4.4, 3.7, 8.9]
                     ]

        for input_data in data_test:
            for index_data in data_test:
                S = pd.Series(input_data, index_data)
                result_ref = test_impl(S)
                result = hpat_func(S)
                if np.isnan(result) or np.isnan(result_ref):
                    self.assertEqual(np.isnan(result), np.isnan(result_ref))
                else:
                    self.assertEqual(result, result_ref)

    def test_series_sort_values1(self):
        def test_impl(A):
            return A.sort_values()
        hpat_func = self.jit(test_impl)

        n = 11
        np.random.seed(0)
        S = pd.Series(np.random.ranf(n))
        pd.testing.assert_series_equal(hpat_func(S), test_impl(S))

    def test_series_sort_values2(self):
        def test_impl(S):
            return S.sort_values(ascending=False)
        hpat_func = self.jit(test_impl)

        S = pd.Series(['a', 'd', 'r', 'cc'])
        pd.testing.assert_series_equal(test_impl(S), hpat_func(S))

    def test_series_sort_values_index1(self):
        def test_impl(A, B):
            S = pd.Series(A, B)
            return S.sort_values()
        hpat_func = self.jit(test_impl)

        n = 11
        np.random.seed(0)
        # TODO: support passing Series with Index
        # S = pd.Series(np.random.ranf(n), np.random.randint(0, 100, n))
        A = np.random.ranf(n)
        B = np.random.ranf(n)
        pd.testing.assert_series_equal(hpat_func(A, B), test_impl(A, B))

    def test_series_sort_values_full(self):
        def test_impl(series, ascending, kind):
            return series.sort_values(axis=0, ascending=ascending, inplace=False, kind=kind, na_position='last')

        hpat_func = self.jit(test_impl)

        all_data = test_global_input_data_numeric + [test_global_input_data_unicode_kind1]

        for data in all_data:
            data = data * 3
            for ascending in [True, False]:
                for kind in ['quicksort', 'mergesort']:
                    series = pd.Series(data)
                    ref_result = test_impl(series, ascending, kind=kind)
                    jit_result = hpat_func(series, ascending, kind=kind)
                    ref = restore_series_sort_values(series, ref_result.index, ascending)
                    jit = restore_series_sort_values(series, jit_result.index, ascending)
                    if kind == 'mergesort':
                        pd.testing.assert_series_equal(ref_result, jit_result)
                    else:
                        np.testing.assert_array_equal(ref_result.data, jit_result.data)
                        self.assertEqual(ref, jit)

    @unittest.skip("Creating Python string/unicode object failed")
    def test_series_sort_values_full_unicode4(self):
        def test_impl(series, ascending, kind):
            return series.sort_values(axis=0, ascending=ascending, inplace=False, kind=kind, na_position='last')

        hpat_func = self.jit(test_impl)

        all_data = [test_global_input_data_unicode_kind1]

        for data in all_data:
            data = data * 3
            for ascending in [True, False]:
                for kind in ['quicksort', 'mergesort']:
                    series = pd.Series(data)
                    ref_result = test_impl(series, ascending, kind=kind)
                    jit_result = hpat_func(series, ascending, kind=kind)
                    ref = restore_series_sort_values(series, ref_result.index, ascending)
                    jit = restore_series_sort_values(series, jit_result.index, ascending)
                    if kind == 'mergesort':
                        pd.testing.assert_series_equal(ref_result, jit_result)
                    else:
                        np.testing.assert_array_equal(ref_result.data, jit_result.data)
                        self.assertEqual(ref, jit)

    def test_series_sort_values_full_idx(self):
        def test_impl(series, ascending, kind):
            return series.sort_values(axis=0, ascending=ascending, inplace=False, kind=kind, na_position='last')

        hpat_func = self.jit(test_impl)

        all_data = test_global_input_data_numeric + [test_global_input_data_unicode_kind1]

        for data in all_data:
            data = data * 3
            for index in [gen_srand_array(len(data)), gen_frand_array(len(data)), range(len(data))]:
                for ascending in [True, False]:
                    for kind in ['quicksort', 'mergesort']:
                        series = pd.Series(data, index)
                        ref_result = test_impl(series, ascending, kind=kind)
                        jit_result = hpat_func(series, ascending, kind=kind)
                        ref = restore_series_sort_values(series, ref_result.index, ascending)
                        jit = restore_series_sort_values(series, jit_result.index, ascending)
                        if kind == 'mergesort':
                            pd.testing.assert_series_equal(ref_result, jit_result)
                        else:
                            np.testing.assert_array_equal(ref_result.data, jit_result.data)
                            self.assertEqual(ref, jit)

    @skip_numba_jit
    def test_series_sort_values_parallel1(self):
        # create `kde.parquet` file
        ParquetGenerator.gen_kde_pq()

        def test_impl():
            df = pq.read_table('kde.parquet').to_pandas()
            S = df.points
            return S.sort_values()
        hpat_func = self.jit(test_impl)

        np.testing.assert_array_equal(hpat_func(), test_impl())

    def test_series_shift(self):
        def pyfunc():
            series = pd.Series([1.0, np.nan, -1.0, 0.0, 5e-324])
            return series.shift()

        cfunc = self.jit(pyfunc)
        pd.testing.assert_series_equal(cfunc(), pyfunc())

    def test_series_shift_name(self):
        def pyfunc():
            series = pd.Series([1.0, np.nan, -1.0, 0.0, 5e-324], name='A')
            return series.shift()

        cfunc = self.jit(pyfunc)
        pd.testing.assert_series_equal(cfunc(), pyfunc())

    def test_series_shift_unboxing(self):
        def pyfunc(series):
            return series.shift()

        cfunc = self.jit(pyfunc)
        for data in test_global_input_data_float64:
            series = pd.Series(data)
            pd.testing.assert_series_equal(cfunc(series), pyfunc(series))

    def test_series_shift_full(self):
        def pyfunc(series, periods, freq, axis, fill_value):
            return series.shift(periods=periods, freq=freq, axis=axis, fill_value=fill_value)

        cfunc = self.jit(pyfunc)
        freq = None
        axis = 0
        datas = test_global_input_data_signed_integer64 + test_global_input_data_float64
        for data in datas:
            for periods in [1, 2, -1]:
                for fill_value in [-1, 0, 9.1, np.nan, -3.3, None]:
                    with self.subTest(data=data, periods=periods, fill_value=fill_value):
                        series = pd.Series(data)
                        jit_result = cfunc(series, periods, freq, axis, fill_value)
                        ref_result = pyfunc(series, periods, freq, axis, fill_value)
                        pd.testing.assert_series_equal(jit_result, ref_result)

    @sdc_limitation
    def test_series_shift_0period(self):
        '''SDC implementation always changes dtype to float. Even in case of period = 0'''
        def pyfunc():
            series = pd.Series([6, 4, 3])
            return series.shift(periods=0)

        cfunc = self.jit(pyfunc)
        ref_result = pyfunc()
        pd.testing.assert_series_equal(cfunc(), ref_result)

    def test_series_shift_0period_sdc(self):
        def pyfunc():
            series = pd.Series([6, 4, 3])
            return series.shift(periods=0)

        cfunc = self.jit(pyfunc)
        ref_result = pyfunc()
        pd.testing.assert_series_equal(cfunc(), ref_result, check_dtype=False)

    @sdc_limitation
    def test_series_shift_uint_int(self):
        '''SDC assumes fill_value is int and unifies unsigned int and int to float. Even if fill_value is positive'''
        def pyfunc():
            series = pd.Series([max_uint64])
            return series.shift(fill_value=0)

        cfunc = self.jit(pyfunc)
        ref_result = pyfunc()
        pd.testing.assert_series_equal(cfunc(), ref_result)

    def test_series_shift_uint_int_sdc(self):
        def pyfunc():
            series = pd.Series([max_uint64])
            return series.shift(fill_value=0)

        cfunc = self.jit(pyfunc)
        ref_result = pyfunc()
        pd.testing.assert_series_equal(cfunc(), ref_result, check_dtype=False)

    def test_series_shift_str(self):
        def pyfunc(series):
            return series.shift()

        cfunc = self.jit(pyfunc)
        series = pd.Series(test_global_input_data_unicode_kind4)
        with self.assertRaises(TypingError) as raises:
            cfunc(series)
        msg = 'Method shift(). The object must be a number. Given self.data.dtype: {}'
        self.assertIn(msg.format(types.unicode_type), str(raises.exception))

    def test_series_shift_fill_str(self):
        def pyfunc(series, fill_value):
            return series.shift(fill_value=fill_value)

        cfunc = self.jit(pyfunc)
        series = pd.Series(test_global_input_data_float64[0])
        with self.assertRaises(TypingError) as raises:
            cfunc(series, fill_value='unicode')
        msg = 'Method shift(). The object must be a number. Given fill_value: {}'
        self.assertIn(msg.format(types.unicode_type), str(raises.exception))

    def test_series_shift_unsupported_params(self):
        def pyfunc(series, freq, axis):
            return series.shift(freq=freq, axis=axis)

        cfunc = self.jit(pyfunc)
        series = pd.Series(test_global_input_data_float64[0])
        with self.assertRaises(TypingError) as raises:
            cfunc(series, freq='12H', axis=0)
        msg = 'Method shift(). Unsupported parameters. Given freq: {}'
        self.assertIn(msg.format(types.unicode_type), str(raises.exception))

        with self.assertRaises(TypingError) as raises:
            cfunc(series, freq=None, axis=1)
        msg = 'Method shift(). Unsupported parameters. Given axis != 0'
        self.assertIn(msg, str(raises.exception))

    def test_series_shift_index_str(self):
        def test_impl(S):
            return S.shift()
        hpat_func = self.jit(test_impl)

        S = pd.Series([np.nan, 2., 3., 5., np.nan, 6., 7.], index=['a', 'b', 'c', 'd', 'e', 'f', 'g'])
        pd.testing.assert_series_equal(hpat_func(S), test_impl(S))

    def test_series_shift_index_int(self):
        def test_impl(S):
            return S.shift()

        hpat_func = self.jit(test_impl)

        S = pd.Series([np.nan, 2., 3., 5., np.nan, 6., 7.], index=[1, 2, 3, 4, 5, 6, 7])
        pd.testing.assert_series_equal(hpat_func(S), test_impl(S))

    def test_series_index1(self):
        def test_impl():
            A = pd.Series([1, 2, 3], index=['A', 'C', 'B'])
            return A.index

        hpat_func = self.jit(test_impl)
        np.testing.assert_array_equal(hpat_func(), test_impl())

    def test_series_index2(self):
        def test_impl():
            A = pd.Series([1, 2, 3], index=[0, 1, 2])
            return A.index

        hpat_func = self.jit(test_impl)
        np.testing.assert_array_equal(hpat_func(), test_impl())

    def test_series_index3(self):
        def test_impl():
            A = pd.Series([1, 2, 3])
            return A.index

        hpat_func = self.jit(test_impl)
        np.testing.assert_array_equal(hpat_func(), test_impl())

    def test_series_take_index_default(self):
        def pyfunc():
            series = pd.Series([1.0, 13.0, 9.0, -1.0, 7.0])
            indices = [1, 3]
            return series.take(indices)

        cfunc = self.jit(pyfunc)
        ref_result = pyfunc()
        result = cfunc()
        pd.testing.assert_series_equal(ref_result, result)

    def test_series_take_index_default_unboxing(self):
        def pyfunc(series, indices):
            return series.take(indices)

        cfunc = self.jit(pyfunc)
        series = pd.Series([1.0, 13.0, 9.0, -1.0, 7.0])
        indices = [1, 3]
        ref_result = pyfunc(series, indices)
        result = cfunc(series, indices)
        pd.testing.assert_series_equal(ref_result, result)

    def test_series_take_index_int(self):
        def pyfunc():
            series = pd.Series([1.0, 13.0, 9.0, -1.0, 7.0], index=[3, 0, 4, 2, 1])
            indices = [1, 3]
            return series.take(indices)

        cfunc = self.jit(pyfunc)
        ref_result = pyfunc()
        result = cfunc()
        pd.testing.assert_series_equal(ref_result, result)

    def test_series_take_index_int_unboxing(self):
        def pyfunc(series, indices):
            return series.take(indices)

        cfunc = self.jit(pyfunc)
        series = pd.Series([1.0, 13.0, 9.0, -1.0, 7.0], index=[3, 0, 4, 2, 1])
        indices = [1, 3]
        ref_result = pyfunc(series, indices)
        result = cfunc(series, indices)
        pd.testing.assert_series_equal(ref_result, result)

    def test_series_take_index_str(self):
        def pyfunc():
            series = pd.Series([1.0, 13.0, 9.0, -1.0, 7.0], index=['test', 'series', 'take', 'str', 'index'])
            indices = [1, 3]
            return series.take(indices)

        cfunc = self.jit(pyfunc)
        ref_result = pyfunc()
        result = cfunc()
        pd.testing.assert_series_equal(ref_result, result)

    def test_series_take_index_str_unboxing(self):
        def pyfunc(series, indices):
            return series.take(indices)

        cfunc = self.jit(pyfunc)
        series = pd.Series([1.0, 13.0, 9.0, -1.0, 7.0], index=['test', 'series', 'take', 'str', 'index'])
        indices = [1, 3]
        ref_result = pyfunc(series, indices)
        result = cfunc(series, indices)
        pd.testing.assert_series_equal(ref_result, result)

    def test_series_iterator_int(self):
        def test_impl(A):
            return [i for i in A]

        A = pd.Series([3, 2, 1, 5, 4])
        hpat_func = self.jit(test_impl)
        np.testing.assert_array_equal(hpat_func(A), test_impl(A))

    def test_series_iterator_float(self):
        def test_impl(A):
            return [i for i in A]

        A = pd.Series([0.3, 0.2222, 0.1756, 0.005, 0.4])
        hpat_func = self.jit(test_impl)
        np.testing.assert_array_equal(hpat_func(A), test_impl(A))

    def test_series_iterator_boolean(self):
        def test_impl(A):
            return [i for i in A]

        A = pd.Series([True, False])
        hpat_func = self.jit(test_impl)
        np.testing.assert_array_equal(hpat_func(A), test_impl(A))

    def test_series_iterator_string(self):
        def test_impl(A):
            return [i for i in A]

        A = pd.Series(['a', 'ab', 'abc', '', 'dddd'])
        hpat_func = self.jit(test_impl)
        np.testing.assert_array_equal(hpat_func(A), test_impl(A))

    def test_series_iterator_one_value(self):
        def test_impl(A):
            return [i for i in A]

        A = pd.Series([5])
        hpat_func = self.jit(test_impl)
        np.testing.assert_array_equal(hpat_func(A), test_impl(A))

    @unittest.skip("Fails when NUMA_PES>=2 due to unimplemented sync of such construction after distribution")
    def test_series_iterator_no_param(self):
        def test_impl():
            A = pd.Series([3, 2, 1, 5, 4])
            return [i for i in A]

        hpat_func = self.jit(test_impl)
        np.testing.assert_array_equal(hpat_func(), test_impl())

    def test_series_iterator_empty(self):
        def test_impl(A):
            return [i for i in A]

        A = pd.Series([np.int64(x) for x in range(0)])
        hpat_func = self.jit(test_impl)
        np.testing.assert_array_equal(hpat_func(A), test_impl(A))

    def test_series_default_index(self):
        def test_impl():
            A = pd.Series([3, 2, 1, 5, 4])
            return A.index

        hpat_func = self.jit(test_impl)
        np.testing.assert_array_equal(hpat_func(), test_impl())

    @unittest.skip("Implement drop_duplicates for Series")
    def test_series_drop_duplicates(self):
        def test_impl():
            A = pd.Series(['lama', 'cow', 'lama', 'beetle', 'lama', 'hippo'])
            return A.drop_duplicates()

        hpat_func = self.jit(test_impl)
        pd.testing.assert_series_equal(hpat_func(), test_impl())

    def test_series_quantile(self):
        def test_impl():
            A = pd.Series([1, 2.5, .5, 3, 5])
            return A.quantile()

        hpat_func = self.jit(test_impl)
        np.testing.assert_equal(hpat_func(), test_impl())

    @skip_sdc_jit("Series.quantile() parameter as a list unsupported")
    def test_series_quantile_q_vector(self):
        def test_series_quantile_q_vector_impl(S, param1):
            return S.quantile(param1)

        S = pd.Series(np.random.ranf(100))
        hpat_func = self.jit(test_series_quantile_q_vector_impl)

        param1 = [0.0, 0.25, 0.5, 0.75, 1.0]
        result_ref = test_series_quantile_q_vector_impl(S, param1)
        result = hpat_func(S, param1)
        np.testing.assert_equal(result, result_ref)

    @unittest.skip("Implement unique without sorting like in pandas")
    def test_unique(self):
        def test_impl(S):
            return S.unique()

        hpat_func = self.jit(test_impl)
        S = pd.Series([2, 1, 3, 3])
        pd.testing.assert_series_equal(hpat_func(S), test_impl(S))

    def test_unique_sorted(self):
        def test_impl(S):
            return S.unique()

        hpat_func = self.jit(test_impl)
        n = 11
        S = pd.Series(np.arange(n))
        S[2] = 0
        np.testing.assert_array_equal(hpat_func(S), test_impl(S))

    def test_unique_str(self):
        def test_impl():
            data = pd.Series(['aa', 'aa', 'b', 'b', 'cccc', 'dd', 'ddd', 'dd'])
            return data.unique()

        hpat_func = self.jit(test_impl)

        # since the orider of the elements are diffrent - check count of elements only
        ref_result = test_impl().size
        result = hpat_func().size
        np.testing.assert_array_equal(ref_result, result)

    @skip_numba_jit
    def test_series_groupby_count(self):
        def test_impl():
            A = pd.Series([13, 11, 21, 13, 13, 51, 42, 21])
            grouped = A.groupby(A, sort=False)
            return grouped.count()

        hpat_func = self.jit(test_impl)

        ref_result = test_impl()
        result = hpat_func()
        pd.testing.assert_series_equal(result, ref_result)

    @unittest.skip("getiter for this type is not implemented yet")
    def test_series_groupby_iterator_int(self):
        def test_impl():
            A = pd.Series([13, 11, 21, 13, 13, 51, 42, 21])
            grouped = A.groupby(A)
            return [i for i in grouped]

        hpat_func = self.jit(test_impl)

        ref_result = test_impl()
        result = hpat_func()
        np.testing.assert_array_equal(result, ref_result)

    def test_series_std(self):
        def pyfunc():
            series = pd.Series([1.0, np.nan, -1.0, 0.0, 5e-324])
            return series.std()

        cfunc = self.jit(pyfunc)
        ref_result = pyfunc()
        result = cfunc()
        np.testing.assert_equal(ref_result, result)

    @skip_sdc_jit('Series.std() parameters "skipna" and "ddof" unsupported')
    def test_series_std_unboxing(self):
        def pyfunc(series, skipna, ddof):
            return series.std(skipna=skipna, ddof=ddof)

        cfunc = self.jit(pyfunc)
        for data in test_global_input_data_numeric + [[]]:
            series = pd.Series(data)
            for ddof in [0, 1]:
                for skipna in [True, False]:
                    ref_result = pyfunc(series, skipna=skipna, ddof=ddof)
                    result = cfunc(series, skipna=skipna, ddof=ddof)
                    np.testing.assert_equal(ref_result, result)

    @skip_sdc_jit('Series.std() strings as input data unsupported')
    def test_series_std_str(self):
        def pyfunc(series):
            return series.std()

        cfunc = self.jit(pyfunc)
        series = pd.Series(test_global_input_data_unicode_kind4)
        with self.assertRaises(TypingError) as raises:
            cfunc(series)
        msg = 'Method std(). The object must be a number. Given self.data.dtype: {}'
        self.assertIn(msg.format(types.unicode_type), str(raises.exception))

    @skip_sdc_jit('Series.std() parameters "axis", "level", "numeric_only" unsupported')
    def test_series_std_unsupported_params(self):
        def pyfunc(series, axis, level, numeric_only):
            return series.std(axis=axis, level=level, numeric_only=numeric_only)

        cfunc = self.jit(pyfunc)
        series = pd.Series(test_global_input_data_float64[0])
        msg = 'Method std(). Unsupported parameters. Given {}: {}'
        with self.assertRaises(TypingError) as raises:
            cfunc(series, axis=1, level=None, numeric_only=None)
        self.assertIn(msg.format('axis', 'int'), str(raises.exception))

        with self.assertRaises(TypingError) as raises:
            cfunc(series, axis=None, level=1, numeric_only=None)
        self.assertIn(msg.format('level', 'int'), str(raises.exception))

        with self.assertRaises(TypingError) as raises:
            cfunc(series, axis=None, level=None, numeric_only=True)
        self.assertIn(msg.format('numeric_only', 'bool'), str(raises.exception))

    def test_series_nunique(self):
        def test_series_nunique_impl(S):
            return S.nunique()

        def test_series_nunique_param1_impl(S, dropna):
            return S.nunique(dropna)

        hpat_func = self.jit(test_series_nunique_impl)

        the_same_string = "the same string"
        test_input_data = []
        data_simple = [[6, 6, 2, 1, 3, 3, 2, 1, 2],
                       [1.1, 0.3, 2.1, 1, 3, 0.3, 2.1, 1.1, 2.2],
                       [6, 6.1, 2.2, 1, 3, 3, 2.2, 1, 2],
                       ['aa', 'aa', 'b', 'b', 'cccc', 'dd', 'ddd', 'dd'],
                       ['aa', 'copy aa', the_same_string, 'b', 'b', 'cccc', the_same_string, 'dd', 'ddd', 'dd', 'copy aa', 'copy aa'],
                       []
                       ]

        data_extra = [[6, 6, np.nan, 2, np.nan, 1, 3, 3, np.inf, 2, 1, 2, np.inf],
                      [1.1, 0.3, np.nan, 1.0, np.inf, 0.3, 2.1, np.nan, 2.2, np.inf],
                      [1.1, 0.3, np.nan, 1, np.inf, 0, 1.1, np.nan, 2.2, np.inf, 2, 2],
                      ['aa', np.nan, 'b', 'b', 'cccc', np.nan, 'ddd', 'dd'],
                      [np.nan, 'copy aa', the_same_string, 'b', 'b', 'cccc', the_same_string, 'dd', 'ddd', 'dd', 'copy aa', 'copy aa'],
                      [np.nan, np.nan, np.nan],
                      [np.nan, np.nan, np.inf],
                      ]

        if sdc.config.config_pipeline_hpat_default:
            """
            SDC pipeline Series.nunique() does not support numpy.nan
            """

            test_input_data = data_simple
        else:
            test_input_data = data_simple + data_extra

        for input_data in test_input_data:
            S = pd.Series(input_data)

            result_ref = test_series_nunique_impl(S)
            result = hpat_func(S)
            self.assertEqual(result, result_ref)

            if not sdc.config.config_pipeline_hpat_default:
                """
                SDC pipeline does not support parameter to Series.nunique(dropna=True)
                """

                hpat_func_param1 = self.jit(test_series_nunique_param1_impl)

                for param1 in [True, False]:
                    result_param1_ref = test_series_nunique_param1_impl(S, param1)
                    result_param1 = hpat_func_param1(S, param1)
                    self.assertEqual(result_param1, result_param1_ref)

    def test_series_var(self):
        def pyfunc():
            series = pd.Series([1.0, np.nan, -1.0, 0.0, 5e-324])
            return series.var()

        cfunc = self.jit(pyfunc)
        np.testing.assert_equal(pyfunc(), cfunc())

    @skip_sdc_jit('Series.var() data [max_uint64, max_uint64] unsupported')
    def test_series_var_unboxing(self):
        def pyfunc(series):
            return series.var()

        cfunc = self.jit(pyfunc)
        for data in test_global_input_data_numeric + [[]]:
            series = pd.Series(data)
            np.testing.assert_equal(pyfunc(series), cfunc(series))

    @skip_sdc_jit('Series.var() parameters "ddof" and "skipna" unsupported')
    def test_series_var_full(self):
        def pyfunc(series, skipna, ddof):
            return series.var(skipna=skipna, ddof=ddof)

        cfunc = self.jit(pyfunc)
        for data in test_global_input_data_numeric + [[]]:
            series = pd.Series(data)
            for ddof in [0, 1]:
                for skipna in [True, False]:
                    ref_result = pyfunc(series, skipna=skipna, ddof=ddof)
                    result = cfunc(series, skipna=skipna, ddof=ddof)
                    np.testing.assert_equal(ref_result, result)

    @skip_sdc_jit('Series.var() strings as input data unsupported')
    def test_series_var_str(self):
        def pyfunc(series):
            return series.var()

        cfunc = self.jit(pyfunc)
        series = pd.Series(test_global_input_data_unicode_kind4)
        with self.assertRaises(TypingError) as raises:
            cfunc(series)
        msg = 'Method var(). The object must be a number. Given self.data.dtype: {}'
        self.assertIn(msg.format(types.unicode_type), str(raises.exception))

    @skip_sdc_jit('Series.var() parameters "axis", "level", "numeric_only" unsupported')
    def test_series_var_unsupported_params(self):
        def pyfunc(series, axis, level, numeric_only):
            return series.var(axis=axis, level=level, numeric_only=numeric_only)

        cfunc = self.jit(pyfunc)
        series = pd.Series(test_global_input_data_float64[0])
        msg = 'Method var(). Unsupported parameters. Given {}: {}'
        with self.assertRaises(TypingError) as raises:
            cfunc(series, axis=1, level=None, numeric_only=None)
        self.assertIn(msg.format('axis', 'int'), str(raises.exception))

        with self.assertRaises(TypingError) as raises:
            cfunc(series, axis=None, level=1, numeric_only=None)
        self.assertIn(msg.format('level', 'int'), str(raises.exception))

        with self.assertRaises(TypingError) as raises:
            cfunc(series, axis=None, level=None, numeric_only=True)
        self.assertIn(msg.format('numeric_only', 'bool'), str(raises.exception))

    def test_series_count(self):
        def test_series_count_impl(S):
            return S.count()

        hpat_func = self.jit(test_series_count_impl)

        the_same_string = "the same string"
        test_input_data = [[6, 6, 2, 1, 3, 3, 2, 1, 2],
                           [1.1, 0.3, 2.1, 1, 3, 0.3, 2.1, 1.1, 2.2],
                           [6, 6.1, 2.2, 1, 3, 3, 2.2, 1, 2],
                           ['aa', 'aa', 'b', 'b', 'cccc', 'dd', 'ddd', 'dd'],
                           ['aa', 'copy aa', the_same_string, 'b', 'b', 'cccc', the_same_string, 'dd', 'ddd', 'dd',
                            'copy aa', 'copy aa'],
                           [],
                           [6, 6, np.nan, 2, np.nan, 1, 3, 3, np.inf, 2, 1, 2, np.inf],
                           [1.1, 0.3, np.nan, 1.0, np.inf, 0.3, 2.1, np.nan, 2.2, np.inf],
                           [1.1, 0.3, np.nan, 1, np.inf, 0, 1.1, np.nan, 2.2, np.inf, 2, 2],
                           [np.nan, np.nan, np.nan],
                           [np.nan, np.nan, np.inf]
                           ]

        for input_data in test_input_data:
            S = pd.Series(input_data)

            result_ref = test_series_count_impl(S)
            result = hpat_func(S)
            self.assertEqual(result, result_ref)

    @skip_sdc_jit('Series.cumsum() np.nan as input data unsupported')
    def test_series_cumsum(self):
        def test_impl():
            series = pd.Series([1.0, np.nan, -1.0, 0.0, 5e-324])
            return series.cumsum()

        pyfunc = test_impl
        cfunc = self.jit(pyfunc)
        pd.testing.assert_series_equal(pyfunc(), cfunc())

    @skip_sdc_jit('Series.cumsum() np.nan as input data unsupported')
    def test_series_cumsum_unboxing(self):
        def test_impl(s):
            return s.cumsum()

        pyfunc = test_impl
        cfunc = self.jit(pyfunc)

        for data in test_global_input_data_numeric + [[]]:
            series = pd.Series(data)
            pd.testing.assert_series_equal(pyfunc(series), cfunc(series))

    @skip_sdc_jit('Series.cumsum() parameters "axis", "skipna" unsupported')
    def test_series_cumsum_full(self):
        def test_impl(s, axis, skipna):
            return s.cumsum(axis=axis, skipna=skipna)

        pyfunc = test_impl
        cfunc = self.jit(pyfunc)

        axis = None
        for data in test_global_input_data_numeric + [[]]:
            series = pd.Series(data)
            for skipna in [True, False]:
                ref_result = pyfunc(series, axis=axis, skipna=skipna)
                jit_result = cfunc(series, axis=axis, skipna=skipna)
                pd.testing.assert_series_equal(ref_result, jit_result)

    @skip_sdc_jit('Series.cumsum() strings as input data unsupported')
    def test_series_cumsum_str(self):
        def test_impl(s):
            return s.cumsum()

        cfunc = self.jit(test_impl)
        series = pd.Series(test_global_input_data_unicode_kind4)
        with self.assertRaises(TypingError) as raises:
            cfunc(series)
        msg = 'Method cumsum(). The object must be a number. Given self.data.dtype: {}'
        self.assertIn(msg.format(types.unicode_type), str(raises.exception))

    @skip_sdc_jit('Series.cumsum() parameter "axis" unsupported')
    def test_series_cumsum_unsupported_axis(self):
        def test_impl(s, axis):
            return s.cumsum(axis=axis)

        cfunc = self.jit(test_impl)
        series = pd.Series(test_global_input_data_float64[0])
        for axis in [0, 1]:
            with self.assertRaises(TypingError) as raises:
                cfunc(series, axis=axis)
            msg = 'Method cumsum(). Unsupported parameters. Given axis: int'
            self.assertIn(msg, str(raises.exception))

    @skip_sdc_jit('Series.cov() parameter "min_periods" unsupported')
    def test_series_cov(self):
        def test_series_cov_impl(S1, S2, min_periods=None):
            return S1.cov(S2, min_periods)

        hpat_func = self.jit(test_series_cov_impl)
        test_input_data1 = [[.2, .0, .6, .2],
                            [.2, .0, .6, .2, .5, .6, .7, .8],
                            [],
                            [2, 0, 6, 2],
                            [.2, .1, np.nan, .5, .3],
                            [-1, np.nan, 1, np.inf]]
        test_input_data2 = [[.3, .6, .0, .1],
                            [.3, .6, .0, .1, .8],
                            [],
                            [3, 6, 0, 1],
                            [.3, .2, .9, .6, np.nan],
                            [np.nan, np.nan, np.inf, np.nan]]
        for input_data1 in test_input_data1:
            for input_data2 in test_input_data2:
                S1 = pd.Series(input_data1)
                S2 = pd.Series(input_data2)
                for period in [None, 2, 1, 8, -4]:
                    result_ref = test_series_cov_impl(S1, S2, min_periods=period)
                    result = hpat_func(S1, S2, min_periods=period)
                    np.testing.assert_allclose(result, result_ref)

    @skip_sdc_jit('Series.cov() parameter "min_periods" unsupported')
    def test_series_cov_unsupported_dtype(self):
        def test_series_cov_impl(S1, S2, min_periods=None):
            return S1.cov(S2, min_periods=min_periods)

        hpat_func = self.jit(test_series_cov_impl)
        S1 = pd.Series([.2, .0, .6, .2])
        S2 = pd.Series(['abcdefgh', 'a','abcdefg', 'ab', 'abcdef', 'abc'])
        S3 = pd.Series(['aaaaa', 'bbbb', 'ccc', 'dd', 'e'])
        S4 = pd.Series([.3, .6, .0, .1])

        with self.assertRaises(TypingError) as raises:
            hpat_func(S1, S2, min_periods=5)
        msg = 'Method cov(). The object other.data'
        self.assertIn(msg, str(raises.exception))

        with self.assertRaises(TypingError) as raises:
            hpat_func(S3, S4, min_periods=5)
        msg = 'Method cov(). The object self.data'
        self.assertIn(msg, str(raises.exception))

    @skip_sdc_jit('Series.cov() parameter "min_periods" unsupported')
    def test_series_cov_unsupported_period(self):
        def test_series_cov_impl(S1, S2, min_periods=None):
            return S1.cov(S2, min_periods)

        hpat_func = self.jit(test_series_cov_impl)
        S1 = pd.Series([.2, .0, .6, .2])
        S2 = pd.Series([.3, .6, .0, .1])

        with self.assertRaises(TypingError) as raises:
            hpat_func(S1, S2, min_periods='aaaa')
        msg = 'Method cov(). The object min_periods'
        self.assertIn(msg, str(raises.exception))

        with self.assertRaises(TypingError) as raises:
            hpat_func(S1, S2, min_periods=0.5)
        msg = 'Method cov(). The object min_periods'
        self.assertIn(msg, str(raises.exception))

    @skip_numba_jit
    @skip_sdc_jit('Series.pct_change unsupported some Series')
    def test_series_pct_change(self):
        def test_series_pct_change_impl(S, periods, method):
            return S.pct_change(periods=periods, fill_method=method, limit=None, freq=None)

        hpat_func = self.jit(test_series_pct_change_impl)
        test_input_data = [
            [],
            [np.nan, np.nan, np.nan],
            [np.nan, np.nan, np.inf],
            [0] * 8,
            [0, 0, 0, np.nan, np.nan, 0, 0, np.nan, np.inf, 0, 0, np.inf, np.inf],
            [1.1, 0.3, np.nan, 1, np.inf, 0, 1.1, np.nan, 2.2, np.inf, 2, 2],
            [1, 2, 3, 4, np.nan, np.inf, 0, 0, np.nan, np.nan]
        ]
        for input_data in test_input_data:
            S = pd.Series(input_data)
            for periods in [0, 1, 2, 5, 10, -1, -2, -5]:
                for method in [None, 'pad', 'ffill', 'backfill', 'bfill']:
                    result_ref = test_series_pct_change_impl(S, periods, method)
                    result = hpat_func(S, periods, method)
                    pd.testing.assert_series_equal(result, result_ref)

    @skip_sdc_jit('Series.pct_change() strings as input data unsupported')
    def test_series_pct_change_str(self):
        def test_series_pct_change_impl(S):
            return S.pct_change(periods=1, fill_method='pad', limit=None, freq=None)

        hpat_func = self.jit(test_series_pct_change_impl)
        S = pd.Series(test_global_input_data_unicode_kind4)

        with self.assertRaises(TypingError) as raises:
            hpat_func(S)
        msg = 'Method pct_change(). The object self.data'
        self.assertIn(msg, str(raises.exception))

    @skip_sdc_jit('Series.pct_change() does not raise an exception')
    def test_series_pct_change_not_supported(self):
        def test_series_pct_change_impl(S, periods=1, fill_method='pad', limit=None, freq=None):
            return S.pct_change(periods=periods, fill_method=fill_method, limit=limit, freq=freq)

        hpat_func = self.jit(test_series_pct_change_impl)
        S = pd.Series([0, 0, 0, np.nan, np.nan, 0, 0, np.nan, np.inf, 0, 0, np.inf, np.inf])
        with self.assertRaises(ValueError) as raises:
            hpat_func(S, fill_method='ababa')
        msg = 'Method pct_change(). Unsupported parameter. The function uses fill_method pad (ffill) or backfill (bfill) or None.'
        self.assertIn(msg, str(raises.exception))

        with self.assertRaises(TypingError) as raises:
            hpat_func(S, limit=5)
        msg = 'Method pct_change(). The object limit'
        self.assertIn(msg, str(raises.exception))

        with self.assertRaises(TypingError) as raises:
            hpat_func(S, freq=5)
        msg = 'Method pct_change(). The object freq'
        self.assertIn(msg, str(raises.exception))

        with self.assertRaises(TypingError) as raises:
            hpat_func(S, fill_method=1.6)
        msg = 'Method pct_change(). The object fill_method'
        self.assertIn(msg, str(raises.exception))

        with self.assertRaises(TypingError) as raises:
            hpat_func(S, periods=1.6)
        msg = 'Method pct_change(). The object periods'
        self.assertIn(msg, str(raises.exception))

    def test_series_setitem_for_value_int(self):
        def test_impl(S, val):
            S[3] = val
            return S

        hpat_func = self.jit(test_impl)
        data_to_test = [[0, 1, 2, 3, 4]]

        for data in data_to_test:
            S1 = pd.Series(data)
            S2 = S1.copy(deep=True)
            value = 50
            result_ref = test_impl(S1, value)
            result = hpat_func(S2, value)
            pd.testing.assert_series_equal(result_ref, result)

    def test_series_setitem_for_value_float(self):
        def test_impl(S, val):
            S[3] = val
            return S

        hpat_func = self.jit(test_impl)
        data_to_test = [[0, 0, 0, np.nan, np.nan, 0, 0, np.nan, np.inf, 0, 0, np.inf, np.inf],
                        [1.1, 0.3, np.nan, 1, np.inf, 0, 1.1, np.nan, 2.2, np.inf, 2, 2],
                        [1, 2, 3, 4, np.nan, np.inf, 0, 0, np.nan, np.nan]]

        for data in data_to_test:
            S1 = pd.Series(data)
            S2 = S1.copy(deep=True)
            value = np.nan
            result_ref = test_impl(S1, value)
            result = hpat_func(S2, value)
            pd.testing.assert_series_equal(result_ref, result)

    @skip_numba_jit('NOT WORK, PROBLEM WITH StringArrayType in _str_ext.cpp')
    @skip_sdc_jit
    def test_series_setitem_for_value_string(self):
        def test_impl(S, val):
            S[3] = val
            return S

        hpat_func = self.jit(test_impl)
        data_to_test = [['a', '', 'a', '', 'b', None, 'a', '', None, 'b'],
                        ['dog', None, 'NaN', '', 'cat', None, 'cat', None, 'dog', ''],
                        ['dog', 'NaN', '', 'cat', 'cat', 'dog', '']]

        for data in data_to_test:
            S1 = pd.Series(data)
            S2 = S1.copy(deep=True)
            value = 'Hello, world!'
            result_ref = test_impl(S1, value)
            result = hpat_func(S2, value)
            pd.testing.assert_series_equal(result_ref, result)

    def test_series_setitem_for_slice_int(self):
        def test_impl(S, val):
            S[2:] = val
            return S

        hpat_func = self.jit(test_impl)
        data_to_test = [[0, 1, 2, 3, 4]]

        for data in data_to_test:
            S1 = pd.Series(data)
            S2 = S1.copy(deep=True)
            value = 50
            result_ref = test_impl(S1, value)
            result = hpat_func(S2, value)
            pd.testing.assert_series_equal(result_ref, result)

    def test_series_setitem_for_slice_float(self):
        def test_impl(S, val):
            S[2:] = val
            return S

        hpat_func = self.jit(test_impl)
        data_to_test = [[0, 0, 0, np.nan, np.nan, 0, 0, np.nan, np.inf, 0, 0, np.inf, np.inf],
                        [1.1, 0.3, np.nan, 1, np.inf, 0, 1.1, np.nan, 2.2, np.inf, 2, 2],
                        [1, 2, 3, 4, np.nan, np.inf, 0, 0, np.nan, np.nan]]

        for data in data_to_test:
            S1 = pd.Series(data)
            S2 = S1.copy(deep=True)
            value = np.nan
            result_ref = test_impl(S1, value)
            result = hpat_func(S2, value)
            pd.testing.assert_series_equal(result_ref, result)

    @skip_numba_jit('NOT WORK, PROBLEM WITH StringArrayType in _str_ext.cpp')
    @skip_sdc_jit
    def test_series_setitem_for_slice_string(self):
        def test_impl(S, val):
            S[2:] = val
            return S

        hpat_func = self.jit(test_impl)
        data_to_test = [['a', '', 'a', '', 'b', None, 'a', '', None, 'b'],
                        ['dog', None, 'NaN', '', 'cat', None, 'cat', None, 'dog', ''],
                        ['dog', 'NaN', '', 'cat', 'cat', 'dog', '']]

        for data in data_to_test:
            S1 = pd.Series(data)
            S2 = S1.copy(deep=True)
            value = 'Hello, world!'
            result_ref = test_impl(S1, value)
            result = hpat_func(S2, value)
            pd.testing.assert_series_equal(result_ref, result)

    def test_series_setitem_for_series_int(self):
        def test_impl(S, ind, val):
            S[ind] = val
            return S

        hpat_func = self.jit(test_impl)
        data_to_test = [[0, 1, 2, 3, 4]]
        ind = pd.Series([0, 2, 4])

        for data in data_to_test:
            S1 = pd.Series(data)
            S2 = S1.copy(deep=True)
            value = 50
            result_ref = test_impl(S1, ind, value)
            result = hpat_func(S2, ind, value)
            pd.testing.assert_series_equal(result_ref, result)

    def test_series_setitem_for_series_float(self):
        def test_impl(S, ind, val):
            S[ind] = val
            return S

        hpat_func = self.jit(test_impl)
        data_to_test = [[0, 0, 0, np.nan, np.nan, 0, 0, np.nan, np.inf, 0, 0, np.inf, np.inf],
                        [1.1, 0.3, np.nan, 1, np.inf, 0, 1.1, np.nan, 2.2, np.inf, 2, 2],
                        [1, 2, 3, 4, np.nan, np.inf, 0, 0, np.nan, np.nan]]
        ind = pd.Series([0, 2, 4])

        for data in data_to_test:
            S1 = pd.Series(data)
            S2 = S1.copy(deep=True)
            value = np.nan
            result_ref = test_impl(S1, ind, value)
            result = hpat_func(S2, ind, value)
            pd.testing.assert_series_equal(result_ref, result)

    @skip_numba_jit('NOT WORK, PROBLEM WITH StringArrayType in _str_ext.cpp')
    @skip_sdc_jit
    def test_series_setitem_for_series_string(self):
        def test_impl(S, ind, val):
            S[ind] = val
            return S

        hpat_func = self.jit(test_impl)
        data_to_test = [['a', '', 'a', '', 'b', None, 'a', '', None, 'b'],
                        ['dog', None, 'NaN', '', 'cat', None, 'cat', None, 'dog', ''],
                        ['dog', 'NaN', '', 'cat', 'cat', 'dog', '']]
        ind = pd.Series([0, 2, 4])

        for data in data_to_test:
            S1 = pd.Series(data)
            S2 = S1.copy(deep=True)
            value = 'Hello, world!'
            result_ref = test_impl(S1, ind, value)
            result = hpat_func(S2, ind, value)
            pd.testing.assert_series_equal(result_ref, result)

    def test_series_setitem_unsupported(self):
        def test_impl(S, ind, val):
            S[ind] = val
            return S

        hpat_func = self.jit(test_impl)
        S = pd.Series([0, 1, 2, 3, 4, 5])
        ind1 = 5
        ind2 = '3'
        value1 = 'ababa'
        value2 = 101
        msg_tmpl = 'Operator setitem. The object {}\n given: unicode_type\n expected: {}'

        with self.assertRaises(TypingError) as raises:
            hpat_func(S, ind1, value1)
        msg = msg_tmpl.format('value', 'int64')
        self.assertIn(msg, str(raises.exception))

        with self.assertRaises(TypingError) as raises:
            hpat_func(S, ind2, value2)
        msg = msg_tmpl.format('idx', 'int, Slice, Series')
        self.assertIn(msg, str(raises.exception))

    @skip_sdc_jit('Arithmetic operations on Series with non-default indexes are not supported in old-style')
    def test_series_operator_add_numeric_scalar(self):
        """Verifies Series.operator.add implementation for numeric series and scalar second operand"""
        def test_impl(A, B):
            return A + B
        hpat_func = self.jit(test_impl)

        n = 7
        dtype_to_index = {'None': None,
                          'int': np.arange(n, dtype='int'),
                          'float': np.arange(n, dtype='float'),
                          'string': ['aa', 'aa', 'b', 'b', 'cccc', 'dd', 'ddd']}

        int_scalar = 24
        for dtype, index_data in dtype_to_index.items():
            with self.subTest(index_dtype=dtype, index=index_data):
                if platform.system() == 'Windows' and not IS_32BITS:
                    A = pd.Series(np.arange(n, dtype=np.int64), index=index_data)
                else:
                    A = pd.Series(np.arange(n), index=index_data)
                result = hpat_func(A, int_scalar)
                result_ref = test_impl(A, int_scalar)
                pd.testing.assert_series_equal(result, result_ref, check_dtype=False, check_names=False)

        float_scalar = 24.0
        for dtype, index_data in dtype_to_index.items():
            with self.subTest(index_dtype=dtype, index=index_data):
                if platform.system() == 'Windows' and not IS_32BITS:
                    A = pd.Series(np.arange(n, dtype=np.int64), index=index_data)
                else:
                    A = pd.Series(np.arange(n), index=index_data)
                ref_result = test_impl(A, float_scalar)
                result = hpat_func(A, float_scalar)
                pd.testing.assert_series_equal(result, ref_result, check_dtype=False, check_names=False)

    def test_series_operator_add_numeric_same_index_default(self):
        """Verifies implementation of Series.operator.add between two numeric Series
        with default indexes and same size"""
        def test_impl(A, B):
            return A + B
        hpat_func = self.jit(test_impl)

        n = 7
        dtypes_to_test = (np.int32, np.int64, np.float32, np.float64)
        for dtype_left, dtype_right in combinations(dtypes_to_test, 2):
            with self.subTest(left_series_dtype=dtype_left, right_series_dtype=dtype_right):
                A = pd.Series(np.arange(n), dtype=dtype_left)
                B = pd.Series(np.arange(n)**2, dtype=dtype_right)
                pd.testing.assert_series_equal(hpat_func(A, B), test_impl(A, B), check_dtype=False)

    @skip_numba_jit
    @skip_sdc_jit("TODO: find out why pandas aligning series indexes produces Int64Index when common dtype is float\n"
                  "AssertionError: Series.index are different\n"
                  "Series.index classes are not equivalent\n"
                  "[left]:  Float64Index([0.0, 1.0, 2.0, 3.0, 4.0, 5.0, 6.0, 7.0, 8.0, 9.0, 10.0], dtype='float64')\n"
                  "[right]: Int64Index([0, 1, 2, 3, 4, 5, 6, 7, 8, 9, 10], dtype='int64')\n")
    def test_series_operator_add_numeric_same_index_numeric(self):
        """Verifies implementation of Series.operator.add between two numeric Series
           with the same numeric indexes of different dtypes"""
        def test_impl(A, B):
            return A + B
        hpat_func = self.jit(test_impl)

        n = 7
        dtypes_to_test = (np.int32, np.int64, np.float32, np.float64)
        for dtype_left, dtype_right in combinations(dtypes_to_test, 2):
            with self.subTest(left_series_dtype=dtype_left, right_series_dtype=dtype_right):
                A = pd.Series(np.arange(n), index=np.arange(n, dtype=dtype_left))
                B = pd.Series(np.arange(n)**2, index=np.arange(n, dtype=dtype_right))
                pd.testing.assert_series_equal(hpat_func(A, B), test_impl(A, B), check_dtype=False)

    @skip_sdc_jit('Arithmetic operations on Series with non-default indexes are not supported in old-style')
    def test_series_operator_add_numeric_same_index_numeric_fixme(self):
        """ Same as test_series_operator_add_same_index_numeric but with w/a for the problem.
        Can be deleted when the latter is fixed """
        def test_impl(A, B):
            return A + B
        hpat_func = self.jit(test_impl)

        n = 7
        index_dtypes_to_test = (np.int32, np.int64, np.float32, np.float64)
        for dtype_left, dtype_right in combinations(index_dtypes_to_test, 2):
            # FIXME: skip the sub-test if one of the dtypes is float and the other is integer
            if not (np.issubdtype(dtype_left, np.integer) and np.issubdtype(dtype_right, np.integer)
                    or np.issubdtype(dtype_left, np.float) and np.issubdtype(dtype_right, np.float)):
                continue

            with self.subTest(left_series_dtype=dtype_left, right_series_dtype=dtype_right):
                A = pd.Series(np.arange(n), index=np.arange(n, dtype=dtype_left))
                B = pd.Series(np.arange(n)**2, index=np.arange(n, dtype=dtype_right))
                pd.testing.assert_series_equal(hpat_func(A, B), test_impl(A, B), check_dtype=False)

    @skip_sdc_jit('Arithmetic operations on Series with non-default indexes are not supported in old-style')
    def test_series_operator_add_numeric_same_index_str(self):
        """Verifies implementation of Series.operator.add between two numeric Series with the same string indexes"""
        def test_impl(A, B):
            return A + B
        hpat_func = self.jit(test_impl)

        n = 7
        A = pd.Series(np.arange(n), index=['a', 'c', 'e', 'c', 'b', 'a', 'o'])
        B = pd.Series(np.arange(n)**2, index=['a', 'c', 'e', 'c', 'b', 'a', 'o'])
        pd.testing.assert_series_equal(hpat_func(A, B), test_impl(A, B), check_dtype=False, check_names=False)

    @skip_sdc_jit('Arithmetic operations on Series with non-default indexes are not supported in old-style')
    def test_series_operator_add_numeric_align_index_int(self):
        """Verifies implementation of Series.operator.add between two numeric Series with non-equal integer indexes"""
        def test_impl(A, B):
            return A + B
        hpat_func = self.jit(test_impl)

        n = 11
        index_A = [0, 1, 1, 2, 3, 3, 3, 4, 6, 8, 9]
        index_B = [0, 1, 1, 3, 4, 4, 5, 5, 6, 6, 9]
        np.random.shuffle(index_A)
        np.random.shuffle(index_B)
        A = pd.Series(np.arange(n), index=index_A)
        B = pd.Series(np.arange(n)**2, index=index_B)
        pd.testing.assert_series_equal(hpat_func(A, B), test_impl(A, B), check_dtype=False, check_names=False)

    @skip_sdc_jit('Arithmetic operations on Series with non-default indexes are not supported in old-style')
    def test_series_operator_add_numeric_align_index_str(self):
        """Verifies implementation of Series.operator.add between two numeric Series with non-equal string indexes"""
        def test_impl(A, B):
            return A + B
        hpat_func = self.jit(test_impl)

        n = 11
        index_A = ['', '', 'aa', 'aa', 'ae', 'ae', 'b', 'ccc', 'cccc', 'oo', 's']
        index_B = ['', '', 'aa', 'aa', 'cc', 'cccc', 'e', 'f', 'h', 'oo', 's']
        np.random.shuffle(index_A)
        np.random.shuffle(index_B)
        A = pd.Series(np.arange(n), index=index_A)
        B = pd.Series(np.arange(n)**2, index=index_B)
        pd.testing.assert_series_equal(hpat_func(A, B), test_impl(A, B), check_dtype=False, check_names=False)

    @skip_numba_jit('TODO: fix Series.sort_values to handle both None and '' in string series')
    @skip_sdc_jit('Arithmetic operations on Series with non-default indexes are not supported in old-style')
    def test_series_operator_add_numeric_align_index_str_fixme(self):
        """Same as test_series_operator_add_align_index_str but with None values in string indexes"""
        def test_impl(A, B):
            return A + B
        hpat_func = self.jit(test_impl)

        n = 11
        index_A = ['', '', 'aa', 'aa', 'ae', 'b', 'ccc', 'cccc', 'oo', None, None]
        index_B = ['', '', 'aa', 'aa', 'cccc', 'f', 'h', 'oo', 's', None, None]
        np.random.shuffle(index_A)
        np.random.shuffle(index_B)
        A = pd.Series(np.arange(n), index=index_A)
        B = pd.Series(np.arange(n)**2, index=index_B)
        pd.testing.assert_series_equal(hpat_func(A, B), test_impl(A, B), check_dtype=False, check_names=False)

    @skip_sdc_jit('Arithmetic operations on Series with non-default indexes are not supported in old-style')
    def test_series_operator_add_numeric_align_index_other_dtype(self):
        """Verifies implementation of Series.operator.add between two numeric Series
        with non-equal integer indexes of different dtypes"""
        def test_impl(A, B):
            return A + B
        hpat_func = self.jit(test_impl)

        n = 7
        A = pd.Series(np.arange(3*n), index=np.arange(-n, 2*n, 1, dtype=np.int64))
        B = pd.Series(np.arange(3*n)**2, index=np.arange(0, 3*n, 1, dtype=np.float64))
        pd.testing.assert_series_equal(hpat_func(A, B), test_impl(A, B), check_dtype=False, check_names=False)

    @skip_sdc_jit('Arithmetic operations on Series with different sizes are not supported in old-style')
    def test_series_operator_add_numeric_diff_series_sizes(self):
        """Verifies implementation of Series.operator.add between two numeric Series with different sizes"""
        def test_impl(A, B):
            return A + B
        hpat_func = self.jit(test_impl)

        size_A, size_B = 7, 25
        A = pd.Series(np.arange(size_A))
        B = pd.Series(np.arange(size_B)**2)
        pd.testing.assert_series_equal(hpat_func(A, B), test_impl(A, B), check_dtype=False, check_names=False)

    @skip_sdc_jit('Arithmetic operations on Series requiring alignment of indexes are not supported in old-style')
    def test_series_operator_add_align_index_int_capacity(self):
        """Verifies implementation of Series.operator.add and alignment of numeric indexes of large size"""
        def test_impl(A, B):
            return A + B
        hpat_func = self.jit(test_impl)

        n = 20000
        np.random.seed(0)
        index1 = np.random.randint(-30, 30, n)
        index2 = np.random.randint(-30, 30, n)
        A = pd.Series(np.random.ranf(n), index=index1)
        B = pd.Series(np.random.ranf(n), index=index2)
        pd.testing.assert_series_equal(hpat_func(A, B), test_impl(A, B), check_dtype=False, check_names=False)

    @skip_numba_jit
    @skip_sdc_jit('Test hangs due to a call of Series.sort_values')
    def test_series_operator_add_align_index_str_capacity(self):
        """Verifies implementation of Series.operator.add and alignment of string indexes of large size"""
        def test_impl(A, B):
            return A + B
        hpat_func = self.jit(test_impl)

        n = 20000
        np.random.seed(0)
        valid_ids = ['', 'aaa', 'a', 'b', 'ccc', 'ef', 'ff', 'fff', 'fa', 'dddd']
        index1 = [valid_ids[i] for i in np.random.randint(0, len(valid_ids), n)]
        index2 = [valid_ids[i] for i in np.random.randint(0, len(valid_ids), n)]
        A = pd.Series(np.random.ranf(n), index=index1)
        B = pd.Series(np.random.ranf(n), index=index2)
        pd.testing.assert_series_equal(hpat_func(A, B), test_impl(A, B), check_dtype=False, check_names=False)

    @skip_sdc_jit
    @skip_numba_jit("TODO: support arithemetic operations on StringArrays and extend Series.operator.add overload")
    def test_series_operator_add_str_same_index_default(self):
        """Verifies implementation of Series.operator.add between two string Series
        with default indexes and same size"""
        def test_impl(A, B):
            return A + B
        hpat_func = self.jit(test_impl)

        A = pd.Series(['a', '', 'ae', 'b', 'cccc', 'oo', None])
        B = pd.Series(['b', 'aa', '', 'b', 'o', None, 'oo'])
        pd.testing.assert_series_equal(hpat_func(A, B), test_impl(A, B), check_dtype=False, check_names=False)

    def test_series_operator_add_result_name1(self):
        """Verifies name of the Series resulting from appying Series.operator.add to different arguments"""
        def test_impl(A, B):
            return A + B
        hpat_func = self.jit(test_impl)

        n = 7
        series_names = ['A', '', None, 'B']
        for left_name, right_name in combinations(series_names, 2):
            S1 = pd.Series(np.arange(n), name=left_name)
            S2 = pd.Series(np.arange(n, 0, -1), name=right_name)
            with self.subTest(left_series_name=left_name, right_series_name=right_name):
                # check_dtype=False because SDC implementation always returns float64 Series
                pd.testing.assert_series_equal(hpat_func(S1, S2), test_impl(S1, S2), check_dtype=False)

        # also verify case when second operator is scalar
        scalar = 3.0
        S1 = pd.Series(np.arange(n), name='A')
        pd.testing.assert_series_equal(hpat_func(S1, S2), test_impl(S1, S2), check_dtype=False)

    @unittest.expectedFailure
    def test_series_operator_add_result_name2(self):
        """Verifies implementation of Series.operator.add differs from Pandas
           in returning unnamed Series when both operands are named Series with the same name"""
        def test_impl(A, B):
            return A + B
        hpat_func = self.jit(test_impl)

        n = 7
        S1 = pd.Series(np.arange(n), name='A')
        S2 = pd.Series(np.arange(n, 0, -1), name='A')
        result = hpat_func(S1, S2)
        result_ref = test_impl(S1, S2)
        # check_dtype=False because SDC implementation always returns float64 Series
        pd.testing.assert_series_equal(result, result_ref, check_dtype=False)

    @unittest.expectedFailure
    def test_series_operator_add_series_dtype_promotion(self):
        """Verifies implementation of Series.operator.add differs from Pandas
           in dtype of resulting Series that is fixed to float64"""
        def test_impl(A, B):
            return A + B
        hpat_func = self.jit(test_impl)

        n = 7
        dtypes_to_test = (np.int32, np.int64, np.float32, np.float64)
        for dtype_left, dtype_right in combinations(dtypes_to_test, 2):
            with self.subTest(left_series_dtype=dtype_left, right_series_dtype=dtype_right):
                A = pd.Series(np.array(np.arange(n), dtype=dtype_left))
                B = pd.Series(np.array(np.arange(n)**2, dtype=dtype_right))
                pd.testing.assert_series_equal(hpat_func(A, B), test_impl(A, B))

    @skip_numba_jit("BUG: new-style impl of arithmetic operators for series do not consider scalar as left argument")
    def test_series_operator_add_scalar_left(self):
        """Verifies using all various Series arithmetic binary operators on two integer Series with default indexes"""
        def test_impl(S, value):
            return value + S
        hpat_func = self.jit(test_impl)

        n = 11
        A = pd.Series(np.arange(-5, -5 + n))
        scalar = 24

        # check_dtype=False because SDC implementation always returns float64 Series
        pd.testing.assert_series_equal(hpat_func(A, scalar), test_impl(A, scalar), check_dtype=False)

    @skip_sdc_jit('Old-style implementation of operators doesn\'t support Series indexes')
    def test_series_operator_lt_index_mismatch1(self):
        """Verifies correct exception is raised when comparing Series with non equal integer indexes"""
        def test_impl(A, B):
            return A < B
        hpat_func = self.jit(test_impl)

        n = 11
        np.random.seed(0)
        index1 = np.arange(n)
        index2 = np.copy(index1)
        np.random.shuffle(index2)
        A = pd.Series([1, 2, -1, 3, 4, 2, -3, 5, 6, 6, 0], index=index1)
        B = pd.Series([3, 2, -2, 1, 4, 1, -5, 6, 6, 3, -1], index=index2)

        with self.assertRaises(Exception) as context:
            test_impl(A, B)
        exception_ref = context.exception

        self.assertRaises(type(exception_ref), hpat_func, A, B)

    @skip_sdc_jit('Old-style implementation of operators doesn\'t support comparing Series of different lengths')
    def test_series_operator_lt_index_mismatch2(self):
        """Verifies correct exception is raised when comparing Series of different size with default indexes"""
        def test_impl(A, B):
            return A < B
        hpat_func = self.jit(test_impl)

        A = pd.Series([1, 2, -1, 3, 4, 2])
        B = pd.Series([3, 2, -2, 1, 4, 1, -5, 6, 6, 3, -1])

        with self.assertRaises(Exception) as context:
            test_impl(A, B)
        exception_ref = context.exception

        self.assertRaises(type(exception_ref), hpat_func, A, B)

    @skip_numba_jit('Numba propagates different exception:\n'
                    'numba.errors.TypingError: Failed in nopython mode pipeline (step: nopython frontend)\n'
                    'Internal error at <numba.typeinfer.IntrinsicCallConstraint ...\n'
                    '\'Signature\' object is not iterable')
    @skip_sdc_jit('Typing checks not implemented for Series operators in old-style')
    def test_series_operator_lt_index_mismatch3(self):
        """Verifies correct exception is raised when comparing two Series with non-comparable indexes"""
        def test_impl(A, B):
            return A < B
        hpat_func = self.jit(test_impl)

        S1 = pd.Series([1, 2, -1, 3, 4, 2])
        S2 = pd.Series(['a', 'b', '', None, '2', 'ccc'])

        with self.assertRaises(TypingError) as raises:
            hpat_func(S1, S2)
        msg = 'Operator lt(). Not supported for series with not-comparable indexes.'
        self.assertIn(msg, str(raises.exception))

    @skip_sdc_jit('Comparison operations on Series with non-default indexes are not supported in old-style')
    @skip_numba_jit("TODO: find out why pandas aligning series indexes produces Int64Index when common dtype is float\n"
                    "AssertionError: Series.index are different\n"
                    "Series.index classes are not equivalent\n"
                    "[left]:  Float64Index([0.0, 1.0, 2.0, 3.0, 4.0, 5.0, 6.0, 7.0, 8.0, 9.0, 10.0], dtype='float64')\n"
                    "[right]: Int64Index([0, 1, 2, 3, 4, 5, 6, 7, 8, 9, 10], dtype='int64')\n")
    def test_series_operator_lt_index_dtype_promotion(self):
        """Verifies implementation of Series.operator.lt between two numeric Series
           with the same numeric indexes of different dtypes"""
        def test_impl(A, B):
            return A < B
        hpat_func = self.jit(test_impl)

        n = 7
        index_dtypes_to_test = (np.int32, np.int64, np.float32, np.float64)
        for dtype_left, dtype_right in combinations(index_dtypes_to_test, 2):
            with self.subTest(left_series_dtype=dtype_left, right_series_dtype=dtype_right):
                A = pd.Series(np.arange(n), index=np.arange(n, dtype=dtype_left))
                B = pd.Series(np.arange(n)**2, index=np.arange(n, dtype=dtype_right))
                pd.testing.assert_series_equal(hpat_func(A, B), test_impl(A, B))

    @skip_sdc_jit('Comparison operations on Series with non-default indexes are not supported in old-style')
    def test_series_operator_lt_index_dtype_promotion_fixme(self):
        """ Same as test_series_operator_lt_index_dtype_promotion but with w/a for the problem.
        Can be deleted when the latter is fixed """
        def test_impl(A, B):
            return A < B
        hpat_func = self.jit(test_impl)

        n = 7
        index_dtypes_to_test = (np.int32, np.int64, np.float32, np.float64)
        for dtype_left, dtype_right in combinations(index_dtypes_to_test, 2):
            # FIXME: skip the sub-test if one of the dtypes is float and the other is integer
            if not (np.issubdtype(dtype_left, np.integer) and np.issubdtype(dtype_right, np.integer)
                    or np.issubdtype(dtype_left, np.float) and np.issubdtype(dtype_right, np.float)):
                continue

            with self.subTest(left_series_dtype=dtype_left, right_series_dtype=dtype_right):
                A = pd.Series(np.arange(n), index=np.arange(n, dtype=dtype_left))
                B = pd.Series(np.arange(n)**2, index=np.arange(n, dtype=dtype_right))
                pd.testing.assert_series_equal(hpat_func(A, B), test_impl(A, B))

    @skip_numba_jit('Numba propagates different exception:\n'
                    'numba.errors.TypingError: Failed in nopython mode pipeline (step: nopython frontend)\n'
                    'Internal error at <numba.typeinfer.IntrinsicCallConstraint ...\n'
                    '\'Signature\' object is not iterable')
    @skip_sdc_jit('Typing checks not implemented for Series operators in old-style')
    def test_series_operator_lt_unsupported_dtypes(self):
        """Verifies correct exception is raised when comparing two Series with non-comparable dtypes"""
        def test_impl(A, B):
            return A < B
        hpat_func = self.jit(test_impl)

        S1 = pd.Series([1, 2, -1, 3, 4, 2])
        S2 = pd.Series(['a', 'b', '', None, '2', 'ccc'])

        with self.assertRaises(TypingError) as raises:
            hpat_func(S1, S2)
        msg = 'Operator lt(). Not supported for series with not-comparable data.'
        self.assertIn(msg, str(raises.exception))

    @skip_sdc_jit
    @skip_numba_jit("TODO: support arithemetic operations on StringArrays and extend Series.operator.lt overload")
    def test_series_operator_lt_str(self):
        """Verifies implementation of Series.operator.lt between two string Series with default indexes"""
        def test_impl(A, B):
            return A < B
        hpat_func = self.jit(test_impl)

        A = pd.Series(['a', '', 'ae', 'b', 'cccc', 'oo', None])
        B = pd.Series(['b', 'aa', '', 'b', 'o', None, 'oo'])
        pd.testing.assert_series_equal(hpat_func(A, B), test_impl(A, B))

    @skip_sdc_jit("Series.str.istitle is not supported yet")
    def test_series_istitle_str(self):
        series = pd.Series(['Cat', 'dog', 'Bird'])

        cfunc = self.jit(istitle_usecase)
        pd.testing.assert_series_equal(cfunc(series), istitle_usecase(series))

    @skip_sdc_jit("Series.str.istitle is not supported yet")
    @skip_numba_jit("Not work with None and np.nan")
    def test_series_istitle_str(self):
        series = pd.Series(['Cat', 'dog', 'Bird', None, np.nan])

        cfunc = self.jit(istitle_usecase)
        pd.testing.assert_series_equal(cfunc(series), istitle_usecase(series))

<<<<<<< HEAD
    @skip_sdc_jit("Series.str.isalnum is not supported yet")
    def test_series_isalnum_str(self):
        series = [['one', 'one1', '1', ''],
                  ['A B', '1.5', '3,000'],
                  ['23', '⅕', ''],
                  ['leopard', 'Golden Eagle', 'SNAKE', '']
                  ]

        cfunc = self.jit(isalnum_usecase)
        for ser in series:
            S = pd.Series(ser)
            pd.testing.assert_series_equal(cfunc(S), isalnum_usecase(S))
=======
    @skip_sdc_jit("Series.str.isspace is not supported yet")
    def test_series_isspace_str(self):
        series = [['', '  ', '    ', '           '],
                  ['', ' c ', '  b ', '     a     '],
                  ['aaaaaa', 'bb', 'c', '  d']
                  ]

        cfunc = self.jit(isspace_usecase)
        for ser in series:
            S = pd.Series(ser)
            pd.testing.assert_series_equal(cfunc(S), isspace_usecase(S))
>>>>>>> 3782e014


if __name__ == "__main__":
    unittest.main()<|MERGE_RESOLUTION|>--- conflicted
+++ resolved
@@ -230,13 +230,12 @@
     return series.str.istitle()
 
 
-<<<<<<< HEAD
+def isspace_usecase(series):
+    return series.str.isspace()
+
+
 def isalnum_usecase(series):
     return series.str.isalnum()
-=======
-def isspace_usecase(series):
-    return series.str.isspace()
->>>>>>> 3782e014
 
 
 GLOBAL_VAL = 2
@@ -5501,7 +5500,18 @@
         cfunc = self.jit(istitle_usecase)
         pd.testing.assert_series_equal(cfunc(series), istitle_usecase(series))
 
-<<<<<<< HEAD
+    @skip_sdc_jit("Series.str.isspace is not supported yet")
+    def test_series_isspace_str(self):
+        series = [['', '  ', '    ', '           '],
+                  ['', ' c ', '  b ', '     a     '],
+                  ['aaaaaa', 'bb', 'c', '  d']
+                  ]
+
+        cfunc = self.jit(isspace_usecase)
+        for ser in series:
+            S = pd.Series(ser)
+            pd.testing.assert_series_equal(cfunc(S), isspace_usecase(S))
+
     @skip_sdc_jit("Series.str.isalnum is not supported yet")
     def test_series_isalnum_str(self):
         series = [['one', 'one1', '1', ''],
@@ -5514,19 +5524,6 @@
         for ser in series:
             S = pd.Series(ser)
             pd.testing.assert_series_equal(cfunc(S), isalnum_usecase(S))
-=======
-    @skip_sdc_jit("Series.str.isspace is not supported yet")
-    def test_series_isspace_str(self):
-        series = [['', '  ', '    ', '           '],
-                  ['', ' c ', '  b ', '     a     '],
-                  ['aaaaaa', 'bb', 'c', '  d']
-                  ]
-
-        cfunc = self.jit(isspace_usecase)
-        for ser in series:
-            S = pd.Series(ser)
-            pd.testing.assert_series_equal(cfunc(S), isspace_usecase(S))
->>>>>>> 3782e014
 
 
 if __name__ == "__main__":
