--- conflicted
+++ resolved
@@ -274,13 +274,12 @@
     return series.str.isupper()
 
 
-<<<<<<< HEAD
 def lower_usecase(series):
     return series.str.lower()
-=======
+
+
 def upper_usecase(series):
     return series.str.upper()
->>>>>>> aaafff69
 
 
 def strip_usecase(series, to_strip=None):
