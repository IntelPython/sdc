# *****************************************************************************
# Copyright (c) 2019, Intel Corporation All rights reserved.
#
# Redistribution and use in source and binary forms, with or without
# modification, are permitted provided that the following conditions are met:
#
#     Redistributions of source code must retain the above copyright notice,
#     this list of conditions and the following disclaimer.
#
#     Redistributions in binary form must reproduce the above copyright notice,
#     this list of conditions and the following disclaimer in the documentation
#     and/or other materials provided with the distribution.
#
# THIS SOFTWARE IS PROVIDED BY THE COPYRIGHT HOLDERS AND CONTRIBUTORS "AS IS"
# AND ANY EXPRESS OR IMPLIED WARRANTIES, INCLUDING, BUT NOT LIMITED TO,
# THE IMPLIED WARRANTIES OF MERCHANTABILITY AND FITNESS FOR A PARTICULAR
# PURPOSE ARE DISCLAIMED. IN NO EVENT SHALL THE COPYRIGHT HOLDER OR
# CONTRIBUTORS BE LIABLE FOR ANY DIRECT, INDIRECT, INCIDENTAL, SPECIAL,
# EXEMPLARY, OR CONSEQUENTIAL DAMAGES (INCLUDING, BUT NOT LIMITED TO,
# PROCUREMENT OF SUBSTITUTE GOODS OR SERVICES; LOSS OF USE, DATA, OR PROFITS;
# OR BUSINESS INTERRUPTION) HOWEVER CAUSED AND ON ANY THEORY OF LIABILITY,
# WHETHER IN CONTRACT, STRICT LIABILITY, OR TORT (INCLUDING NEGLIGENCE OR
# OTHERWISE) ARISING IN ANY WAY OUT OF THE USE OF THIS SOFTWARE,
# EVEN IF ADVISED OF THE POSSIBILITY OF SUCH DAMAGE.
# *****************************************************************************


# -*- coding: utf-8 -*-
import string
import unittest
import platform
import pandas as pd
import numpy as np
import pyarrow.parquet as pq
import sdc
from itertools import islice, permutations, product, combinations, combinations_with_replacement
from sdc.tests.test_base import TestCase
from sdc.tests.test_utils import (
    count_array_REPs, count_parfor_REPs, count_array_OneDs, get_start_end,
    skip_numba_jit, skip_sdc_jit, sdc_limitation)
from sdc.tests.gen_test_data import ParquetGenerator
from numba import types
from numba.config import IS_32BITS
from numba.errors import TypingError


_cov_corr_series = [(pd.Series(x), pd.Series(y)) for x, y in [
    (
        [np.nan, -2., 3., 9.1],
        [np.nan, -2., 3., 5.0],
    ),
    # TODO(quasilyte): more intricate data for complex-typed series.
    # Some arguments make assert_almost_equal fail.
    # Functions that yield mismaching results:
    # _column_corr_impl and _column_cov_impl.
    (
        [complex(-2., 1.0), complex(3.0, 1.0)],
        [complex(-3., 1.0), complex(2.0, 1.0)],
    ),
    (
        [complex(-2.0, 1.0), complex(3.0, 1.0)],
        [1.0, -2.0],
    ),
    (
        [1.0, -4.5],
        [complex(-4.5, 1.0), complex(3.0, 1.0)],
    ),
]]

min_float64 = np.finfo('float64').min
max_float64 = np.finfo('float64').max

test_global_input_data_float64 = [
    [11., 35.2, -24., 0., np.NZERO, np.NINF, np.PZERO, min_float64],
    [1., np.nan, -1., 0., min_float64, max_float64, max_float64, min_float64],
    [np.nan, np.inf, np.inf, np.nan, np.nan, np.nan, np.NINF, np.NZERO]
]

min_int64 = np.iinfo('int64').min
max_int64 = np.iinfo('int64').max
max_uint64 = np.iinfo('uint64').max

test_global_input_data_signed_integer64 = [
    [1, -1, 0],
    [min_int64, max_int64, max_int64, min_int64],
]

test_global_input_data_integer64 = test_global_input_data_signed_integer64 + [[max_uint64, max_uint64]]

test_global_input_data_numeric = test_global_input_data_integer64 + test_global_input_data_float64

test_global_input_data_unicode_kind4 = [
    'ascii',
    '12345',
    '1234567890',
    '¡Y tú quién te crees?',
    '🐍⚡',
    '大处着眼，小处着手。',
]

test_global_input_data_unicode_kind1 = [
    'ascii',
    '12345',
    '1234567890',
]

def gen_srand_array(size, nchars=8):
    """Generate array of strings of specified size based on [a-zA-Z] + [0-9]"""
    accepted_chars = list(string.ascii_letters + string.digits)
    rands_chars = np.array(accepted_chars, dtype=(np.str_, 1))

    np.random.seed(100)
    return np.random.choice(rands_chars, size=nchars * size).view((np.str_, nchars))


def gen_frand_array(size, min=-100, max=100):
    """Generate array of float of specified size based on [-100-100]"""
    np.random.seed(100)
    return (max - min) * np.random.sample(size) + min

def gen_strlist(size, nchars=8):
    """Generate list of strings of specified size based on [a-zA-Z] + [0-9]"""
    accepted_chars = string.ascii_letters + string.digits
    generated_chars = islice(permutations(accepted_chars, nchars), size)

    return [''.join(chars) for chars in generated_chars]


#   Restores a series and checks the correct arrangement of data,
#   taking into account the same elements for unstable sortings
#   Example: pd.Series([15, 3, 7, 3, 1],[2, 4, 6, 8, 10])
#   Result can be pd.Series([4, 1, 3, 2, 0],[2, 4, 6, 8, 10]) or pd.Series([4, 2, 3, 1, 0],[2, 4, 6, 8, 10])
#   return restore series
def restore_series_argsort(series, my_result):
    nona = series.dropna()
    data = np.copy(nona.data)
    new_result = np.copy(series.data)
    result = np.copy(my_result)
    for i in range(len(result)):
        if result[i] != -1:
            new_result[i] = data[result[i]]
        else:
            new_result[i] = np.nan
    return new_result


#   Restores a series and checks the correct arrangement of indices,
#   taking into account the same elements for unstable sortings
#   Example: pd.Series([15, 3, 7, 3, 1],[2, 4, 6, 8, 10])
#   Result can be pd.Series([1, 3, 3, 7, 15],[10, 4, 8, 6, 2]) or pd.Series([1, 3, 3, 7, 15],[10, 8, 4, 6, 2])
#   if indices correct - return 0; wrong - return 1
def restore_series_sort_values(series, my_result_index, ascending):
    value_dict = {}
    nan_list = []
    data = np.copy(series.data)
    index = np.copy(series.index)
    for value in range(len(data)):
        # if np.isnan(data[value]):
        if series.isna()[index[value]]:
            nan_list.append(index[value])
        if data[value] in value_dict:
            value_dict[data[value]].append(index[value])
        else:
            value_dict[data[value]] = [index[value]]
    na = series.isna().sum()
    sort = np.argsort(data)
    result = np.copy(my_result_index)
    if not ascending:
        sort[:len(result)-na] = sort[:len(result)-na][::-1]
    for i in range(len(result)-na):
        check = 0
        for j in value_dict[data[sort[i]]]:
            if j == result[i]:
                check = 1
        if check == 0:
            return 1
    for i in range(len(result)-na, len(result)):
        check = 0
        for j in nan_list:
            if result[i] == j:
                check = 1
        if check == 0:
            return 1
    return 0


def _make_func_from_text(func_text, func_name='test_impl'):
    loc_vars = {}
    exec(func_text, {}, loc_vars)
    test_impl = loc_vars[func_name]
    return test_impl


def _make_func_use_binop1(operator):
    func_text = "def test_impl(A, B):\n"
    func_text += "   return A {} B\n".format(operator)
    return _make_func_from_text(func_text)


def _make_func_use_binop2(operator):
    func_text = "def test_impl(A, B):\n"
    func_text += "   A {} B\n".format(operator)
    func_text += "   return A\n"
    return _make_func_from_text(func_text)


def _make_func_use_method_arg1(method):
    func_text = "def test_impl(A, B):\n"
    func_text += "   return A.{}(B)\n".format(method)
    return _make_func_from_text(func_text)


def ljust_usecase(series, width):
    return series.str.ljust(width)


def ljust_with_fillchar_usecase(series, width, fillchar):
    return series.str.ljust(width, fillchar)


def rjust_usecase(series, width):
    return series.str.rjust(width)


def rjust_with_fillchar_usecase(series, width, fillchar):
    return series.str.rjust(width, fillchar)


def istitle_usecase(series):
    return series.str.istitle()


<<<<<<< HEAD
def islower_usecase(series):
    return series.str.islower()
=======
def isspace_usecase(series):
    return series.str.isspace()
>>>>>>> 3782e014


GLOBAL_VAL = 2


class TestSeries(TestCase):

    @skip_numba_jit
    def test_create1(self):
        def test_impl():
            df = pd.DataFrame({'A': [1, 2, 3]})
            return (df.A == 1).sum()
        hpat_func = self.jit(test_impl)

        self.assertEqual(hpat_func(), test_impl())

    @unittest.skip('Feature request: implement Series::ctor with list(list(type))')
    def test_create_list_list_unicode(self):
        def test_impl():
            S = pd.Series([
                          ['abc', 'defg', 'ijk'],
                          ['lmn', 'opq', 'rstuvwxyz']
                          ])
            return S
        hpat_func = self.jit(test_impl)

        result_ref = test_impl()
        result = hpat_func()
        pd.testing.assert_series_equal(result, result_ref)

    @unittest.skip('Feature request: implement Series::ctor with list(list(type))')
    def test_create_list_list_integer(self):
        def test_impl():
            S = pd.Series([
                          [123, 456, -789],
                          [-112233, 445566, 778899]
                          ])
            return S
        hpat_func = self.jit(test_impl)

        result_ref = test_impl()
        result = hpat_func()
        pd.testing.assert_series_equal(result, result_ref)

    @unittest.skip('Feature request: implement Series::ctor with list(list(type))')
    def test_create_list_list_float(self):
        def test_impl():
            S = pd.Series([
                          [1.23, -4.56, 7.89],
                          [11.2233, 44.5566, -778.899]
                          ])
            return S
        hpat_func = self.jit(test_impl)

        result_ref = test_impl()
        result = hpat_func()
        pd.testing.assert_series_equal(result, result_ref)

    @skip_numba_jit
    def test_create2(self):
        def test_impl(n):
            df = pd.DataFrame({'A': np.arange(n)})
            return (df.A == 2).sum()
        hpat_func = self.jit(test_impl)

        n = 11
        self.assertEqual(hpat_func(n), test_impl(n))

    def test_create_series1(self):
        def test_impl():
            A = pd.Series([1, 2, 3])
            return A
        hpat_func = self.jit(test_impl)

        pd.testing.assert_series_equal(hpat_func(), test_impl())

    def test_create_series_index1(self):
        # create and box an indexed Series
        def test_impl():
            A = pd.Series([1, 2, 3], ['A', 'C', 'B'])
            return A
        hpat_func = self.jit(test_impl)

        pd.testing.assert_series_equal(hpat_func(), test_impl())

    def test_create_series_index2(self):
        def test_impl():
            A = pd.Series([1, 2, 3], index=[2, 1, 0])
            return A
        hpat_func = self.jit(test_impl)

        pd.testing.assert_series_equal(hpat_func(), test_impl())

    def test_create_series_index3(self):
        def test_impl():
            A = pd.Series([1, 2, 3], index=['A', 'C', 'B'], name='A')
            return A
        hpat_func = self.jit(test_impl)

        pd.testing.assert_series_equal(hpat_func(), test_impl())

    def test_create_series_index4(self):
        def test_impl(name):
            A = pd.Series([1, 2, 3], index=['A', 'C', 'B'], name=name)
            return A
        hpat_func = self.jit(test_impl)

        pd.testing.assert_series_equal(hpat_func('A'), test_impl('A'))

    @skip_numba_jit
    def test_create_str(self):
        def test_impl():
            df = pd.DataFrame({'A': ['a', 'b', 'c']})
            return (df.A == 'a').sum()
        hpat_func = self.jit(test_impl)

        self.assertEqual(hpat_func(), test_impl())

    @skip_numba_jit
    def test_pass_df1(self):
        def test_impl(df):
            return (df.A == 2).sum()
        hpat_func = self.jit(test_impl)

        n = 11
        df = pd.DataFrame({'A': np.arange(n)})
        self.assertEqual(hpat_func(df), test_impl(df))

    @skip_numba_jit
    def test_pass_df_str(self):
        def test_impl(df):
            return (df.A == 'a').sum()
        hpat_func = self.jit(test_impl)

        df = pd.DataFrame({'A': ['a', 'b', 'c']})
        self.assertEqual(hpat_func(df), test_impl(df))

    @skip_numba_jit
    def test_pass_series1(self):
        # TODO: check to make sure it is series type
        def test_impl(A):
            return (A == 2).sum()
        hpat_func = self.jit(test_impl)

        n = 11
        df = pd.DataFrame({'A': np.arange(n)})
        self.assertEqual(hpat_func(df.A), test_impl(df.A))

    @skip_numba_jit
    def test_pass_series2(self):
        # test creating dataframe from passed series
        def test_impl(A):
            df = pd.DataFrame({'A': A})
            return (df.A == 2).sum()
        hpat_func = self.jit(test_impl)

        n = 11
        df = pd.DataFrame({'A': np.arange(n)})
        self.assertEqual(hpat_func(df.A), test_impl(df.A))

    @skip_numba_jit
    def test_pass_series_str(self):
        def test_impl(A):
            return (A == 'a').sum()
        hpat_func = self.jit(test_impl)

        df = pd.DataFrame({'A': ['a', 'b', 'c']})
        self.assertEqual(hpat_func(df.A), test_impl(df.A))

    def test_pass_series_index1(self):
        def test_impl(A):
            return A
        hpat_func = self.jit(test_impl)

        S = pd.Series([3, 5, 6], ['a', 'b', 'c'], name='A')
        pd.testing.assert_series_equal(hpat_func(S), test_impl(S))

    def test_series_size(self):
        def test_impl(S):
            return S.size
        hpat_func = self.jit(test_impl)

        n = 11
        for S, expected in [
            (pd.Series(), 0),
            (pd.Series([]), 0),
            (pd.Series(np.arange(n)), n),
            (pd.Series([np.nan, 1, 2]), 3),
            (pd.Series(['1', '2', '3']), 3),
        ]:
            with self.subTest(S=S, expected=expected):
                self.assertEqual(hpat_func(S), expected)
                self.assertEqual(hpat_func(S), test_impl(S))

    @skip_numba_jit
    def test_series_attr2(self):
        def test_impl(A):
            return A.copy().values
        hpat_func = self.jit(test_impl)

        n = 11
        df = pd.DataFrame({'A': np.arange(n)})
        np.testing.assert_array_equal(hpat_func(df.A), test_impl(df.A))

    def test_series_attr3(self):
        def test_impl(A):
            return A.min()
        hpat_func = self.jit(test_impl)

        n = 11
        df = pd.DataFrame({'A': np.arange(n)})
        self.assertEqual(hpat_func(df.A), test_impl(df.A))

    @skip_numba_jit("This test passes in group and fails in single.")
    def test_series_attr4(self):
        def test_impl(A):
            return A.cumsum().values
        hpat_func = self.jit(test_impl)

        n = 11
        df = pd.DataFrame({'A': np.arange(n)})
        np.testing.assert_array_equal(hpat_func(df.A), test_impl(df.A))

    @skip_numba_jit
    def test_series_argsort1(self):
        def test_impl(A):
            return A.argsort()
        hpat_func = self.jit(test_impl)

        n = 11
        A = pd.Series(np.random.ranf(n))
        pd.testing.assert_series_equal(hpat_func(A), test_impl(A))

    @skip_numba_jit
    def test_series_argsort2(self):
        def test_impl(S):
            return S.argsort()
        hpat_func = self.jit(test_impl)

        S = pd.Series([1, -1, 0, 1, np.nan], [1, 2, 3, 4, 5])
        pd.testing.assert_series_equal(test_impl(S), hpat_func(S))

    @skip_numba_jit
    def test_series_argsort_full(self):
        def test_impl(series, kind):
            return series.argsort(axis=0, kind=kind, order=None)

        hpat_func = self.jit(test_impl)

        all_data = test_global_input_data_numeric

        for data in all_data:
            for kind in ['quicksort', 'mergesort']:
                series = pd.Series(data * 3)
                ref_result = test_impl(series, kind=kind)
                jit_result = hpat_func(series, kind=kind)
                ref = restore_series_argsort(series, ref_result.data)
                jit = restore_series_argsort(series, jit_result.data)
                if kind == 'mergesort':
                    pd.testing.assert_series_equal(ref_result, jit_result)
                else:
                    np.testing.assert_array_equal(ref, jit)

    @skip_numba_jit
    def test_series_argsort_full_idx(self):
        def test_impl(series, kind):
            return series.argsort(axis=0, kind=kind, order=None)

        hpat_func = self.jit(test_impl)

        all_data = test_global_input_data_numeric

        for data in all_data:
            data = data * 3
            for index in [gen_srand_array(len(data)), gen_frand_array(len(data)), range(len(data))]:
                for kind in ['quicksort', 'mergesort']:
                    series = pd.Series(data, index)
                    ref_result = test_impl(series, kind=kind)
                    jit_result = hpat_func(series, kind=kind)
                    ref = restore_series_argsort(series, ref_result.data)
                    jit = restore_series_argsort(series, jit_result.data)
                    if kind == 'mergesort':
                        pd.testing.assert_series_equal(ref_result, jit_result)
                    else:
                        np.testing.assert_array_equal(ref, jit)

    @skip_numba_jit
    def test_series_attr6(self):
        def test_impl(A):
            return A.take([2, 3]).values
        hpat_func = self.jit(test_impl)

        n = 11
        df = pd.DataFrame({'A': np.arange(n)})
        np.testing.assert_array_equal(hpat_func(df.A), test_impl(df.A))

    def test_series_attr7(self):
        def test_impl(A):
            return A.astype(np.float64)
        hpat_func = self.jit(test_impl)

        n = 11
        df = pd.DataFrame({'A': np.arange(n)})
        np.testing.assert_array_equal(hpat_func(df.A), test_impl(df.A))

    def test_series_getattr_ndim(self):
        '''Verifies getting Series attribute ndim is supported'''
        def test_impl(S):
            return S.ndim
        hpat_func = self.jit(test_impl)

        n = 11
        S = pd.Series(np.arange(n))
        self.assertEqual(hpat_func(S), test_impl(S))

    def test_series_getattr_T(self):
        '''Verifies getting Series attribute T is supported'''
        def test_impl(S):
            return S.T
        hpat_func = self.jit(test_impl)

        n = 11
        S = pd.Series(np.arange(n))
        np.testing.assert_array_equal(hpat_func(S), test_impl(S))

    def test_series_copy_str1(self):
        def test_impl(A):
            return A.copy()
        hpat_func = self.jit(test_impl)

        S = pd.Series(['aa', 'bb', 'cc'])
        pd.testing.assert_series_equal(hpat_func(S), test_impl(S))

    def test_series_copy_int1(self):
        def test_impl(A):
            return A.copy()
        hpat_func = self.jit(test_impl)

        S = pd.Series([1, 2, 3])
        pd.testing.assert_series_equal(hpat_func(S), test_impl(S))

    def test_series_copy_deep(self):
        def test_impl(A, deep):
            return A.copy(deep=deep)
        hpat_func = self.jit(test_impl)

        for S in [
            pd.Series([1, 2]),
            pd.Series([1, 2], index=["a", "b"]),
            pd.Series([1, 2], name='A'),
            pd.Series([1, 2], index=["a", "b"], name='A'),
        ]:
            with self.subTest(S=S):
                for deep in (True, False):
                    with self.subTest(deep=deep):
                        actual = hpat_func(S, deep)
                        expected = test_impl(S, deep)

                        pd.testing.assert_series_equal(actual, expected)

                        self.assertEqual(actual.values is S.values, expected.values is S.values)
                        self.assertEqual(actual.values is S.values, not deep)

                        # Shallow copy of index is not supported yet
                        if deep:
                            self.assertEqual(actual.index is S.index, expected.index is S.index)
                            self.assertEqual(actual.index is S.index, not deep)

    @skip_sdc_jit('Series.corr() parameter "min_periods" unsupported')
    def test_series_corr(self):
        def test_series_corr_impl(S1, S2, min_periods=None):
            return S1.corr(S2, min_periods=min_periods)

        hpat_func = self.jit(test_series_corr_impl)
        test_input_data1 = [[.2, .0, .6, .2],
                            [.2, .0, .6, .2, .5, .6, .7, .8],
                            [],
                            [2, 0, 6, 2],
                            [.2, .1, np.nan, .5, .3],
                            [-1, np.nan, 1, np.inf]]
        test_input_data2 = [[.3, .6, .0, .1],
                            [.3, .6, .0, .1, .8],
                            [],
                            [3, 6, 0, 1],
                            [.3, .2, .9, .6, np.nan],
                            [np.nan, np.nan, np.inf, np.nan]]
        for input_data1 in test_input_data1:
            for input_data2 in test_input_data2:
                S1 = pd.Series(input_data1)
                S2 = pd.Series(input_data2)
                for period in [None, 2, 1, 8, -4]:
                    result_ref = test_series_corr_impl(S1, S2, min_periods=period)
                    result = hpat_func(S1, S2, min_periods=period)
                    np.testing.assert_allclose(result, result_ref)

    @skip_sdc_jit('Series.corr() parameter "min_periods" unsupported')
    def test_series_corr_unsupported_dtype(self):
        def test_series_corr_impl(S1, S2, min_periods=None):
            return S1.corr(S2, min_periods=min_periods)

        hpat_func = self.jit(test_series_corr_impl)
        S1 = pd.Series([.2, .0, .6, .2])
        S2 = pd.Series(['abcdefgh', 'a', 'abcdefg', 'ab', 'abcdef', 'abc'])
        S3 = pd.Series(['aaaaa', 'bbbb', 'ccc', 'dd', 'e'])
        S4 = pd.Series([.3, .6, .0, .1])

        with self.assertRaises(TypingError) as raises:
            hpat_func(S1, S2, min_periods=5)
        msg = 'Method corr(). The object other.data'
        self.assertIn(msg, str(raises.exception))

        with self.assertRaises(TypingError) as raises:
            hpat_func(S3, S4, min_periods=5)
        msg = 'Method corr(). The object self.data'
        self.assertIn(msg, str(raises.exception))

    @skip_sdc_jit('Series.corr() parameter "min_periods" unsupported')
    def test_series_corr_unsupported_period(self):
        def test_series_corr_impl(S1, S2, min_periods=None):
            return S1.corr(S2, min_periods=min_periods)

        hpat_func = self.jit(test_series_corr_impl)
        S1 = pd.Series([.2, .0, .6, .2])
        S2 = pd.Series([.3, .6, .0, .1])

        with self.assertRaises(TypingError) as raises:
            hpat_func(S1, S2, min_periods='aaaa')
        msg = 'Method corr(). The object min_periods'
        self.assertIn(msg, str(raises.exception))

        with self.assertRaises(TypingError) as raises:
            hpat_func(S1, S2, min_periods=0.5)
        msg = 'Method corr(). The object min_periods'
        self.assertIn(msg, str(raises.exception))

    def test_series_astype_int_to_str1(self):
        '''Verifies Series.astype implementation with function 'str' as argument
           converts integer series to series of strings
        '''
        def test_impl(S):
            return S.astype(str)
        hpat_func = self.jit(test_impl)

        n = 11
        S = pd.Series(np.arange(n))
        pd.testing.assert_series_equal(hpat_func(S), test_impl(S))

    def test_series_astype_int_to_str2(self):
        '''Verifies Series.astype implementation with a string literal dtype argument
           converts integer series to series of strings
        '''
        def test_impl(S):
            return S.astype('str')
        hpat_func = self.jit(test_impl)

        n = 11
        S = pd.Series(np.arange(n))
        pd.testing.assert_series_equal(hpat_func(S), test_impl(S))

    def test_series_astype_str_to_str1(self):
        '''Verifies Series.astype implementation with function 'str' as argument
           handles string series not changing it
        '''
        def test_impl(S):
            return S.astype(str)
        hpat_func = self.jit(test_impl)

        S = pd.Series(['aa', 'bb', 'cc'])
        pd.testing.assert_series_equal(hpat_func(S), test_impl(S))

    def test_series_astype_str_to_str2(self):
        '''Verifies Series.astype implementation with a string literal dtype argument
           handles string series not changing it
        '''
        def test_impl(S):
            return S.astype('str')
        hpat_func = self.jit(test_impl)

        S = pd.Series(['aa', 'bb', 'cc'])
        pd.testing.assert_series_equal(hpat_func(S), test_impl(S))

    def test_series_astype_str_to_str_index_str(self):
        '''Verifies Series.astype implementation with function 'str' as argument
           handles string series not changing it
        '''

        def test_impl(S):
            return S.astype(str)

        hpat_func = self.jit(test_impl)

        S = pd.Series(['aa', 'bb', 'cc'], index=['d', 'e', 'f'])
        pd.testing.assert_series_equal(hpat_func(S), test_impl(S))

    def test_series_astype_str_to_str_index_int(self):
        '''Verifies Series.astype implementation with function 'str' as argument
           handles string series not changing it
        '''

        def test_impl(S):
            return S.astype(str)

        hpat_func = self.jit(test_impl)

        S = pd.Series(['aa', 'bb', 'cc'], index=[1, 2, 3])
        pd.testing.assert_series_equal(hpat_func(S), test_impl(S))

    @unittest.skip('TODO: requires str(datetime64) support in Numba')
    def test_series_astype_dt_to_str1(self):
        '''Verifies Series.astype implementation with function 'str' as argument
           converts datetime series to series of strings
        '''
        def test_impl(A):
            return A.astype(str)
        hpat_func = self.jit(test_impl)

        S = pd.Series([pd.Timestamp('20130101 09:00:00'),
                       pd.Timestamp('20130101 09:00:02'),
                       pd.Timestamp('20130101 09:00:03')
                       ])
        pd.testing.assert_series_equal(hpat_func(S), test_impl(S))

    @unittest.skip('AssertionError: Series are different'
                   '[left]:  [0.000000, 1.000000, 2.000000, 3.000000, ...'
                   '[right]:  [0.0, 1.0, 2.0, 3.0, ...'
                   'TODO: needs alignment to NumPy on Numba side')
    def test_series_astype_float_to_str1(self):
        '''Verifies Series.astype implementation with function 'str' as argument
           converts float series to series of strings
        '''
        def test_impl(A):
            return A.astype(str)
        hpat_func = self.jit(test_impl)

        n = 11.0
        S = pd.Series(np.arange(n))
        pd.testing.assert_series_equal(hpat_func(S), test_impl(S))

    def test_series_astype_int32_to_int64(self):
        '''Verifies Series.astype implementation with NumPy dtype argument
           converts series with dtype=int32 to series with dtype=int64
        '''
        def test_impl(A):
            return A.astype(np.int64)
        hpat_func = self.jit(test_impl)

        n = 11
        S = pd.Series(np.arange(n), dtype=np.int32)
        pd.testing.assert_series_equal(hpat_func(S), test_impl(S))

    def test_series_astype_int_to_float64(self):
        '''Verifies Series.astype implementation with NumPy dtype argument
           converts integer series to series of float
        '''
        def test_impl(A):
            return A.astype(np.float64)
        hpat_func = self.jit(test_impl)

        n = 11
        S = pd.Series(np.arange(n))
        pd.testing.assert_series_equal(hpat_func(S), test_impl(S))

    def test_series_astype_float_to_int32(self):
        '''Verifies Series.astype implementation with NumPy dtype argument
           converts float series to series of integers
        '''
        def test_impl(A):
            return A.astype(np.int32)
        hpat_func = self.jit(test_impl)

        n = 11.0
        S = pd.Series(np.arange(n))
        pd.testing.assert_series_equal(hpat_func(S), test_impl(S))

    def test_series_astype_literal_dtype1(self):
        '''Verifies Series.astype implementation with a string literal dtype argument
           converts float series to series of integers
        '''
        def test_impl(A):
            return A.astype('int32')
        hpat_func = self.jit(test_impl)

        n = 11.0
        S = pd.Series(np.arange(n))
        pd.testing.assert_series_equal(hpat_func(S), test_impl(S))

    @unittest.skip('TODO: needs Numba astype impl support converting unicode_type to int')
    def test_series_astype_str_to_int32(self):
        '''Verifies Series.astype implementation with NumPy dtype argument
           converts series of strings to series of integers
        '''
        import numba

        def test_impl(A):
            return A.astype(np.int32)
        hpat_func = self.jit(test_impl)

        n = 11
        S = pd.Series([str(x) for x in np.arange(n) - n // 2])
        pd.testing.assert_series_equal(hpat_func(S), test_impl(S))

    @unittest.skip('TODO: needs Numba astype impl support converting unicode_type to float')
    def test_series_astype_str_to_float64(self):
        '''Verifies Series.astype implementation with NumPy dtype argument
           converts series of strings to series of float
        '''
        def test_impl(A):
            return A.astype(np.float64)
        hpat_func = self.jit(test_impl)

        S = pd.Series(['3.24', '1E+05', '-1', '-1.3E-01', 'nan', 'inf'])
        pd.testing.assert_series_equal(hpat_func(S), test_impl(S))

    def test_series_astype_str_index_str(self):
        '''Verifies Series.astype implementation with function 'str' as argument
           handles string series not changing it
        '''

        def test_impl(S):
            return S.astype(str)
        hpat_func = self.jit(test_impl)

        S = pd.Series(['aa', 'bb', 'cc'], index=['a', 'b', 'c'])
        pd.testing.assert_series_equal(hpat_func(S), test_impl(S))

    def test_series_astype_str_index_int(self):
        '''Verifies Series.astype implementation with function 'str' as argument
           handles string series not changing it
        '''

        def test_impl(S):
            return S.astype(str)

        hpat_func = self.jit(test_impl)

        S = pd.Series(['aa', 'bb', 'cc'], index=[2, 3, 5])
        pd.testing.assert_series_equal(hpat_func(S), test_impl(S))

    def test_series_astype_errors_ignore_return_self_str(self):
        '''Verifies Series.astype implementation return self object on error
           if errors='ignore' is passed in arguments
        '''

        def test_impl(S):
            return S.astype(np.float64, errors='ignore')

        hpat_func = self.jit(test_impl)

        S = pd.Series(['aa', 'bb', 'cc'], index=[2, 3, 5])
        pd.testing.assert_series_equal(hpat_func(S), test_impl(S))

    @skip_numba_jit
    def test_np_call_on_series1(self):
        def test_impl(A):
            return np.min(A)
        hpat_func = self.jit(test_impl)

        n = 11
        df = pd.DataFrame({'A': np.arange(n)})
        np.testing.assert_array_equal(hpat_func(df.A), test_impl(df.A))

    def test_series_values(self):
        def test_impl(A):
            return A.values
        hpat_func = self.jit(test_impl)

        n = 11
        df = pd.DataFrame({'A': np.arange(n)})
        np.testing.assert_array_equal(hpat_func(df.A), test_impl(df.A))

    @skip_numba_jit
    def test_series_values1(self):
        def test_impl(A):
            return (A == 2).values
        hpat_func = self.jit(test_impl)

        n = 11
        df = pd.DataFrame({'A': np.arange(n)})
        np.testing.assert_array_equal(hpat_func(df.A), test_impl(df.A))

    def test_series_shape1(self):
        def test_impl(A):
            return A.shape
        hpat_func = self.jit(test_impl)

        n = 11
        df = pd.DataFrame({'A': np.arange(n)})
        self.assertEqual(hpat_func(df.A), test_impl(df.A))

    @skip_numba_jit
    def test_static_setitem_series1(self):
        def test_impl(A):
            A[0] = 2
            return (A == 2).sum()
        hpat_func = self.jit(test_impl)

        n = 11
        df = pd.DataFrame({'A': np.arange(n)})
        self.assertEqual(hpat_func(df.A), test_impl(df.A))

    @skip_numba_jit
    def test_setitem_series1(self):
        def test_impl(A, i):
            A[i] = 2
            return (A == 2).sum()
        hpat_func = self.jit(test_impl)

        n = 11
        df = pd.DataFrame({'A': np.arange(n)})
        self.assertEqual(hpat_func(df.A.copy(), 0), test_impl(df.A.copy(), 0))

    @skip_numba_jit
    def test_setitem_series2(self):
        def test_impl(A, i):
            A[i] = 100
        hpat_func = self.jit(test_impl)

        n = 11
        df = pd.DataFrame({'A': np.arange(n)})
        A1 = df.A.copy()
        A2 = df.A
        hpat_func(A1, 0)
        test_impl(A2, 0)
        pd.testing.assert_series_equal(A1, A2)

    @unittest.skip("enable after remove dead in hiframes is removed")
    def test_setitem_series3(self):
        def test_impl(A, i):
            S = pd.Series(A)
            S[i] = 100
        hpat_func = self.jit(test_impl)

        n = 11
        A = np.arange(n)
        A1 = A.copy()
        A2 = A
        hpat_func(A1, 0)
        test_impl(A2, 0)
        np.testing.assert_array_equal(A1, A2)

    @skip_numba_jit
    def test_setitem_series_bool1(self):
        def test_impl(A):
            A[A > 3] = 100
        hpat_func = self.jit(test_impl)

        n = 11
        df = pd.DataFrame({'A': np.arange(n)})
        A1 = df.A.copy()
        A2 = df.A
        hpat_func(A1)
        test_impl(A2)
        pd.testing.assert_series_equal(A1, A2)

    @skip_numba_jit
    def test_setitem_series_bool2(self):
        def test_impl(A, B):
            A[A > 3] = B[A > 3]
        hpat_func = self.jit(test_impl)

        n = 11
        df = pd.DataFrame({'A': np.arange(n), 'B': np.arange(n)**2})
        A1 = df.A.copy()
        A2 = df.A
        hpat_func(A1, df.B)
        test_impl(A2, df.B)
        pd.testing.assert_series_equal(A1, A2)

    @skip_numba_jit
    def test_static_getitem_series1(self):
        def test_impl(A):
            return A[0]
        hpat_func = self.jit(test_impl)

        n = 11
        A = pd.Series(np.arange(n))
        self.assertEqual(hpat_func(A), test_impl(A))

    @skip_numba_jit
    def test_getitem_series1(self):
        def test_impl(A, i):
            return A[i]
        hpat_func = self.jit(test_impl)

        n = 11
        df = pd.DataFrame({'A': np.arange(n)})
        self.assertEqual(hpat_func(df.A, 0), test_impl(df.A, 0))

    @skip_numba_jit
    def test_getitem_series_str1(self):
        def test_impl(A, i):
            return A[i]
        hpat_func = self.jit(test_impl)

        df = pd.DataFrame({'A': ['aa', 'bb', 'cc']})
        self.assertEqual(hpat_func(df.A, 0), test_impl(df.A, 0))

    @skip_numba_jit
    def test_series_iat1(self):
        def test_impl(A):
            return A.iat[3]
        hpat_func = self.jit(test_impl)

        n = 11
        S = pd.Series(np.arange(n)**2)
        self.assertEqual(hpat_func(S), test_impl(S))

    @skip_numba_jit
    def test_series_iat2(self):
        def test_impl(A):
            A.iat[3] = 1
            return A
        hpat_func = self.jit(test_impl)

        n = 11
        S = pd.Series(np.arange(n)**2)
        pd.testing.assert_series_equal(hpat_func(S), test_impl(S))

    @skip_numba_jit
    def test_series_iloc1(self):
        def test_impl(A):
            return A.iloc[3]
        hpat_func = self.jit(test_impl)

        n = 11
        S = pd.Series(np.arange(n)**2)
        self.assertEqual(hpat_func(S), test_impl(S))

    @skip_numba_jit
    def test_series_iloc2(self):
        def test_impl(A):
            return A.iloc[3:8]
        hpat_func = self.jit(test_impl)

        n = 11
        S = pd.Series(np.arange(n)**2)
        pd.testing.assert_series_equal(
            hpat_func(S), test_impl(S).reset_index(drop=True))

    @skip_sdc_jit('Old-style implementation of operators doesn\'t support comparing Series of different lengths')
    def test_series_op1_integer(self):
        '''Verifies using all various Series arithmetic binary operators on two integer Series with default indexes'''
        n = 11
        np.random.seed(0)
        data_to_test = [np.arange(-5, -5 + n, dtype=np.int32),
                        np.ones(n + 3, dtype=np.int32),
                        np.random.randint(-5, 5, n + 7)]

        arithmetic_binops = ('+', '-', '*', '/', '//', '%', '**')
        for operator in arithmetic_binops:
            test_impl = _make_func_use_binop1(operator)
            hpat_func = self.jit(test_impl)
            for data_left, data_right in combinations_with_replacement(data_to_test, 2):
                # integers to negative powers are not allowed
                if (operator == '**' and np.any(data_right < 0)):
                    data_right = np.abs(data_right)

                with self.subTest(left=data_left, right=data_right, operator=operator):
                    S1 = pd.Series(data_left)
                    S2 = pd.Series(data_right)
                    # check_dtype=False because SDC implementation always returns float64 Series
                    pd.testing.assert_series_equal(hpat_func(S1, S2), test_impl(S1, S2), check_dtype=False)

    @skip_sdc_jit('Old-style implementation of operators doesn\'t support division/modulo/etc by zero')
    def test_series_op2_integer(self):
        '''Verifies using all various Series arithmetic binary operators
           on an integer Series with default index and a scalar value'''
        n = 11
        np.random.seed(0)
        data_to_test = [np.arange(-5, -5 + n, dtype=np.int32),
                        np.ones(n + 3, dtype=np.int32),
                        np.random.randint(-5, 5, n + 7)]
        scalar_values = [1, -1, 0, 3, 7, -5]

        arithmetic_binops = ('+', '-', '*', '/', '//', '%', '**')
        for operator in arithmetic_binops:
            test_impl = _make_func_use_binop1(operator)
            hpat_func = self.jit(test_impl)
            for data_left in data_to_test:
                for scalar in scalar_values:
                    # integers to negative powers are not allowed
                    if (operator == '**' and scalar < 0):
                        scalar = abs(scalar)

                    with self.subTest(left=data_left, right=scalar, operator=operator):
                        S = pd.Series(data_left)
                        # check_dtype=False because SDC implementation always returns float64 Series
                        pd.testing.assert_series_equal(hpat_func(S, scalar), test_impl(S, scalar), check_dtype=False)

    @skip_sdc_jit('Old-style implementation of operators doesn\'t support comparing Series of different lengths')
    def test_series_op1_float(self):
        '''Verifies using all various Series arithmetic binary operators on two float Series with default indexes'''
        n = 11
        np.random.seed(0)
        data_to_test = [np.arange(-5, -5 + n, dtype=np.float32),
                        np.ones(n + 3, dtype=np.float32),
                        np.random.ranf(n + 7)]

        arithmetic_binops = ('+', '-', '*', '/', '//', '%', '**')
        for operator in arithmetic_binops:
            test_impl = _make_func_use_binop1(operator)
            hpat_func = self.jit(test_impl)
            for data_left, data_right in combinations_with_replacement(data_to_test, 2):
                with self.subTest(left=data_left, right=data_right, operator=operator):
                    S1 = pd.Series(data_left)
                    S2 = pd.Series(data_right)
                    # check_dtype=False because SDC implementation always returns float64 Series
                    pd.testing.assert_series_equal(hpat_func(S1, S2), test_impl(S1, S2), check_dtype=False)

    @skip_sdc_jit('Old-style implementation of operators doesn\'t support division/modulo/etc by zero')
    def test_series_op2_float(self):
        '''Verifies using all various Series arithmetic binary operators
           on a float Series with default index and a scalar value'''
        n = 11
        np.random.seed(0)
        data_to_test = [np.arange(-5, -5 + n, dtype=np.float32),
                        np.ones(n + 3, dtype=np.float32),
                        np.random.ranf(n + 7)]
        scalar_values = [1., -1., 0., -0., 7., -5.]

        arithmetic_binops = ('+', '-', '*', '/', '//', '%', '**')
        for operator in arithmetic_binops:
            test_impl = _make_func_use_binop1(operator)
            hpat_func = self.jit(test_impl)
            for data_left in data_to_test:
                for scalar in scalar_values:
                    with self.subTest(left=data_left, right=scalar, operator=operator):
                        S = pd.Series(data_left)
                        pd.testing.assert_series_equal(hpat_func(S, scalar), test_impl(S, scalar), check_dtype=False)

    @skip_numba_jit('Not implemented in new-pipeline yet')
    def test_series_op3(self):
        arithmetic_binops = ('+=', '-=', '*=', '/=', '//=', '%=', '**=')

        for operator in arithmetic_binops:
            test_impl = _make_func_use_binop2(operator)
            hpat_func = self.jit(test_impl)

            # TODO: extend to test arithmetic operations between numeric Series of different dtypes
            n = 11
            df = pd.DataFrame({'A': np.arange(1, n, dtype=np.float64), 'B': np.ones(n - 1)})
            pd.testing.assert_series_equal(hpat_func(df.A, df.B), test_impl(df.A, df.B), check_names=False)

    @skip_numba_jit('Not implemented in new-pipeline yet')
    def test_series_op4(self):
        arithmetic_binops = ('+=', '-=', '*=', '/=', '//=', '%=', '**=')

        for operator in arithmetic_binops:
            test_impl = _make_func_use_binop2(operator)
            hpat_func = self.jit(test_impl)

            # TODO: extend to test arithmetic operations between numeric Series of different dtypes
            n = 11
            df = pd.DataFrame({'A': np.arange(1, n, dtype=np.float64)})
            pd.testing.assert_series_equal(hpat_func(df.A, 1), test_impl(df.A, 1), check_names=False)

    def test_series_op5(self):
        arithmetic_methods = ('add', 'sub', 'mul', 'div', 'truediv', 'floordiv', 'mod', 'pow')

        for method in arithmetic_methods:
            test_impl = _make_func_use_method_arg1(method)
            hpat_func = self.jit(test_impl)

            n = 11
            df = pd.DataFrame({'A': np.arange(1, n), 'B': np.ones(n - 1)})
            pd.testing.assert_series_equal(hpat_func(df.A, df.B), test_impl(df.A, df.B), check_names=False)

    @unittest.skipIf(platform.system() == 'Windows', 'Series values are different (20.0 %)'
                     '[left]:  [1, 1024, 59049, 1048576, 9765625, 60466176, 282475249, 1073741824, 3486784401, 10000000000]'
                     '[right]: [1, 1024, 59049, 1048576, 9765625, 60466176, 282475249, 1073741824, -808182895, 1410065408]')
    def test_series_op5_integer_scalar(self):
        arithmetic_methods = ('add', 'sub', 'mul', 'div', 'truediv', 'floordiv', 'mod', 'pow')

        for method in arithmetic_methods:
            test_impl = _make_func_use_method_arg1(method)
            hpat_func = self.jit(test_impl)

            n = 11
            if platform.system() == 'Windows' and not IS_32BITS:
                operand_series = pd.Series(np.arange(1, n, dtype=np.int64))
            else:
                operand_series = pd.Series(np.arange(1, n))
            operand_scalar = 10
            pd.testing.assert_series_equal(
                hpat_func(operand_series, operand_scalar),
                test_impl(operand_series, operand_scalar),
                check_names=False)

    def test_series_op5_float_scalar(self):
        arithmetic_methods = ('add', 'sub', 'mul', 'div', 'truediv', 'floordiv', 'mod', 'pow')

        for method in arithmetic_methods:
            test_impl = _make_func_use_method_arg1(method)
            hpat_func = self.jit(test_impl)

            n = 11
            operand_series = pd.Series(np.arange(1, n))
            operand_scalar = .5
            pd.testing.assert_series_equal(
                hpat_func(operand_series, operand_scalar),
                test_impl(operand_series, operand_scalar),
                check_names=False)

    @skip_numba_jit
    def test_series_op6(self):
        def test_impl(A):
            return -A
        hpat_func = self.jit(test_impl)

        n = 11
        A = pd.Series(np.arange(n))
        pd.testing.assert_series_equal(hpat_func(A), test_impl(A))

    @skip_sdc_jit('Old-style implementation of operators doesn\'t support Series indexes')
    def test_series_op7(self):
        """Verifies using all various Series comparison binary operators on two integer Series with various indexes"""
        n = 11
        data_left = [1, 2, -1, 3, 4, 2, -3, 5, 6, 6, 0]
        data_right = [3, 2, -2, 1, 4, 1, -5, 6, 6, 3, -1]
        dtype_to_index = {'None': None,
                          'int': np.arange(n, dtype='int'),
                          'float': np.arange(n, dtype='float'),
                          'string': ['aa', 'aa', '', '', 'b', 'b', 'cccc', None, 'dd', 'ddd', None]}

        comparison_binops = ('<', '>', '<=', '>=', '!=', '==')
        for operator in comparison_binops:
            test_impl = _make_func_use_binop1(operator)
            hpat_func = self.jit(test_impl)
            for dtype, index_data in dtype_to_index.items():
                with self.subTest(operator=operator, index_dtype=dtype, index=index_data):
                    A = pd.Series(data_left, index=index_data)
                    B = pd.Series(data_right, index=index_data)
                    pd.testing.assert_series_equal(hpat_func(A, B), test_impl(A, B))

    @skip_sdc_jit('Old-style implementation of operators doesn\'t support comparing to inf')
    def test_series_op7_scalar(self):
        """Verifies using all various Series comparison binary operators on an integer Series and scalar values"""
        S = pd.Series([1, 2, -1, 3, 4, 2, -3, 5, 6, 6, 0])

        scalar_values = [2, 2.0, -3, np.inf, -np.inf, np.PZERO, np.NZERO]
        comparison_binops = ('<', '>', '<=', '>=', '!=', '==')
        for operator in comparison_binops:
            test_impl = _make_func_use_binop1(operator)
            hpat_func = self.jit(test_impl)
            for scalar in scalar_values:
                with self.subTest(left=S, right=scalar, operator=operator):
                    pd.testing.assert_series_equal(hpat_func(S, scalar), test_impl(S, scalar))

    def test_series_op8(self):
        comparison_methods = ('lt', 'gt', 'le', 'ge', 'ne', 'eq')

        for method in comparison_methods:
            test_impl = _make_func_use_method_arg1(method)
            hpat_func = self.jit(test_impl)

            n = 11
            A = pd.Series(np.arange(n))
            B = pd.Series(np.arange(n)**2)
            pd.testing.assert_series_equal(hpat_func(A, B), test_impl(A, B), check_names=False)

    @unittest.skipIf(platform.system() == 'Windows', "Attribute dtype are different: int64, int32")
    def test_series_op8_integer_scalar(self):
        comparison_methods = ('lt', 'gt', 'le', 'ge', 'eq', 'ne')

        for method in comparison_methods:
            test_impl = _make_func_use_method_arg1(method)
            hpat_func = self.jit(test_impl)

            n = 11
            operand_series = pd.Series(np.arange(1, n))
            operand_scalar = 10
            pd.testing.assert_series_equal(
                hpat_func(operand_series, operand_scalar),
                test_impl(operand_series, operand_scalar),
                check_names=False)

    def test_series_op8_float_scalar(self):
        comparison_methods = ('lt', 'gt', 'le', 'ge', 'eq', 'ne')

        for method in comparison_methods:
            test_impl = _make_func_use_method_arg1(method)
            hpat_func = self.jit(test_impl)

            n = 11
            operand_series = pd.Series(np.arange(1, n))
            operand_scalar = .5
            pd.testing.assert_series_equal(
                hpat_func(operand_series, operand_scalar),
                test_impl(operand_series, operand_scalar),
                check_names=False)

    @skip_numba_jit
    def test_series_inplace_binop_array(self):
        def test_impl(A, B):
            A += B
            return A
        hpat_func = self.jit(test_impl)

        n = 11
        A = np.arange(n)**2.0  # TODO: use 2 for test int casting
        B = pd.Series(np.ones(n))
        np.testing.assert_array_equal(hpat_func(A.copy(), B), test_impl(A, B))

    @skip_numba_jit
    def test_series_fusion1(self):
        def test_impl(A, B):
            return A + B + 1
        hpat_func = self.jit(test_impl)

        n = 11
        if platform.system() == 'Windows' and not IS_32BITS:
            A = pd.Series(np.arange(n), dtype=np.int64)
            B = pd.Series(np.arange(n)**2, dtype=np.int64)
        else:
            A = pd.Series(np.arange(n))
            B = pd.Series(np.arange(n)**2)
        pd.testing.assert_series_equal(hpat_func(A, B), test_impl(A, B))
        self.assertEqual(count_parfor_REPs(), 1)

    @skip_numba_jit
    def test_series_fusion2(self):
        # make sure getting data var avoids incorrect single def assumption
        def test_impl(A, B):
            S = B + 2
            if A[0] == 0:
                S = A + 1
            return S + B
        hpat_func = self.jit(test_impl)

        n = 11
        if platform.system() == 'Windows' and not IS_32BITS:
            A = pd.Series(np.arange(n), dtype=np.int64)
            B = pd.Series(np.arange(n)**2, dtype=np.int64)
        else:
            A = pd.Series(np.arange(n))
            B = pd.Series(np.arange(n)**2)
        pd.testing.assert_series_equal(hpat_func(A, B), test_impl(A, B))
        self.assertEqual(count_parfor_REPs(), 3)

    def test_series_len(self):
        def test_impl(A, i):
            return len(A)
        hpat_func = self.jit(test_impl)

        n = 11
        df = pd.DataFrame({'A': np.arange(n)})
        self.assertEqual(hpat_func(df.A, 0), test_impl(df.A, 0))

    def test_series_box(self):
        def test_impl():
            A = pd.Series([1, 2, 3])
            return A
        hpat_func = self.jit(test_impl)

        pd.testing.assert_series_equal(hpat_func(), test_impl())

    def test_series_box2(self):
        def test_impl():
            A = pd.Series(['1', '2', '3'])
            return A
        hpat_func = self.jit(test_impl)

        pd.testing.assert_series_equal(hpat_func(), test_impl())

    @skip_numba_jit
    def test_series_list_str_unbox1(self):
        def test_impl(A):
            return A.iloc[0]
        hpat_func = self.jit(test_impl)

        S = pd.Series([['aa', 'b'], ['ccc'], []])
        np.testing.assert_array_equal(hpat_func(S), test_impl(S))

        # call twice to test potential refcount errors
        np.testing.assert_array_equal(hpat_func(S), test_impl(S))

    def test_np_typ_call_replace(self):
        # calltype replacement is tricky for np.typ() calls since variable
        # type can't provide calltype
        def test_impl(i):
            return np.int32(i)
        hpat_func = self.jit(test_impl)

        self.assertEqual(hpat_func(1), test_impl(1))

    @skip_numba_jit
    def test_series_ufunc1(self):
        def test_impl(A, i):
            return np.isinf(A).values
        hpat_func = self.jit(test_impl)

        n = 11
        df = pd.DataFrame({'A': np.arange(n)})
        np.testing.assert_array_equal(hpat_func(df.A, 1), test_impl(df.A, 1))

    @skip_numba_jit
    def test_list_convert(self):
        def test_impl():
            df = pd.DataFrame({'one': np.array([-1, np.nan, 2.5]),
                               'two': ['foo', 'bar', 'baz'],
                               'three': [True, False, True]})
            return df.one.values, df.two.values, df.three.values
        hpat_func = self.jit(test_impl)

        one, two, three = hpat_func()
        self.assertTrue(isinstance(one, np.ndarray))
        self.assertTrue(isinstance(two, np.ndarray))
        self.assertTrue(isinstance(three, np.ndarray))

    @unittest.skip("needs empty_like typing fix in npydecl.py")
    def test_series_empty_like(self):
        def test_impl(A):
            return np.empty_like(A)
        hpat_func = self.jit(test_impl)
        n = 11
        df = pd.DataFrame({'A': np.arange(n)})
        self.assertTrue(isinstance(hpat_func(df.A), np.ndarray))

    @skip_sdc_jit('No support of axis argument in old-style Series.fillna() impl')
    def test_series_fillna_axis1(self):
        '''Verifies Series.fillna() implementation handles 'index' as axis argument'''
        def test_impl(S):
            return S.fillna(5.0, axis='index')
        hpat_func = self.jit(test_impl)

        S = pd.Series([1.0, 2.0, np.nan, 1.0, np.inf])
        pd.testing.assert_series_equal(hpat_func(S), test_impl(S))

    @skip_sdc_jit('No support of axis argument in old-style Series.fillna() impl')
    def test_series_fillna_axis2(self):
        '''Verifies Series.fillna() implementation handles 0 as axis argument'''
        def test_impl(S):
            return S.fillna(5.0, axis=0)
        hpat_func = self.jit(test_impl)

        S = pd.Series([1.0, 2.0, np.nan, 1.0, np.inf])
        pd.testing.assert_series_equal(hpat_func(S), test_impl(S))

    @skip_sdc_jit('No support of axis argument in old-style Series.fillna() impl')
    def test_series_fillna_axis3(self):
        '''Verifies Series.fillna() implementation handles correct non-literal axis argument'''
        def test_impl(S, axis):
            return S.fillna(5.0, axis=axis)
        hpat_func = self.jit(test_impl)

        S = pd.Series([1.0, 2.0, np.nan, 1.0, np.inf])
        for axis in [0, 'index']:
            pd.testing.assert_series_equal(hpat_func(S, axis), test_impl(S, axis))

    @skip_sdc_jit('BUG: old-style fillna impl returns series without index')
    def test_series_fillna_float_from_df(self):
        '''Verifies Series.fillna() applied to a named float Series obtained from a DataFrame'''
        def test_impl(S):
            return S.fillna(5.0)
        hpat_func = self.jit(test_impl)

        # TODO: check_names must be fixed
        df = pd.DataFrame({'A': [1.0, 2.0, np.nan, 1.0, np.inf]})
        pd.testing.assert_series_equal(hpat_func(df.A), test_impl(df.A), check_names=False)

    @skip_sdc_jit('BUG: old-style fillna impl returns series without index')
    def test_series_fillna_float_index1(self):
        '''Verifies Series.fillna() implementation for float series with default index'''
        def test_impl(S):
            return S.fillna(5.0)
        hpat_func = self.jit(test_impl)

        for data in test_global_input_data_float64:
            S = pd.Series(data)
            pd.testing.assert_series_equal(hpat_func(S), test_impl(S))

    @skip_sdc_jit('BUG: old-style fillna impl returns series without index')
    def test_series_fillna_float_index2(self):
        '''Verifies Series.fillna() implementation for float series with string index'''
        def test_impl(S):
            return S.fillna(5.0)
        hpat_func = self.jit(test_impl)

        S = pd.Series([1.0, 2.0, np.nan, 1.0, np.inf], ['a', 'b', 'c', 'd', 'e'])
        pd.testing.assert_series_equal(hpat_func(S), test_impl(S))

    @skip_sdc_jit('BUG: old-style fillna impl returns series without index')
    def test_series_fillna_float_index3(self):
        def test_impl(S):
            return S.fillna(5.0)
        hpat_func = self.jit(test_impl)

        S = pd.Series([1.0, 2.0, np.nan, 1.0, np.inf], index=[1, 2, 5, 7, 10])
        pd.testing.assert_series_equal(hpat_func(S), test_impl(S))

    @skip_sdc_jit('BUG: old-style fillna impl returns series without index')
    def test_series_fillna_str_from_df(self):
        '''Verifies Series.fillna() applied to a named float Series obtained from a DataFrame'''
        def test_impl(S):
            return S.fillna("dd")
        hpat_func = self.jit(test_impl)

        # TODO: check_names must be fixed
        df = pd.DataFrame({'A': ['aa', 'b', None, 'cccd', '']})
        pd.testing.assert_series_equal(hpat_func(df.A),
                                       test_impl(df.A), check_names=False)

    @skip_sdc_jit('BUG: old-style fillna impl returns series without index')
    def test_series_fillna_str_index1(self):
        '''Verifies Series.fillna() implementation for series of strings with default index'''
        def test_impl(S):
            return S.fillna("dd")
        hpat_func = self.jit(test_impl)

        S = pd.Series(['aa', 'b', None, 'cccd', ''])
        pd.testing.assert_series_equal(hpat_func(S), test_impl(S))

    @skip_sdc_jit('BUG: old-style fillna impl returns series without index')
    def test_series_fillna_str_index2(self):
        '''Verifies Series.fillna() implementation for series of strings with string index'''
        def test_impl(S):
            return S.fillna("dd")
        hpat_func = self.jit(test_impl)

        S = pd.Series(['aa', 'b', None, 'cccd', ''], ['a', 'b', 'c', 'd', 'e'])
        pd.testing.assert_series_equal(hpat_func(S), test_impl(S))

    @skip_sdc_jit('BUG: old-style fillna impl returns series without index')
    def test_series_fillna_str_index3(self):
        def test_impl(S):
            return S.fillna("dd")

        hpat_func = self.jit(test_impl)

        S = pd.Series(['aa', 'b', None, 'cccd', ''], index=[1, 2, 5, 7, 10])
        pd.testing.assert_series_equal(hpat_func(S), test_impl(S))

    @skip_sdc_jit('BUG: old-style fillna impl returns series without index')
    def test_series_fillna_float_inplace1(self):
        '''Verifies Series.fillna() implementation for float series with default index and inplace argument True'''
        def test_impl(S):
            S.fillna(5.0, inplace=True)
            return S
        hpat_func = self.jit(test_impl)

        S1 = pd.Series([1.0, 2.0, np.nan, 1.0, np.inf])
        S2 = S1.copy()
        pd.testing.assert_series_equal(hpat_func(S1), test_impl(S2))

    @unittest.skip('TODO: add reflection support and check method return value')
    def test_series_fillna_float_inplace2(self):
        '''Verifies Series.fillna(inplace=True) results are reflected back in the original float series'''
        def test_impl(S):
            return S.fillna(inplace=True)
        hpat_func = self.jit(test_impl)

        S1 = pd.Series([1.0, 2.0, np.nan, 1.0, np.inf])
        S2 = S1.copy()
        self.assertIsNone(hpat_func(S1))
        self.assertIsNone(test_impl(S2))
        pd.testing.assert_series_equal(S1, S2)

    def test_series_fillna_float_inplace3(self):
        '''Verifies Series.fillna() implementation correcly handles omitted inplace argument as default False'''
        def test_impl(S):
            return S.fillna(5.0)
        hpat_func = self.jit(test_impl)

        S1 = pd.Series([1.0, 2.0, np.nan, 1.0, np.inf])
        S2 = S1.copy()
        pd.testing.assert_series_equal(hpat_func(S1), test_impl(S1))
        pd.testing.assert_series_equal(S1, S2)

    def test_series_fillna_inplace_non_literal(self):
        '''Verifies Series.fillna() implementation handles only Boolean literals as inplace argument'''
        def test_impl(S, param):
            S.fillna(5.0, inplace=param)
            return S
        hpat_func = self.jit(test_impl)

        S = pd.Series([1.0, 2.0, np.nan, 1.0, np.inf])
        expected = ValueError if sdc.config.config_pipeline_hpat_default else TypingError
        self.assertRaises(expected, hpat_func, S, True)

    @skip_numba_jit('TODO: investigate why Numba types inplace as bool (non-literal value)')
    def test_series_fillna_str_inplace1(self):
        '''Verifies Series.fillna() implementation for series of strings
           with default index and inplace argument True
        '''
        def test_impl(S):
            S.fillna("dd", inplace=True)
            return S
        hpat_func = self.jit(test_impl)

        S1 = pd.Series(['aa', 'b', None, 'cccd', ''])
        S2 = S1.copy()
        pd.testing.assert_series_equal(hpat_func(S1), test_impl(S2))

    @unittest.skip('TODO (both): support StringArrayType reflection'
                   'TODO (new-style): investigate why Numba infers inplace type as bool (non-literal value)')
    def test_series_fillna_str_inplace2(self):
        '''Verifies Series.fillna(inplace=True) results are reflected back in the original string series'''
        def test_impl(S):
            return S.fillna("dd", inplace=True)
        hpat_func = self.jit(test_impl)

        S1 = pd.Series(['aa', 'b', None, 'cccd', ''])
        S2 = S1.copy()
        self.assertIsNone(hpat_func(S1))
        self.assertIsNone(test_impl(S2))
        pd.testing.assert_series_equal(S1, S2)

    @skip_numba_jit('TODO: investigate why Numba types inplace as bool (non-literal value)')
    def test_series_fillna_str_inplace_empty1(self):
        def test_impl(A):
            A.fillna("", inplace=True)
            return A
        hpat_func = self.jit(test_impl)

        S1 = pd.Series(['aa', 'b', None, 'cccd', ''])
        S2 = S1.copy()
        pd.testing.assert_series_equal(hpat_func(S1), test_impl(S2))

    @unittest.skip('AssertionError: Series are different\n'
                   'Series length are different\n'
                   '[left]:  [NaT, 1970-12-01T00:00:00.000000000, 2012-07-25T00:00:00.000000000]\n'
                   '[right]: [2020-05-03T00:00:00.000000000, 1970-12-01T00:00:00.000000000, 2012-07-25T00:00:00.000000000]')
    def test_series_fillna_dt_no_index1(self):
        '''Verifies Series.fillna() implementation for datetime series and np.datetime64 value'''
        def test_impl(S, value):
            return S.fillna(value)
        hpat_func = self.jit(test_impl)

        value = np.datetime64('2020-05-03', 'ns')
        S = pd.Series([pd.NaT, pd.Timestamp('1970-12-01'), pd.Timestamp('2012-07-25'), None])
        pd.testing.assert_series_equal(hpat_func(S, value), test_impl(S, value))

    @unittest.skip('TODO: change unboxing of pd.Timestamp Series or support conversion between PandasTimestampType and datetime64')
    def test_series_fillna_dt_no_index2(self):
        '''Verifies Series.fillna() implementation for datetime series and pd.Timestamp value'''
        def test_impl(S):
            value = pd.Timestamp('2020-05-03')
            return S.fillna(value)
        hpat_func = self.jit(test_impl)

        S = pd.Series([pd.NaT, pd.Timestamp('1970-12-01'), pd.Timestamp('2012-07-25')])
        pd.testing.assert_series_equal(hpat_func(S), test_impl(S))

    def test_series_fillna_bool_no_index1(self):
        '''Verifies Series.fillna() implementation for bool series with default index'''
        def test_impl(S):
            return S.fillna(True)
        hpat_func = self.jit(test_impl)

        S1 = pd.Series([True, False, False, True])
        S2 = S1.copy()
        pd.testing.assert_series_equal(hpat_func(S1), test_impl(S2))

    @skip_sdc_jit('BUG: old-style fillna impl returns series without index')
    def test_series_fillna_int_no_index1(self):
        '''Verifies Series.fillna() implementation for integer series with default index'''
        def test_impl(S):
            return S.fillna(7)
        hpat_func = self.jit(test_impl)

        n = 11
        S1 = pd.Series(np.arange(n, dtype=np.int64))
        S2 = S1.copy()
        pd.testing.assert_series_equal(hpat_func(S1), test_impl(S2))

    @skip_sdc_jit('No support of axis argument in old-style Series.dropna() impl')
    def test_series_dropna_axis1(self):
        '''Verifies Series.dropna() implementation handles 'index' as axis argument'''
        def test_impl(S):
            return S.dropna(axis='index')
        hpat_func = self.jit(test_impl)

        S1 = pd.Series([1.0, 2.0, np.nan, 1.0, np.inf])
        S2 = S1.copy()
        pd.testing.assert_series_equal(hpat_func(S1), test_impl(S2))

    @skip_sdc_jit('No support of axis argument in old-style Series.dropna() impl')
    def test_series_dropna_axis2(self):
        '''Verifies Series.dropna() implementation handles 0 as axis argument'''
        def test_impl(S):
            return S.dropna(axis=0)
        hpat_func = self.jit(test_impl)

        S1 = pd.Series([1.0, 2.0, np.nan, 1.0, np.inf])
        S2 = S1.copy()
        pd.testing.assert_series_equal(hpat_func(S1), test_impl(S2))

    @skip_sdc_jit('No support of axis argument in old-style Series.dropna() impl')
    def test_series_dropna_axis3(self):
        '''Verifies Series.dropna() implementation handles correct non-literal axis argument'''
        def test_impl(S, axis):
            return S.dropna(axis=axis)
        hpat_func = self.jit(test_impl)

        S1 = pd.Series([1.0, 2.0, np.nan, 1.0, np.inf])
        S2 = S1.copy()
        for axis in [0, 'index']:
            pd.testing.assert_series_equal(hpat_func(S1, axis), test_impl(S2, axis))

    @skip_sdc_jit('BUG: old-style dropna impl returns series without index')
    def test_series_dropna_float_index1(self):
        '''Verifies Series.dropna() implementation for float series with default index'''
        def test_impl(S):
            return S.dropna()
        hpat_func = self.jit(test_impl)

        for data in test_global_input_data_float64:
            S1 = pd.Series(data)
            S2 = S1.copy()
            pd.testing.assert_series_equal(hpat_func(S1), test_impl(S2))

    @skip_sdc_jit('BUG: old-style dropna impl returns series without index')
    def test_series_dropna_float_index2(self):
        '''Verifies Series.dropna() implementation for float series with string index'''
        def test_impl(S):
            return S.dropna()
        hpat_func = self.jit(test_impl)

        S1 = pd.Series([1.0, 2.0, np.nan, 1.0, np.inf], ['a', 'b', 'c', 'd', 'e'])
        S2 = S1.copy()
        pd.testing.assert_series_equal(hpat_func(S1), test_impl(S2))

    @skip_sdc_jit('BUG: old-style dropna impl returns series without index')
    def test_series_dropna_str_index1(self):
        '''Verifies Series.dropna() implementation for series of strings with default index'''
        def test_impl(S):
            return S.dropna()
        hpat_func = self.jit(test_impl)

        S1 = pd.Series(['aa', 'b', None, 'cccd', ''])
        S2 = S1.copy()
        pd.testing.assert_series_equal(hpat_func(S1), test_impl(S2))

    @skip_sdc_jit('BUG: old-style dropna impl returns series without index')
    def test_series_dropna_str_index2(self):
        '''Verifies Series.dropna() implementation for series of strings with string index'''
        def test_impl(S):
            return S.dropna()
        hpat_func = self.jit(test_impl)

        S1 = pd.Series(['aa', 'b', None, 'cccd', ''], ['a', 'b', 'c', 'd', 'e'])
        S2 = S1.copy()
        pd.testing.assert_series_equal(hpat_func(S1), test_impl(S2))

    @skip_sdc_jit('BUG: old-style dropna impl returns series without index')
    def test_series_dropna_str_index3(self):
        def test_impl(S):
            return S.dropna()

        hpat_func = self.jit(test_impl)

        S1 = pd.Series(['aa', 'b', None, 'cccd', ''], index=[1, 2, 5, 7, 10])
        S2 = S1.copy()
        pd.testing.assert_series_equal(hpat_func(S1), test_impl(S2))

    @unittest.skip('BUG: old-style dropna impl returns series without index, in new-style inplace is unsupported')
    def test_series_dropna_float_inplace_no_index1(self):
        '''Verifies Series.dropna() implementation for float series with default index and inplace argument True'''
        def test_impl(S):
            S.dropna(inplace=True)
            return S
        hpat_func = self.jit(test_impl)

        S1 = pd.Series([1.0, 2.0, np.nan, 1.0, np.inf])
        S2 = S1.copy()
        pd.testing.assert_series_equal(hpat_func(S1), test_impl(S2))

    @unittest.skip('TODO: add reflection support and check method return value')
    def test_series_dropna_float_inplace_no_index2(self):
        '''Verifies Series.dropna(inplace=True) results are reflected back in the original float series'''
        def test_impl(S):
            return S.dropna(inplace=True)
        hpat_func = self.jit(test_impl)

        S1 = pd.Series([1.0, 2.0, np.nan, 1.0, np.inf])
        S2 = S1.copy()
        self.assertIsNone(hpat_func(S1))
        self.assertIsNone(test_impl(S2))
        pd.testing.assert_series_equal(S1, S2)

    @unittest.skip('BUG: old-style dropna impl returns series without index, in new-style inplace is unsupported')
    def test_series_dropna_str_inplace_no_index1(self):
        '''Verifies Series.dropna() implementation for series of strings
           with default index and inplace argument True
        '''
        def test_impl(S):
            S.dropna(inplace=True)
            return S
        hpat_func = self.jit(test_impl)

        S1 = pd.Series(['aa', 'b', None, 'cccd', ''])
        S2 = S1.copy()
        pd.testing.assert_series_equal(hpat_func(S1), test_impl(S2))

    @unittest.skip('TODO: add reflection support and check method return value')
    def test_series_dropna_str_inplace_no_index2(self):
        '''Verifies Series.dropna(inplace=True) results are reflected back in the original string series'''
        def test_impl(S):
            return S.dropna(inplace=True)
        hpat_func = self.jit(test_impl)

        S1 = pd.Series(['aa', 'b', None, 'cccd', ''])
        S2 = S1.copy()
        self.assertIsNone(hpat_func(S1))
        self.assertIsNone(test_impl(S2))
        pd.testing.assert_series_equal(S1, S2)

    @skip_numba_jit
    def test_series_dropna_str_parallel1(self):
        '''Verifies Series.dropna() distributed work for series of strings with default index'''
        def test_impl(A):
            B = A.dropna()
            return (B == 'gg').sum()
        hpat_func = self.jit(distributed=['A'])(test_impl)

        S1 = pd.Series(['aa', 'b', None, 'ccc', 'dd', 'gg'])
        start, end = get_start_end(len(S1))
        # TODO: gatherv
        self.assertEqual(hpat_func(S1[start:end]), test_impl(S1))
        self.assertEqual(count_array_REPs(), 0)
        self.assertEqual(count_parfor_REPs(), 0)
        self.assertTrue(count_array_OneDs() > 0)

    @unittest.skip('AssertionError: Series are different\n'
                   'Series length are different\n'
                   '[left]:  3, Int64Index([0, 1, 2], dtype=\'int64\')\n'
                   '[right]: 2, Int64Index([1, 2], dtype=\'int64\')')
    def test_series_dropna_dt_no_index1(self):
        '''Verifies Series.dropna() implementation for datetime series with default index'''
        def test_impl(S):
            return S.dropna()
        hpat_func = self.jit(test_impl)

        S1 = pd.Series([pd.NaT, pd.Timestamp('1970-12-01'), pd.Timestamp('2012-07-25')])
        S2 = S1.copy()
        pd.testing.assert_series_equal(hpat_func(S1), test_impl(S2))

    def test_series_dropna_bool_no_index1(self):
        '''Verifies Series.dropna() implementation for bool series with default index'''
        def test_impl(S):
            return S.dropna()
        hpat_func = self.jit(test_impl)

        S1 = pd.Series([True, False, False, True])
        S2 = S1.copy()
        pd.testing.assert_series_equal(hpat_func(S1), test_impl(S2))

    @skip_sdc_jit('BUG: old-style dropna impl returns series without index')
    def test_series_dropna_int_no_index1(self):
        '''Verifies Series.dropna() implementation for integer series with default index'''
        def test_impl(S):
            return S.dropna()
        hpat_func = self.jit(test_impl)

        n = 11
        S1 = pd.Series(np.arange(n, dtype=np.int64))
        S2 = S1.copy()
        pd.testing.assert_series_equal(hpat_func(S1), test_impl(S2))

    def test_series_rename_str_df_noidx(self):
        def test_impl(A):
            return A.rename('B')
        hpat_func = self.jit(test_impl)

        df = pd.DataFrame({'A': [1.0, 2.0, np.nan, 1.0]})
        pd.testing.assert_series_equal(hpat_func(df.A), test_impl(df.A))

    def test_series_rename_str_noidx(self):
        def test_impl(S):
            return S.rename('Name')
        jit_func = self.jit(test_impl)

        S = pd.Series([1, 2, 3])
        pd.testing.assert_series_equal(jit_func(S), test_impl(S))

    def test_series_rename_str_idx(self):
        def test_impl(S):
            return S.rename('Name')
        jit_func = self.jit(test_impl)

        S = pd.Series([1, 2, 3], index=['a', 'b', 'c'])
        pd.testing.assert_series_equal(jit_func(S), test_impl(S))

    def test_series_rename_no_name_str_noidx(self):
        def test_impl(S):
            return S.rename()
        jit_func = self.jit(test_impl)

        S = pd.Series([1, 2, 3], name='Name')
        pd.testing.assert_series_equal(jit_func(S), test_impl(S))

    def test_series_rename_no_name_str_idx(self):
        def test_impl(S):
            return S.rename()
        jit_func = self.jit(test_impl)

        S = pd.Series([1, 2, 3], index=['a', 'b', 'c'], name='Name')
        pd.testing.assert_series_equal(jit_func(S), test_impl(S))

    def test_series_rename_str_noidx_no_copy(self):
        def test_impl(S):
            return S.rename('Another Name', copy=False)
        jit_func = self.jit(test_impl)

        S = pd.Series([1, 2, 3], name='Name')
        pd.testing.assert_series_equal(jit_func(S), test_impl(S))

    def test_series_rename_str_idx_no_copy(self):
        def test_impl(S):
            return S.rename('Another Name', copy=False)
        jit_func = self.jit(test_impl)

        S = pd.Series([1, 2, 3], index=['a', 'b', 'c'], name='Name')
        pd.testing.assert_series_equal(jit_func(S), test_impl(S))

    @skip_sdc_jit("Requires full scalar types (not only str) support as Series name")
    @skip_numba_jit("Requires full scalar types (not only str) support as Series name")
    def test_series_rename_int_noidx(self):
        def test_impl(S):
            return S.rename(1)
        jit_func = self.jit(test_impl)

        S = pd.Series([1, 2, 3], name='Name')
        pd.testing.assert_series_equal(jit_func(S), test_impl(S))

    @skip_sdc_jit("Requires full scalar types (not only str) support as Series name")
    @skip_numba_jit("Requires full scalar types (not only str) support as Series name")
    def test_series_rename_int_idx(self):
        def test_impl(S):
            return S.rename(1)
        jit_func = self.jit(test_impl)

        S = pd.Series([1, 2, 3], index=['a', 'b', 'c'], name='Name')
        pd.testing.assert_series_equal(jit_func(S), test_impl(S))

    @skip_sdc_jit("Requires full scalar types (not only str) support as Series name")
    @skip_numba_jit("Requires full scalar types (not only str) support as Series name")
    def test_series_rename_float_noidx(self):
        def test_impl(S):
            return S.rename(1.1)
        jit_func = self.jit(test_impl)

        S = pd.Series([1, 2, 3], name='Name')
        pd.testing.assert_series_equal(jit_func(S), test_impl(S))

    @skip_sdc_jit("Requires full scalar types (not only str) support as Series name")
    @skip_numba_jit("Requires full scalar types (not only str) support as Series name")
    def test_series_rename_float_idx(self):
        def test_impl(S):
            return S.rename(1.1)
        jit_func = self.jit(test_impl)

        S = pd.Series([1, 2, 3], index=['a', 'b', 'c'], name='Name')
        pd.testing.assert_series_equal(jit_func(S), test_impl(S))

    def test_series_sum_default(self):
        def test_impl(S):
            return S.sum()
        hpat_func = self.jit(test_impl)

        S = pd.Series([1., 2., 3.])
        self.assertEqual(hpat_func(S), test_impl(S))

    def test_series_sum_nan(self):
        def test_impl(S):
            return S.sum()
        hpat_func = self.jit(test_impl)

        # column with NA
        S = pd.Series([np.nan, 2., 3.])
        self.assertEqual(hpat_func(S), test_impl(S))

        # all NA case should produce 0
        S = pd.Series([np.nan, np.nan])
        self.assertEqual(hpat_func(S), test_impl(S))

    @skip_sdc_jit("Old style Series.sum() does not support parameters")
    def test_series_sum_skipna_false(self):
        def test_impl(S):
            return S.sum(skipna=False)
        hpat_func = self.jit(test_impl)

        S = pd.Series([np.nan, 2., 3.])
        self.assertEqual(np.isnan(hpat_func(S)), np.isnan(test_impl(S)))

    @skip_numba_jit("Series.sum() operator + is not implemented yet for Numba")
    def test_series_sum2(self):
        def test_impl(S):
            return (S + S).sum()
        hpat_func = self.jit(test_impl)

        S = pd.Series([np.nan, 2., 3.])
        self.assertEqual(hpat_func(S), test_impl(S))

        S = pd.Series([np.nan, np.nan])
        self.assertEqual(hpat_func(S), test_impl(S))

    def test_series_prod(self):
        def test_impl(S, skipna):
            return S.prod(skipna=skipna)
        hpat_func = self.jit(test_impl)

        data_samples = [
            [6, 6, 2, 1, 3, 3, 2, 1, 2],
            [1.1, 0.3, 2.1, 1, 3, 0.3, 2.1, 1.1, 2.2],
            [6, 6.1, 2.2, 1, 3, 3, 2.2, 1, 2],
            [6, 6, np.nan, 2, np.nan, 1, 3, 3, np.inf, 2, 1, 2, np.inf],
            [1.1, 0.3, np.nan, 1.0, np.inf, 0.3, 2.1, np.nan, 2.2, np.inf],
            [1.1, 0.3, np.nan, 1, np.inf, 0, 1.1, np.nan, 2.2, np.inf, 2, 2],
            [np.nan, np.nan, np.nan],
            [np.nan, np.nan, np.inf],
        ]

        for data in data_samples:
            S = pd.Series(data)

            for skipna_var in [True, False]:
                actual = hpat_func(S, skipna=skipna_var)
                expected = test_impl(S, skipna=skipna_var)

                if np.isnan(actual) or np.isnan(expected):
                    # con not compare Nan != Nan directly
                    self.assertEqual(np.isnan(actual), np.isnan(expected))
                else:
                    self.assertEqual(actual, expected)

    def test_series_prod_skipna_default(self):
        def test_impl(S):
            return S.prod()
        hpat_func = self.jit(test_impl)

        S = pd.Series([np.nan, 2, 3.])
        self.assertEqual(hpat_func(S), test_impl(S))

    def test_series_count1(self):
        def test_impl(S):
            return S.count()
        hpat_func = self.jit(test_impl)

        S = pd.Series([np.nan, 2., 3.])
        self.assertEqual(hpat_func(S), test_impl(S))

        S = pd.Series([np.nan, np.nan])
        self.assertEqual(hpat_func(S), test_impl(S))

        S = pd.Series(['aa', 'bb', np.nan])
        self.assertEqual(hpat_func(S), test_impl(S))

    def test_series_mean(self):
        def test_impl(S):
            return S.mean()
        hpat_func = self.jit(test_impl)

        data_samples = [
            [6, 6, 2, 1, 3, 3, 2, 1, 2],
            [1.1, 0.3, 2.1, 1, 3, 0.3, 2.1, 1.1, 2.2],
            [6, 6.1, 2.2, 1, 3, 3, 2.2, 1, 2],
            [6, 6, np.nan, 2, np.nan, 1, 3, 3, np.inf, 2, 1, 2, np.inf],
            [1.1, 0.3, np.nan, 1.0, np.inf, 0.3, 2.1, np.nan, 2.2, np.inf],
            [1.1, 0.3, np.nan, 1, np.inf, 0, 1.1, np.nan, 2.2, np.inf, 2, 2],
            [np.nan, np.nan, np.nan],
            [np.nan, np.nan, np.inf],
        ]

        for data in data_samples:
            with self.subTest(data=data):
                S = pd.Series(data)
                actual = hpat_func(S)
                expected = test_impl(S)
                if np.isnan(actual) or np.isnan(expected):
                    self.assertEqual(np.isnan(actual), np.isnan(expected))
                else:
                    self.assertEqual(actual, expected)

    @skip_sdc_jit("Series.mean() any parameters unsupported")
    def test_series_mean_skipna(self):
        def test_impl(S, skipna):
            return S.mean(skipna=skipna)
        hpat_func = self.jit(test_impl)

        data_samples = [
            [6, 6, 2, 1, 3, 3, 2, 1, 2],
            [1.1, 0.3, 2.1, 1, 3, 0.3, 2.1, 1.1, 2.2],
            [6, 6.1, 2.2, 1, 3, 3, 2.2, 1, 2],
            [6, 6, np.nan, 2, np.nan, 1, 3, 3, np.inf, 2, 1, 2, np.inf],
            [1.1, 0.3, np.nan, 1.0, np.inf, 0.3, 2.1, np.nan, 2.2, np.inf],
            [1.1, 0.3, np.nan, 1, np.inf, 0, 1.1, np.nan, 2.2, np.inf, 2, 2],
            [np.nan, np.nan, np.nan],
            [np.nan, np.nan, np.inf],
        ]

        for skipna in [True, False]:
            for data in data_samples:
                S = pd.Series(data)
                actual = hpat_func(S, skipna)
                expected = test_impl(S, skipna)
                if np.isnan(actual) or np.isnan(expected):
                    self.assertEqual(np.isnan(actual), np.isnan(expected))
                else:
                    self.assertEqual(actual, expected)

    def test_series_var1(self):
        def test_impl(S):
            return S.var()
        hpat_func = self.jit(test_impl)

        S = pd.Series([np.nan, 2., 3.])
        self.assertEqual(hpat_func(S), test_impl(S))

    def test_series_min(self):
        def test_impl(S):
            return S.min()
        hpat_func = self.jit(test_impl)

        # TODO type_min/type_max
        for input_data in [[np.nan, 2., np.nan, 3., np.inf, 1, -1000],
                           [8, 31, 1123, -1024],
                           [2., 3., 1, -1000, np.inf]]:
            S = pd.Series(input_data)

            result_ref = test_impl(S)
            result = hpat_func(S)
            self.assertEqual(result, result_ref)

    @skip_sdc_jit("Series.min() any parameters unsupported")
    def test_series_min_param(self):
        def test_impl(S, param_skipna):
            return S.min(skipna=param_skipna)

        hpat_func = self.jit(test_impl)

        for input_data, param_skipna in [([np.nan, 2., np.nan, 3., 1, -1000, np.inf], True),
                                         ([2., 3., 1, np.inf, -1000], False)]:
            S = pd.Series(input_data)

            result_ref = test_impl(S, param_skipna)
            result = hpat_func(S, param_skipna)
            self.assertEqual(result, result_ref)

    def test_series_max(self):
        def test_impl(S):
            return S.max()
        hpat_func = self.jit(test_impl)

        # TODO type_min/type_max
        for input_data in [[np.nan, 2., np.nan, 3., np.inf, 1, -1000],
                           [8, 31, 1123, -1024],
                           [2., 3., 1, -1000, np.inf]]:
            S = pd.Series(input_data)

            result_ref = test_impl(S)
            result = hpat_func(S)
            self.assertEqual(result, result_ref)

    @skip_sdc_jit("Series.max() any parameters unsupported")
    def test_series_max_param(self):
        def test_impl(S, param_skipna):
            return S.max(skipna=param_skipna)

        hpat_func = self.jit(test_impl)

        for input_data, param_skipna in [([np.nan, 2., np.nan, 3., 1, -1000, np.inf], True),
                                         ([2., 3., 1, np.inf, -1000], False)]:
            S = pd.Series(input_data)

            result_ref = test_impl(S, param_skipna)
            result = hpat_func(S, param_skipna)
            self.assertEqual(result, result_ref)

    @skip_sdc_jit('Old-style value_counts implementation doesn\'t handle numpy.nan values')
    def test_series_value_counts_number(self):
        def test_impl(S):
            return S.value_counts()

        input_data = [test_global_input_data_integer64, test_global_input_data_float64]
        extras = [[1, 2, 3, 1, 1, 3], [0.1, 0., 0.1, 0.1]]

        hpat_func = self.jit(test_impl)

        for data_to_test, extra in zip(input_data, extras):
            for d in data_to_test:
                data = d + extra
                with self.subTest(series_data=data):
                    S = pd.Series(data)
                    # use sort_index() due to possible different order of values with the same counts in results
                    result_ref = test_impl(S).sort_index()
                    result = hpat_func(S).sort_index()
                    pd.testing.assert_series_equal(result, result_ref)

    @skip_sdc_jit('Bug in old-style value_counts implementation for ascending param support')
    def test_series_value_counts_sort(self):
        def test_impl(S, value):
            return S.value_counts(sort=True, ascending=value)

        hpat_func = self.jit(test_impl)

        data = [1, 0, 0, 1, 1, -1, 0, -1, 0]

        for ascending in (False, True):
            with self.subTest(ascending=ascending):
                S = pd.Series(data)
                # to test sorting of result series works correctly do not use sort_index() on results!
                # instead ensure that there are no elements with the same frequency in the data
                result_ref = test_impl(S, ascending)
                result = hpat_func(S, ascending)
                pd.testing.assert_series_equal(result, result_ref)

    @skip_sdc_jit('Old-style value_counts implementation doesn\'t handle numpy.nan values')
    def test_series_value_counts_numeric_dropna_false(self):
        def test_impl(S):
            return S.value_counts(dropna=False)

        data_to_test = [[1, 2, 3, 1, 1, 3],
                        [1, 2, 3, np.nan, 1, 3, np.nan, np.inf],
                        [0.1, 3., np.nan, 3., 0.1, 3., np.nan, np.inf, 0.1, 0.1]]

        hpat_func = self.jit(test_impl)

        for data in data_to_test:
            with self.subTest(series_data=data):
                S = pd.Series(data)
                pd.testing.assert_series_equal(hpat_func(S), test_impl(S))

    @skip_sdc_jit('Old-style value_counts implementation doesn\'t handle None values in string series')
    def test_series_value_counts_str_dropna_false(self):
        def test_impl(S):
            return S.value_counts(dropna=False)

        data_to_test = [['a', '', 'a', '', 'b', None, 'a', '', None, 'b'],
                        ['dog', None, 'NaN', '', 'cat', None, 'cat', None, 'dog', ''],
                        ['dog', 'NaN', '', 'cat', 'cat', 'dog', '']]

        hpat_func = self.jit(test_impl)

        for data in data_to_test:
            with self.subTest(series_data=data):
                S = pd.Series(data)
                # use sort_index() due to possible different order of values with the same counts in results
                result_ref = test_impl(S).sort_index()
                result = hpat_func(S).sort_index()
                pd.testing.assert_series_equal(result, result_ref)

    @skip_sdc_jit('Old-style value_counts implementation doesn\'t handle sort argument')
    def test_series_value_counts_str_sort(self):
        def test_impl(S, ascending):
            return S.value_counts(sort=True, ascending=ascending)

        data_to_test = [['a', '', 'a', '', 'b', None, 'a', '', 'a', 'b'],
                        ['dog', 'cat', 'cat', 'cat', 'dog']]

        hpat_func = self.jit(test_impl)

        for data in data_to_test:
            for ascending in (True, False):
                with self.subTest(series_data=data, ascending=ascending):
                    S = pd.Series(data)
                    # to test sorting of result series works correctly do not use sort_index() on results!
                    # instead ensure that there are no elements with the same frequency in the data
                    result_ref = test_impl(S, ascending)
                    result = hpat_func(S, ascending)
                    pd.testing.assert_series_equal(result, result_ref)

    def test_series_value_counts_index(self):
        def test_impl(S):
            return S.value_counts()

        hpat_func = self.jit(test_impl)

        for data in test_global_input_data_integer64:
            with self.subTest(series_data=data):
                index = np.arange(start=1, stop=len(data) + 1)
                S = pd.Series(data, index=index)
                pd.testing.assert_series_equal(hpat_func(S).sort_index(), test_impl(S).sort_index())

    def test_series_value_counts_no_unboxing(self):
        def test_impl():
            S = pd.Series([1, 2, 3, 1, 1, 3])
            return S.value_counts()

        hpat_func = self.jit(test_impl)
        pd.testing.assert_series_equal(hpat_func(), test_impl())

    @skip_numba_jit
    def test_series_dist_input1(self):
        '''Verify distribution of a Series without index'''
        def test_impl(S):
            return S.max()
        hpat_func = self.jit(distributed={'S'})(test_impl)

        n = 111
        S = pd.Series(np.arange(n))
        start, end = get_start_end(n)
        self.assertEqual(hpat_func(S[start:end]), test_impl(S))
        self.assertEqual(count_array_REPs(), 0)
        self.assertEqual(count_parfor_REPs(), 0)

    @skip_numba_jit
    def test_series_dist_input2(self):
        '''Verify distribution of a Series with integer index'''
        def test_impl(S):
            return S.max()
        hpat_func = self.jit(distributed={'S'})(test_impl)

        n = 111
        S = pd.Series(np.arange(n), 1 + np.arange(n))
        start, end = get_start_end(n)
        self.assertEqual(hpat_func(S[start:end]), test_impl(S))
        self.assertEqual(count_array_REPs(), 0)
        self.assertEqual(count_parfor_REPs(), 0)

    @unittest.skip("Passed if run single")
    def test_series_dist_input3(self):
        '''Verify distribution of a Series with string index'''
        def test_impl(S):
            return S.max()
        hpat_func = self.jit(distributed={'S'})(test_impl)

        n = 111
        S = pd.Series(np.arange(n), ['abc{}'.format(id) for id in range(n)])
        start, end = get_start_end(n)
        self.assertEqual(hpat_func(S[start:end]), test_impl(S))
        self.assertEqual(count_array_REPs(), 0)
        self.assertEqual(count_parfor_REPs(), 0)

    def test_series_tuple_input1(self):
        def test_impl(s_tup):
            return s_tup[0].max()
        hpat_func = self.jit(test_impl)

        n = 111
        S = pd.Series(np.arange(n))
        S2 = pd.Series(np.arange(n) + 1.0)
        s_tup = (S, 1, S2)
        self.assertEqual(hpat_func(s_tup), test_impl(s_tup))

    @unittest.skip("pending handling of build_tuple in dist pass")
    def test_series_tuple_input_dist1(self):
        def test_impl(s_tup):
            return s_tup[0].max()
        hpat_func = self.jit(locals={'s_tup:input': 'distributed'})(test_impl)

        n = 111
        S = pd.Series(np.arange(n))
        S2 = pd.Series(np.arange(n) + 1.0)
        start, end = get_start_end(n)
        s_tup = (S, 1, S2)
        h_s_tup = (S[start:end], 1, S2[start:end])
        self.assertEqual(hpat_func(h_s_tup), test_impl(s_tup))

    @skip_numba_jit
    def test_series_rolling1(self):
        def test_impl(S):
            return S.rolling(3).sum()
        hpat_func = self.jit(test_impl)

        S = pd.Series([1.0, 2., 3., 4., 5.])
        pd.testing.assert_series_equal(hpat_func(S), test_impl(S))

    @skip_numba_jit
    def test_series_concat1(self):
        def test_impl(S1, S2):
            return pd.concat([S1, S2]).values
        hpat_func = self.jit(test_impl)

        S1 = pd.Series([1.0, 2., 3., 4., 5.])
        S2 = pd.Series([6., 7.])
        np.testing.assert_array_equal(hpat_func(S1, S2), test_impl(S1, S2))

    @skip_numba_jit
    def test_series_map1(self):
        def test_impl(S):
            return S.map(lambda a: 2 * a)
        hpat_func = self.jit(test_impl)

        S = pd.Series([1.0, 2., 3., 4., 5.])
        pd.testing.assert_series_equal(hpat_func(S), test_impl(S))

    @skip_numba_jit
    def test_series_map_global1(self):
        def test_impl(S):
            return S.map(lambda a: a + GLOBAL_VAL)
        hpat_func = self.jit(test_impl)

        S = pd.Series([1.0, 2., 3., 4., 5.])
        pd.testing.assert_series_equal(hpat_func(S), test_impl(S))

    @skip_numba_jit
    def test_series_map_tup1(self):
        def test_impl(S):
            return S.map(lambda a: (a, 2 * a))
        hpat_func = self.jit(test_impl)

        S = pd.Series([1.0, 2., 3., 4., 5.])
        pd.testing.assert_series_equal(hpat_func(S), test_impl(S))

    @skip_numba_jit
    def test_series_map_tup_map1(self):
        def test_impl(S):
            A = S.map(lambda a: (a, 2 * a))
            return A.map(lambda a: a[1])
        hpat_func = self.jit(test_impl)

        S = pd.Series([1.0, 2., 3., 4., 5.])
        pd.testing.assert_series_equal(hpat_func(S), test_impl(S))

    @skip_numba_jit
    def test_series_combine(self):
        def test_impl(S1, S2):
            return S1.combine(S2, lambda a, b: 2 * a + b)
        hpat_func = self.jit(test_impl)

        S1 = pd.Series([1.0, 2., 3., 4., 5.])
        S2 = pd.Series([6.0, 21., 3.6, 5.])
        pd.testing.assert_series_equal(hpat_func(S1, S2), test_impl(S1, S2))

    @skip_numba_jit
    def test_series_combine_float3264(self):
        def test_impl(S1, S2):
            return S1.combine(S2, lambda a, b: 2 * a + b)
        hpat_func = self.jit(test_impl)

        S1 = pd.Series([np.float64(1), np.float64(2),
                        np.float64(3), np.float64(4), np.float64(5)])
        S2 = pd.Series([np.float32(1), np.float32(2),
                        np.float32(3), np.float32(4), np.float32(5)])
        pd.testing.assert_series_equal(hpat_func(S1, S2), test_impl(S1, S2))

    @skip_numba_jit
    def test_series_combine_assert1(self):
        def test_impl(S1, S2):
            return S1.combine(S2, lambda a, b: 2 * a + b)
        hpat_func = self.jit(test_impl)

        S1 = pd.Series([1, 2, 3])
        S2 = pd.Series([6., 21., 3., 5.])
        with self.assertRaises(AssertionError):
            hpat_func(S1, S2)

    @skip_numba_jit
    def test_series_combine_assert2(self):
        def test_impl(S1, S2):
            return S1.combine(S2, lambda a, b: 2 * a + b)
        hpat_func = self.jit(test_impl)

        S1 = pd.Series([6., 21., 3., 5.])
        S2 = pd.Series([1, 2, 3])
        with self.assertRaises(AssertionError):
            hpat_func(S1, S2)

    @skip_numba_jit
    def test_series_combine_integer(self):
        def test_impl(S1, S2):
            return S1.combine(S2, lambda a, b: 2 * a + b, 16)
        hpat_func = self.jit(test_impl)

        S1 = pd.Series([1, 2, 3, 4, 5])
        S2 = pd.Series([6, 21, 3, 5])
        pd.testing.assert_series_equal(hpat_func(S1, S2), test_impl(S1, S2))

    @skip_numba_jit
    def test_series_combine_different_types(self):
        def test_impl(S1, S2):
            return S1.combine(S2, lambda a, b: 2 * a + b)
        hpat_func = self.jit(test_impl)

        S1 = pd.Series([6.1, 21.2, 3.3, 5.4, 6.7])
        S2 = pd.Series([1, 2, 3, 4, 5])
        pd.testing.assert_series_equal(hpat_func(S1, S2), test_impl(S1, S2))

    @skip_numba_jit
    def test_series_combine_integer_samelen(self):
        def test_impl(S1, S2):
            return S1.combine(S2, lambda a, b: 2 * a + b)
        hpat_func = self.jit(test_impl)

        S1 = pd.Series([1, 2, 3, 4, 5])
        S2 = pd.Series([6, 21, 17, -5, 4])
        pd.testing.assert_series_equal(hpat_func(S1, S2), test_impl(S1, S2))

    @skip_numba_jit
    def test_series_combine_samelen(self):
        def test_impl(S1, S2):
            return S1.combine(S2, lambda a, b: 2 * a + b)
        hpat_func = self.jit(test_impl)

        S1 = pd.Series([1.0, 2., 3., 4., 5.])
        S2 = pd.Series([6.0, 21., 3.6, 5., 0.0])
        pd.testing.assert_series_equal(hpat_func(S1, S2), test_impl(S1, S2))

    @skip_numba_jit
    def test_series_combine_value(self):
        def test_impl(S1, S2):
            return S1.combine(S2, lambda a, b: 2 * a + b, 1237.56)
        hpat_func = self.jit(test_impl)

        S1 = pd.Series([1.0, 2., 3., 4., 5.])
        S2 = pd.Series([6.0, 21., 3.6, 5.])
        pd.testing.assert_series_equal(hpat_func(S1, S2), test_impl(S1, S2))

    @skip_numba_jit
    def test_series_combine_value_samelen(self):
        def test_impl(S1, S2):
            return S1.combine(S2, lambda a, b: 2 * a + b, 1237.56)
        hpat_func = self.jit(test_impl)

        S1 = pd.Series([1.0, 2., 3., 4., 5.])
        S2 = pd.Series([6.0, 21., 3.6, 5., 0.0])
        pd.testing.assert_series_equal(hpat_func(S1, S2), test_impl(S1, S2))

    @skip_numba_jit
    def test_series_apply1(self):
        def test_impl(S):
            return S.apply(lambda a: 2 * a)
        hpat_func = self.jit(test_impl)

        S = pd.Series([1.0, 2., 3., 4., 5.])
        pd.testing.assert_series_equal(hpat_func(S), test_impl(S))

    def test_series_abs1(self):
        def test_impl(S):
            return S.abs()
        hpat_func = self.jit(test_impl)

        S = pd.Series([np.nan, -2., 3., 0.5E-01, 0xFF, 0o7, 0b101])
        pd.testing.assert_series_equal(hpat_func(S), test_impl(S))

    def test_series_cov1(self):
        def test_impl(S1, S2):
            return S1.cov(S2)
        hpat_func = self.jit(test_impl)

        for pair in _cov_corr_series:
            S1, S2 = pair
            np.testing.assert_almost_equal(
                hpat_func(S1, S2), test_impl(S1, S2),
                err_msg='S1={}\nS2={}'.format(S1, S2))

    @skip_numba_jit
    def test_series_corr1(self):
        def test_impl(S1, S2):
            return S1.corr(S2)
        hpat_func = self.jit(test_impl)

        for pair in _cov_corr_series:
            S1, S2 = pair
            np.testing.assert_almost_equal(
                hpat_func(S1, S2), test_impl(S1, S2),
                err_msg='S1={}\nS2={}'.format(S1, S2))

    def test_series_str_center_default_fillchar(self):
        def test_impl(series, width):
            return series.str.center(width)

        hpat_func = self.jit(test_impl)

        data = test_global_input_data_unicode_kind1
        series = pd.Series(data)
        width = max(len(s) for s in data) + 10

        pd.testing.assert_series_equal(hpat_func(series, width),
                                       test_impl(series, width))

    def test_series_str_center(self):
        def test_impl(series, width, fillchar):
            return series.str.center(width, fillchar)

        hpat_func = self.jit(test_impl)

        data = test_global_input_data_unicode_kind1
        data_lengths = [len(s) for s in data]
        widths = [max(data_lengths) + 10, min(data_lengths)]

        for index in [None, list(range(len(data)))[::-1], data[::-1]]:
            series = pd.Series(data, index, name='A')
            for width, fillchar in product(widths, ['\t']):
                jit_result = hpat_func(series, width, fillchar)
                ref_result = test_impl(series, width, fillchar)
                pd.testing.assert_series_equal(jit_result, ref_result)

    def test_series_str_center_exception_unsupported_fillchar(self):
        def test_impl(series, width, fillchar):
            return series.str.center(width, fillchar)

        hpat_func = self.jit(test_impl)

        data = test_global_input_data_unicode_kind1
        series = pd.Series(data)
        width = max(len(s) for s in data) + 10

        with self.assertRaises(TypingError) as raises:
            hpat_func(series, width, 10)
        msg_tmpl = 'Method center(). The object fillchar\n {}'
        msg = msg_tmpl.format('given: int64\n expected: str')
        self.assertIn(msg, str(raises.exception))

    def test_series_str_center_exception_unsupported_kind4(self):
        def test_impl(series, width):
            return series.str.center(width)

        hpat_func = self.jit(test_impl)

        data = test_global_input_data_unicode_kind4
        series = pd.Series(data)
        width = max(len(s) for s in data) + 10

        with self.assertRaises(SystemError) as raises:
            hpat_func(series, width)
        msg = 'NULL object passed to Py_BuildValue'
        self.assertIn(msg, str(raises.exception))

    def test_series_str_endswith(self):
        def test_impl(series, pat):
            return series.str.endswith(pat)

        hpat_func = self.jit(test_impl)

        data = test_global_input_data_unicode_kind4
        pats = [''] + [s[-min(len(s) for s in data):] for s in data] + data
        indices = [None, list(range(len(data)))[::-1], data[::-1]]
        names = [None, 'A']
        for index, name in product(indices, names):
            series = pd.Series(data, index, name=name)
            for pat in pats:
                pd.testing.assert_series_equal(hpat_func(series, pat),
                                               test_impl(series, pat))

    def test_series_str_endswith_exception_unsupported_na(self):
        def test_impl(series, pat, na):
            return series.str.endswith(pat, na)

        hpat_func = self.jit(test_impl)

        series = pd.Series(test_global_input_data_unicode_kind4)
        msg_tmpl = 'Method endswith(). The object na\n {}'

        with self.assertRaises(TypingError) as raises:
            hpat_func(series, '', 'None')
        msg = msg_tmpl.format('given: unicode_type\n expected: bool')
        self.assertIn(msg, str(raises.exception))

        with self.assertRaises(ValueError) as raises:
            hpat_func(series, '', False)
        msg = msg_tmpl.format('expected: None')
        self.assertIn(msg, str(raises.exception))

    def test_series_str_find(self):
        def test_impl(series, sub):
            return series.str.find(sub)
        hpat_func = self.jit(test_impl)

        data = test_global_input_data_unicode_kind4
        subs = [''] + [s[:min(len(s) for s in data)] for s in data] + data
        indices = [None, list(range(len(data)))[::-1], data[::-1]]
        names = [None, 'A']
        for index, name in product(indices, names):
            series = pd.Series(data, index, name=name)
            for sub in subs:
                pd.testing.assert_series_equal(hpat_func(series, sub),
                                               test_impl(series, sub))

    def test_series_str_find_exception_unsupported_start(self):
        def test_impl(series, sub, start):
            return series.str.find(sub, start)
        hpat_func = self.jit(test_impl)

        series = pd.Series(test_global_input_data_unicode_kind4)
        msg_tmpl = 'Method find(). The object start\n {}'

        with self.assertRaises(TypingError) as raises:
            hpat_func(series, '', '0')
        msg = msg_tmpl.format('given: unicode_type\n expected: None, int')
        self.assertIn(msg, str(raises.exception))

        with self.assertRaises(ValueError) as raises:
            hpat_func(series, '', 1)
        msg = msg_tmpl.format('expected: 0')
        self.assertIn(msg, str(raises.exception))

    def test_series_str_find_exception_unsupported_end(self):
        def test_impl(series, sub, start, end):
            return series.str.find(sub, start, end)
        hpat_func = self.jit(test_impl)

        series = pd.Series(test_global_input_data_unicode_kind4)
        msg_tmpl = 'Method find(). The object end\n {}'

        with self.assertRaises(TypingError) as raises:
            hpat_func(series, '', 0, 'None')
        msg = msg_tmpl.format('given: unicode_type\n expected: None, int')
        self.assertIn(msg, str(raises.exception))

        with self.assertRaises(ValueError) as raises:
            hpat_func(series, '', 0, 0)
        msg = msg_tmpl.format('expected: None')
        self.assertIn(msg, str(raises.exception))

    def test_series_str_len1(self):
        def test_impl(S):
            return S.str.len()
        hpat_func = self.jit(test_impl)

        data = ['aa', 'abc', 'c', 'cccd']
        indices = [None, [1, 3, 2, 0], data]
        names = [None, 'A']
        for index, name in product(indices, names):
            S = pd.Series(data, index, name=name)
            pd.testing.assert_series_equal(hpat_func(S), test_impl(S))

    def test_series_str_just_default_fillchar(self):
        data = test_global_input_data_unicode_kind1
        series = pd.Series(data)
        width = max(len(s) for s in data) + 5

        pyfuncs = [ljust_usecase, rjust_usecase]
        for pyfunc in pyfuncs:
            cfunc = self.jit(pyfunc)
            pd.testing.assert_series_equal(cfunc(series, width),
                                           pyfunc(series, width))

    def test_series_str_just(self):
        data = test_global_input_data_unicode_kind1
        data_lengths = [len(s) for s in data]
        widths = [max(data_lengths) + 5, min(data_lengths)]

        pyfuncs = [ljust_with_fillchar_usecase, rjust_with_fillchar_usecase]
        for index in [None, list(range(len(data)))[::-1], data[::-1]]:
            series = pd.Series(data, index, name='A')
            for width, fillchar in product(widths, ['\t']):
                for pyfunc in pyfuncs:
                    cfunc = self.jit(pyfunc)
                    jit_result = cfunc(series, width, fillchar)
                    ref_result = pyfunc(series, width, fillchar)
                    pd.testing.assert_series_equal(jit_result, ref_result)

    def test_series_str_just_exception_unsupported_fillchar(self):
        data = test_global_input_data_unicode_kind1
        series = pd.Series(data)
        width = max(len(s) for s in data) + 5
        msg_tmpl = 'Method {}(). The object fillchar\n given: int64\n expected: str'

        pyfuncs = [('ljust', ljust_with_fillchar_usecase),
                   ('rjust', rjust_with_fillchar_usecase)]
        for name, pyfunc in pyfuncs:
            cfunc = self.jit(pyfunc)
            with self.assertRaises(TypingError) as raises:
                cfunc(series, width, 5)
            self.assertIn(msg_tmpl.format(name), str(raises.exception))

    def test_series_str_just_exception_unsupported_kind4(self):
        data = test_global_input_data_unicode_kind4
        series = pd.Series(data)
        width = max(len(s) for s in data) + 5
        msg = 'NULL object passed to Py_BuildValue'

        for pyfunc in [ljust_usecase, rjust_usecase]:
            cfunc = self.jit(pyfunc)
            with self.assertRaises(SystemError) as raises:
                cfunc(series, width)
            self.assertIn(msg, str(raises.exception))

    def test_series_str_startswith(self):
        def test_impl(series, pat):
            return series.str.startswith(pat)

        hpat_func = self.jit(test_impl)

        data = test_global_input_data_unicode_kind4
        pats = [''] + [s[:min(len(s) for s in data)] for s in data] + data
        indices = [None, list(range(len(data)))[::-1], data[::-1]]
        names = [None, 'A']
        for index, name in product(indices, names):
            series = pd.Series(data, index, name=name)
            for pat in pats:
                pd.testing.assert_series_equal(hpat_func(series, pat),
                                               test_impl(series, pat))

    def test_series_str_startswith_exception_unsupported_na(self):
        def test_impl(series, pat, na):
            return series.str.startswith(pat, na)

        hpat_func = self.jit(test_impl)

        series = pd.Series(test_global_input_data_unicode_kind4)
        msg_tmpl = 'Method startswith(). The object na\n {}'

        with self.assertRaises(TypingError) as raises:
            hpat_func(series, '', 'None')
        msg = msg_tmpl.format('given: unicode_type\n expected: bool')
        self.assertIn(msg, str(raises.exception))

        with self.assertRaises(ValueError) as raises:
            hpat_func(series, '', False)
        msg = msg_tmpl.format('expected: None')
        self.assertIn(msg, str(raises.exception))

    def test_series_str_zfill(self):
        def test_impl(series, width):
            return series.str.zfill(width)

        hpat_func = self.jit(test_impl)

        data = test_global_input_data_unicode_kind1
        data_lengths = [len(s) for s in data]

        for index in [None, list(range(len(data)))[::-1], data[::-1]]:
            series = pd.Series(data, index, name='A')
            for width in [max(data_lengths) + 5, min(data_lengths)]:
                jit_result = hpat_func(series, width)
                ref_result = test_impl(series, width)
                pd.testing.assert_series_equal(jit_result, ref_result)

    def test_series_str_zfill_exception_unsupported_kind4(self):
        def test_impl(series, width):
            return series.str.zfill(width)

        hpat_func = self.jit(test_impl)

        data = test_global_input_data_unicode_kind4
        series = pd.Series(data)
        width = max(len(s) for s in data) + 5

        with self.assertRaises(SystemError) as raises:
            hpat_func(series, width)
        msg = 'NULL object passed to Py_BuildValue'
        self.assertIn(msg, str(raises.exception))

    def test_series_str2str(self):
        common_methods = ['lower', 'upper', 'isupper']
        sdc_methods = ['capitalize', 'swapcase', 'title',
                       'lstrip', 'rstrip', 'strip']
        str2str_methods = common_methods[:]

        data = [' \tbbCD\t ', 'ABC', ' mCDm\t', 'abc']
        indices = [None]
        names = [None, 'A']
        if sdc.config.config_pipeline_hpat_default:
            str2str_methods += sdc_methods
        else:
            indices += [[1, 3, 2, 0], data]

        for method in str2str_methods:
            func_lines = ['def test_impl(S):',
                          '  return S.str.{}()'.format(method)]
            func_text = '\n'.join(func_lines)
            test_impl = _make_func_from_text(func_text)
            hpat_func = self.jit(test_impl)

            check_names = method in common_methods
            for index, name in product(indices, names):
                S = pd.Series(data, index, name=name)
                pd.testing.assert_series_equal(hpat_func(S), test_impl(S),
                                               check_names=check_names)

    @skip_sdc_jit('Series.str.<method>() unsupported')
    def test_series_str2str_unsupported(self):
        unsupported_methods = ['capitalize', 'swapcase', 'title']
        for method in unsupported_methods:
            func_lines = ['def test_impl(S):',
                          '  return S.str.{}()'.format(method)]
            func_text = '\n'.join(func_lines)
            test_impl = _make_func_from_text(func_text)
            hpat_func = self.jit(test_impl)

            S = pd.Series([' \tbbCD\t ', 'ABC', ' mCDm\t', 'abc'])
            # TypingError with expected message is raised internally by Numba
            with self.assertRaises(TypingError) as raises:
                hpat_func(S)
            expected_msg = 'Series.str.{} is not supported yet'.format(method)
            self.assertIn(expected_msg, str(raises.exception))

    @sdc_limitation
    def test_series_append_same_names(self):
        '''SDC discards name'''
        def test_impl():
            s1 = pd.Series(data=[0, 1, 2], name='A')
            s2 = pd.Series(data=[3, 4, 5], name='A')
            return s1.append(s2)

        sdc_func = self.jit(test_impl)
        pd.testing.assert_series_equal(sdc_func(), test_impl())

    @skip_sdc_jit("Old-style append implementation doesn't handle ignore_index argument")
    def test_series_append_single_ignore_index(self):
        '''Verify Series.append() concatenates Series with other single Series ignoring indexes'''
        def test_impl(S, other):
            return S.append(other, ignore_index=True)
        hpat_func = self.jit(test_impl)

        dtype_to_data = {'float': [[-2., 3., 9.1, np.nan], [-2., 5.0, np.inf, 0, -1]],
                         'string': [['a', None, 'bbbb', ''], ['dd', None, '', 'e', 'ttt']]}

        for dtype, data_list in dtype_to_data.items():
            with self.subTest(series_dtype=dtype, concatenated_data=data_list):
                S1, S2 = [pd.Series(data) for data in data_list]
                pd.testing.assert_series_equal(hpat_func(S1, S2), test_impl(S1, S2))

    @skip_sdc_jit("Old-style append implementation doesn't handle ignore_index argument")
    def test_series_append_list_ignore_index(self):
        '''Verify Series.append() concatenates Series with list of other Series ignoring indexes'''
        def test_impl(S1, S2, S3):
            return S1.append([S2, S3], ignore_index=True)
        hpat_func = self.jit(test_impl)

        dtype_to_data = {'float': [[-2., 3., 9.1], [-2., 5.0], [1.0]],
                         'string': [['a', None, ''], ['d', None], ['']]}

        for dtype, data_list in dtype_to_data.items():
            with self.subTest(series_dtype=dtype, concatenated_data=data_list):
                S1, S2, S3 = [pd.Series(data) for data in data_list]
                pd.testing.assert_series_equal(hpat_func(S1, S2, S3), test_impl(S1, S2, S3))

    @unittest.skip('BUG: Pandas 0.25.1 Series.append() doesn\'t support tuple as appending values')
    def test_series_append_tuple_ignore_index(self):
        '''Verify Series.append() concatenates Series with tuple of other Series ignoring indexes'''
        def test_impl(S1, S2, S3):
            return S1.append((S2, S3, ), ignore_index=True)
        hpat_func = self.jit(test_impl)

        dtype_to_data = {'float': [[-2., 3., 9.1], [-2., 5.0], [1.0]]}
        if not sdc.config.config_pipeline_hpat_default:
            dtype_to_data['string'] = [['a', None, ''], ['d', None], ['']]

        for dtype, data_list in dtype_to_data.items():
            with self.subTest(series_dtype=dtype, concatenated_data=data_list):
                S1, S2, S3 = [pd.Series(data) for data in data_list]
                pd.testing.assert_series_equal(hpat_func(S1, S2, S3), test_impl(S1, S2, S3))

    @skip_sdc_jit("BUG: old-style append implementation doesn't handle series index")
    def test_series_append_single_index_default(self):
        '''Verify Series.append() concatenates Series with other single Series respecting default indexes'''
        def test_impl(S, other):
            return S.append(other)
        hpat_func = self.jit(test_impl)

        dtype_to_data = {'float': [[-2., 3., 9.1], [-2., 5.0]]}
        if not sdc.config.config_pipeline_hpat_default:
            dtype_to_data['string'] = [['a', None, 'bbbb', ''], ['dd', None, '', 'e']]

        for dtype, data_list in dtype_to_data.items():
            with self.subTest(series_dtype=dtype, concatenated_data=data_list):
                S1, S2 = [pd.Series(data) for data in data_list]
                pd.testing.assert_series_equal(hpat_func(S1, S2), test_impl(S1, S2))

    @skip_sdc_jit("BUG: old-style append implementation doesn't handle series index")
    def test_series_append_list_index_default(self):
        '''Verify Series.append() concatenates Series with list of other Series respecting default indexes'''
        def test_impl(S1, S2, S3):
            return S1.append([S2, S3])
        hpat_func = self.jit(test_impl)

        dtype_to_data = {'float': [[-2., 3., 9.1], [-2., 5.0], [1.0]]}
        if not sdc.config.config_pipeline_hpat_default:
            dtype_to_data['string'] = [['a', 'b', 'q'], ['d', 'e'], ['s']]

        for dtype, data_list in dtype_to_data.items():
            with self.subTest(series_dtype=dtype, concatenated_data=data_list):
                S1, S2, S3 = [pd.Series(data) for data in data_list]
                pd.testing.assert_series_equal(hpat_func(S1, S2, S3), test_impl(S1, S2, S3))

    @unittest.skip('BUG: Pandas 0.25.1 Series.append() doesn\'t support tuple as appending values')
    def test_series_append_tuple_index_default(self):
        '''Verify Series.append() concatenates Series with tuple of other Series respecting default indexes'''
        def test_impl(S1, S2, S3):
            return S1.append((S2, S3, ))
        hpat_func = self.jit(test_impl)

        dtype_to_data = {'float': [[-2., 3., 9.1], [-2., 5.0], [1.0]]}
        if not sdc.config.config_pipeline_hpat_default:
            dtype_to_data['string'] = [['a', 'b', 'q'], ['d', 'e'], ['s']]

        for dtype, data_list in dtype_to_data.items():
            with self.subTest(series_dtype=dtype, concatenated_data=data_list):
                S1, S2, S3 = [pd.Series(data) for data in data_list]
                pd.testing.assert_series_equal(hpat_func(S1, S2, S3), test_impl(S1, S2, S3))

    @skip_sdc_jit("BUG: old-style append implementation doesn't handle series index")
    def test_series_append_single_index_int(self):
        '''Verify Series.append() concatenates Series with other single Series respecting integer indexes'''
        def test_impl(S, other):
            return S.append(other)
        hpat_func = self.jit(test_impl)

        dtype_to_data = {'float': [[-2., 3., 9.1, np.nan], [-2., 5.0, np.inf, 0, -1]]}
        if not sdc.config.config_pipeline_hpat_default:
            dtype_to_data['string'] = [['a', None, 'bbbb', ''], ['dd', None, '', 'e', 'ttt']]
        indexes = [[1, 2, 3, 4], [7, 8, 11, 3, 4]]

        for dtype, data_list in dtype_to_data.items():
            with self.subTest(series_dtype=dtype, concatenated_data=data_list):
                S1, S2 = [pd.Series(data, index=indexes[i]) for i, data in enumerate(data_list)]
                pd.testing.assert_series_equal(hpat_func(S1, S2), test_impl(S1, S2))

    @skip_sdc_jit("BUG: old-style append implementation doesn't handle series index")
    def test_series_append_list_index_int(self):
        '''Verify Series.append() concatenates Series with list of other Series respecting integer indexes'''
        def test_impl(S1, S2, S3):
            return S1.append([S2, S3])
        hpat_func = self.jit(test_impl)

        dtype_to_data = {'float': [[-2., 3., 9.1, np.nan], [-2., 5.0, np.inf, 0], [-1.0]]}
        if not sdc.config.config_pipeline_hpat_default:
            dtype_to_data['string'] = [['a', None, 'bbbb', ''], ['dd', None, '', 'e'], ['ttt']]
        indexes = [[1, 2, 3, 4], [7, 8, 11, 3], [4]]

        for dtype, data_list in dtype_to_data.items():
            with self.subTest(series_dtype=dtype, concatenated_data=data_list):
                S1, S2, S3 = [pd.Series(data, index=indexes[i]) for i, data in enumerate(data_list)]
                pd.testing.assert_series_equal(hpat_func(S1, S2, S3), test_impl(S1, S2, S3))

    @unittest.skip('BUG: Pandas 0.25.1 Series.append() doesn\'t support tuple as appending values')
    def test_series_append_tuple_index_int(self):
        '''Verify Series.append() concatenates Series with tuple of other Series respecting integer indexes'''
        def test_impl(S1, S2, S3):
            return S1.append((S2, S3, ))
        hpat_func = self.jit(test_impl)

        dtype_to_data = {'float': [[-2., 3., 9.1, np.nan], [-2., 5.0, np.inf, 0], [-1.0]]}
        if not sdc.config.config_pipeline_hpat_default:
            dtype_to_data['string'] = [['a', None, 'bbbb', ''], ['dd', None, '', 'e'], ['ttt']]
        indexes = [[1, 2, 3, 4], [7, 8, 11, 3], [4]]

        for dtype, data_list in dtype_to_data.items():
            with self.subTest(series_dtype=dtype, concatenated_data=data_list):
                S1, S2, S3 = [pd.Series(data, index=indexes[i]) for i, data in enumerate(data_list)]
                pd.testing.assert_series_equal(hpat_func(S1, S2, S3), test_impl(S1, S2, S3))

    @skip_sdc_jit("BUG: old-style append implementation doesn't handle series index")
    def test_series_append_single_index_str(self):
        '''Verify Series.append() concatenates Series with other single Series respecting string indexes'''
        def test_impl(S, other):
            return S.append(other)
        hpat_func = self.jit(test_impl)

        dtype_to_data = {'float': [[-2., 3., 9.1, np.nan], [-2., 5.0, np.inf, 0, -1.0]]}
        if not sdc.config.config_pipeline_hpat_default:
            dtype_to_data['string'] = [['a', None, 'bbbb', ''], ['dd', None, '', 'e', 'ttt']]
        indexes = [['a', 'bb', 'ccc', 'dddd'], ['a1', 'a2', 'a3', 'a4', 'a5']]

        for dtype, data_list in dtype_to_data.items():
            with self.subTest(series_dtype=dtype, concatenated_data=data_list):
                S1, S2 = [pd.Series(data, index=indexes[i]) for i, data in enumerate(data_list)]
                pd.testing.assert_series_equal(hpat_func(S1, S2), test_impl(S1, S2))

    @skip_sdc_jit("BUG: old-style append implementation doesn't handle series index")
    def test_series_append_list_index_str(self):
        '''Verify Series.append() concatenates Series with list of other Series respecting string indexes'''
        def test_impl(S1, S2, S3):
            return S1.append([S2, S3])
        hpat_func = self.jit(test_impl)

        dtype_to_data = {'float': [[-2., 3., 9.1, np.nan], [-2., 5.0, np.inf, 0], [-1.0]]}
        if not sdc.config.config_pipeline_hpat_default:
            dtype_to_data['string'] = [['a', None, 'bbbb', ''], ['dd', None, '', 'e'], ['ttt']]
        indexes = [['a', 'bb', 'ccc', 'dddd'], ['q', 't', 'a', 'x'], ['dd']]

        for dtype, data_list in dtype_to_data.items():
            with self.subTest(series_dtype=dtype, concatenated_data=data_list):
                S1, S2, S3 = [pd.Series(data, index=indexes[i]) for i, data in enumerate(data_list)]
                pd.testing.assert_series_equal(hpat_func(S1, S2, S3), test_impl(S1, S2, S3))

    @unittest.skip('BUG: Pandas 0.25.1 Series.append() doesn\'t support tuple as appending values')
    def test_series_append_tuple_index_str(self):
        '''Verify Series.append() concatenates Series with tuple of other Series respecting string indexes'''
        def test_impl(S1, S2, S3):
            return S1.append((S2, S3, ))
        hpat_func = self.jit(test_impl)

        dtype_to_data = {'float': [[-2., 3., 9.1, np.nan], [-2., 5.0, np.inf, 0], [-1.0]]}
        if not sdc.config.config_pipeline_hpat_default:
            dtype_to_data['string'] = [['a', None, 'bbbb', ''], ['dd', None, '', 'e'], ['ttt']]
        indexes = [['a', 'bb', 'ccc', 'dddd'], ['q', 't', 'a', 'x'], ['dd']]

        for dtype, data_list in dtype_to_data.items():
            with self.subTest(series_dtype=dtype, concatenated_data=data_list):
                S1, S2, S3 = [pd.Series(data, index=indexes[i]) for i, data in enumerate(data_list)]
                pd.testing.assert_series_equal(hpat_func(S1, S2, S3), test_impl(S1, S2, S3))

    @skip_sdc_jit("Old-style append implementation doesn't handle ignore_index argument")
    def test_series_append_ignore_index_literal(self):
        '''Verify Series.append() implementation handles ignore_index argument as Boolean literal'''
        def test_impl(S, other):
            return S.append(other, ignore_index=False)
        hpat_func = self.jit(test_impl)

        S1 = pd.Series([-2., 3., 9.1], ['a1', 'b1', 'c1'])
        S2 = pd.Series([-2., 5.0], ['a2', 'b2'])
        pd.testing.assert_series_equal(hpat_func(S1, S2), test_impl(S1, S2))

    @skip_sdc_jit("Old-style append implementation doesn't handle ignore_index argument")
    def test_series_append_ignore_index_non_literal(self):
        '''Verify Series.append() implementation raises if ignore_index argument is not a Boolean literal'''
        def test_impl(S, other, param):
            return S.append(other, ignore_index=param)
        hpat_func = self.jit(test_impl)

        ignore_index = True
        S1 = pd.Series([-2., 3., 9.1], ['a1', 'b1', 'c1'])
        S2 = pd.Series([-2., 5.0], ['a2', 'b2'])
        with self.assertRaises(TypingError) as raises:
            hpat_func(S1, S2, ignore_index)
        msg = 'Method append(). The ignore_index must be a literal Boolean constant. Given: {}'
        self.assertIn(msg.format(types.bool_), str(raises.exception))

    @skip_sdc_jit("BUG: old-style append implementation doesn't handle series index")
    def test_series_append_single_dtype_promotion(self):
        '''Verify Series.append() implementation handles appending single Series with different dtypes'''
        def test_impl(S, other):
            return S.append(other)
        hpat_func = self.jit(test_impl)

        S1 = pd.Series([-2., 3., 9.1], ['a1', 'b1', 'c1'])
        S2 = pd.Series([-2, 5], ['a2', 'b2'])
        pd.testing.assert_series_equal(hpat_func(S1, S2), test_impl(S1, S2))

    @skip_sdc_jit("BUG: old-style append implementation doesn't handle series index")
    def test_series_append_list_dtype_promotion(self):
        '''Verify Series.append() implementation handles appending list of Series with different dtypes'''
        def test_impl(S1, S2, S3):
            return S1.append([S2, S3])
        hpat_func = self.jit(test_impl)

        S1 = pd.Series([-2, 3, 9])
        S2 = pd.Series([-2., 5.0])
        S3 = pd.Series([1.0])
        pd.testing.assert_series_equal(hpat_func(S1, S2, S3),
                                       test_impl(S1, S2, S3))

    def test_series_isin_list1(self):
        def test_impl(S, values):
            return S.isin(values)
        hpat_func = self.jit(test_impl)

        n = 11
        S = pd.Series(np.arange(n))
        values = [1, 2, 5, 7, 8]
        pd.testing.assert_series_equal(hpat_func(S, values), test_impl(S, values))

    def test_series_isin_index(self):
        def test_impl(S, values):
            return S.isin(values)
        hpat_func = self.jit(test_impl)

        n = 11
        data = np.arange(n)
        index = [item + 1 for item in data]
        S = pd.Series(data=data, index=index)
        values = [1, 2, 5, 7, 8]
        pd.testing.assert_series_equal(hpat_func(S, values), test_impl(S, values))

    def test_series_isin_name(self):
        def test_impl(S, values):
            return S.isin(values)
        hpat_func = self.jit(test_impl)

        n = 11
        S = pd.Series(np.arange(n), name='A')
        values = [1, 2, 5, 7, 8]
        pd.testing.assert_series_equal(hpat_func(S, values), test_impl(S, values))

    def test_series_isin_list2(self):
        def test_impl(S, values):
            return S.isin(values)
        hpat_func = self.jit(test_impl)

        n = 11.0
        S = pd.Series(np.arange(n))
        values = [1., 2., 5., 7., 8.]
        pd.testing.assert_series_equal(hpat_func(S, values), test_impl(S, values))

    def test_series_isin_list3(self):
        def test_impl(S, values):
            return S.isin(values)
        hpat_func = self.jit(test_impl)

        S = pd.Series(['a', 'b', 'q', 'w', 'c', 'd', 'e', 'r'])
        values = ['a', 'q', 'c', 'd', 'e']
        pd.testing.assert_series_equal(hpat_func(S, values), test_impl(S, values))

    def test_series_isin_set1(self):
        def test_impl(S, values):
            return S.isin(values)
        hpat_func = self.jit(test_impl)

        n = 11
        S = pd.Series(np.arange(n))
        values = {1, 2, 5, 7, 8}
        pd.testing.assert_series_equal(hpat_func(S, values), test_impl(S, values))

    def test_series_isin_set2(self):
        def test_impl(S, values):
            return S.isin(values)
        hpat_func = self.jit(test_impl)

        n = 11.0
        S = pd.Series(np.arange(n))
        values = {1., 2., 5., 7., 8.}
        pd.testing.assert_series_equal(hpat_func(S, values), test_impl(S, values))

    @unittest.skip('TODO: requires hashable unicode strings in Numba')
    def test_series_isin_set3(self):
        def test_impl(S, values):
            return S.isin(values)
        hpat_func = self.jit(test_impl)

        S = pd.Series(['a', 'b', 'c', 'd', 'e'] * 2)
        values = {'b', 'c', 'e'}
        pd.testing.assert_series_equal(hpat_func(S, values), test_impl(S, values))

    def test_series_isna(self):
        def test_impl(S):
            return S.isna()

        jit_func = self.jit(test_impl)

        datas = [[0, 1, 2, 3], [0., 1., np.inf, np.nan], ['a', None, 'b', 'c']]
        indices = [None, [3, 2, 1, 0], ['a', 'b', 'c', 'd']]
        names = [None, 'A']

        for data, index, name in product(datas, indices, names):
            with self.subTest(data=data, index=index, name=name):
                series = pd.Series(data=data, index=index, name=name)
                jit_result = jit_func(series)
                ref_result = test_impl(series)
                pd.testing.assert_series_equal(jit_result, ref_result)

    @skip_sdc_jit('Index and name are not supported')
    def test_series_isnull(self):
        def test_impl(S):
            return S.isnull()

        jit_func = self.jit(test_impl)

        datas = [[0, 1, 2, 3], [0., 1., np.inf, np.nan], ['a', None, 'b', 'c']]
        indices = [None, [3, 2, 1, 0], ['a', 'b', 'c', 'd']]
        names = [None, 'A']

        for data, index, name in product(datas, indices, names):
            with self.subTest(data=data, index=index, name=name):
                series = pd.Series(data=data, index=index, name=name)
                jit_result = jit_func(series)
                ref_result = test_impl(series)
                pd.testing.assert_series_equal(jit_result, ref_result)

    def test_series_isnull1(self):
        def test_impl(S):
            return S.isnull()
        hpat_func = self.jit(test_impl)

        # column with NA
        S = pd.Series([np.nan, 2., 3.])
        pd.testing.assert_series_equal(hpat_func(S), test_impl(S))

    def test_series_notna(self):
        def test_impl(S):
            return S.notna()

        jit_func = self.jit(test_impl)

        datas = [[0, 1, 2, 3], [0., 1., np.inf, np.nan], ['a', None, 'b', 'c']]
        indices = [None, [3, 2, 1, 0], ['a', 'b', 'c', 'd']]
        names = [None, 'A']

        for data, index, name in product(datas, indices, names):
            with self.subTest(data=data, index=index, name=name):
                series = pd.Series(data=data, index=index, name=name)
                jit_result = jit_func(series)
                ref_result = test_impl(series)
                pd.testing.assert_series_equal(jit_result, ref_result)

    @unittest.skip('AssertionError: Series are different')
    def test_series_dt_isna1(self):
        def test_impl(S):
            return S.isna()
        hpat_func = self.jit(test_impl)

        S = pd.Series([pd.NaT, pd.Timestamp('1970-12-01'), pd.Timestamp('2012-07-25')])
        pd.testing.assert_series_equal(hpat_func(S), test_impl(S))

    def test_series_nlargest(self):
        def test_impl():
            series = pd.Series([1., np.nan, -1., 0., min_float64, max_float64])
            return series.nlargest(4)
        hpat_func = self.jit(test_impl)

        if sdc.config.config_pipeline_hpat_default:
            np.testing.assert_array_equal(test_impl(), hpat_func())
        else:
            pd.testing.assert_series_equal(test_impl(), hpat_func())

    def test_series_nlargest_unboxing(self):
        def test_impl(series, n):
            return series.nlargest(n)
        hpat_func = self.jit(test_impl)

        for data in test_global_input_data_numeric + [[]]:
            series = pd.Series(data * 3)
            for n in range(-1, 10):
                ref_result = test_impl(series, n)
                jit_result = hpat_func(series, n)
                if sdc.config.config_pipeline_hpat_default:
                    np.testing.assert_array_equal(ref_result, jit_result)
                else:
                    pd.testing.assert_series_equal(ref_result, jit_result)

    @skip_numba_jit('Series.nlargest() parallelism unsupported and parquet not supported')
    def test_series_nlargest_parallel(self):
        # create `kde.parquet` file
        ParquetGenerator.gen_kde_pq()

        def test_impl():
            df = pq.read_table('kde.parquet').to_pandas()
            S = df.points
            return S.nlargest(4)
        hpat_func = self.jit(test_impl)

        if sdc.config.config_pipeline_hpat_default:
            np.testing.assert_array_equal(test_impl(), hpat_func())
        else:
            pd.testing.assert_series_equal(test_impl(), hpat_func())
        self.assertEqual(count_parfor_REPs(), 0)
        self.assertTrue(count_array_OneDs() > 0)

    @skip_sdc_jit('Series.nlargest() parameter keep unsupported')
    def test_series_nlargest_full(self):
        def test_impl(series, n, keep):
            return series.nlargest(n, keep)
        hpat_func = self.jit(test_impl)

        keep = 'first'
        for data in test_global_input_data_numeric + [[]]:
            series = pd.Series(data * 3)
            for n in range(-1, 10):
                ref_result = test_impl(series, n, keep)
                jit_result = hpat_func(series, n, keep)
                pd.testing.assert_series_equal(ref_result, jit_result)

    def test_series_nlargest_index(self):
        def test_impl(series, n):
            return series.nlargest(n)
        hpat_func = self.jit(test_impl)

        # TODO: check data == [] after index is fixed
        for data in test_global_input_data_numeric:
            data_duplicated = data * 3
            # TODO: add integer index not equal to range after index is fixed
            indexes = [range(len(data_duplicated))]
            if not sdc.config.config_pipeline_hpat_default:
                indexes.append(gen_strlist(len(data_duplicated)))

            for index in indexes:
                series = pd.Series(data_duplicated, index)
                for n in range(-1, 10):
                    ref_result = test_impl(series, n)
                    jit_result = hpat_func(series, n)
                    if sdc.config.config_pipeline_hpat_default:
                        np.testing.assert_array_equal(ref_result, jit_result)
                    else:
                        pd.testing.assert_series_equal(ref_result, jit_result)

    @skip_sdc_jit('Series.nlargest() does not raise an exception')
    def test_series_nlargest_typing(self):
        _func_name = 'Method nlargest().'

        def test_impl(series, n, keep):
            return series.nlargest(n, keep)
        hpat_func = self.jit(test_impl)

        series = pd.Series(test_global_input_data_float64[0])
        for n, ntype in [(True, types.boolean), (None, types.none),
                         (0.1, 'float64'), ('n', types.unicode_type)]:
            with self.assertRaises(TypingError) as raises:
                hpat_func(series, n=n, keep='first')
            msg = '{} The object n\n given: {}\n expected: int'
            self.assertIn(msg.format(_func_name, ntype), str(raises.exception))

        for keep, dtype in [(True, types.boolean), (None, types.none),
                            (0.1, 'float64'), (1, 'int64')]:
            with self.assertRaises(TypingError) as raises:
                hpat_func(series, n=5, keep=keep)
            msg = '{} The object keep\n given: {}\n expected: str'
            self.assertIn(msg.format(_func_name, dtype), str(raises.exception))

    @skip_sdc_jit('Series.nlargest() does not raise an exception')
    def test_series_nlargest_unsupported(self):
        msg = "Method nlargest(). Unsupported parameter. Given 'keep' != 'first'"

        def test_impl(series, n, keep):
            return series.nlargest(n, keep)
        hpat_func = self.jit(test_impl)

        series = pd.Series(test_global_input_data_float64[0])
        for keep in ['last', 'all', '']:
            with self.assertRaises(ValueError) as raises:
                hpat_func(series, n=5, keep=keep)
            self.assertIn(msg, str(raises.exception))

        with self.assertRaises(ValueError) as raises:
            hpat_func(series, n=5, keep='last')
        self.assertIn(msg, str(raises.exception))

    def test_series_nsmallest(self):
        def test_impl():
            series = pd.Series([1., np.nan, -1., 0., min_float64, max_float64])
            return series.nsmallest(4)
        hpat_func = self.jit(test_impl)

        if sdc.config.config_pipeline_hpat_default:
            np.testing.assert_array_equal(test_impl(), hpat_func())
        else:
            pd.testing.assert_series_equal(test_impl(), hpat_func())

    def test_series_nsmallest_unboxing(self):
        def test_impl(series, n):
            return series.nsmallest(n)
        hpat_func = self.jit(test_impl)

        for data in test_global_input_data_numeric + [[]]:
            series = pd.Series(data * 3)
            for n in range(-1, 10):
                ref_result = test_impl(series, n)
                jit_result = hpat_func(series, n)
                if sdc.config.config_pipeline_hpat_default:
                    np.testing.assert_array_equal(ref_result, jit_result)
                else:
                    pd.testing.assert_series_equal(ref_result, jit_result)

    @skip_numba_jit('Series.nsmallest() parallelism unsupported and parquet not supported')
    def test_series_nsmallest_parallel(self):
        # create `kde.parquet` file
        ParquetGenerator.gen_kde_pq()

        def test_impl():
            df = pq.read_table('kde.parquet').to_pandas()
            S = df.points
            return S.nsmallest(4)
        hpat_func = self.jit(test_impl)

        if sdc.config.config_pipeline_hpat_default:
            np.testing.assert_array_equal(test_impl(), hpat_func())
        else:
            pd.testing.assert_series_equal(test_impl(), hpat_func())
        self.assertEqual(count_parfor_REPs(), 0)
        self.assertTrue(count_array_OneDs() > 0)

    @skip_sdc_jit('Series.nsmallest() parameter keep unsupported')
    def test_series_nsmallest_full(self):
        def test_impl(series, n, keep):
            return series.nsmallest(n, keep)
        hpat_func = self.jit(test_impl)

        keep = 'first'
        for data in test_global_input_data_numeric + [[]]:
            series = pd.Series(data * 3)
            for n in range(-1, 10):
                ref_result = test_impl(series, n, keep)
                jit_result = hpat_func(series, n, keep)
                pd.testing.assert_series_equal(ref_result, jit_result)

    def test_series_nsmallest_index(self):
        def test_impl(series, n):
            return series.nsmallest(n)
        hpat_func = self.jit(test_impl)

        # TODO: check data == [] after index is fixed
        for data in test_global_input_data_numeric:
            data_duplicated = data * 3
            # TODO: add integer index not equal to range after index is fixed
            indexes = [range(len(data_duplicated))]
            if not sdc.config.config_pipeline_hpat_default:
                indexes.append(gen_strlist(len(data_duplicated)))

            for index in indexes:
                series = pd.Series(data_duplicated, index)
                for n in range(-1, 10):
                    ref_result = test_impl(series, n)
                    jit_result = hpat_func(series, n)
                    if sdc.config.config_pipeline_hpat_default:
                        np.testing.assert_array_equal(ref_result, jit_result)
                    else:
                        pd.testing.assert_series_equal(ref_result, jit_result)

    @skip_sdc_jit('Series.nsmallest() does not raise an exception')
    def test_series_nsmallest_typing(self):
        _func_name = 'Method nsmallest().'

        def test_impl(series, n, keep):
            return series.nsmallest(n, keep)
        hpat_func = self.jit(test_impl)

        series = pd.Series(test_global_input_data_float64[0])
        for n, ntype in [(True, types.boolean), (None, types.none),
                         (0.1, 'float64'), ('n', types.unicode_type)]:
            with self.assertRaises(TypingError) as raises:
                hpat_func(series, n=n, keep='first')
            msg = '{} The object n\n given: {}\n expected: int'
            self.assertIn(msg.format(_func_name, ntype), str(raises.exception))

        for keep, dtype in [(True, types.boolean), (None, types.none),
                            (0.1, 'float64'), (1, 'int64')]:
            with self.assertRaises(TypingError) as raises:
                hpat_func(series, n=5, keep=keep)
            msg = '{} The object keep\n given: {}\n expected: str'
            self.assertIn(msg.format(_func_name, dtype), str(raises.exception))

    @skip_sdc_jit('Series.nsmallest() does not raise an exception')
    def test_series_nsmallest_unsupported(self):
        msg = "Method nsmallest(). Unsupported parameter. Given 'keep' != 'first'"

        def test_impl(series, n, keep):
            return series.nsmallest(n, keep)
        hpat_func = self.jit(test_impl)

        series = pd.Series(test_global_input_data_float64[0])
        for keep in ['last', 'all', '']:
            with self.assertRaises(ValueError) as raises:
                hpat_func(series, n=5, keep=keep)
            self.assertIn(msg, str(raises.exception))

        with self.assertRaises(ValueError) as raises:
            hpat_func(series, n=5, keep='last')
        self.assertIn(msg, str(raises.exception))

    def test_series_head1(self):
        def test_impl(S):
            return S.head(4)
        hpat_func = self.jit(test_impl)

        m = 100
        np.random.seed(0)
        S = pd.Series(np.random.randint(-30, 30, m))
        pd.testing.assert_series_equal(hpat_func(S), test_impl(S))

    def test_series_head_named(self):
        def test_impl(S):
            return S.head(4)
        hpat_func = self.jit(test_impl)

        m = 100
        np.random.seed(0)
        S = pd.Series(data=np.random.randint(-30, 30, m), name='A')
        pd.testing.assert_series_equal(hpat_func(S), test_impl(S))

    def test_series_head_default1(self):
        '''Verifies default head method for non-distributed pass of Series with no index'''
        def test_impl(S):
            return S.head()
        hpat_func = self.jit(test_impl)

        m = 100
        np.random.seed(0)
        S = pd.Series(np.random.randint(-30, 30, m))
        pd.testing.assert_series_equal(hpat_func(S), test_impl(S))

    def test_series_head_index1(self):
        '''Verifies head method for Series with integer index created inside jitted function'''
        def test_impl():
            S = pd.Series([6, 9, 2, 3, 6, 4, 5], [8, 1, 6, 0, 9, 1, 3])
            return S.head(3)
        hpat_func = self.jit(test_impl)

        pd.testing.assert_series_equal(hpat_func(), test_impl())

    def test_series_head_index_named(self):
        '''Verifies head method for Series with integer index created inside jitted function'''
        def test_impl():
            S = pd.Series([6, 9, 2, 3, 6, 4, 5], [8, 1, 6, 0, 9, 1, 3], name='A')
            return S.head(3)
        hpat_func = self.jit(test_impl)

        pd.testing.assert_series_equal(hpat_func(), test_impl())

    def test_series_head_index2(self):
        '''Verifies head method for Series with string index created inside jitted function'''
        def test_impl():
            S = pd.Series([6, 9, 2, 3, 6, 4, 5], ['a', 'ab', 'abc', 'c', 'f', 'hh', ''])
            return S.head(3)
        hpat_func = self.jit(test_impl)

        pd.testing.assert_series_equal(hpat_func(), test_impl())

    def test_series_head_index3(self):
        '''Verifies head method for non-distributed pass of Series with integer index'''
        def test_impl(S):
            return S.head(3)
        hpat_func = self.jit(test_impl)

        S = pd.Series([6, 9, 2, 3, 6, 4, 5], [8, 1, 6, 0, 9, 1, 3])
        pd.testing.assert_series_equal(hpat_func(S), test_impl(S))

    @skip_sdc_jit('Breaks other tests')
    def test_series_head_index4(self):
        '''Verifies head method for non-distributed pass of Series with string index'''
        def test_impl(S):
            return S.head(3)
        hpat_func = self.jit(test_impl)

        S = pd.Series([6, 9, 2, 4, 6, 4, 5], ['a', 'ab', 'abc', 'c', 'f', 'hh', ''])
        pd.testing.assert_series_equal(hpat_func(S), test_impl(S))

    @skip_numba_jit
    def test_series_head_parallel1(self):
        '''Verifies head method for distributed Series with string data and no index'''
        def test_impl(S):
            return S.head(7)

        hpat_func = self.jit(distributed={'S'})(test_impl)

        # need to test different lenghts, as head's size is fixed and implementation
        # depends on relation of size of the data per processor to output data size
        for n in range(1, 5):
            S = pd.Series(['a', 'ab', 'abc', 'c', 'f', 'hh', ''] * n)
            start, end = get_start_end(len(S))
            pd.testing.assert_series_equal(hpat_func(S[start:end]), test_impl(S))
            self.assertTrue(count_array_OneDs() > 0)

    @skip_numba_jit
    @unittest.expectedFailure
    def test_series_head_index_parallel1(self):
        '''Verifies head method for distributed Series with integer index'''
        def test_impl(S):
            return S.head(3)
        hpat_func = self.jit(distributed={'S'})(test_impl)

        S = pd.Series([6, 9, 2, 3, 6, 4, 5], [8, 1, 6, 0, 9, 1, 3])
        start, end = get_start_end(len(S))
        pd.testing.assert_series_equal(hpat_func(S[start:end]), test_impl(S))
        self.assertTrue(count_array_OneDs() > 0)

    @unittest.skip("Passed if run single")
    def test_series_head_index_parallel2(self):
        '''Verifies head method for distributed Series with string index'''
        def test_impl(S):
            return S.head(3)
        hpat_func = self.jit(distributed={'S'})(test_impl)

        S = pd.Series([6, 9, 2, 3, 6, 4, 5], ['a', 'ab', 'abc', 'c', 'f', 'hh', ''])
        start, end = get_start_end(len(S))
        pd.testing.assert_series_equal(hpat_func(S[start:end]), test_impl(S))
        self.assertTrue(count_array_OneDs() > 0)

    def test_series_head_noidx_float(self):
        def test_impl(S, n):
            return S.head(n)
        hpat_func = self.jit(test_impl)
        for input_data in test_global_input_data_float64:
            S = pd.Series(input_data)
            for n in [-1, 0, 2, 3]:
                result_ref = test_impl(S, n)
                result_jit = hpat_func(S, n)
                pd.testing.assert_series_equal(result_jit, result_ref)

    def test_series_head_noidx_int(self):
        def test_impl(S, n):
            return S.head(n)
        hpat_func = self.jit(test_impl)
        for input_data in test_global_input_data_integer64:
            S = pd.Series(input_data)
            for n in [-1, 0, 2, 3]:
                result_ref = test_impl(S, n)
                result_jit = hpat_func(S, n)
                pd.testing.assert_series_equal(result_jit, result_ref)

    def test_series_head_noidx_num(self):
        def test_impl(S, n):
            return S.head(n)
        hpat_func = self.jit(test_impl)
        for input_data in test_global_input_data_numeric:
            S = pd.Series(input_data)
            for n in [-1, 0, 2, 3]:
                result_ref = test_impl(S, n)
                result_jit = hpat_func(S, n)
                pd.testing.assert_series_equal(result_jit, result_ref)

    @unittest.skip("Old implementation not work with n negative and data str")
    def test_series_head_noidx_str(self):
        def test_impl(S, n):
            return S.head(n)
        hpat_func = self.jit(test_impl)
        input_data = test_global_input_data_unicode_kind4
        S = pd.Series(input_data)
        for n in [-1, 0, 2, 3]:
            result_ref = test_impl(S, n)
            result_jit = hpat_func(S, n)
            pd.testing.assert_series_equal(result_jit, result_ref)

    @unittest.skip("Broke another three tests")
    def test_series_head_idx(self):
        def test_impl(S):
            return S.head()

        def test_impl_param(S, n):
            return S.head(n)

        hpat_func = self.jit(test_impl)

        data_test = [[6, 6, 2, 1, 3, 3, 2, 1, 2],
                     [1.1, 0.3, 2.1, 1, 3, 0.3, 2.1, 1.1, 2.2],
                     [6, 6.1, 2.2, 1, 3, 0, 2.2, 1, 2],
                     ['as', 'b', 'abb', 'sss', 'ytr65', '', 'qw', 'a', 'b'],
                     [6, 6, 2, 1, 3, np.inf, np.nan, np.nan, np.nan],
                     [3., 5.3, np.nan, np.nan, np.inf, np.inf, 4.4, 3.7, 8.9]
                     ]

        for input_data in data_test:
            for index_data in data_test:
                S = pd.Series(input_data, index_data)

                result_ref = test_impl(S)
                result = hpat_func(S)
                pd.testing.assert_series_equal(result, result_ref)

                hpat_func_param1 = self.jit(test_impl_param)

                for param1 in [1, 3, 7]:
                    result_param1_ref = test_impl_param(S, param1)
                    result_param1 = hpat_func_param1(S, param1)
                    pd.testing.assert_series_equal(result_param1, result_param1_ref)

    def test_series_median1(self):
        '''Verifies median implementation for float and integer series of random data'''
        def test_impl(S):
            return S.median()
        hpat_func = self.jit(test_impl)

        m = 100
        np.random.seed(0)
        S = pd.Series(np.random.randint(-30, 30, m))
        self.assertEqual(hpat_func(S), test_impl(S))

        S = pd.Series(np.random.ranf(m))
        self.assertEqual(hpat_func(S), test_impl(S))

        # odd size
        m = 101
        S = pd.Series(np.random.randint(-30, 30, m))
        self.assertEqual(hpat_func(S), test_impl(S))

        S = pd.Series(np.random.ranf(m))
        self.assertEqual(hpat_func(S), test_impl(S))

    @skip_sdc_jit("BUG: old-style median implementation doesn't filter NaNs")
    def test_series_median_skipna_default1(self):
        '''Verifies median implementation with default skipna=True argument on a series with NA values'''
        def test_impl(S):
            return S.median()
        hpat_func = self.jit(test_impl)

        S = pd.Series([2., 3., 5., np.nan, 5., 6., 7.])
        self.assertEqual(hpat_func(S), test_impl(S))

    @skip_sdc_jit("Skipna argument is not supported in old-style")
    def test_series_median_skipna_false1(self):
        '''Verifies median implementation with skipna=False on a series with NA values'''
        def test_impl(S):
            return S.median(skipna=False)
        hpat_func = self.jit(test_impl)

        # np.inf is not NaN, so verify that a correct number is returned
        S1 = pd.Series([2., 3., 5., np.inf, 5., 6., 7.])
        self.assertEqual(hpat_func(S1), test_impl(S1))

        # TODO: both return values are 'nan', but SDC's is not np.nan, hence checking with
        # assertIs() doesn't work - check if it's Numba relatated
        S2 = pd.Series([2., 3., 5., np.nan, 5., 6., 7.])
        self.assertEqual(np.isnan(hpat_func(S2)), np.isnan(test_impl(S2)))

    @skip_numba_jit
    def test_series_median_parallel1(self):
        # create `kde.parquet` file
        ParquetGenerator.gen_kde_pq()

        def test_impl():
            df = pq.read_table('kde.parquet').to_pandas()
            S = df.points
            return S.median()
        hpat_func = self.jit(test_impl)

        self.assertEqual(hpat_func(), test_impl())
        self.assertEqual(count_array_REPs(), 0)
        self.assertEqual(count_parfor_REPs(), 0)
        self.assertTrue(count_array_OneDs() > 0)

    @skip_numba_jit
    def test_series_argsort_parallel(self):
        # create `kde.parquet` file
        ParquetGenerator.gen_kde_pq()

        def test_impl():
            df = pq.read_table('kde.parquet').to_pandas()
            S = df.points
            return S.argsort().values
        hpat_func = self.jit(test_impl)

        np.testing.assert_array_equal(hpat_func(), test_impl())

    def test_series_idxmin1(self):
        def test_impl(A):
            return A.idxmin()
        hpat_func = self.jit(test_impl)

        n = 11
        np.random.seed(0)
        S = pd.Series(np.random.ranf(n))
        np.testing.assert_array_equal(hpat_func(S), test_impl(S))

    def test_series_idxmin_str(self):
        def test_impl(S):
            return S.idxmin()
        hpat_func = self.jit(test_impl)

        S = pd.Series([8, 6, 34, np.nan], ['a', 'ab', 'abc', 'c'])
        self.assertEqual(hpat_func(S), test_impl(S))

    @unittest.skip("Skipna is not implemented")
    def test_series_idxmin_str_idx(self):
        def test_impl(S):
            return S.idxmin(skipna=False)

        hpat_func = self.jit(test_impl)

        S = pd.Series([8, 6, 34, np.nan], ['a', 'ab', 'abc', 'c'])
        self.assertEqual(hpat_func(S), test_impl(S))

    def test_series_idxmin_no(self):
        def test_impl(S):
            return S.idxmin()
        hpat_func = self.jit(test_impl)

        S = pd.Series([8, 6, 34, np.nan])
        self.assertEqual(hpat_func(S), test_impl(S))

    def test_series_idxmin_int(self):
        def test_impl(S):
            return S.idxmin()
        hpat_func = self.jit(test_impl)

        S = pd.Series([1, 2, 3], [4, 45, 14])
        self.assertEqual(hpat_func(S), test_impl(S))

    def test_series_idxmin_noidx(self):
        def test_impl(S):
            return S.idxmin()

        hpat_func = self.jit(test_impl)

        data_test = [[6, 6, 2, 1, 3, 3, 2, 1, 2],
                     [1.1, 0.3, 2.1, 1, 3, 0.3, 2.1, 1.1, 2.2],
                     [6, 6.1, 2.2, 1, 3, 0, 2.2, 1, 2],
                     [6, 6, 2, 1, 3, np.inf, np.nan, np.nan, np.nan],
                     [3., 5.3, np.nan, np.nan, np.inf, np.inf, 4.4, 3.7, 8.9]
                     ]

        for input_data in data_test:
            S = pd.Series(input_data)

            result_ref = test_impl(S)
            result = hpat_func(S)
            self.assertEqual(result, result_ref)

    def test_series_idxmin_idx(self):
        def test_impl(S):
            return S.idxmin()

        hpat_func = self.jit(test_impl)

        data_test = [[6, 6, 2, 1, 3, 3, 2, 1, 2],
                     [1.1, 0.3, 2.1, 1, 3, 0.3, 2.1, 1.1, 2.2],
                     [6, 6.1, 2.2, 1, 3, 0, 2.2, 1, 2],
                     [6, 6, 2, 1, 3, -np.inf, np.nan, np.inf, np.nan],
                     [3., 5.3, np.nan, np.nan, np.inf, np.inf, 4.4, 3.7, 8.9]
                     ]

        for input_data in data_test:
            for index_data in data_test:
                S = pd.Series(input_data, index_data)
                result_ref = test_impl(S)
                result = hpat_func(S)
                if np.isnan(result) or np.isnan(result_ref):
                    self.assertEqual(np.isnan(result), np.isnan(result_ref))
                else:
                    self.assertEqual(result, result_ref)

    def test_series_idxmax1(self):
        def test_impl(A):
            return A.idxmax()
        hpat_func = self.jit(test_impl)

        n = 11
        np.random.seed(0)
        S = pd.Series(np.random.ranf(n))
        np.testing.assert_array_equal(hpat_func(S), test_impl(S))

    @unittest.skip("Skipna is not implemented")
    def test_series_idxmax_str_idx(self):
        def test_impl(S):
            return S.idxmax(skipna=False)

        hpat_func = self.jit(test_impl)

        S = pd.Series([8, 6, 34, np.nan], ['a', 'ab', 'abc', 'c'])
        self.assertEqual(hpat_func(S), test_impl(S))

    def test_series_idxmax_noidx(self):
        def test_impl(S):
            return S.idxmax()

        hpat_func = self.jit(test_impl)

        data_test = [[6, 6, 2, 1, 3, 3, 2, 1, 2],
                     [1.1, 0.3, 2.1, 1, 3, 0.3, 2.1, 1.1, 2.2],
                     [6, 6.1, 2.2, 1, 3, 0, 2.2, 1, 2],
                     [6, 6, 2, 1, 3, np.inf, np.nan, np.inf, np.nan],
                     [3., 5.3, np.nan, np.nan, np.inf, np.inf, 4.4, 3.7, 8.9]
                     ]

        for input_data in data_test:
            S = pd.Series(input_data)

            result_ref = test_impl(S)
            result = hpat_func(S)
            self.assertEqual(result, result_ref)

    def test_series_idxmax_idx(self):
        def test_impl(S):
            return S.idxmax()

        hpat_func = self.jit(test_impl)

        data_test = [[6, 6, 2, 1, 3, 3, 2, 1, 2],
                     [1.1, 0.3, 2.1, 1, 3, 0.3, 2.1, 1.1, 2.2],
                     [6, 6.1, 2.2, 1, 3, 0, 2.2, 1, 2],
                     [6, 6, 2, 1, 3, np.nan, np.nan, np.nan, np.nan],
                     [3., 5.3, np.nan, np.nan, np.inf, np.inf, 4.4, 3.7, 8.9]
                     ]

        for input_data in data_test:
            for index_data in data_test:
                S = pd.Series(input_data, index_data)
                result_ref = test_impl(S)
                result = hpat_func(S)
                if np.isnan(result) or np.isnan(result_ref):
                    self.assertEqual(np.isnan(result), np.isnan(result_ref))
                else:
                    self.assertEqual(result, result_ref)

    def test_series_sort_values1(self):
        def test_impl(A):
            return A.sort_values()
        hpat_func = self.jit(test_impl)

        n = 11
        np.random.seed(0)
        S = pd.Series(np.random.ranf(n))
        pd.testing.assert_series_equal(hpat_func(S), test_impl(S))

    def test_series_sort_values2(self):
        def test_impl(S):
            return S.sort_values(ascending=False)
        hpat_func = self.jit(test_impl)

        S = pd.Series(['a', 'd', 'r', 'cc'])
        pd.testing.assert_series_equal(test_impl(S), hpat_func(S))

    def test_series_sort_values_index1(self):
        def test_impl(A, B):
            S = pd.Series(A, B)
            return S.sort_values()
        hpat_func = self.jit(test_impl)

        n = 11
        np.random.seed(0)
        # TODO: support passing Series with Index
        # S = pd.Series(np.random.ranf(n), np.random.randint(0, 100, n))
        A = np.random.ranf(n)
        B = np.random.ranf(n)
        pd.testing.assert_series_equal(hpat_func(A, B), test_impl(A, B))

    def test_series_sort_values_full(self):
        def test_impl(series, ascending, kind):
            return series.sort_values(axis=0, ascending=ascending, inplace=False, kind=kind, na_position='last')

        hpat_func = self.jit(test_impl)

        all_data = test_global_input_data_numeric + [test_global_input_data_unicode_kind1]

        for data in all_data:
            data = data * 3
            for ascending in [True, False]:
                for kind in ['quicksort', 'mergesort']:
                    series = pd.Series(data)
                    ref_result = test_impl(series, ascending, kind=kind)
                    jit_result = hpat_func(series, ascending, kind=kind)
                    ref = restore_series_sort_values(series, ref_result.index, ascending)
                    jit = restore_series_sort_values(series, jit_result.index, ascending)
                    if kind == 'mergesort':
                        pd.testing.assert_series_equal(ref_result, jit_result)
                    else:
                        np.testing.assert_array_equal(ref_result.data, jit_result.data)
                        self.assertEqual(ref, jit)

    @unittest.skip("Creating Python string/unicode object failed")
    def test_series_sort_values_full_unicode4(self):
        def test_impl(series, ascending, kind):
            return series.sort_values(axis=0, ascending=ascending, inplace=False, kind=kind, na_position='last')

        hpat_func = self.jit(test_impl)

        all_data = [test_global_input_data_unicode_kind1]

        for data in all_data:
            data = data * 3
            for ascending in [True, False]:
                for kind in ['quicksort', 'mergesort']:
                    series = pd.Series(data)
                    ref_result = test_impl(series, ascending, kind=kind)
                    jit_result = hpat_func(series, ascending, kind=kind)
                    ref = restore_series_sort_values(series, ref_result.index, ascending)
                    jit = restore_series_sort_values(series, jit_result.index, ascending)
                    if kind == 'mergesort':
                        pd.testing.assert_series_equal(ref_result, jit_result)
                    else:
                        np.testing.assert_array_equal(ref_result.data, jit_result.data)
                        self.assertEqual(ref, jit)

    def test_series_sort_values_full_idx(self):
        def test_impl(series, ascending, kind):
            return series.sort_values(axis=0, ascending=ascending, inplace=False, kind=kind, na_position='last')

        hpat_func = self.jit(test_impl)

        all_data = test_global_input_data_numeric + [test_global_input_data_unicode_kind1]

        for data in all_data:
            data = data * 3
            for index in [gen_srand_array(len(data)), gen_frand_array(len(data)), range(len(data))]:
                for ascending in [True, False]:
                    for kind in ['quicksort', 'mergesort']:
                        series = pd.Series(data, index)
                        ref_result = test_impl(series, ascending, kind=kind)
                        jit_result = hpat_func(series, ascending, kind=kind)
                        ref = restore_series_sort_values(series, ref_result.index, ascending)
                        jit = restore_series_sort_values(series, jit_result.index, ascending)
                        if kind == 'mergesort':
                            pd.testing.assert_series_equal(ref_result, jit_result)
                        else:
                            np.testing.assert_array_equal(ref_result.data, jit_result.data)
                            self.assertEqual(ref, jit)

    @skip_numba_jit
    def test_series_sort_values_parallel1(self):
        # create `kde.parquet` file
        ParquetGenerator.gen_kde_pq()

        def test_impl():
            df = pq.read_table('kde.parquet').to_pandas()
            S = df.points
            return S.sort_values()
        hpat_func = self.jit(test_impl)

        np.testing.assert_array_equal(hpat_func(), test_impl())

    def test_series_shift(self):
        def pyfunc():
            series = pd.Series([1.0, np.nan, -1.0, 0.0, 5e-324])
            return series.shift()

        cfunc = self.jit(pyfunc)
        pd.testing.assert_series_equal(cfunc(), pyfunc())

    def test_series_shift_name(self):
        def pyfunc():
            series = pd.Series([1.0, np.nan, -1.0, 0.0, 5e-324], name='A')
            return series.shift()

        cfunc = self.jit(pyfunc)
        pd.testing.assert_series_equal(cfunc(), pyfunc())

    def test_series_shift_unboxing(self):
        def pyfunc(series):
            return series.shift()

        cfunc = self.jit(pyfunc)
        for data in test_global_input_data_float64:
            series = pd.Series(data)
            pd.testing.assert_series_equal(cfunc(series), pyfunc(series))

    def test_series_shift_full(self):
        def pyfunc(series, periods, freq, axis, fill_value):
            return series.shift(periods=periods, freq=freq, axis=axis, fill_value=fill_value)

        cfunc = self.jit(pyfunc)
        freq = None
        axis = 0
        datas = test_global_input_data_signed_integer64 + test_global_input_data_float64
        for data in datas:
            for periods in [1, 2, -1]:
                for fill_value in [-1, 0, 9.1, np.nan, -3.3, None]:
                    with self.subTest(data=data, periods=periods, fill_value=fill_value):
                        series = pd.Series(data)
                        jit_result = cfunc(series, periods, freq, axis, fill_value)
                        ref_result = pyfunc(series, periods, freq, axis, fill_value)
                        pd.testing.assert_series_equal(jit_result, ref_result)

    @sdc_limitation
    def test_series_shift_0period(self):
        '''SDC implementation always changes dtype to float. Even in case of period = 0'''
        def pyfunc():
            series = pd.Series([6, 4, 3])
            return series.shift(periods=0)

        cfunc = self.jit(pyfunc)
        ref_result = pyfunc()
        pd.testing.assert_series_equal(cfunc(), ref_result)

    def test_series_shift_0period_sdc(self):
        def pyfunc():
            series = pd.Series([6, 4, 3])
            return series.shift(periods=0)

        cfunc = self.jit(pyfunc)
        ref_result = pyfunc()
        pd.testing.assert_series_equal(cfunc(), ref_result, check_dtype=False)

    @sdc_limitation
    def test_series_shift_uint_int(self):
        '''SDC assumes fill_value is int and unifies unsigned int and int to float. Even if fill_value is positive'''
        def pyfunc():
            series = pd.Series([max_uint64])
            return series.shift(fill_value=0)

        cfunc = self.jit(pyfunc)
        ref_result = pyfunc()
        pd.testing.assert_series_equal(cfunc(), ref_result)

    def test_series_shift_uint_int_sdc(self):
        def pyfunc():
            series = pd.Series([max_uint64])
            return series.shift(fill_value=0)

        cfunc = self.jit(pyfunc)
        ref_result = pyfunc()
        pd.testing.assert_series_equal(cfunc(), ref_result, check_dtype=False)

    def test_series_shift_str(self):
        def pyfunc(series):
            return series.shift()

        cfunc = self.jit(pyfunc)
        series = pd.Series(test_global_input_data_unicode_kind4)
        with self.assertRaises(TypingError) as raises:
            cfunc(series)
        msg = 'Method shift(). The object must be a number. Given self.data.dtype: {}'
        self.assertIn(msg.format(types.unicode_type), str(raises.exception))

    def test_series_shift_fill_str(self):
        def pyfunc(series, fill_value):
            return series.shift(fill_value=fill_value)

        cfunc = self.jit(pyfunc)
        series = pd.Series(test_global_input_data_float64[0])
        with self.assertRaises(TypingError) as raises:
            cfunc(series, fill_value='unicode')
        msg = 'Method shift(). The object must be a number. Given fill_value: {}'
        self.assertIn(msg.format(types.unicode_type), str(raises.exception))

    def test_series_shift_unsupported_params(self):
        def pyfunc(series, freq, axis):
            return series.shift(freq=freq, axis=axis)

        cfunc = self.jit(pyfunc)
        series = pd.Series(test_global_input_data_float64[0])
        with self.assertRaises(TypingError) as raises:
            cfunc(series, freq='12H', axis=0)
        msg = 'Method shift(). Unsupported parameters. Given freq: {}'
        self.assertIn(msg.format(types.unicode_type), str(raises.exception))

        with self.assertRaises(TypingError) as raises:
            cfunc(series, freq=None, axis=1)
        msg = 'Method shift(). Unsupported parameters. Given axis != 0'
        self.assertIn(msg, str(raises.exception))

    def test_series_shift_index_str(self):
        def test_impl(S):
            return S.shift()
        hpat_func = self.jit(test_impl)

        S = pd.Series([np.nan, 2., 3., 5., np.nan, 6., 7.], index=['a', 'b', 'c', 'd', 'e', 'f', 'g'])
        pd.testing.assert_series_equal(hpat_func(S), test_impl(S))

    def test_series_shift_index_int(self):
        def test_impl(S):
            return S.shift()

        hpat_func = self.jit(test_impl)

        S = pd.Series([np.nan, 2., 3., 5., np.nan, 6., 7.], index=[1, 2, 3, 4, 5, 6, 7])
        pd.testing.assert_series_equal(hpat_func(S), test_impl(S))

    def test_series_index1(self):
        def test_impl():
            A = pd.Series([1, 2, 3], index=['A', 'C', 'B'])
            return A.index

        hpat_func = self.jit(test_impl)
        np.testing.assert_array_equal(hpat_func(), test_impl())

    def test_series_index2(self):
        def test_impl():
            A = pd.Series([1, 2, 3], index=[0, 1, 2])
            return A.index

        hpat_func = self.jit(test_impl)
        np.testing.assert_array_equal(hpat_func(), test_impl())

    def test_series_index3(self):
        def test_impl():
            A = pd.Series([1, 2, 3])
            return A.index

        hpat_func = self.jit(test_impl)
        np.testing.assert_array_equal(hpat_func(), test_impl())

    def test_series_take_index_default(self):
        def pyfunc():
            series = pd.Series([1.0, 13.0, 9.0, -1.0, 7.0])
            indices = [1, 3]
            return series.take(indices)

        cfunc = self.jit(pyfunc)
        ref_result = pyfunc()
        result = cfunc()
        pd.testing.assert_series_equal(ref_result, result)

    def test_series_take_index_default_unboxing(self):
        def pyfunc(series, indices):
            return series.take(indices)

        cfunc = self.jit(pyfunc)
        series = pd.Series([1.0, 13.0, 9.0, -1.0, 7.0])
        indices = [1, 3]
        ref_result = pyfunc(series, indices)
        result = cfunc(series, indices)
        pd.testing.assert_series_equal(ref_result, result)

    def test_series_take_index_int(self):
        def pyfunc():
            series = pd.Series([1.0, 13.0, 9.0, -1.0, 7.0], index=[3, 0, 4, 2, 1])
            indices = [1, 3]
            return series.take(indices)

        cfunc = self.jit(pyfunc)
        ref_result = pyfunc()
        result = cfunc()
        pd.testing.assert_series_equal(ref_result, result)

    def test_series_take_index_int_unboxing(self):
        def pyfunc(series, indices):
            return series.take(indices)

        cfunc = self.jit(pyfunc)
        series = pd.Series([1.0, 13.0, 9.0, -1.0, 7.0], index=[3, 0, 4, 2, 1])
        indices = [1, 3]
        ref_result = pyfunc(series, indices)
        result = cfunc(series, indices)
        pd.testing.assert_series_equal(ref_result, result)

    def test_series_take_index_str(self):
        def pyfunc():
            series = pd.Series([1.0, 13.0, 9.0, -1.0, 7.0], index=['test', 'series', 'take', 'str', 'index'])
            indices = [1, 3]
            return series.take(indices)

        cfunc = self.jit(pyfunc)
        ref_result = pyfunc()
        result = cfunc()
        pd.testing.assert_series_equal(ref_result, result)

    def test_series_take_index_str_unboxing(self):
        def pyfunc(series, indices):
            return series.take(indices)

        cfunc = self.jit(pyfunc)
        series = pd.Series([1.0, 13.0, 9.0, -1.0, 7.0], index=['test', 'series', 'take', 'str', 'index'])
        indices = [1, 3]
        ref_result = pyfunc(series, indices)
        result = cfunc(series, indices)
        pd.testing.assert_series_equal(ref_result, result)

    def test_series_iterator_int(self):
        def test_impl(A):
            return [i for i in A]

        A = pd.Series([3, 2, 1, 5, 4])
        hpat_func = self.jit(test_impl)
        np.testing.assert_array_equal(hpat_func(A), test_impl(A))

    def test_series_iterator_float(self):
        def test_impl(A):
            return [i for i in A]

        A = pd.Series([0.3, 0.2222, 0.1756, 0.005, 0.4])
        hpat_func = self.jit(test_impl)
        np.testing.assert_array_equal(hpat_func(A), test_impl(A))

    def test_series_iterator_boolean(self):
        def test_impl(A):
            return [i for i in A]

        A = pd.Series([True, False])
        hpat_func = self.jit(test_impl)
        np.testing.assert_array_equal(hpat_func(A), test_impl(A))

    def test_series_iterator_string(self):
        def test_impl(A):
            return [i for i in A]

        A = pd.Series(['a', 'ab', 'abc', '', 'dddd'])
        hpat_func = self.jit(test_impl)
        np.testing.assert_array_equal(hpat_func(A), test_impl(A))

    def test_series_iterator_one_value(self):
        def test_impl(A):
            return [i for i in A]

        A = pd.Series([5])
        hpat_func = self.jit(test_impl)
        np.testing.assert_array_equal(hpat_func(A), test_impl(A))

    @unittest.skip("Fails when NUMA_PES>=2 due to unimplemented sync of such construction after distribution")
    def test_series_iterator_no_param(self):
        def test_impl():
            A = pd.Series([3, 2, 1, 5, 4])
            return [i for i in A]

        hpat_func = self.jit(test_impl)
        np.testing.assert_array_equal(hpat_func(), test_impl())

    def test_series_iterator_empty(self):
        def test_impl(A):
            return [i for i in A]

        A = pd.Series([np.int64(x) for x in range(0)])
        hpat_func = self.jit(test_impl)
        np.testing.assert_array_equal(hpat_func(A), test_impl(A))

    def test_series_default_index(self):
        def test_impl():
            A = pd.Series([3, 2, 1, 5, 4])
            return A.index

        hpat_func = self.jit(test_impl)
        np.testing.assert_array_equal(hpat_func(), test_impl())

    @unittest.skip("Implement drop_duplicates for Series")
    def test_series_drop_duplicates(self):
        def test_impl():
            A = pd.Series(['lama', 'cow', 'lama', 'beetle', 'lama', 'hippo'])
            return A.drop_duplicates()

        hpat_func = self.jit(test_impl)
        pd.testing.assert_series_equal(hpat_func(), test_impl())

    def test_series_quantile(self):
        def test_impl():
            A = pd.Series([1, 2.5, .5, 3, 5])
            return A.quantile()

        hpat_func = self.jit(test_impl)
        np.testing.assert_equal(hpat_func(), test_impl())

    @skip_sdc_jit("Series.quantile() parameter as a list unsupported")
    def test_series_quantile_q_vector(self):
        def test_series_quantile_q_vector_impl(S, param1):
            return S.quantile(param1)

        S = pd.Series(np.random.ranf(100))
        hpat_func = self.jit(test_series_quantile_q_vector_impl)

        param1 = [0.0, 0.25, 0.5, 0.75, 1.0]
        result_ref = test_series_quantile_q_vector_impl(S, param1)
        result = hpat_func(S, param1)
        np.testing.assert_equal(result, result_ref)

    @unittest.skip("Implement unique without sorting like in pandas")
    def test_unique(self):
        def test_impl(S):
            return S.unique()

        hpat_func = self.jit(test_impl)
        S = pd.Series([2, 1, 3, 3])
        pd.testing.assert_series_equal(hpat_func(S), test_impl(S))

    def test_unique_sorted(self):
        def test_impl(S):
            return S.unique()

        hpat_func = self.jit(test_impl)
        n = 11
        S = pd.Series(np.arange(n))
        S[2] = 0
        np.testing.assert_array_equal(hpat_func(S), test_impl(S))

    def test_unique_str(self):
        def test_impl():
            data = pd.Series(['aa', 'aa', 'b', 'b', 'cccc', 'dd', 'ddd', 'dd'])
            return data.unique()

        hpat_func = self.jit(test_impl)

        # since the orider of the elements are diffrent - check count of elements only
        ref_result = test_impl().size
        result = hpat_func().size
        np.testing.assert_array_equal(ref_result, result)

    @skip_numba_jit
    def test_series_groupby_count(self):
        def test_impl():
            A = pd.Series([13, 11, 21, 13, 13, 51, 42, 21])
            grouped = A.groupby(A, sort=False)
            return grouped.count()

        hpat_func = self.jit(test_impl)

        ref_result = test_impl()
        result = hpat_func()
        pd.testing.assert_series_equal(result, ref_result)

    @unittest.skip("getiter for this type is not implemented yet")
    def test_series_groupby_iterator_int(self):
        def test_impl():
            A = pd.Series([13, 11, 21, 13, 13, 51, 42, 21])
            grouped = A.groupby(A)
            return [i for i in grouped]

        hpat_func = self.jit(test_impl)

        ref_result = test_impl()
        result = hpat_func()
        np.testing.assert_array_equal(result, ref_result)

    def test_series_std(self):
        def pyfunc():
            series = pd.Series([1.0, np.nan, -1.0, 0.0, 5e-324])
            return series.std()

        cfunc = self.jit(pyfunc)
        ref_result = pyfunc()
        result = cfunc()
        np.testing.assert_equal(ref_result, result)

    @skip_sdc_jit('Series.std() parameters "skipna" and "ddof" unsupported')
    def test_series_std_unboxing(self):
        def pyfunc(series, skipna, ddof):
            return series.std(skipna=skipna, ddof=ddof)

        cfunc = self.jit(pyfunc)
        for data in test_global_input_data_numeric + [[]]:
            series = pd.Series(data)
            for ddof in [0, 1]:
                for skipna in [True, False]:
                    ref_result = pyfunc(series, skipna=skipna, ddof=ddof)
                    result = cfunc(series, skipna=skipna, ddof=ddof)
                    np.testing.assert_equal(ref_result, result)

    @skip_sdc_jit('Series.std() strings as input data unsupported')
    def test_series_std_str(self):
        def pyfunc(series):
            return series.std()

        cfunc = self.jit(pyfunc)
        series = pd.Series(test_global_input_data_unicode_kind4)
        with self.assertRaises(TypingError) as raises:
            cfunc(series)
        msg = 'Method std(). The object must be a number. Given self.data.dtype: {}'
        self.assertIn(msg.format(types.unicode_type), str(raises.exception))

    @skip_sdc_jit('Series.std() parameters "axis", "level", "numeric_only" unsupported')
    def test_series_std_unsupported_params(self):
        def pyfunc(series, axis, level, numeric_only):
            return series.std(axis=axis, level=level, numeric_only=numeric_only)

        cfunc = self.jit(pyfunc)
        series = pd.Series(test_global_input_data_float64[0])
        msg = 'Method std(). Unsupported parameters. Given {}: {}'
        with self.assertRaises(TypingError) as raises:
            cfunc(series, axis=1, level=None, numeric_only=None)
        self.assertIn(msg.format('axis', 'int'), str(raises.exception))

        with self.assertRaises(TypingError) as raises:
            cfunc(series, axis=None, level=1, numeric_only=None)
        self.assertIn(msg.format('level', 'int'), str(raises.exception))

        with self.assertRaises(TypingError) as raises:
            cfunc(series, axis=None, level=None, numeric_only=True)
        self.assertIn(msg.format('numeric_only', 'bool'), str(raises.exception))

    def test_series_nunique(self):
        def test_series_nunique_impl(S):
            return S.nunique()

        def test_series_nunique_param1_impl(S, dropna):
            return S.nunique(dropna)

        hpat_func = self.jit(test_series_nunique_impl)

        the_same_string = "the same string"
        test_input_data = []
        data_simple = [[6, 6, 2, 1, 3, 3, 2, 1, 2],
                       [1.1, 0.3, 2.1, 1, 3, 0.3, 2.1, 1.1, 2.2],
                       [6, 6.1, 2.2, 1, 3, 3, 2.2, 1, 2],
                       ['aa', 'aa', 'b', 'b', 'cccc', 'dd', 'ddd', 'dd'],
                       ['aa', 'copy aa', the_same_string, 'b', 'b', 'cccc', the_same_string, 'dd', 'ddd', 'dd', 'copy aa', 'copy aa'],
                       []
                       ]

        data_extra = [[6, 6, np.nan, 2, np.nan, 1, 3, 3, np.inf, 2, 1, 2, np.inf],
                      [1.1, 0.3, np.nan, 1.0, np.inf, 0.3, 2.1, np.nan, 2.2, np.inf],
                      [1.1, 0.3, np.nan, 1, np.inf, 0, 1.1, np.nan, 2.2, np.inf, 2, 2],
                      ['aa', np.nan, 'b', 'b', 'cccc', np.nan, 'ddd', 'dd'],
                      [np.nan, 'copy aa', the_same_string, 'b', 'b', 'cccc', the_same_string, 'dd', 'ddd', 'dd', 'copy aa', 'copy aa'],
                      [np.nan, np.nan, np.nan],
                      [np.nan, np.nan, np.inf],
                      ]

        if sdc.config.config_pipeline_hpat_default:
            """
            SDC pipeline Series.nunique() does not support numpy.nan
            """

            test_input_data = data_simple
        else:
            test_input_data = data_simple + data_extra

        for input_data in test_input_data:
            S = pd.Series(input_data)

            result_ref = test_series_nunique_impl(S)
            result = hpat_func(S)
            self.assertEqual(result, result_ref)

            if not sdc.config.config_pipeline_hpat_default:
                """
                SDC pipeline does not support parameter to Series.nunique(dropna=True)
                """

                hpat_func_param1 = self.jit(test_series_nunique_param1_impl)

                for param1 in [True, False]:
                    result_param1_ref = test_series_nunique_param1_impl(S, param1)
                    result_param1 = hpat_func_param1(S, param1)
                    self.assertEqual(result_param1, result_param1_ref)

    def test_series_var(self):
        def pyfunc():
            series = pd.Series([1.0, np.nan, -1.0, 0.0, 5e-324])
            return series.var()

        cfunc = self.jit(pyfunc)
        np.testing.assert_equal(pyfunc(), cfunc())

    @skip_sdc_jit('Series.var() data [max_uint64, max_uint64] unsupported')
    def test_series_var_unboxing(self):
        def pyfunc(series):
            return series.var()

        cfunc = self.jit(pyfunc)
        for data in test_global_input_data_numeric + [[]]:
            series = pd.Series(data)
            np.testing.assert_equal(pyfunc(series), cfunc(series))

    @skip_sdc_jit('Series.var() parameters "ddof" and "skipna" unsupported')
    def test_series_var_full(self):
        def pyfunc(series, skipna, ddof):
            return series.var(skipna=skipna, ddof=ddof)

        cfunc = self.jit(pyfunc)
        for data in test_global_input_data_numeric + [[]]:
            series = pd.Series(data)
            for ddof in [0, 1]:
                for skipna in [True, False]:
                    ref_result = pyfunc(series, skipna=skipna, ddof=ddof)
                    result = cfunc(series, skipna=skipna, ddof=ddof)
                    np.testing.assert_equal(ref_result, result)

    @skip_sdc_jit('Series.var() strings as input data unsupported')
    def test_series_var_str(self):
        def pyfunc(series):
            return series.var()

        cfunc = self.jit(pyfunc)
        series = pd.Series(test_global_input_data_unicode_kind4)
        with self.assertRaises(TypingError) as raises:
            cfunc(series)
        msg = 'Method var(). The object must be a number. Given self.data.dtype: {}'
        self.assertIn(msg.format(types.unicode_type), str(raises.exception))

    @skip_sdc_jit('Series.var() parameters "axis", "level", "numeric_only" unsupported')
    def test_series_var_unsupported_params(self):
        def pyfunc(series, axis, level, numeric_only):
            return series.var(axis=axis, level=level, numeric_only=numeric_only)

        cfunc = self.jit(pyfunc)
        series = pd.Series(test_global_input_data_float64[0])
        msg = 'Method var(). Unsupported parameters. Given {}: {}'
        with self.assertRaises(TypingError) as raises:
            cfunc(series, axis=1, level=None, numeric_only=None)
        self.assertIn(msg.format('axis', 'int'), str(raises.exception))

        with self.assertRaises(TypingError) as raises:
            cfunc(series, axis=None, level=1, numeric_only=None)
        self.assertIn(msg.format('level', 'int'), str(raises.exception))

        with self.assertRaises(TypingError) as raises:
            cfunc(series, axis=None, level=None, numeric_only=True)
        self.assertIn(msg.format('numeric_only', 'bool'), str(raises.exception))

    def test_series_count(self):
        def test_series_count_impl(S):
            return S.count()

        hpat_func = self.jit(test_series_count_impl)

        the_same_string = "the same string"
        test_input_data = [[6, 6, 2, 1, 3, 3, 2, 1, 2],
                           [1.1, 0.3, 2.1, 1, 3, 0.3, 2.1, 1.1, 2.2],
                           [6, 6.1, 2.2, 1, 3, 3, 2.2, 1, 2],
                           ['aa', 'aa', 'b', 'b', 'cccc', 'dd', 'ddd', 'dd'],
                           ['aa', 'copy aa', the_same_string, 'b', 'b', 'cccc', the_same_string, 'dd', 'ddd', 'dd',
                            'copy aa', 'copy aa'],
                           [],
                           [6, 6, np.nan, 2, np.nan, 1, 3, 3, np.inf, 2, 1, 2, np.inf],
                           [1.1, 0.3, np.nan, 1.0, np.inf, 0.3, 2.1, np.nan, 2.2, np.inf],
                           [1.1, 0.3, np.nan, 1, np.inf, 0, 1.1, np.nan, 2.2, np.inf, 2, 2],
                           [np.nan, np.nan, np.nan],
                           [np.nan, np.nan, np.inf]
                           ]

        for input_data in test_input_data:
            S = pd.Series(input_data)

            result_ref = test_series_count_impl(S)
            result = hpat_func(S)
            self.assertEqual(result, result_ref)

    @skip_sdc_jit('Series.cumsum() np.nan as input data unsupported')
    def test_series_cumsum(self):
        def test_impl():
            series = pd.Series([1.0, np.nan, -1.0, 0.0, 5e-324])
            return series.cumsum()

        pyfunc = test_impl
        cfunc = self.jit(pyfunc)
        pd.testing.assert_series_equal(pyfunc(), cfunc())

    @skip_sdc_jit('Series.cumsum() np.nan as input data unsupported')
    def test_series_cumsum_unboxing(self):
        def test_impl(s):
            return s.cumsum()

        pyfunc = test_impl
        cfunc = self.jit(pyfunc)

        for data in test_global_input_data_numeric + [[]]:
            series = pd.Series(data)
            pd.testing.assert_series_equal(pyfunc(series), cfunc(series))

    @skip_sdc_jit('Series.cumsum() parameters "axis", "skipna" unsupported')
    def test_series_cumsum_full(self):
        def test_impl(s, axis, skipna):
            return s.cumsum(axis=axis, skipna=skipna)

        pyfunc = test_impl
        cfunc = self.jit(pyfunc)

        axis = None
        for data in test_global_input_data_numeric + [[]]:
            series = pd.Series(data)
            for skipna in [True, False]:
                ref_result = pyfunc(series, axis=axis, skipna=skipna)
                jit_result = cfunc(series, axis=axis, skipna=skipna)
                pd.testing.assert_series_equal(ref_result, jit_result)

    @skip_sdc_jit('Series.cumsum() strings as input data unsupported')
    def test_series_cumsum_str(self):
        def test_impl(s):
            return s.cumsum()

        cfunc = self.jit(test_impl)
        series = pd.Series(test_global_input_data_unicode_kind4)
        with self.assertRaises(TypingError) as raises:
            cfunc(series)
        msg = 'Method cumsum(). The object must be a number. Given self.data.dtype: {}'
        self.assertIn(msg.format(types.unicode_type), str(raises.exception))

    @skip_sdc_jit('Series.cumsum() parameter "axis" unsupported')
    def test_series_cumsum_unsupported_axis(self):
        def test_impl(s, axis):
            return s.cumsum(axis=axis)

        cfunc = self.jit(test_impl)
        series = pd.Series(test_global_input_data_float64[0])
        for axis in [0, 1]:
            with self.assertRaises(TypingError) as raises:
                cfunc(series, axis=axis)
            msg = 'Method cumsum(). Unsupported parameters. Given axis: int'
            self.assertIn(msg, str(raises.exception))

    @skip_sdc_jit('Series.cov() parameter "min_periods" unsupported')
    def test_series_cov(self):
        def test_series_cov_impl(S1, S2, min_periods=None):
            return S1.cov(S2, min_periods)

        hpat_func = self.jit(test_series_cov_impl)
        test_input_data1 = [[.2, .0, .6, .2],
                            [.2, .0, .6, .2, .5, .6, .7, .8],
                            [],
                            [2, 0, 6, 2],
                            [.2, .1, np.nan, .5, .3],
                            [-1, np.nan, 1, np.inf]]
        test_input_data2 = [[.3, .6, .0, .1],
                            [.3, .6, .0, .1, .8],
                            [],
                            [3, 6, 0, 1],
                            [.3, .2, .9, .6, np.nan],
                            [np.nan, np.nan, np.inf, np.nan]]
        for input_data1 in test_input_data1:
            for input_data2 in test_input_data2:
                S1 = pd.Series(input_data1)
                S2 = pd.Series(input_data2)
                for period in [None, 2, 1, 8, -4]:
                    result_ref = test_series_cov_impl(S1, S2, min_periods=period)
                    result = hpat_func(S1, S2, min_periods=period)
                    np.testing.assert_allclose(result, result_ref)

    @skip_sdc_jit('Series.cov() parameter "min_periods" unsupported')
    def test_series_cov_unsupported_dtype(self):
        def test_series_cov_impl(S1, S2, min_periods=None):
            return S1.cov(S2, min_periods=min_periods)

        hpat_func = self.jit(test_series_cov_impl)
        S1 = pd.Series([.2, .0, .6, .2])
        S2 = pd.Series(['abcdefgh', 'a','abcdefg', 'ab', 'abcdef', 'abc'])
        S3 = pd.Series(['aaaaa', 'bbbb', 'ccc', 'dd', 'e'])
        S4 = pd.Series([.3, .6, .0, .1])

        with self.assertRaises(TypingError) as raises:
            hpat_func(S1, S2, min_periods=5)
        msg = 'Method cov(). The object other.data'
        self.assertIn(msg, str(raises.exception))

        with self.assertRaises(TypingError) as raises:
            hpat_func(S3, S4, min_periods=5)
        msg = 'Method cov(). The object self.data'
        self.assertIn(msg, str(raises.exception))

    @skip_sdc_jit('Series.cov() parameter "min_periods" unsupported')
    def test_series_cov_unsupported_period(self):
        def test_series_cov_impl(S1, S2, min_periods=None):
            return S1.cov(S2, min_periods)

        hpat_func = self.jit(test_series_cov_impl)
        S1 = pd.Series([.2, .0, .6, .2])
        S2 = pd.Series([.3, .6, .0, .1])

        with self.assertRaises(TypingError) as raises:
            hpat_func(S1, S2, min_periods='aaaa')
        msg = 'Method cov(). The object min_periods'
        self.assertIn(msg, str(raises.exception))

        with self.assertRaises(TypingError) as raises:
            hpat_func(S1, S2, min_periods=0.5)
        msg = 'Method cov(). The object min_periods'
        self.assertIn(msg, str(raises.exception))

    @skip_numba_jit
    @skip_sdc_jit('Series.pct_change unsupported some Series')
    def test_series_pct_change(self):
        def test_series_pct_change_impl(S, periods, method):
            return S.pct_change(periods=periods, fill_method=method, limit=None, freq=None)

        hpat_func = self.jit(test_series_pct_change_impl)
        test_input_data = [
            [],
            [np.nan, np.nan, np.nan],
            [np.nan, np.nan, np.inf],
            [0] * 8,
            [0, 0, 0, np.nan, np.nan, 0, 0, np.nan, np.inf, 0, 0, np.inf, np.inf],
            [1.1, 0.3, np.nan, 1, np.inf, 0, 1.1, np.nan, 2.2, np.inf, 2, 2],
            [1, 2, 3, 4, np.nan, np.inf, 0, 0, np.nan, np.nan]
        ]
        for input_data in test_input_data:
            S = pd.Series(input_data)
            for periods in [0, 1, 2, 5, 10, -1, -2, -5]:
                for method in [None, 'pad', 'ffill', 'backfill', 'bfill']:
                    result_ref = test_series_pct_change_impl(S, periods, method)
                    result = hpat_func(S, periods, method)
                    pd.testing.assert_series_equal(result, result_ref)

    @skip_sdc_jit('Series.pct_change() strings as input data unsupported')
    def test_series_pct_change_str(self):
        def test_series_pct_change_impl(S):
            return S.pct_change(periods=1, fill_method='pad', limit=None, freq=None)

        hpat_func = self.jit(test_series_pct_change_impl)
        S = pd.Series(test_global_input_data_unicode_kind4)

        with self.assertRaises(TypingError) as raises:
            hpat_func(S)
        msg = 'Method pct_change(). The object self.data'
        self.assertIn(msg, str(raises.exception))

    @skip_sdc_jit('Series.pct_change() does not raise an exception')
    def test_series_pct_change_not_supported(self):
        def test_series_pct_change_impl(S, periods=1, fill_method='pad', limit=None, freq=None):
            return S.pct_change(periods=periods, fill_method=fill_method, limit=limit, freq=freq)

        hpat_func = self.jit(test_series_pct_change_impl)
        S = pd.Series([0, 0, 0, np.nan, np.nan, 0, 0, np.nan, np.inf, 0, 0, np.inf, np.inf])
        with self.assertRaises(ValueError) as raises:
            hpat_func(S, fill_method='ababa')
        msg = 'Method pct_change(). Unsupported parameter. The function uses fill_method pad (ffill) or backfill (bfill) or None.'
        self.assertIn(msg, str(raises.exception))

        with self.assertRaises(TypingError) as raises:
            hpat_func(S, limit=5)
        msg = 'Method pct_change(). The object limit'
        self.assertIn(msg, str(raises.exception))

        with self.assertRaises(TypingError) as raises:
            hpat_func(S, freq=5)
        msg = 'Method pct_change(). The object freq'
        self.assertIn(msg, str(raises.exception))

        with self.assertRaises(TypingError) as raises:
            hpat_func(S, fill_method=1.6)
        msg = 'Method pct_change(). The object fill_method'
        self.assertIn(msg, str(raises.exception))

        with self.assertRaises(TypingError) as raises:
            hpat_func(S, periods=1.6)
        msg = 'Method pct_change(). The object periods'
        self.assertIn(msg, str(raises.exception))

    def test_series_setitem_for_value_int(self):
        def test_impl(S, val):
            S[3] = val
            return S

        hpat_func = self.jit(test_impl)
        data_to_test = [[0, 1, 2, 3, 4]]

        for data in data_to_test:
            S1 = pd.Series(data)
            S2 = S1.copy(deep=True)
            value = 50
            result_ref = test_impl(S1, value)
            result = hpat_func(S2, value)
            pd.testing.assert_series_equal(result_ref, result)

    def test_series_setitem_for_value_float(self):
        def test_impl(S, val):
            S[3] = val
            return S

        hpat_func = self.jit(test_impl)
        data_to_test = [[0, 0, 0, np.nan, np.nan, 0, 0, np.nan, np.inf, 0, 0, np.inf, np.inf],
                        [1.1, 0.3, np.nan, 1, np.inf, 0, 1.1, np.nan, 2.2, np.inf, 2, 2],
                        [1, 2, 3, 4, np.nan, np.inf, 0, 0, np.nan, np.nan]]

        for data in data_to_test:
            S1 = pd.Series(data)
            S2 = S1.copy(deep=True)
            value = np.nan
            result_ref = test_impl(S1, value)
            result = hpat_func(S2, value)
            pd.testing.assert_series_equal(result_ref, result)

    @skip_numba_jit('NOT WORK, PROBLEM WITH StringArrayType in _str_ext.cpp')
    @skip_sdc_jit
    def test_series_setitem_for_value_string(self):
        def test_impl(S, val):
            S[3] = val
            return S

        hpat_func = self.jit(test_impl)
        data_to_test = [['a', '', 'a', '', 'b', None, 'a', '', None, 'b'],
                        ['dog', None, 'NaN', '', 'cat', None, 'cat', None, 'dog', ''],
                        ['dog', 'NaN', '', 'cat', 'cat', 'dog', '']]

        for data in data_to_test:
            S1 = pd.Series(data)
            S2 = S1.copy(deep=True)
            value = 'Hello, world!'
            result_ref = test_impl(S1, value)
            result = hpat_func(S2, value)
            pd.testing.assert_series_equal(result_ref, result)

    def test_series_setitem_for_slice_int(self):
        def test_impl(S, val):
            S[2:] = val
            return S

        hpat_func = self.jit(test_impl)
        data_to_test = [[0, 1, 2, 3, 4]]

        for data in data_to_test:
            S1 = pd.Series(data)
            S2 = S1.copy(deep=True)
            value = 50
            result_ref = test_impl(S1, value)
            result = hpat_func(S2, value)
            pd.testing.assert_series_equal(result_ref, result)

    def test_series_setitem_for_slice_float(self):
        def test_impl(S, val):
            S[2:] = val
            return S

        hpat_func = self.jit(test_impl)
        data_to_test = [[0, 0, 0, np.nan, np.nan, 0, 0, np.nan, np.inf, 0, 0, np.inf, np.inf],
                        [1.1, 0.3, np.nan, 1, np.inf, 0, 1.1, np.nan, 2.2, np.inf, 2, 2],
                        [1, 2, 3, 4, np.nan, np.inf, 0, 0, np.nan, np.nan]]

        for data in data_to_test:
            S1 = pd.Series(data)
            S2 = S1.copy(deep=True)
            value = np.nan
            result_ref = test_impl(S1, value)
            result = hpat_func(S2, value)
            pd.testing.assert_series_equal(result_ref, result)

    @skip_numba_jit('NOT WORK, PROBLEM WITH StringArrayType in _str_ext.cpp')
    @skip_sdc_jit
    def test_series_setitem_for_slice_string(self):
        def test_impl(S, val):
            S[2:] = val
            return S

        hpat_func = self.jit(test_impl)
        data_to_test = [['a', '', 'a', '', 'b', None, 'a', '', None, 'b'],
                        ['dog', None, 'NaN', '', 'cat', None, 'cat', None, 'dog', ''],
                        ['dog', 'NaN', '', 'cat', 'cat', 'dog', '']]

        for data in data_to_test:
            S1 = pd.Series(data)
            S2 = S1.copy(deep=True)
            value = 'Hello, world!'
            result_ref = test_impl(S1, value)
            result = hpat_func(S2, value)
            pd.testing.assert_series_equal(result_ref, result)

    def test_series_setitem_for_series_int(self):
        def test_impl(S, ind, val):
            S[ind] = val
            return S

        hpat_func = self.jit(test_impl)
        data_to_test = [[0, 1, 2, 3, 4]]
        ind = pd.Series([0, 2, 4])

        for data in data_to_test:
            S1 = pd.Series(data)
            S2 = S1.copy(deep=True)
            value = 50
            result_ref = test_impl(S1, ind, value)
            result = hpat_func(S2, ind, value)
            pd.testing.assert_series_equal(result_ref, result)

    def test_series_setitem_for_series_float(self):
        def test_impl(S, ind, val):
            S[ind] = val
            return S

        hpat_func = self.jit(test_impl)
        data_to_test = [[0, 0, 0, np.nan, np.nan, 0, 0, np.nan, np.inf, 0, 0, np.inf, np.inf],
                        [1.1, 0.3, np.nan, 1, np.inf, 0, 1.1, np.nan, 2.2, np.inf, 2, 2],
                        [1, 2, 3, 4, np.nan, np.inf, 0, 0, np.nan, np.nan]]
        ind = pd.Series([0, 2, 4])

        for data in data_to_test:
            S1 = pd.Series(data)
            S2 = S1.copy(deep=True)
            value = np.nan
            result_ref = test_impl(S1, ind, value)
            result = hpat_func(S2, ind, value)
            pd.testing.assert_series_equal(result_ref, result)

    @skip_numba_jit('NOT WORK, PROBLEM WITH StringArrayType in _str_ext.cpp')
    @skip_sdc_jit
    def test_series_setitem_for_series_string(self):
        def test_impl(S, ind, val):
            S[ind] = val
            return S

        hpat_func = self.jit(test_impl)
        data_to_test = [['a', '', 'a', '', 'b', None, 'a', '', None, 'b'],
                        ['dog', None, 'NaN', '', 'cat', None, 'cat', None, 'dog', ''],
                        ['dog', 'NaN', '', 'cat', 'cat', 'dog', '']]
        ind = pd.Series([0, 2, 4])

        for data in data_to_test:
            S1 = pd.Series(data)
            S2 = S1.copy(deep=True)
            value = 'Hello, world!'
            result_ref = test_impl(S1, ind, value)
            result = hpat_func(S2, ind, value)
            pd.testing.assert_series_equal(result_ref, result)

    def test_series_setitem_unsupported(self):
        def test_impl(S, ind, val):
            S[ind] = val
            return S

        hpat_func = self.jit(test_impl)
        S = pd.Series([0, 1, 2, 3, 4, 5])
        ind1 = 5
        ind2 = '3'
        value1 = 'ababa'
        value2 = 101
        msg_tmpl = 'Operator setitem. The object {}\n given: unicode_type\n expected: {}'

        with self.assertRaises(TypingError) as raises:
            hpat_func(S, ind1, value1)
        msg = msg_tmpl.format('value', 'int64')
        self.assertIn(msg, str(raises.exception))

        with self.assertRaises(TypingError) as raises:
            hpat_func(S, ind2, value2)
        msg = msg_tmpl.format('idx', 'int, Slice, Series')
        self.assertIn(msg, str(raises.exception))

    @skip_sdc_jit('Arithmetic operations on Series with non-default indexes are not supported in old-style')
    def test_series_operator_add_numeric_scalar(self):
        """Verifies Series.operator.add implementation for numeric series and scalar second operand"""
        def test_impl(A, B):
            return A + B
        hpat_func = self.jit(test_impl)

        n = 7
        dtype_to_index = {'None': None,
                          'int': np.arange(n, dtype='int'),
                          'float': np.arange(n, dtype='float'),
                          'string': ['aa', 'aa', 'b', 'b', 'cccc', 'dd', 'ddd']}

        int_scalar = 24
        for dtype, index_data in dtype_to_index.items():
            with self.subTest(index_dtype=dtype, index=index_data):
                if platform.system() == 'Windows' and not IS_32BITS:
                    A = pd.Series(np.arange(n, dtype=np.int64), index=index_data)
                else:
                    A = pd.Series(np.arange(n), index=index_data)
                result = hpat_func(A, int_scalar)
                result_ref = test_impl(A, int_scalar)
                pd.testing.assert_series_equal(result, result_ref, check_dtype=False, check_names=False)

        float_scalar = 24.0
        for dtype, index_data in dtype_to_index.items():
            with self.subTest(index_dtype=dtype, index=index_data):
                if platform.system() == 'Windows' and not IS_32BITS:
                    A = pd.Series(np.arange(n, dtype=np.int64), index=index_data)
                else:
                    A = pd.Series(np.arange(n), index=index_data)
                ref_result = test_impl(A, float_scalar)
                result = hpat_func(A, float_scalar)
                pd.testing.assert_series_equal(result, ref_result, check_dtype=False, check_names=False)

    def test_series_operator_add_numeric_same_index_default(self):
        """Verifies implementation of Series.operator.add between two numeric Series
        with default indexes and same size"""
        def test_impl(A, B):
            return A + B
        hpat_func = self.jit(test_impl)

        n = 7
        dtypes_to_test = (np.int32, np.int64, np.float32, np.float64)
        for dtype_left, dtype_right in combinations(dtypes_to_test, 2):
            with self.subTest(left_series_dtype=dtype_left, right_series_dtype=dtype_right):
                A = pd.Series(np.arange(n), dtype=dtype_left)
                B = pd.Series(np.arange(n)**2, dtype=dtype_right)
                pd.testing.assert_series_equal(hpat_func(A, B), test_impl(A, B), check_dtype=False)

    @skip_numba_jit
    @skip_sdc_jit("TODO: find out why pandas aligning series indexes produces Int64Index when common dtype is float\n"
                  "AssertionError: Series.index are different\n"
                  "Series.index classes are not equivalent\n"
                  "[left]:  Float64Index([0.0, 1.0, 2.0, 3.0, 4.0, 5.0, 6.0, 7.0, 8.0, 9.0, 10.0], dtype='float64')\n"
                  "[right]: Int64Index([0, 1, 2, 3, 4, 5, 6, 7, 8, 9, 10], dtype='int64')\n")
    def test_series_operator_add_numeric_same_index_numeric(self):
        """Verifies implementation of Series.operator.add between two numeric Series
           with the same numeric indexes of different dtypes"""
        def test_impl(A, B):
            return A + B
        hpat_func = self.jit(test_impl)

        n = 7
        dtypes_to_test = (np.int32, np.int64, np.float32, np.float64)
        for dtype_left, dtype_right in combinations(dtypes_to_test, 2):
            with self.subTest(left_series_dtype=dtype_left, right_series_dtype=dtype_right):
                A = pd.Series(np.arange(n), index=np.arange(n, dtype=dtype_left))
                B = pd.Series(np.arange(n)**2, index=np.arange(n, dtype=dtype_right))
                pd.testing.assert_series_equal(hpat_func(A, B), test_impl(A, B), check_dtype=False)

    @skip_sdc_jit('Arithmetic operations on Series with non-default indexes are not supported in old-style')
    def test_series_operator_add_numeric_same_index_numeric_fixme(self):
        """ Same as test_series_operator_add_same_index_numeric but with w/a for the problem.
        Can be deleted when the latter is fixed """
        def test_impl(A, B):
            return A + B
        hpat_func = self.jit(test_impl)

        n = 7
        index_dtypes_to_test = (np.int32, np.int64, np.float32, np.float64)
        for dtype_left, dtype_right in combinations(index_dtypes_to_test, 2):
            # FIXME: skip the sub-test if one of the dtypes is float and the other is integer
            if not (np.issubdtype(dtype_left, np.integer) and np.issubdtype(dtype_right, np.integer)
                    or np.issubdtype(dtype_left, np.float) and np.issubdtype(dtype_right, np.float)):
                continue

            with self.subTest(left_series_dtype=dtype_left, right_series_dtype=dtype_right):
                A = pd.Series(np.arange(n), index=np.arange(n, dtype=dtype_left))
                B = pd.Series(np.arange(n)**2, index=np.arange(n, dtype=dtype_right))
                pd.testing.assert_series_equal(hpat_func(A, B), test_impl(A, B), check_dtype=False)

    @skip_sdc_jit('Arithmetic operations on Series with non-default indexes are not supported in old-style')
    def test_series_operator_add_numeric_same_index_str(self):
        """Verifies implementation of Series.operator.add between two numeric Series with the same string indexes"""
        def test_impl(A, B):
            return A + B
        hpat_func = self.jit(test_impl)

        n = 7
        A = pd.Series(np.arange(n), index=['a', 'c', 'e', 'c', 'b', 'a', 'o'])
        B = pd.Series(np.arange(n)**2, index=['a', 'c', 'e', 'c', 'b', 'a', 'o'])
        pd.testing.assert_series_equal(hpat_func(A, B), test_impl(A, B), check_dtype=False, check_names=False)

    @skip_sdc_jit('Arithmetic operations on Series with non-default indexes are not supported in old-style')
    def test_series_operator_add_numeric_align_index_int(self):
        """Verifies implementation of Series.operator.add between two numeric Series with non-equal integer indexes"""
        def test_impl(A, B):
            return A + B
        hpat_func = self.jit(test_impl)

        n = 11
        index_A = [0, 1, 1, 2, 3, 3, 3, 4, 6, 8, 9]
        index_B = [0, 1, 1, 3, 4, 4, 5, 5, 6, 6, 9]
        np.random.shuffle(index_A)
        np.random.shuffle(index_B)
        A = pd.Series(np.arange(n), index=index_A)
        B = pd.Series(np.arange(n)**2, index=index_B)
        pd.testing.assert_series_equal(hpat_func(A, B), test_impl(A, B), check_dtype=False, check_names=False)

    @skip_sdc_jit('Arithmetic operations on Series with non-default indexes are not supported in old-style')
    def test_series_operator_add_numeric_align_index_str(self):
        """Verifies implementation of Series.operator.add between two numeric Series with non-equal string indexes"""
        def test_impl(A, B):
            return A + B
        hpat_func = self.jit(test_impl)

        n = 11
        index_A = ['', '', 'aa', 'aa', 'ae', 'ae', 'b', 'ccc', 'cccc', 'oo', 's']
        index_B = ['', '', 'aa', 'aa', 'cc', 'cccc', 'e', 'f', 'h', 'oo', 's']
        np.random.shuffle(index_A)
        np.random.shuffle(index_B)
        A = pd.Series(np.arange(n), index=index_A)
        B = pd.Series(np.arange(n)**2, index=index_B)
        pd.testing.assert_series_equal(hpat_func(A, B), test_impl(A, B), check_dtype=False, check_names=False)

    @skip_numba_jit('TODO: fix Series.sort_values to handle both None and '' in string series')
    @skip_sdc_jit('Arithmetic operations on Series with non-default indexes are not supported in old-style')
    def test_series_operator_add_numeric_align_index_str_fixme(self):
        """Same as test_series_operator_add_align_index_str but with None values in string indexes"""
        def test_impl(A, B):
            return A + B
        hpat_func = self.jit(test_impl)

        n = 11
        index_A = ['', '', 'aa', 'aa', 'ae', 'b', 'ccc', 'cccc', 'oo', None, None]
        index_B = ['', '', 'aa', 'aa', 'cccc', 'f', 'h', 'oo', 's', None, None]
        np.random.shuffle(index_A)
        np.random.shuffle(index_B)
        A = pd.Series(np.arange(n), index=index_A)
        B = pd.Series(np.arange(n)**2, index=index_B)
        pd.testing.assert_series_equal(hpat_func(A, B), test_impl(A, B), check_dtype=False, check_names=False)

    @skip_sdc_jit('Arithmetic operations on Series with non-default indexes are not supported in old-style')
    def test_series_operator_add_numeric_align_index_other_dtype(self):
        """Verifies implementation of Series.operator.add between two numeric Series
        with non-equal integer indexes of different dtypes"""
        def test_impl(A, B):
            return A + B
        hpat_func = self.jit(test_impl)

        n = 7
        A = pd.Series(np.arange(3*n), index=np.arange(-n, 2*n, 1, dtype=np.int64))
        B = pd.Series(np.arange(3*n)**2, index=np.arange(0, 3*n, 1, dtype=np.float64))
        pd.testing.assert_series_equal(hpat_func(A, B), test_impl(A, B), check_dtype=False, check_names=False)

    @skip_sdc_jit('Arithmetic operations on Series with different sizes are not supported in old-style')
    def test_series_operator_add_numeric_diff_series_sizes(self):
        """Verifies implementation of Series.operator.add between two numeric Series with different sizes"""
        def test_impl(A, B):
            return A + B
        hpat_func = self.jit(test_impl)

        size_A, size_B = 7, 25
        A = pd.Series(np.arange(size_A))
        B = pd.Series(np.arange(size_B)**2)
        pd.testing.assert_series_equal(hpat_func(A, B), test_impl(A, B), check_dtype=False, check_names=False)

    @skip_sdc_jit('Arithmetic operations on Series requiring alignment of indexes are not supported in old-style')
    def test_series_operator_add_align_index_int_capacity(self):
        """Verifies implementation of Series.operator.add and alignment of numeric indexes of large size"""
        def test_impl(A, B):
            return A + B
        hpat_func = self.jit(test_impl)

        n = 20000
        np.random.seed(0)
        index1 = np.random.randint(-30, 30, n)
        index2 = np.random.randint(-30, 30, n)
        A = pd.Series(np.random.ranf(n), index=index1)
        B = pd.Series(np.random.ranf(n), index=index2)
        pd.testing.assert_series_equal(hpat_func(A, B), test_impl(A, B), check_dtype=False, check_names=False)

    @skip_numba_jit
    @skip_sdc_jit('Test hangs due to a call of Series.sort_values')
    def test_series_operator_add_align_index_str_capacity(self):
        """Verifies implementation of Series.operator.add and alignment of string indexes of large size"""
        def test_impl(A, B):
            return A + B
        hpat_func = self.jit(test_impl)

        n = 20000
        np.random.seed(0)
        valid_ids = ['', 'aaa', 'a', 'b', 'ccc', 'ef', 'ff', 'fff', 'fa', 'dddd']
        index1 = [valid_ids[i] for i in np.random.randint(0, len(valid_ids), n)]
        index2 = [valid_ids[i] for i in np.random.randint(0, len(valid_ids), n)]
        A = pd.Series(np.random.ranf(n), index=index1)
        B = pd.Series(np.random.ranf(n), index=index2)
        pd.testing.assert_series_equal(hpat_func(A, B), test_impl(A, B), check_dtype=False, check_names=False)

    @skip_sdc_jit
    @skip_numba_jit("TODO: support arithemetic operations on StringArrays and extend Series.operator.add overload")
    def test_series_operator_add_str_same_index_default(self):
        """Verifies implementation of Series.operator.add between two string Series
        with default indexes and same size"""
        def test_impl(A, B):
            return A + B
        hpat_func = self.jit(test_impl)

        A = pd.Series(['a', '', 'ae', 'b', 'cccc', 'oo', None])
        B = pd.Series(['b', 'aa', '', 'b', 'o', None, 'oo'])
        pd.testing.assert_series_equal(hpat_func(A, B), test_impl(A, B), check_dtype=False, check_names=False)

    def test_series_operator_add_result_name1(self):
        """Verifies name of the Series resulting from appying Series.operator.add to different arguments"""
        def test_impl(A, B):
            return A + B
        hpat_func = self.jit(test_impl)

        n = 7
        series_names = ['A', '', None, 'B']
        for left_name, right_name in combinations(series_names, 2):
            S1 = pd.Series(np.arange(n), name=left_name)
            S2 = pd.Series(np.arange(n, 0, -1), name=right_name)
            with self.subTest(left_series_name=left_name, right_series_name=right_name):
                # check_dtype=False because SDC implementation always returns float64 Series
                pd.testing.assert_series_equal(hpat_func(S1, S2), test_impl(S1, S2), check_dtype=False)

        # also verify case when second operator is scalar
        scalar = 3.0
        S1 = pd.Series(np.arange(n), name='A')
        pd.testing.assert_series_equal(hpat_func(S1, S2), test_impl(S1, S2), check_dtype=False)

    @unittest.expectedFailure
    def test_series_operator_add_result_name2(self):
        """Verifies implementation of Series.operator.add differs from Pandas
           in returning unnamed Series when both operands are named Series with the same name"""
        def test_impl(A, B):
            return A + B
        hpat_func = self.jit(test_impl)

        n = 7
        S1 = pd.Series(np.arange(n), name='A')
        S2 = pd.Series(np.arange(n, 0, -1), name='A')
        result = hpat_func(S1, S2)
        result_ref = test_impl(S1, S2)
        # check_dtype=False because SDC implementation always returns float64 Series
        pd.testing.assert_series_equal(result, result_ref, check_dtype=False)

    @unittest.expectedFailure
    def test_series_operator_add_series_dtype_promotion(self):
        """Verifies implementation of Series.operator.add differs from Pandas
           in dtype of resulting Series that is fixed to float64"""
        def test_impl(A, B):
            return A + B
        hpat_func = self.jit(test_impl)

        n = 7
        dtypes_to_test = (np.int32, np.int64, np.float32, np.float64)
        for dtype_left, dtype_right in combinations(dtypes_to_test, 2):
            with self.subTest(left_series_dtype=dtype_left, right_series_dtype=dtype_right):
                A = pd.Series(np.array(np.arange(n), dtype=dtype_left))
                B = pd.Series(np.array(np.arange(n)**2, dtype=dtype_right))
                pd.testing.assert_series_equal(hpat_func(A, B), test_impl(A, B))

    @skip_numba_jit("BUG: new-style impl of arithmetic operators for series do not consider scalar as left argument")
    def test_series_operator_add_scalar_left(self):
        """Verifies using all various Series arithmetic binary operators on two integer Series with default indexes"""
        def test_impl(S, value):
            return value + S
        hpat_func = self.jit(test_impl)

        n = 11
        A = pd.Series(np.arange(-5, -5 + n))
        scalar = 24

        # check_dtype=False because SDC implementation always returns float64 Series
        pd.testing.assert_series_equal(hpat_func(A, scalar), test_impl(A, scalar), check_dtype=False)

    @skip_sdc_jit('Old-style implementation of operators doesn\'t support Series indexes')
    def test_series_operator_lt_index_mismatch1(self):
        """Verifies correct exception is raised when comparing Series with non equal integer indexes"""
        def test_impl(A, B):
            return A < B
        hpat_func = self.jit(test_impl)

        n = 11
        np.random.seed(0)
        index1 = np.arange(n)
        index2 = np.copy(index1)
        np.random.shuffle(index2)
        A = pd.Series([1, 2, -1, 3, 4, 2, -3, 5, 6, 6, 0], index=index1)
        B = pd.Series([3, 2, -2, 1, 4, 1, -5, 6, 6, 3, -1], index=index2)

        with self.assertRaises(Exception) as context:
            test_impl(A, B)
        exception_ref = context.exception

        self.assertRaises(type(exception_ref), hpat_func, A, B)

    @skip_sdc_jit('Old-style implementation of operators doesn\'t support comparing Series of different lengths')
    def test_series_operator_lt_index_mismatch2(self):
        """Verifies correct exception is raised when comparing Series of different size with default indexes"""
        def test_impl(A, B):
            return A < B
        hpat_func = self.jit(test_impl)

        A = pd.Series([1, 2, -1, 3, 4, 2])
        B = pd.Series([3, 2, -2, 1, 4, 1, -5, 6, 6, 3, -1])

        with self.assertRaises(Exception) as context:
            test_impl(A, B)
        exception_ref = context.exception

        self.assertRaises(type(exception_ref), hpat_func, A, B)

    @skip_numba_jit('Numba propagates different exception:\n'
                    'numba.errors.TypingError: Failed in nopython mode pipeline (step: nopython frontend)\n'
                    'Internal error at <numba.typeinfer.IntrinsicCallConstraint ...\n'
                    '\'Signature\' object is not iterable')
    @skip_sdc_jit('Typing checks not implemented for Series operators in old-style')
    def test_series_operator_lt_index_mismatch3(self):
        """Verifies correct exception is raised when comparing two Series with non-comparable indexes"""
        def test_impl(A, B):
            return A < B
        hpat_func = self.jit(test_impl)

        S1 = pd.Series([1, 2, -1, 3, 4, 2])
        S2 = pd.Series(['a', 'b', '', None, '2', 'ccc'])

        with self.assertRaises(TypingError) as raises:
            hpat_func(S1, S2)
        msg = 'Operator lt(). Not supported for series with not-comparable indexes.'
        self.assertIn(msg, str(raises.exception))

    @skip_sdc_jit('Comparison operations on Series with non-default indexes are not supported in old-style')
    @skip_numba_jit("TODO: find out why pandas aligning series indexes produces Int64Index when common dtype is float\n"
                    "AssertionError: Series.index are different\n"
                    "Series.index classes are not equivalent\n"
                    "[left]:  Float64Index([0.0, 1.0, 2.0, 3.0, 4.0, 5.0, 6.0, 7.0, 8.0, 9.0, 10.0], dtype='float64')\n"
                    "[right]: Int64Index([0, 1, 2, 3, 4, 5, 6, 7, 8, 9, 10], dtype='int64')\n")
    def test_series_operator_lt_index_dtype_promotion(self):
        """Verifies implementation of Series.operator.lt between two numeric Series
           with the same numeric indexes of different dtypes"""
        def test_impl(A, B):
            return A < B
        hpat_func = self.jit(test_impl)

        n = 7
        index_dtypes_to_test = (np.int32, np.int64, np.float32, np.float64)
        for dtype_left, dtype_right in combinations(index_dtypes_to_test, 2):
            with self.subTest(left_series_dtype=dtype_left, right_series_dtype=dtype_right):
                A = pd.Series(np.arange(n), index=np.arange(n, dtype=dtype_left))
                B = pd.Series(np.arange(n)**2, index=np.arange(n, dtype=dtype_right))
                pd.testing.assert_series_equal(hpat_func(A, B), test_impl(A, B))

    @skip_sdc_jit('Comparison operations on Series with non-default indexes are not supported in old-style')
    def test_series_operator_lt_index_dtype_promotion_fixme(self):
        """ Same as test_series_operator_lt_index_dtype_promotion but with w/a for the problem.
        Can be deleted when the latter is fixed """
        def test_impl(A, B):
            return A < B
        hpat_func = self.jit(test_impl)

        n = 7
        index_dtypes_to_test = (np.int32, np.int64, np.float32, np.float64)
        for dtype_left, dtype_right in combinations(index_dtypes_to_test, 2):
            # FIXME: skip the sub-test if one of the dtypes is float and the other is integer
            if not (np.issubdtype(dtype_left, np.integer) and np.issubdtype(dtype_right, np.integer)
                    or np.issubdtype(dtype_left, np.float) and np.issubdtype(dtype_right, np.float)):
                continue

            with self.subTest(left_series_dtype=dtype_left, right_series_dtype=dtype_right):
                A = pd.Series(np.arange(n), index=np.arange(n, dtype=dtype_left))
                B = pd.Series(np.arange(n)**2, index=np.arange(n, dtype=dtype_right))
                pd.testing.assert_series_equal(hpat_func(A, B), test_impl(A, B))

    @skip_numba_jit('Numba propagates different exception:\n'
                    'numba.errors.TypingError: Failed in nopython mode pipeline (step: nopython frontend)\n'
                    'Internal error at <numba.typeinfer.IntrinsicCallConstraint ...\n'
                    '\'Signature\' object is not iterable')
    @skip_sdc_jit('Typing checks not implemented for Series operators in old-style')
    def test_series_operator_lt_unsupported_dtypes(self):
        """Verifies correct exception is raised when comparing two Series with non-comparable dtypes"""
        def test_impl(A, B):
            return A < B
        hpat_func = self.jit(test_impl)

        S1 = pd.Series([1, 2, -1, 3, 4, 2])
        S2 = pd.Series(['a', 'b', '', None, '2', 'ccc'])

        with self.assertRaises(TypingError) as raises:
            hpat_func(S1, S2)
        msg = 'Operator lt(). Not supported for series with not-comparable data.'
        self.assertIn(msg, str(raises.exception))

    @skip_sdc_jit
    @skip_numba_jit("TODO: support arithemetic operations on StringArrays and extend Series.operator.lt overload")
    def test_series_operator_lt_str(self):
        """Verifies implementation of Series.operator.lt between two string Series with default indexes"""
        def test_impl(A, B):
            return A < B
        hpat_func = self.jit(test_impl)

        A = pd.Series(['a', '', 'ae', 'b', 'cccc', 'oo', None])
        B = pd.Series(['b', 'aa', '', 'b', 'o', None, 'oo'])
        pd.testing.assert_series_equal(hpat_func(A, B), test_impl(A, B))

    @skip_sdc_jit("Series.str.istitle is not supported yet")
    def test_series_istitle_str(self):
        series = pd.Series(['Cat', 'dog', 'Bird'])

        cfunc = self.jit(istitle_usecase)
        pd.testing.assert_series_equal(cfunc(series), istitle_usecase(series))

    @skip_sdc_jit("Series.str.istitle is not supported yet")
    @skip_numba_jit("Not work with None and np.nan")
    def test_series_istitle_str(self):
        series = pd.Series(['Cat', 'dog', 'Bird', None, np.nan])

        cfunc = self.jit(istitle_usecase)
        pd.testing.assert_series_equal(cfunc(series), istitle_usecase(series))

<<<<<<< HEAD
    @skip_sdc_jit("Series.str.islower is not supported yet")
    def test_series_islower_str(self):
        series = [['leopard', 'Golden Eagle', 'SNAKE', ''],
                  ['Hello world!', 'hello 123', 'mynameisPeter']
                  ]

        cfunc = self.jit(islower_usecase)
        for ser in series:
            S = pd.Series(ser)
            pd.testing.assert_series_equal(cfunc(S), islower_usecase(S))
=======
    @skip_sdc_jit("Series.str.isspace is not supported yet")
    def test_series_isspace_str(self):
        series = [['', '  ', '    ', '           '],
                  ['', ' c ', '  b ', '     a     '],
                  ['aaaaaa', 'bb', 'c', '  d']
                  ]

        cfunc = self.jit(isspace_usecase)
        for ser in series:
            S = pd.Series(ser)
            pd.testing.assert_series_equal(cfunc(S), isspace_usecase(S))
>>>>>>> 3782e014


if __name__ == "__main__":
    unittest.main()<|MERGE_RESOLUTION|>--- conflicted
+++ resolved
@@ -230,13 +230,12 @@
     return series.str.istitle()
 
 
-<<<<<<< HEAD
+def isspace_usecase(series):
+    return series.str.isspace()
+
+
 def islower_usecase(series):
     return series.str.islower()
-=======
-def isspace_usecase(series):
-    return series.str.isspace()
->>>>>>> 3782e014
 
 
 GLOBAL_VAL = 2
@@ -5501,18 +5500,6 @@
         cfunc = self.jit(istitle_usecase)
         pd.testing.assert_series_equal(cfunc(series), istitle_usecase(series))
 
-<<<<<<< HEAD
-    @skip_sdc_jit("Series.str.islower is not supported yet")
-    def test_series_islower_str(self):
-        series = [['leopard', 'Golden Eagle', 'SNAKE', ''],
-                  ['Hello world!', 'hello 123', 'mynameisPeter']
-                  ]
-
-        cfunc = self.jit(islower_usecase)
-        for ser in series:
-            S = pd.Series(ser)
-            pd.testing.assert_series_equal(cfunc(S), islower_usecase(S))
-=======
     @skip_sdc_jit("Series.str.isspace is not supported yet")
     def test_series_isspace_str(self):
         series = [['', '  ', '    ', '           '],
@@ -5524,7 +5511,17 @@
         for ser in series:
             S = pd.Series(ser)
             pd.testing.assert_series_equal(cfunc(S), isspace_usecase(S))
->>>>>>> 3782e014
+
+    @skip_sdc_jit("Series.str.islower is not supported yet")
+    def test_series_islower_str(self):
+        series = [['leopard', 'Golden Eagle', 'SNAKE', ''],
+                  ['Hello world!', 'hello 123', 'mynameisPeter']
+                  ]
+
+        cfunc = self.jit(islower_usecase)
+        for ser in series:
+            S = pd.Series(ser)
+            pd.testing.assert_series_equal(cfunc(S), islower_usecase(S))
 
 
 if __name__ == "__main__":
