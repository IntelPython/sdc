--- conflicted
+++ resolved
@@ -1277,318 +1277,6 @@
                     pd.testing.assert_series_equal(hpat_func(S, data_left, data_right),
                                                    test_impl(S, data_left, data_right))
 
-<<<<<<< HEAD
-=======
-    @skip_parallel
-    def test_series_op1_integer(self):
-        """Verifies using all various Series arithmetic binary operators on two integer Series with default indexes"""
-        n = 11
-        np.random.seed(0)
-        data_to_test = [np.arange(-5, -5 + n, dtype=np.int32),
-                        np.ones(n + 3, dtype=np.int32),
-                        np.random.randint(-5, 5, n + 7)]
-
-        arithmetic_binops = ('+', '-', '*', '/', '//', '%', '**')
-        for operator in arithmetic_binops:
-            test_impl = _make_func_use_binop1(operator)
-            hpat_func = self.jit(test_impl)
-            for data_left, data_right in combinations_with_replacement(data_to_test, 2):
-                # integers to negative powers are not allowed
-                if (operator == '**' and np.any(data_right < 0)):
-                    data_right = np.abs(data_right)
-
-                with self.subTest(left=data_left, right=data_right, operator=operator):
-                    S1 = pd.Series(data_left)
-                    S2 = pd.Series(data_right)
-                    # check_dtype=False because SDC implementation always returns float64 Series
-                    pd.testing.assert_series_equal(hpat_func(S1, S2), test_impl(S1, S2), check_dtype=False)
-
-    @skip_parallel
-    def test_series_op2_integer(self):
-        """Verifies using all various Series arithmetic binary operators
-           on an integer Series with default index and a scalar value"""
-        n = 11
-        np.random.seed(0)
-        data_to_test = [np.arange(-5, -5 + n, dtype=np.int32),
-                        np.ones(n + 3, dtype=np.int32),
-                        np.random.randint(-5, 5, n + 7)]
-        scalar_values = [1, -1, 0, 3, 7, -5]
-
-        arithmetic_binops = ('+', '-', '*', '/', '//', '%', '**')
-        for operator in arithmetic_binops:
-            test_impl = _make_func_use_binop1(operator)
-            hpat_func = self.jit(test_impl)
-            for data_left in data_to_test:
-                for scalar in scalar_values:
-                    # integers to negative powers are not allowed
-                    if (operator == '**' and scalar < 0):
-                        scalar = abs(scalar)
-
-                    with self.subTest(left=data_left, right=scalar, operator=operator):
-                        S = pd.Series(data_left)
-                        # check_dtype=False because SDC implementation always returns float64 Series
-                        pd.testing.assert_series_equal(hpat_func(S, scalar), test_impl(S, scalar), check_dtype=False)
-
-    @skip_parallel
-    def test_series_op1_float(self):
-        """Verifies using all various Series arithmetic binary operators on two float Series with default indexes"""
-        n = 11
-        np.random.seed(0)
-        data_to_test = [np.arange(-5, -5 + n, dtype=np.float32),
-                        np.ones(n + 3, dtype=np.float32),
-                        np.random.ranf(n + 7)]
-
-        arithmetic_binops = ('+', '-', '*', '/', '//', '%', '**')
-        for operator in arithmetic_binops:
-            test_impl = _make_func_use_binop1(operator)
-            hpat_func = self.jit(test_impl)
-            for data_left, data_right in combinations_with_replacement(data_to_test, 2):
-                with self.subTest(left=data_left, right=data_right, operator=operator):
-                    S1 = pd.Series(data_left)
-                    S2 = pd.Series(data_right)
-                    # check_dtype=False because SDC implementation always returns float64 Series
-                    pd.testing.assert_series_equal(hpat_func(S1, S2), test_impl(S1, S2), check_dtype=False)
-
-    @skip_parallel
-    def test_series_op2_float(self):
-        """Verifies using all various Series arithmetic binary operators
-           on a float Series with default index and a scalar value"""
-        n = 11
-        np.random.seed(0)
-        data_to_test = [np.arange(-5, -5 + n, dtype=np.float32),
-                        np.ones(n + 3, dtype=np.float32),
-                        np.random.ranf(n + 7)]
-        scalar_values = [1., -1., 0., -0., 7., -5.]
-
-        arithmetic_binops = ('+', '-', '*', '/', '//', '%', '**')
-        for operator in arithmetic_binops:
-            test_impl = _make_func_use_binop1(operator)
-            hpat_func = self.jit(test_impl)
-            for data_left in data_to_test:
-                for scalar in scalar_values:
-                    with self.subTest(left=data_left, right=scalar, operator=operator):
-                        S = pd.Series(data_left)
-                        pd.testing.assert_series_equal(hpat_func(S, scalar), test_impl(S, scalar), check_dtype=False)
-
-    @skip_parallel
-    @skip_numba_jit('Not implemented in new-pipeline yet')
-    def test_series_op3(self):
-        arithmetic_binops = ('+=', '-=', '*=', '/=', '//=', '%=', '**=')
-
-        for operator in arithmetic_binops:
-            test_impl = _make_func_use_binop2(operator)
-            hpat_func = self.jit(test_impl)
-
-            # TODO: extend to test arithmetic operations between numeric Series of different dtypes
-            n = 11
-            A1 = pd.Series(np.arange(1, n, dtype=np.float64), name='A')
-            A2 = A1.copy(deep=True)
-            B = pd.Series(np.ones(n - 1), name='B')
-            hpat_func(A1, B)
-            test_impl(A2, B)
-            pd.testing.assert_series_equal(A1, A2)
-
-    @skip_parallel
-    @skip_numba_jit('Not implemented in new-pipeline yet')
-    def test_series_op4(self):
-        arithmetic_binops = ('+=', '-=', '*=', '/=', '//=', '%=', '**=')
-
-        for operator in arithmetic_binops:
-            test_impl = _make_func_use_binop2(operator)
-            hpat_func = self.jit(test_impl)
-
-            # TODO: extend to test arithmetic operations between numeric Series of different dtypes
-            n = 11
-            S1 = pd.Series(np.arange(1, n, dtype=np.float64), name='A')
-            S2 = S1.copy(deep=True)
-            hpat_func(S1, 1)
-            test_impl(S2, 1)
-            pd.testing.assert_series_equal(S1, S2)
-
-    @skip_parallel
-    def test_series_op5(self):
-        arithmetic_methods = ('add', 'sub', 'mul', 'div', 'truediv', 'floordiv', 'mod', 'pow')
-
-        for method in arithmetic_methods:
-            test_impl = _make_func_use_method_arg1(method)
-            hpat_func = self.jit(test_impl)
-
-            n = 11
-            S1 = pd.Series(np.arange(1, n), name='A')
-            S2 = pd.Series(np.ones(n - 1), name='B')
-            pd.testing.assert_series_equal(hpat_func(S1, S2), test_impl(S1, S2))
-
-    # SDC operator methods returns only float Series
-    @skip_parallel
-    def test_series_op5_integer_scalar(self):
-        arithmetic_methods = ('add', 'sub', 'mul', 'div', 'truediv', 'floordiv', 'mod', 'pow')
-
-        for method in arithmetic_methods:
-            test_impl = _make_func_use_method_arg1(method)
-            hpat_func = self.jit(test_impl)
-
-            n = 11
-            if platform.system() == 'Windows' and not IS_32BITS:
-                operand_series = pd.Series(np.arange(1, n, dtype=np.int64))
-            else:
-                operand_series = pd.Series(np.arange(1, n))
-            operand_scalar = 5
-            pd.testing.assert_series_equal(
-                hpat_func(operand_series, operand_scalar),
-                test_impl(operand_series, operand_scalar),
-                check_names=False, check_dtype=False)
-
-    @skip_parallel
-    def test_series_op5_float_scalar(self):
-        arithmetic_methods = ('add', 'sub', 'mul', 'div', 'truediv', 'floordiv', 'mod', 'pow')
-
-        for method in arithmetic_methods:
-            test_impl = _make_func_use_method_arg1(method)
-            hpat_func = self.jit(test_impl)
-
-            n = 11
-            operand_series = pd.Series(np.arange(1, n))
-            operand_scalar = .5
-            pd.testing.assert_series_equal(
-                hpat_func(operand_series, operand_scalar),
-                test_impl(operand_series, operand_scalar),
-                check_names=False)
-
-    @skip_parallel
-    @skip_numba_jit
-    def test_series_op6(self):
-        def test_impl(A):
-            return -A
-        hpat_func = self.jit(test_impl)
-
-        n = 11
-        A = pd.Series(np.arange(n))
-        pd.testing.assert_series_equal(hpat_func(A), test_impl(A))
-
-    @skip_parallel
-    def test_series_op7(self):
-        """Verifies using all various Series comparison binary operators on two integer Series with various indexes"""
-        n = 11
-        data_left = [1, 2, -1, 3, 4, 2, -3, 5, 6, 6, 0]
-        data_right = [3, 2, -2, 1, 4, 1, -5, 6, 6, 3, -1]
-        dtype_to_index = {'None': None,
-                          'int': np.arange(n, dtype='int'),
-                          'float': np.arange(n, dtype='float'),
-                          'string': ['aa', 'aa', '', '', 'b', 'b', 'cccc', None, 'dd', 'ddd', None]}
-
-        comparison_binops = ('<', '>', '<=', '>=', '!=', '==')
-        for operator in comparison_binops:
-            test_impl = _make_func_use_binop1(operator)
-            hpat_func = self.jit(test_impl)
-            for dtype, index_data in dtype_to_index.items():
-                with self.subTest(operator=operator, index_dtype=dtype, index=index_data):
-                    A = pd.Series(data_left, index=index_data)
-                    B = pd.Series(data_right, index=index_data)
-                    pd.testing.assert_series_equal(hpat_func(A, B), test_impl(A, B))
-
-    @skip_parallel
-    def test_series_op7_scalar(self):
-        """Verifies using all various Series comparison binary operators on an integer Series and scalar values"""
-        S = pd.Series([1, 2, -1, 3, 4, 2, -3, 5, 6, 6, 0])
-
-        scalar_values = [2, 2.0, -3, np.inf, -np.inf, np.PZERO, np.NZERO]
-        comparison_binops = ('<', '>', '<=', '>=', '!=', '==')
-        for operator in comparison_binops:
-            test_impl = _make_func_use_binop1(operator)
-            hpat_func = self.jit(test_impl)
-            for scalar in scalar_values:
-                with self.subTest(left=S, right=scalar, operator=operator):
-                    pd.testing.assert_series_equal(hpat_func(S, scalar), test_impl(S, scalar))
-
-    @skip_parallel
-    def test_series_op8(self):
-        comparison_methods = ('lt', 'gt', 'le', 'ge', 'ne', 'eq')
-
-        for method in comparison_methods:
-            test_impl = _make_func_use_method_arg1(method)
-            hpat_func = self.jit(test_impl)
-
-            n = 11
-            A = pd.Series(np.arange(n))
-            B = pd.Series(np.arange(n)**2)
-            pd.testing.assert_series_equal(hpat_func(A, B), test_impl(A, B), check_names=False)
-
-    @skip_parallel
-    @unittest.skipIf(platform.system() == 'Windows', "Attribute dtype are different: int64, int32")
-    def test_series_op8_integer_scalar(self):
-        comparison_methods = ('lt', 'gt', 'le', 'ge', 'eq', 'ne')
-
-        for method in comparison_methods:
-            test_impl = _make_func_use_method_arg1(method)
-            hpat_func = self.jit(test_impl)
-
-            n = 11
-            operand_series = pd.Series(np.arange(1, n))
-            operand_scalar = 10
-            pd.testing.assert_series_equal(
-                hpat_func(operand_series, operand_scalar),
-                test_impl(operand_series, operand_scalar),
-                check_names=False)
-
-    @skip_parallel
-    def test_series_op8_float_scalar(self):
-        comparison_methods = ('lt', 'gt', 'le', 'ge', 'eq', 'ne')
-
-        for method in comparison_methods:
-            test_impl = _make_func_use_method_arg1(method)
-            hpat_func = self.jit(test_impl)
-
-            n = 11
-            operand_series = pd.Series(np.arange(1, n))
-            operand_scalar = .5
-            pd.testing.assert_series_equal(
-                hpat_func(operand_series, operand_scalar),
-                test_impl(operand_series, operand_scalar),
-                check_names=False)
-
-    @skip_parallel
-    @skip_numba_jit
-    def test_series_inplace_binop_array(self):
-        def test_impl(A, B):
-            A += B
-            return A
-        hpat_func = self.jit(test_impl)
-
-        n = 11
-        A = np.arange(n)**2.0  # TODO: use 2 for test int casting
-        B = pd.Series(np.ones(n))
-        np.testing.assert_array_equal(hpat_func(A.copy(), B), test_impl(A, B))
-
-    @skip_numba_jit('Functionally test passes, but in old-style it checked fusion of parfors.\n'
-                    'TODO: implement the same checks in new-pipeline')
-    def test_series_fusion1(self):
-        def test_impl(A, B):
-            return A + B + 1
-        hpat_func = self.jit(test_impl)
-
-        n = 11
-        A = pd.Series(np.arange(n))
-        B = pd.Series(np.arange(n)**2)
-        pd.testing.assert_series_equal(hpat_func(A, B), test_impl(A, B), check_dtype=False)
-        # self.assertEqual(count_parfor_REPs(), 1)
-
-    @skip_numba_jit('Functionally test passes, but in old-style it checked fusion of parfors.\n'
-                    'TODO: implement the same checks in new-pipeline')
-    def test_series_fusion2(self):
-        def test_impl(A, B):
-            S = B + 2
-            if A.iat[0] == 0:
-                S = A + 1
-            return S + B
-        hpat_func = self.jit(test_impl)
-
-        n = 11
-        A = pd.Series(np.arange(n))
-        B = pd.Series(np.arange(n)**2)
-        pd.testing.assert_series_equal(hpat_func(A, B), test_impl(A, B), check_dtype=False)
-        # self.assertEqual(count_parfor_REPs(), 3)
-
->>>>>>> 39dc8640
     def test_series_len(self):
         def test_impl(A):
             return len(A)
@@ -1765,11 +1453,6 @@
         S = pd.Series(['aa', 'b', None, 'cccd', ''], index=[1, 2, 5, 7, 10])
         pd.testing.assert_series_equal(hpat_func(S), test_impl(S))
 
-<<<<<<< HEAD
-    @skip_sdc_jit('BUG: old-style fillna impl returns series without index')
-=======
-    @skip_parallel
->>>>>>> 39dc8640
     def test_series_fillna_float_inplace1(self):
         """Verifies Series.fillna() implementation for float series with default index and inplace argument True"""
         def test_impl(S):
@@ -1890,11 +1573,6 @@
         S2 = S1.copy()
         pd.testing.assert_series_equal(hpat_func(S1), test_impl(S2))
 
-<<<<<<< HEAD
-    @skip_sdc_jit('BUG: old-style fillna impl returns series without index')
-=======
-    @skip_parallel
->>>>>>> 39dc8640
     def test_series_fillna_int_no_index1(self):
         """Verifies Series.fillna() implementation for integer series with default index"""
         def test_impl(S):
@@ -5336,413 +5014,6 @@
             msg = msg_tmpl.format('none', 'unicode_type')
             self.assertIn(msg, str(raises.exception))
 
-<<<<<<< HEAD
-    @skip_sdc_jit("Series.str.istitle is not supported yet")
-=======
-    def test_series_operator_add_numeric_scalar(self):
-        """Verifies Series.operator.add implementation for numeric series and scalar second operand"""
-        def test_impl(A, B):
-            return A + B
-        hpat_func = self.jit(test_impl)
-
-        n = 7
-        dtype_to_index = {'None': None,
-                          'int': np.arange(n, dtype='int'),
-                          'float': np.arange(n, dtype='float'),
-                          'string': ['aa', 'aa', 'b', 'b', 'cccc', 'dd', 'ddd']}
-
-        int_scalar = 24
-        for dtype, index_data in dtype_to_index.items():
-            with self.subTest(index_dtype=dtype, index=index_data):
-                if platform.system() == 'Windows' and not IS_32BITS:
-                    A = pd.Series(np.arange(n, dtype=np.int64), index=index_data)
-                else:
-                    A = pd.Series(np.arange(n), index=index_data)
-                result = hpat_func(A, int_scalar)
-                result_ref = test_impl(A, int_scalar)
-                pd.testing.assert_series_equal(result, result_ref, check_dtype=False, check_names=False)
-
-        float_scalar = 24.0
-        for dtype, index_data in dtype_to_index.items():
-            with self.subTest(index_dtype=dtype, index=index_data):
-                if platform.system() == 'Windows' and not IS_32BITS:
-                    A = pd.Series(np.arange(n, dtype=np.int64), index=index_data)
-                else:
-                    A = pd.Series(np.arange(n), index=index_data)
-                ref_result = test_impl(A, float_scalar)
-                result = hpat_func(A, float_scalar)
-                pd.testing.assert_series_equal(result, ref_result, check_dtype=False, check_names=False)
-
-    def test_series_operator_add_numeric_same_index_default(self):
-        """Verifies implementation of Series.operator.add between two numeric Series
-        with default indexes and same size"""
-        def test_impl(A, B):
-            return A + B
-        hpat_func = self.jit(test_impl)
-
-        n = 7
-        dtypes_to_test = (np.int32, np.int64, np.float32, np.float64)
-        for dtype_left, dtype_right in combinations(dtypes_to_test, 2):
-            with self.subTest(left_series_dtype=dtype_left, right_series_dtype=dtype_right):
-                A = pd.Series(np.arange(n), dtype=dtype_left)
-                B = pd.Series(np.arange(n)**2, dtype=dtype_right)
-                pd.testing.assert_series_equal(hpat_func(A, B), test_impl(A, B), check_dtype=False)
-
-    @skip_numba_jit
-    def test_series_operator_add_numeric_same_index_numeric(self):
-        """Verifies implementation of Series.operator.add between two numeric Series
-           with the same numeric indexes of different dtypes"""
-        def test_impl(A, B):
-            return A + B
-        hpat_func = self.jit(test_impl)
-
-        n = 7
-        dtypes_to_test = (np.int32, np.int64, np.float32, np.float64)
-        for dtype_left, dtype_right in combinations(dtypes_to_test, 2):
-            with self.subTest(left_series_dtype=dtype_left, right_series_dtype=dtype_right):
-                A = pd.Series(np.arange(n), index=np.arange(n, dtype=dtype_left))
-                B = pd.Series(np.arange(n)**2, index=np.arange(n, dtype=dtype_right))
-                pd.testing.assert_series_equal(hpat_func(A, B), test_impl(A, B), check_dtype=False)
-
-    @skip_parallel
-    def test_series_operator_add_numeric_same_index_numeric_fixme(self):
-        """ Same as test_series_operator_add_same_index_numeric but with w/a for the problem.
-        Can be deleted when the latter is fixed """
-        def test_impl(A, B):
-            return A + B
-        hpat_func = self.jit(test_impl)
-
-        n = 7
-        index_dtypes_to_test = (np.int32, np.int64, np.float32, np.float64)
-        for dtype_left, dtype_right in combinations(index_dtypes_to_test, 2):
-            # FIXME: skip the sub-test if one of the dtypes is float and the other is integer
-            if not (np.issubdtype(dtype_left, np.integer) and np.issubdtype(dtype_right, np.integer)
-                    or np.issubdtype(dtype_left, np.float) and np.issubdtype(dtype_right, np.float)):
-                continue
-
-            with self.subTest(left_series_dtype=dtype_left, right_series_dtype=dtype_right):
-                A = pd.Series(np.arange(n), index=np.arange(n, dtype=dtype_left))
-                B = pd.Series(np.arange(n)**2, index=np.arange(n, dtype=dtype_right))
-                pd.testing.assert_series_equal(hpat_func(A, B), test_impl(A, B), check_dtype=False)
-
-    @skip_parallel
-    def test_series_operator_add_numeric_same_index_str(self):
-        """Verifies implementation of Series.operator.add between two numeric Series with the same string indexes"""
-        def test_impl(A, B):
-            return A + B
-        hpat_func = self.jit(test_impl)
-
-        n = 7
-        A = pd.Series(np.arange(n), index=['a', 'c', 'e', 'c', 'b', 'a', 'o'])
-        B = pd.Series(np.arange(n)**2, index=['a', 'c', 'e', 'c', 'b', 'a', 'o'])
-        pd.testing.assert_series_equal(hpat_func(A, B), test_impl(A, B), check_dtype=False, check_names=False)
-
-    @skip_parallel
-    def test_series_operator_add_numeric_align_index_int(self):
-        """Verifies implementation of Series.operator.add between two numeric Series with non-equal integer indexes"""
-        def test_impl(A, B):
-            return A + B
-        hpat_func = self.jit(test_impl)
-
-        n = 11
-        index_A = [0, 1, 1, 2, 3, 3, 3, 4, 6, 8, 9]
-        index_B = [0, 1, 1, 3, 4, 4, 5, 5, 6, 6, 9]
-        np.random.shuffle(index_A)
-        np.random.shuffle(index_B)
-        A = pd.Series(np.arange(n), index=index_A)
-        B = pd.Series(np.arange(n)**2, index=index_B)
-        pd.testing.assert_series_equal(hpat_func(A, B), test_impl(A, B), check_dtype=False, check_names=False)
-
-    @skip_parallel
-    def test_series_operator_add_numeric_align_index_str(self):
-        """Verifies implementation of Series.operator.add between two numeric Series with non-equal string indexes"""
-        def test_impl(A, B):
-            return A + B
-        hpat_func = self.jit(test_impl)
-
-        n = 11
-        index_A = ['', '', 'aa', 'aa', 'ae', 'ae', 'b', 'ccc', 'cccc', 'oo', 's']
-        index_B = ['', '', 'aa', 'aa', 'cc', 'cccc', 'e', 'f', 'h', 'oo', 's']
-        np.random.shuffle(index_A)
-        np.random.shuffle(index_B)
-        A = pd.Series(np.arange(n), index=index_A)
-        B = pd.Series(np.arange(n)**2, index=index_B)
-        pd.testing.assert_series_equal(hpat_func(A, B), test_impl(A, B), check_dtype=False, check_names=False)
-
-    @skip_numba_jit('TODO: fix Series.sort_values to handle both None and '' in string series')
-    def test_series_operator_add_numeric_align_index_str_fixme(self):
-        """Same as test_series_operator_add_align_index_str but with None values in string indexes"""
-        def test_impl(A, B):
-            return A + B
-        hpat_func = self.jit(test_impl)
-
-        n = 11
-        index_A = ['', '', 'aa', 'aa', 'ae', 'b', 'ccc', 'cccc', 'oo', None, None]
-        index_B = ['', '', 'aa', 'aa', 'cccc', 'f', 'h', 'oo', 's', None, None]
-        np.random.shuffle(index_A)
-        np.random.shuffle(index_B)
-        A = pd.Series(np.arange(n), index=index_A)
-        B = pd.Series(np.arange(n)**2, index=index_B)
-        pd.testing.assert_series_equal(hpat_func(A, B), test_impl(A, B), check_dtype=False, check_names=False)
-
-    @skip_parallel
-    def test_series_operator_add_numeric_align_index_other_dtype(self):
-        """Verifies implementation of Series.operator.add between two numeric Series
-        with non-equal integer indexes of different dtypes"""
-        def test_impl(A, B):
-            return A + B
-        hpat_func = self.jit(test_impl)
-
-        n = 7
-        A = pd.Series(np.arange(3*n), index=np.arange(-n, 2*n, 1, dtype=np.int64))
-        B = pd.Series(np.arange(3*n)**2, index=np.arange(0, 3*n, 1, dtype=np.float64))
-        pd.testing.assert_series_equal(hpat_func(A, B), test_impl(A, B), check_dtype=False, check_names=False)
-
-    def test_series_operator_add_numeric_diff_series_sizes(self):
-        """Verifies implementation of Series.operator.add between two numeric Series with different sizes"""
-        def test_impl(A, B):
-            return A + B
-        hpat_func = self.jit(test_impl)
-
-        size_A, size_B = 7, 25
-        A = pd.Series(np.arange(size_A))
-        B = pd.Series(np.arange(size_B)**2)
-        result = hpat_func(A, B)
-        result_ref = test_impl(A, B)
-        pd.testing.assert_series_equal(result, result_ref, check_dtype=False, check_names=False)
-
-    @skip_parallel
-    def test_series_operator_add_align_index_int_capacity(self):
-        """Verifies implementation of Series.operator.add and alignment of numeric indexes of large size"""
-        def test_impl(A, B):
-            return A + B
-        hpat_func = self.jit(test_impl)
-
-        n = 20000
-        np.random.seed(0)
-        index1 = np.random.randint(-30, 30, n)
-        index2 = np.random.randint(-30, 30, n)
-        A = pd.Series(np.random.ranf(n), index=index1)
-        B = pd.Series(np.random.ranf(n), index=index2)
-        pd.testing.assert_series_equal(hpat_func(A, B), test_impl(A, B), check_dtype=False, check_names=False)
-
-    def test_series_operator_add_align_index_str_capacity(self):
-        """Verifies implementation of Series.operator.add and alignment of string indexes of large size"""
-        def test_impl(A, B):
-            return A + B
-        hpat_func = self.jit(test_impl)
-
-        n = 2000
-        np.random.seed(0)
-        valid_ids = ['', 'aaa', 'a', 'b', 'ccc', 'ef', 'ff', 'fff', 'fa', 'dddd']
-        index1 = [valid_ids[i] for i in np.random.randint(0, len(valid_ids), n)]
-        index2 = [valid_ids[i] for i in np.random.randint(0, len(valid_ids), n)]
-        A = pd.Series(np.random.ranf(n), index=index1)
-        B = pd.Series(np.random.ranf(n), index=index2)
-        pd.testing.assert_series_equal(hpat_func(A, B), test_impl(A, B), check_dtype=False, check_names=False)
-
-    def test_series_operator_add_str_same_index_default(self):
-        """Verifies implementation of Series.operator.add between two string Series
-        with default indexes and same size"""
-        def test_impl(A, B):
-            return A + B
-        hpat_func = self.jit(test_impl)
-
-        A = pd.Series(['a', '', 'ae', 'b', 'cccc', 'oo', None])
-        B = pd.Series(['b', 'aa', '', 'b', 'o', None, 'oo'])
-        pd.testing.assert_series_equal(hpat_func(A, B), test_impl(A, B), check_dtype=False, check_names=False)
-
-    @skip_parallel
-    def test_series_operator_add_str_align_index_int(self):
-        """Verifies implementation of Series.operator.add between two string Series with non-equal integer indexes"""
-        def test_impl(A, B):
-            return A + B
-        hpat_func = self.jit(test_impl)
-
-        np.random.seed(0)
-        index_A = [0, 1, 1, 2, 3, 3, 3, 4, 6, 8, 9]
-        index_B = [0, 1, 1, 3, 4, 4, 5, 5, 6, 6, 9]
-        np.random.shuffle(index_A)
-        np.random.shuffle(index_B)
-        data = ['', '', 'aa', 'aa', None, 'ae', 'b', 'ccc', 'cccc', None, 'oo']
-        A = pd.Series(data, index=index_A)
-        B = pd.Series(data, index=index_B)
-        pd.testing.assert_series_equal(hpat_func(A, B), test_impl(A, B), check_dtype=False, check_names=False)
-
-    def test_series_operator_add_result_name1(self):
-        """Verifies name of the Series resulting from appying Series.operator.add to different arguments"""
-        def test_impl(A, B):
-            return A + B
-        hpat_func = self.jit(test_impl)
-
-        n = 7
-        series_names = ['A', '', None, 'B']
-        for left_name, right_name in combinations(series_names, 2):
-            S1 = pd.Series(np.arange(n), name=left_name)
-            S2 = pd.Series(np.arange(n, 0, -1), name=right_name)
-            with self.subTest(left_series_name=left_name, right_series_name=right_name):
-                # check_dtype=False because SDC implementation always returns float64 Series
-                pd.testing.assert_series_equal(hpat_func(S1, S2), test_impl(S1, S2), check_dtype=False)
-
-        # also verify case when second operator is scalar
-        scalar = 3.0
-        S1 = pd.Series(np.arange(n), name='A')
-        pd.testing.assert_series_equal(hpat_func(S1, S2), test_impl(S1, S2), check_dtype=False)
-
-    @unittest.expectedFailure
-    def test_series_operator_add_result_name2(self):
-        """Verifies implementation of Series.operator.add differs from Pandas
-           in returning unnamed Series when both operands are named Series with the same name"""
-        def test_impl(A, B):
-            return A + B
-        hpat_func = self.jit(test_impl)
-
-        n = 7
-        S1 = pd.Series(np.arange(n), name='A')
-        S2 = pd.Series(np.arange(n, 0, -1), name='A')
-        result = hpat_func(S1, S2)
-        result_ref = test_impl(S1, S2)
-        # check_dtype=False because SDC implementation always returns float64 Series
-        pd.testing.assert_series_equal(result, result_ref, check_dtype=False)
-
-    @unittest.expectedFailure
-    def test_series_operator_add_series_dtype_promotion(self):
-        """Verifies implementation of Series.operator.add differs from Pandas
-           in dtype of resulting Series that is fixed to float64"""
-        def test_impl(A, B):
-            return A + B
-        hpat_func = self.jit(test_impl)
-
-        n = 7
-        dtypes_to_test = (np.int32, np.int64, np.float32, np.float64)
-        for dtype_left, dtype_right in combinations(dtypes_to_test, 2):
-            with self.subTest(left_series_dtype=dtype_left, right_series_dtype=dtype_right):
-                A = pd.Series(np.array(np.arange(n), dtype=dtype_left))
-                B = pd.Series(np.array(np.arange(n)**2, dtype=dtype_right))
-                pd.testing.assert_series_equal(hpat_func(A, B), test_impl(A, B))
-
-    def test_series_operator_lt_index_mismatch1(self):
-        """Verifies correct exception is raised when comparing Series with non equal integer indexes"""
-        def test_impl(A, B):
-            return A < B
-        hpat_func = self.jit(test_impl)
-
-        n = 11
-        np.random.seed(0)
-        index1 = np.arange(n)
-        index2 = np.copy(index1)
-        np.random.shuffle(index2)
-        A = pd.Series([1, 2, -1, 3, 4, 2, -3, 5, 6, 6, 0], index=index1)
-        B = pd.Series([3, 2, -2, 1, 4, 1, -5, 6, 6, 3, -1], index=index2)
-
-        with self.assertRaises(Exception) as context:
-            test_impl(A, B)
-        exception_ref = context.exception
-
-        self.assertRaises(type(exception_ref), hpat_func, A, B)
-
-    def test_series_operator_lt_index_mismatch2(self):
-        """Verifies correct exception is raised when comparing Series of different size with default indexes"""
-        def test_impl(A, B):
-            return A < B
-        hpat_func = self.jit(test_impl)
-
-        A = pd.Series([1, 2, -1, 3, 4, 2])
-        B = pd.Series([3, 2, -2, 1, 4, 1, -5, 6, 6, 3, -1])
-
-        with self.assertRaises(Exception) as context:
-            test_impl(A, B)
-        exception_ref = context.exception
-
-        self.assertRaises(type(exception_ref), hpat_func, A, B)
-
-    @skip_numba_jit('Numba propagates different exception:\n'
-                    'numba.core.errors.TypingError: Failed in nopython mode pipeline (step: nopython frontend)\n'
-                    'Internal error at <numba.core.typeinfer.IntrinsicCallConstraint ...\n'
-                    '\'Signature\' object is not iterable')
-    def test_series_operator_lt_index_mismatch3(self):
-        """Verifies correct exception is raised when comparing two Series with non-comparable indexes"""
-        def test_impl(A, B):
-            return A < B
-        hpat_func = self.jit(test_impl)
-
-        S1 = pd.Series([1, 2, -1, 3, 4, 2])
-        S2 = pd.Series(['a', 'b', '', None, '2', 'ccc'])
-
-        with self.assertRaises(TypingError) as raises:
-            hpat_func(S1, S2)
-        msg = 'Operator lt(). Not supported for series with not-comparable indexes.'
-        self.assertIn(msg, str(raises.exception))
-
-    @skip_numba_jit("TODO: find out why pandas aligning series indexes produces Int64Index when common dtype is float\n"
-                    "AssertionError: Series.index are different\n"
-                    "Series.index classes are not equivalent\n"
-                    "[left]:  Float64Index([0.0, 1.0, 2.0, 3.0, 4.0, 5.0, 6.0, 7.0, 8.0, 9.0, 10.0], dtype='float64')\n"
-                    "[right]: Int64Index([0, 1, 2, 3, 4, 5, 6, 7, 8, 9, 10], dtype='int64')\n")
-    def test_series_operator_lt_index_dtype_promotion(self):
-        """Verifies implementation of Series.operator.lt between two numeric Series
-           with the same numeric indexes of different dtypes"""
-        def test_impl(A, B):
-            return A < B
-        hpat_func = self.jit(test_impl)
-
-        n = 7
-        index_dtypes_to_test = (np.int32, np.int64, np.float32, np.float64)
-        for dtype_left, dtype_right in combinations(index_dtypes_to_test, 2):
-            with self.subTest(left_series_dtype=dtype_left, right_series_dtype=dtype_right):
-                A = pd.Series(np.arange(n), index=np.arange(n, dtype=dtype_left))
-                B = pd.Series(np.arange(n)**2, index=np.arange(n, dtype=dtype_right))
-                pd.testing.assert_series_equal(hpat_func(A, B), test_impl(A, B))
-
-    def test_series_operator_lt_index_dtype_promotion_fixme(self):
-        """ Same as test_series_operator_lt_index_dtype_promotion but with w/a for the problem.
-        Can be deleted when the latter is fixed """
-        def test_impl(A, B):
-            return A < B
-        hpat_func = self.jit(test_impl)
-
-        n = 7
-        index_dtypes_to_test = (np.int32, np.int64, np.float32, np.float64)
-        for dtype_left, dtype_right in combinations(index_dtypes_to_test, 2):
-            # FIXME: skip the sub-test if one of the dtypes is float and the other is integer
-            if not (np.issubdtype(dtype_left, np.integer) and np.issubdtype(dtype_right, np.integer)
-                    or np.issubdtype(dtype_left, np.float) and np.issubdtype(dtype_right, np.float)):
-                continue
-
-            with self.subTest(left_series_dtype=dtype_left, right_series_dtype=dtype_right):
-                A = pd.Series(np.arange(n), index=np.arange(n, dtype=dtype_left))
-                B = pd.Series(np.arange(n)**2, index=np.arange(n, dtype=dtype_right))
-                pd.testing.assert_series_equal(hpat_func(A, B), test_impl(A, B))
-
-    @skip_numba_jit('Numba propagates different exception:\n'
-                    'numba.core.errors.TypingError: Failed in nopython mode pipeline (step: nopython frontend)\n'
-                    'Internal error at <numba.core.typeinfer.IntrinsicCallConstraint ...\n'
-                    '\'Signature\' object is not iterable')
-    def test_series_operator_lt_unsupported_dtypes(self):
-        """Verifies correct exception is raised when comparing two Series with non-comparable dtypes"""
-        def test_impl(A, B):
-            return A < B
-        hpat_func = self.jit(test_impl)
-
-        S1 = pd.Series([1, 2, -1, 3, 4, 2])
-        S2 = pd.Series(['a', 'b', '', None, '2', 'ccc'])
-
-        with self.assertRaises(TypingError) as raises:
-            hpat_func(S1, S2)
-        msg = 'Operator lt(). Not supported for series with not-comparable data.'
-        self.assertIn(msg, str(raises.exception))
-
-    def test_series_operator_lt_str(self):
-        """Verifies implementation of Series.operator.lt between two string Series with default indexes"""
-        def test_impl(A, B):
-            return A < B
-        hpat_func = self.jit(test_impl)
-
-        A = pd.Series(['a', '', 'ae', 'b', 'cccc', 'oo', None])
-        B = pd.Series(['b', 'aa', '', 'b', 'o', None, 'oo'])
-        pd.testing.assert_series_equal(hpat_func(A, B), test_impl(A, B))
-
->>>>>>> 39dc8640
     def test_series_istitle_str(self):
         series = pd.Series(['Cat', 'dog', 'Bird'])
 
@@ -5974,158 +5245,6 @@
 
             self.assertRaises(type(pandas_exception), hpat_func, S, percentiles)
 
-<<<<<<< HEAD
-    @skip_sdc_jit("StringArray reflection was not implemented in old-pipeline")
-=======
-    def test_series_operator_add_str_scalar(self):
-        def test_impl(A, B):
-            return A + B
-        hpat_func = self.jit(test_impl)
-
-        series_data = ['a', '', 'ae', 'b', 'cccc', 'oo', None]
-        S = pd.Series(series_data)
-        values_to_test = [' ', 'wq', '', '23']
-        for scalar in values_to_test:
-            with self.subTest(left=series_data, right=scalar):
-                result_ref = test_impl(S, scalar)
-                result = hpat_func(S, scalar)
-                pd.testing.assert_series_equal(result, result_ref)
-
-            with self.subTest(left=scalar, right=series_data):
-                result_ref = test_impl(scalar, S)
-                result = hpat_func(scalar, S)
-                pd.testing.assert_series_equal(result, result_ref)
-
-    def test_series_operator_add_str_unsupported(self):
-        def test_impl(A, B):
-            return A + B
-        hpat_func = self.jit(test_impl)
-
-        n = 7
-        series_data = ['a', '', 'ae', 'b', 'cccc', 'oo', None]
-        S = pd.Series(series_data)
-        other_operands = [
-            1,
-            3.0,
-            pd.Series(np.arange(n)),
-            pd.Series([True, False, False, True, False, True, True]),
-        ]
-
-        for operand in other_operands:
-            with self.subTest(right=operand):
-                with self.assertRaises(TypingError) as raises:
-                    hpat_func(S, operand)
-                expected_msg = 'Operator add(). Not supported for not-comparable operands.'
-                self.assertIn(expected_msg, str(raises.exception))
-
-    def test_series_operator_mul_str_scalar(self):
-        def test_impl(A, B):
-            return A * B
-        hpat_func = self.jit(test_impl)
-
-        series_data = ['a', '', 'ae', 'b', ' ', 'cccc', 'oo', None]
-        S = pd.Series(series_data)
-        values_to_test = [-1, 0, 2, 5]
-        for scalar in values_to_test:
-            with self.subTest(left=series_data, right=scalar):
-                result_ref = test_impl(S, scalar)
-                result = hpat_func(S, scalar)
-                pd.testing.assert_series_equal(result, result_ref)
-
-            with self.subTest(left=scalar, right=series_data):
-                result_ref = test_impl(scalar, S)
-                result = hpat_func(scalar, S)
-                pd.testing.assert_series_equal(result, result_ref)
-
-    def test_series_operator_mul_str_same_index_default(self):
-        """Verifies implementation of Series.operator.add between two string Series
-        with default indexes and same size"""
-        def test_impl(A, B):
-            return A * B
-        hpat_func = self.jit(test_impl)
-
-        A = pd.Series(['a', '', 'ae', 'b', 'cccc', 'oo', None])
-        B = pd.Series([-1, 2, 0, 5, 3, -5, 4])
-        pd.testing.assert_series_equal(hpat_func(A, B), test_impl(A, B))
-
-    @skip_parallel
-    def test_series_operator_mul_str_align_index_int1(self):
-        """ Verifies implementation of Series.operator.add between two string Series
-            with integer indexes containg same unique values (so alignment doesn't produce NaNs) """
-        def test_impl(A, B):
-            return A * B
-        hpat_func = self.jit(test_impl)
-
-        n = 11
-        np.random.seed(0)
-        shuffled_data = np.arange(n, dtype=np.int)
-        np.random.shuffle(shuffled_data)
-        index_A = shuffled_data
-        np.random.shuffle(shuffled_data)
-        index_B = shuffled_data
-        str_series_values = ['', '', 'aa', 'aa', None, 'ae', 'b', 'ccc', 'cccc', None, 'oo']
-        int_series_values = np.random.randint(-5, 5, n)
-
-        A = pd.Series(str_series_values, index=index_A)
-        B = pd.Series(int_series_values, index=index_B)
-        for swap_operands in (False, True):
-            if swap_operands:
-                A, B = B, A
-            with self.subTest(left=A, right=B):
-                result = hpat_func(A, B)
-                result_ref = test_impl(A, B)
-                pd.testing.assert_series_equal(result, result_ref)
-
-    @unittest.expectedFailure   # pandas can't calculate this due to adding NaNs to int series during alignment
-    def test_series_operator_mul_str_align_index_int2(self):
-        """ Verifies implementation of Series.operator.add between two string Series
-            with integer indexes that cannot be aligned without NaNs """
-        def test_impl(A, B):
-            return A * B
-        hpat_func = self.jit(test_impl)
-
-        n = 11
-        np.random.seed(0)
-        index_A = [0, 1, 1, 2, 3, 3, 3, 4, 6, 8, 9]
-        index_B = [0, 1, 1, 3, 4, 4, 5, 5, 6, 6, 9]
-        np.random.shuffle(index_A)
-        np.random.shuffle(index_B)
-        str_series_values = ['', '', 'aa', 'aa', None, 'ae', 'b', 'ccc', 'cccc', None, 'oo']
-        int_series_values = np.random.randint(-5, 5, n)
-
-        A = pd.Series(str_series_values, index=index_A)
-        B = pd.Series(int_series_values, index=index_B)
-        for swap_operands in (False, True):
-            if swap_operands:
-                A, B = B, A
-            with self.subTest(left=A, right=B):
-                result = hpat_func(A, B)
-                result_ref = test_impl(A, B)
-                pd.testing.assert_series_equal(result, result_ref)
-
-    def test_series_operator_mul_str_unsupported(self):
-        def test_impl(A, B):
-            return A * B
-        hpat_func = self.jit(test_impl)
-
-        n = 7
-        series_data = ['a', '', 'ae', 'b', 'cccc', 'oo', None]
-        S = pd.Series(series_data)
-        other_operands = [
-            'abc',
-            3.0,
-            pd.Series(series_data),
-            pd.Series([True, False, False, True, False, True, True]),
-        ]
-
-        for operand in other_operands:
-            with self.subTest(right=operand):
-                with self.assertRaises(TypingError) as raises:
-                    hpat_func(S, operand)
-                expected_msg = 'Operator mul(). Not supported between operands of types:'
-                self.assertIn(expected_msg, str(raises.exception))
-
->>>>>>> 39dc8640
     @skip_numba_jit("TODO: support StringArray reflection")
     def test_series_setitem_str_reflection(self):
         """ Verifies that changes made to string Series passed into a jitted function
