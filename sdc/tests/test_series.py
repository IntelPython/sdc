--- conflicted
+++ resolved
@@ -230,13 +230,12 @@
     return series.str.istitle()
 
 
-<<<<<<< HEAD
+def isspace_usecase(series):
+    return series.str.isspace()
+
+
 def isalpha_usecase(series):
     return series.str.isalpha()
-=======
-def isspace_usecase(series):
-    return series.str.isspace()
->>>>>>> 3782e014
 
 
 GLOBAL_VAL = 2
@@ -5501,7 +5500,18 @@
         cfunc = self.jit(istitle_usecase)
         pd.testing.assert_series_equal(cfunc(series), istitle_usecase(series))
 
-<<<<<<< HEAD
+    @skip_sdc_jit("Series.str.isspace is not supported yet")
+    def test_series_isspace_str(self):
+        series = [['', '  ', '    ', '           '],
+                  ['', ' c ', '  b ', '     a     '],
+                  ['aaaaaa', 'bb', 'c', '  d']
+                  ]
+
+        cfunc = self.jit(isspace_usecase)
+        for ser in series:
+            S = pd.Series(ser)
+            pd.testing.assert_series_equal(cfunc(S), isspace_usecase(S))
+
     @skip_sdc_jit("Series.str.isalpha is not supported yet")
     def test_series_isalpha_str(self):
         series = [['leopard', 'Golden Eagle', 'SNAKE', ''],
@@ -5513,19 +5523,6 @@
         for ser in series:
             S = pd.Series(ser)
             pd.testing.assert_series_equal(cfunc(S), isalpha_usecase(S))
-=======
-    @skip_sdc_jit("Series.str.isspace is not supported yet")
-    def test_series_isspace_str(self):
-        series = [['', '  ', '    ', '           '],
-                  ['', ' c ', '  b ', '     a     '],
-                  ['aaaaaa', 'bb', 'c', '  d']
-                  ]
-
-        cfunc = self.jit(isspace_usecase)
-        for ser in series:
-            S = pd.Series(ser)
-            pd.testing.assert_series_equal(cfunc(S), isspace_usecase(S))
->>>>>>> 3782e014
 
 
 if __name__ == "__main__":
