# *****************************************************************************
# Copyright (c) 2019, Intel Corporation All rights reserved.
#
# Redistribution and use in source and binary forms, with or without
# modification, are permitted provided that the following conditions are met:
#
#     Redistributions of source code must retain the above copyright notice,
#     this list of conditions and the following disclaimer.
#
#     Redistributions in binary form must reproduce the above copyright notice,
#     this list of conditions and the following disclaimer in the documentation
#     and/or other materials provided with the distribution.
#
# THIS SOFTWARE IS PROVIDED BY THE COPYRIGHT HOLDERS AND CONTRIBUTORS "AS IS"
# AND ANY EXPRESS OR IMPLIED WARRANTIES, INCLUDING, BUT NOT LIMITED TO,
# THE IMPLIED WARRANTIES OF MERCHANTABILITY AND FITNESS FOR A PARTICULAR
# PURPOSE ARE DISCLAIMED. IN NO EVENT SHALL THE COPYRIGHT HOLDER OR
# CONTRIBUTORS BE LIABLE FOR ANY DIRECT, INDIRECT, INCIDENTAL, SPECIAL,
# EXEMPLARY, OR CONSEQUENTIAL DAMAGES (INCLUDING, BUT NOT LIMITED TO,
# PROCUREMENT OF SUBSTITUTE GOODS OR SERVICES; LOSS OF USE, DATA, OR PROFITS;
# OR BUSINESS INTERRUPTION) HOWEVER CAUSED AND ON ANY THEORY OF LIABILITY,
# WHETHER IN CONTRACT, STRICT LIABILITY, OR TORT (INCLUDING NEGLIGENCE OR
# OTHERWISE) ARISING IN ANY WAY OUT OF THE USE OF THIS SOFTWARE,
# EVEN IF ADVISED OF THE POSSIBILITY OF SUCH DAMAGE.
# *****************************************************************************


# -*- coding: utf-8 -*-
import string
import unittest
import platform
import pandas as pd
import numpy as np
import pyarrow.parquet as pq
import sdc
from itertools import islice, permutations, product
from sdc.tests.test_base import TestCase
from sdc.tests.test_utils import (
    count_array_REPs, count_parfor_REPs, count_array_OneDs, get_start_end,
<<<<<<< HEAD
    skip_numba_jit, skip_sdc_jit, TestCase)
=======
    skip_numba_jit, skip_sdc_jit)
>>>>>>> defb9613
from sdc.tests.gen_test_data import ParquetGenerator
from numba import types
from numba.config import IS_32BITS
from numba.errors import TypingError


_cov_corr_series = [(pd.Series(x), pd.Series(y)) for x, y in [
    (
        [np.nan, -2., 3., 9.1],
        [np.nan, -2., 3., 5.0],
    ),
    # TODO(quasilyte): more intricate data for complex-typed series.
    # Some arguments make assert_almost_equal fail.
    # Functions that yield mismaching results:
    # _column_corr_impl and _column_cov_impl.
    (
        [complex(-2., 1.0), complex(3.0, 1.0)],
        [complex(-3., 1.0), complex(2.0, 1.0)],
    ),
    (
        [complex(-2.0, 1.0), complex(3.0, 1.0)],
        [1.0, -2.0],
    ),
    (
        [1.0, -4.5],
        [complex(-4.5, 1.0), complex(3.0, 1.0)],
    ),
]]

min_float64 = np.finfo('float64').min
max_float64 = np.finfo('float64').max

test_global_input_data_float64 = [
    [1., np.nan, -1., 0., min_float64, max_float64, max_float64, min_float64],
    [np.nan, np.inf, np.inf, np.nan, np.nan, np.nan, np.NINF, np.NZERO]
]

min_int64 = np.iinfo('int64').min
max_int64 = np.iinfo('int64').max
max_uint64 = np.iinfo('uint64').max

test_global_input_data_integer64 = [
    [1, -1, 0],
    [min_int64, max_int64, max_int64, min_int64],
    [max_uint64, max_uint64]
]

test_global_input_data_numeric = test_global_input_data_integer64 + test_global_input_data_float64

test_global_input_data_unicode_kind4 = [
    'ascii',
    '12345',
    '1234567890',
    '¡Y tú quién te crees?',
    '🐍⚡',
    '大处着眼，小处着手。',
]

test_global_input_data_unicode_kind1 = [
    'ascii',
    '12345',
    '1234567890',
]

def gen_srand_array(size, nchars=8):
    """Generate array of strings of specified size based on [a-zA-Z] + [0-9]"""
    accepted_chars = list(string.ascii_letters + string.digits)
    rands_chars = np.array(accepted_chars, dtype=(np.str_, 1))

    np.random.seed(100)
    return np.random.choice(rands_chars, size=nchars * size).view((np.str_, nchars))


def gen_frand_array(size, min=-100, max=100):
    """Generate array of float of specified size based on [-100-100]"""
    np.random.seed(100)
    return (max - min) * np.random.sample(size) + min

def gen_strlist(size, nchars=8):
    """Generate list of strings of specified size based on [a-zA-Z] + [0-9]"""
    accepted_chars = string.ascii_letters + string.digits
    generated_chars = islice(permutations(accepted_chars, nchars), size)

    return [''.join(chars) for chars in generated_chars]


#   Restores a series and checks the correct arrangement of data,
#   taking into account the same elements for unstable sortings
#   Example: pd.Series([15, 3, 7, 3, 1],[2, 4, 6, 8, 10])
#   Result can be pd.Series([4, 1, 3, 2, 0],[2, 4, 6, 8, 10]) or pd.Series([4, 2, 3, 1, 0],[2, 4, 6, 8, 10])
#   return restore series
def restore_series_argsort(series, my_result):
    nona = series.dropna()
    data = np.copy(nona.data)
    new_result = np.copy(series.data)
    result = np.copy(my_result)
    for i in range(len(result)):
        if result[i] != -1:
            new_result[i] = data[result[i]]
        else:
            new_result[i] = np.nan
    return new_result


#   Restores a series and checks the correct arrangement of indices,
#   taking into account the same elements for unstable sortings
#   Example: pd.Series([15, 3, 7, 3, 1],[2, 4, 6, 8, 10])
#   Result can be pd.Series([1, 3, 3, 7, 15],[10, 4, 8, 6, 2]) or pd.Series([1, 3, 3, 7, 15],[10, 8, 4, 6, 2])
#   if indices correct - return 0; wrong - return 1
def restore_series_sort_values(series, my_result_index, ascending):
    value_dict = {}
    nan_list = []
    data = np.copy(series.data)
    index = np.copy(series.index)
    for value in range(len(data)):
        # if np.isnan(data[value]):
        if series.isna()[index[value]]:
            nan_list.append(index[value])
        if data[value] in value_dict:
            value_dict[data[value]].append(index[value])
        else:
            value_dict[data[value]] = [index[value]]
    na = series.isna().sum()
    sort = np.argsort(data)
    result = np.copy(my_result_index)
    if not ascending:
        sort[:len(result)-na] = sort[:len(result)-na][::-1]
    for i in range(len(result)-na):
        check = 0
        for j in value_dict[data[sort[i]]]:
            if j == result[i]:
                check = 1
        if check == 0:
            return 1
    for i in range(len(result)-na, len(result)):
        check = 0
        for j in nan_list:
            if result[i] == j:
                check = 1
        if check == 0:
            return 1
    return 0


def _make_func_from_text(func_text, func_name='test_impl'):
    loc_vars = {}
    exec(func_text, {}, loc_vars)
    test_impl = loc_vars[func_name]
    return test_impl


def _make_func_use_binop1(operator):
    func_text = "def test_impl(A, B):\n"
    func_text += "   return A {} B\n".format(operator)
    return _make_func_from_text(func_text)


def _make_func_use_binop2(operator):
    func_text = "def test_impl(A, B):\n"
    func_text += "   A {} B\n".format(operator)
    func_text += "   return A\n"
    return _make_func_from_text(func_text)


def _make_func_use_method_arg1(method):
    func_text = "def test_impl(A, B):\n"
    func_text += "   return A.{}(B)\n".format(method)
    return _make_func_from_text(func_text)


GLOBAL_VAL = 2


class TestSeries(TestCase):

    @skip_numba_jit
    def test_create1(self):
        def test_impl():
            df = pd.DataFrame({'A': [1, 2, 3]})
            return (df.A == 1).sum()
        hpat_func = self.jit(test_impl)

        self.assertEqual(hpat_func(), test_impl())

    @unittest.skip('Feature request: implement Series::ctor with list(list(type))')
    def test_create_list_list_unicode(self):
        def test_impl():
            S = pd.Series([
                          ['abc', 'defg', 'ijk'],
                          ['lmn', 'opq', 'rstuvwxyz']
                          ])
            return S
        hpat_func = self.jit(test_impl)

        result_ref = test_impl()
        result = hpat_func()
        pd.testing.assert_series_equal(result, result_ref)

    @unittest.skip('Feature request: implement Series::ctor with list(list(type))')
    def test_create_list_list_integer(self):
        def test_impl():
            S = pd.Series([
                          [123, 456, -789],
                          [-112233, 445566, 778899]
                          ])
            return S
        hpat_func = self.jit(test_impl)

        result_ref = test_impl()
        result = hpat_func()
        pd.testing.assert_series_equal(result, result_ref)

    @unittest.skip('Feature request: implement Series::ctor with list(list(type))')
    def test_create_list_list_float(self):
        def test_impl():
            S = pd.Series([
                          [1.23, -4.56, 7.89],
                          [11.2233, 44.5566, -778.899]
                          ])
            return S
        hpat_func = self.jit(test_impl)

        result_ref = test_impl()
        result = hpat_func()
        pd.testing.assert_series_equal(result, result_ref)

    @skip_numba_jit
    def test_create2(self):
        def test_impl(n):
            df = pd.DataFrame({'A': np.arange(n)})
            return (df.A == 2).sum()
        hpat_func = self.jit(test_impl)

        n = 11
        self.assertEqual(hpat_func(n), test_impl(n))

    def test_create_series1(self):
        def test_impl():
            A = pd.Series([1, 2, 3])
            return A
        hpat_func = self.jit(test_impl)

        pd.testing.assert_series_equal(hpat_func(), test_impl())

    def test_create_series_index1(self):
        # create and box an indexed Series
        def test_impl():
            A = pd.Series([1, 2, 3], ['A', 'C', 'B'])
            return A
        hpat_func = self.jit(test_impl)

        pd.testing.assert_series_equal(hpat_func(), test_impl())

    def test_create_series_index2(self):
        def test_impl():
            A = pd.Series([1, 2, 3], index=['A', 'C', 'B'])
            return A
        hpat_func = self.jit(test_impl)

        pd.testing.assert_series_equal(hpat_func(), test_impl())

    def test_create_series_index3(self):
        def test_impl():
            A = pd.Series([1, 2, 3], index=['A', 'C', 'B'], name='A')
            return A
        hpat_func = self.jit(test_impl)

        pd.testing.assert_series_equal(hpat_func(), test_impl())

    def test_create_series_index4(self):
        def test_impl(name):
            A = pd.Series([1, 2, 3], index=['A', 'C', 'B'], name=name)
            return A
        hpat_func = self.jit(test_impl)

        pd.testing.assert_series_equal(hpat_func('A'), test_impl('A'))

    @skip_numba_jit
    def test_create_str(self):
        def test_impl():
            df = pd.DataFrame({'A': ['a', 'b', 'c']})
            return (df.A == 'a').sum()
        hpat_func = self.jit(test_impl)

        self.assertEqual(hpat_func(), test_impl())

    @skip_numba_jit
    def test_pass_df1(self):
        def test_impl(df):
            return (df.A == 2).sum()
        hpat_func = self.jit(test_impl)

        n = 11
        df = pd.DataFrame({'A': np.arange(n)})
        self.assertEqual(hpat_func(df), test_impl(df))

    @skip_numba_jit
    def test_pass_df_str(self):
        def test_impl(df):
            return (df.A == 'a').sum()
        hpat_func = self.jit(test_impl)

        df = pd.DataFrame({'A': ['a', 'b', 'c']})
        self.assertEqual(hpat_func(df), test_impl(df))

    @skip_numba_jit
    def test_pass_series1(self):
        # TODO: check to make sure it is series type
        def test_impl(A):
            return (A == 2).sum()
        hpat_func = self.jit(test_impl)

        n = 11
        df = pd.DataFrame({'A': np.arange(n)})
        self.assertEqual(hpat_func(df.A), test_impl(df.A))

    @skip_numba_jit
    def test_pass_series2(self):
        # test creating dataframe from passed series
        def test_impl(A):
            df = pd.DataFrame({'A': A})
            return (df.A == 2).sum()
        hpat_func = self.jit(test_impl)

        n = 11
        df = pd.DataFrame({'A': np.arange(n)})
        self.assertEqual(hpat_func(df.A), test_impl(df.A))

    @skip_numba_jit
    def test_pass_series_str(self):
        def test_impl(A):
            return (A == 'a').sum()
        hpat_func = self.jit(test_impl)

        df = pd.DataFrame({'A': ['a', 'b', 'c']})
        self.assertEqual(hpat_func(df.A), test_impl(df.A))

    def test_pass_series_index1(self):
        def test_impl(A):
            return A
        hpat_func = self.jit(test_impl)

        S = pd.Series([3, 5, 6], ['a', 'b', 'c'], name='A')
        pd.testing.assert_series_equal(hpat_func(S), test_impl(S))

    def test_series_size(self):
        def test_impl(S):
            return S.size
        hpat_func = self.jit(test_impl)

        n = 11
        for S, expected in [
            (pd.Series(), 0),
            (pd.Series([]), 0),
            (pd.Series(np.arange(n)), n),
            (pd.Series([np.nan, 1, 2]), 3),
            (pd.Series(['1', '2', '3']), 3),
        ]:
            with self.subTest(S=S, expected=expected):
                self.assertEqual(hpat_func(S), expected)
                self.assertEqual(hpat_func(S), test_impl(S))

    @skip_numba_jit
    def test_series_attr2(self):
        def test_impl(A):
            return A.copy().values
        hpat_func = self.jit(test_impl)

        n = 11
        df = pd.DataFrame({'A': np.arange(n)})
        np.testing.assert_array_equal(hpat_func(df.A), test_impl(df.A))

    def test_series_attr3(self):
        def test_impl(A):
            return A.min()
        hpat_func = self.jit(test_impl)

        n = 11
        df = pd.DataFrame({'A': np.arange(n)})
        self.assertEqual(hpat_func(df.A), test_impl(df.A))

    @skip_numba_jit("This test passes in group and fails in single.")
    def test_series_attr4(self):
        def test_impl(A):
            return A.cumsum().values
        hpat_func = self.jit(test_impl)

        n = 11
        df = pd.DataFrame({'A': np.arange(n)})
        np.testing.assert_array_equal(hpat_func(df.A), test_impl(df.A))

    @skip_numba_jit
    def test_series_argsort1(self):
        def test_impl(A):
            return A.argsort()
        hpat_func = self.jit(test_impl)

        n = 11
        A = pd.Series(np.random.ranf(n))
        pd.testing.assert_series_equal(hpat_func(A), test_impl(A))

    @skip_numba_jit
    def test_series_argsort2(self):
        def test_impl(S):
            return S.argsort()
        hpat_func = self.jit(test_impl)

        S = pd.Series([1, -1, 0, 1, np.nan], [1, 2, 3, 4, 5])
        pd.testing.assert_series_equal(test_impl(S), hpat_func(S))

    @skip_numba_jit
    def test_series_argsort_full(self):
        def test_impl(series, kind):
            return series.argsort(axis=0, kind=kind, order=None)

        hpat_func = self.jit(test_impl)

        all_data = test_global_input_data_numeric

        for data in all_data:
            for kind in ['quicksort', 'mergesort']:
                series = pd.Series(data * 3)
                ref_result = test_impl(series, kind=kind)
                jit_result = hpat_func(series, kind=kind)
                ref = restore_series_argsort(series, ref_result.data)
                jit = restore_series_argsort(series, jit_result.data)
                if kind == 'mergesort':
                    pd.testing.assert_series_equal(ref_result, jit_result)
                else:
                    np.testing.assert_array_equal(ref, jit)

    @skip_numba_jit
    def test_series_argsort_full_idx(self):
        def test_impl(series, kind):
            return series.argsort(axis=0, kind=kind, order=None)

        hpat_func = self.jit(test_impl)

        all_data = test_global_input_data_numeric

        for data in all_data:
            data = data * 3
            for index in [gen_srand_array(len(data)), gen_frand_array(len(data)), range(len(data))]:
                for kind in ['quicksort', 'mergesort']:
                    series = pd.Series(data, index)
                    ref_result = test_impl(series, kind=kind)
                    jit_result = hpat_func(series, kind=kind)
                    ref = restore_series_argsort(series, ref_result.data)
                    jit = restore_series_argsort(series, jit_result.data)
                    if kind == 'mergesort':
                        pd.testing.assert_series_equal(ref_result, jit_result)
                    else:
                        np.testing.assert_array_equal(ref, jit)

    @skip_numba_jit
    def test_series_attr6(self):
        def test_impl(A):
            return A.take([2, 3]).values
        hpat_func = self.jit(test_impl)

        n = 11
        df = pd.DataFrame({'A': np.arange(n)})
        np.testing.assert_array_equal(hpat_func(df.A), test_impl(df.A))

    @skip_numba_jit
    def test_series_attr7(self):
        def test_impl(A):
            return A.astype(np.float64)
        hpat_func = self.jit(test_impl)

        n = 11
        df = pd.DataFrame({'A': np.arange(n)})
        np.testing.assert_array_equal(hpat_func(df.A), test_impl(df.A))

    def test_series_getattr_ndim(self):
        '''Verifies getting Series attribute ndim is supported'''
        def test_impl(S):
            return S.ndim
        hpat_func = self.jit(test_impl)

        n = 11
        S = pd.Series(np.arange(n))
        self.assertEqual(hpat_func(S), test_impl(S))

    def test_series_getattr_T(self):
        '''Verifies getting Series attribute T is supported'''
        def test_impl(S):
            return S.T
        hpat_func = self.jit(test_impl)

        n = 11
        S = pd.Series(np.arange(n))
        np.testing.assert_array_equal(hpat_func(S), test_impl(S))

    def test_series_copy_str1(self):
        def test_impl(A):
            return A.copy()
        hpat_func = self.jit(test_impl)

        S = pd.Series(['aa', 'bb', 'cc'])
        pd.testing.assert_series_equal(hpat_func(S), test_impl(S))

    def test_series_copy_int1(self):
        def test_impl(A):
            return A.copy()
        hpat_func = self.jit(test_impl)

        S = pd.Series([1, 2, 3])
        np.testing.assert_array_equal(hpat_func(S), test_impl(S))

    def test_series_copy_deep(self):
        def test_impl(A, deep):
            return A.copy(deep=deep)
        hpat_func = self.jit(test_impl)

        for S in [
            pd.Series([1, 2]),
            pd.Series([1, 2], index=["a", "b"]),
        ]:
            with self.subTest(S=S):
                for deep in (True, False):
                    with self.subTest(deep=deep):
                        actual = hpat_func(S, deep)
                        expected = test_impl(S, deep)

                        pd.testing.assert_series_equal(actual, expected)

                        self.assertEqual(actual.values is S.values, expected.values is S.values)
                        self.assertEqual(actual.values is S.values, not deep)

                        # Shallow copy of index is not supported yet
                        if deep:
                            self.assertEqual(actual.index is S.index, expected.index is S.index)
                            self.assertEqual(actual.index is S.index, not deep)

    @skip_sdc_jit('Series.corr() parameter "min_periods" unsupported')
    def test_series_corr(self):
        def test_series_corr_impl(S1, S2, min_periods=None):
            return S1.corr(S2, min_periods=min_periods)

        hpat_func = self.jit(test_series_corr_impl)
        test_input_data1 = [[.2, .0, .6, .2],
                            [.2, .0, .6, .2, .5, .6, .7, .8],
                            [],
                            [2, 0, 6, 2],
                            [.2, .1, np.nan, .5, .3],
                            [-1, np.nan, 1, np.inf]]
        test_input_data2 = [[.3, .6, .0, .1],
                            [.3, .6, .0, .1, .8],
                            [],
                            [3, 6, 0, 1],
                            [.3, .2, .9, .6, np.nan],
                            [np.nan, np.nan, np.inf, np.nan]]
        for input_data1 in test_input_data1:
            for input_data2 in test_input_data2:
                S1 = pd.Series(input_data1)
                S2 = pd.Series(input_data2)
                for period in [None, 2, 1, 8, -4]:
                    result_ref = test_series_corr_impl(S1, S2, min_periods=period)
                    result = hpat_func(S1, S2, min_periods=period)
                    np.testing.assert_allclose(result, result_ref)

    @skip_sdc_jit('Series.corr() parameter "min_periods" unsupported')
    def test_series_corr_unsupported_dtype(self):
        def test_series_corr_impl(S1, S2, min_periods=None):
            return S1.corr(S2, min_periods=min_periods)

        hpat_func = self.jit(test_series_corr_impl)
        S1 = pd.Series([.2, .0, .6, .2])
        S2 = pd.Series(['abcdefgh', 'a', 'abcdefg', 'ab', 'abcdef', 'abc'])
        S3 = pd.Series(['aaaaa', 'bbbb', 'ccc', 'dd', 'e'])
        S4 = pd.Series([.3, .6, .0, .1])

        with self.assertRaises(TypingError) as raises:
            hpat_func(S1, S2, min_periods=5)
        msg = 'Method corr(). The object other.data'
        self.assertIn(msg, str(raises.exception))

        with self.assertRaises(TypingError) as raises:
            hpat_func(S3, S4, min_periods=5)
        msg = 'Method corr(). The object self.data'
        self.assertIn(msg, str(raises.exception))

    @skip_sdc_jit('Series.corr() parameter "min_periods" unsupported')
    def test_series_corr_unsupported_period(self):
        def test_series_corr_impl(S1, S2, min_periods=None):
            return S1.corr(S2, min_periods=min_periods)

        hpat_func = self.jit(test_series_corr_impl)
        S1 = pd.Series([.2, .0, .6, .2])
        S2 = pd.Series([.3, .6, .0, .1])

        with self.assertRaises(TypingError) as raises:
            hpat_func(S1, S2, min_periods='aaaa')
        msg = 'Method corr(). The object min_periods'
        self.assertIn(msg, str(raises.exception))

        with self.assertRaises(TypingError) as raises:
            hpat_func(S1, S2, min_periods=0.5)
        msg = 'Method corr(). The object min_periods'
        self.assertIn(msg, str(raises.exception))

    @skip_numba_jit
    def test_series_astype_int_to_str1(self):
        '''Verifies Series.astype implementation with function 'str' as argument
           converts integer series to series of strings
        '''
        def test_impl(S):
            return S.astype(str)
        hpat_func = self.jit(test_impl)

        n = 11
        S = pd.Series(np.arange(n))
        pd.testing.assert_series_equal(hpat_func(S), test_impl(S))

    @skip_numba_jit
    def test_series_astype_int_to_str2(self):
        '''Verifies Series.astype implementation with a string literal dtype argument
           converts integer series to series of strings
        '''
        def test_impl(S):
            return S.astype('str')
        hpat_func = self.jit(test_impl)

        n = 11
        S = pd.Series(np.arange(n))
        pd.testing.assert_series_equal(hpat_func(S), test_impl(S))

    @skip_numba_jit
    def test_series_astype_str_to_str1(self):
        '''Verifies Series.astype implementation with function 'str' as argument
           handles string series not changing it
        '''
        def test_impl(S):
            return S.astype(str)
        hpat_func = self.jit(test_impl)

        S = pd.Series(['aa', 'bb', 'cc'])
        pd.testing.assert_series_equal(hpat_func(S), test_impl(S))

    @skip_numba_jit
    def test_series_astype_str_to_str2(self):
        '''Verifies Series.astype implementation with a string literal dtype argument
           handles string series not changing it
        '''
        def test_impl(S):
            return S.astype('str')
        hpat_func = self.jit(test_impl)

        S = pd.Series(['aa', 'bb', 'cc'])
        pd.testing.assert_series_equal(hpat_func(S), test_impl(S))

    @skip_numba_jit
    def test_series_astype_str_to_str_index_str(self):
        '''Verifies Series.astype implementation with function 'str' as argument
           handles string series not changing it
        '''

        def test_impl(S):
            return S.astype(str)

        hpat_func = self.jit(test_impl)

        S = pd.Series(['aa', 'bb', 'cc'], index=['d', 'e', 'f'])
        pd.testing.assert_series_equal(hpat_func(S), test_impl(S))

    @skip_numba_jit
    def test_series_astype_str_to_str_index_int(self):
        '''Verifies Series.astype implementation with function 'str' as argument
           handles string series not changing it
        '''

        def test_impl(S):
            return S.astype(str)

        hpat_func = self.jit(test_impl)

        S = pd.Series(['aa', 'bb', 'cc'], index=[1, 2, 3])
        pd.testing.assert_series_equal(hpat_func(S), test_impl(S))

    @unittest.skip('TODO: requires str(datetime64) support in Numba')
    def test_series_astype_dt_to_str1(self):
        '''Verifies Series.astype implementation with function 'str' as argument
           converts datetime series to series of strings
        '''
        def test_impl(A):
            return A.astype(str)
        hpat_func = self.jit(test_impl)

        S = pd.Series([pd.Timestamp('20130101 09:00:00'),
                       pd.Timestamp('20130101 09:00:02'),
                       pd.Timestamp('20130101 09:00:03')
                       ])
        pd.testing.assert_series_equal(hpat_func(S), test_impl(S))

    @unittest.skip('AssertionError: Series are different'
                   '[left]:  [0.000000, 1.000000, 2.000000, 3.000000, ...'
                   '[right]:  [0.0, 1.0, 2.0, 3.0, ...'
                   'TODO: needs alignment to NumPy on Numba side')
    def test_series_astype_float_to_str1(self):
        '''Verifies Series.astype implementation with function 'str' as argument
           converts float series to series of strings
        '''
        def test_impl(A):
            return A.astype(str)
        hpat_func = self.jit(test_impl)

        n = 11.0
        S = pd.Series(np.arange(n))
        pd.testing.assert_series_equal(hpat_func(S), test_impl(S))

    @skip_numba_jit
    def test_series_astype_int32_to_int64(self):
        '''Verifies Series.astype implementation with NumPy dtype argument
           converts series with dtype=int32 to series with dtype=int64
        '''
        def test_impl(A):
            return A.astype(np.int64)
        hpat_func = self.jit(test_impl)

        n = 11
        S = pd.Series(np.arange(n), dtype=np.int32)
        pd.testing.assert_series_equal(hpat_func(S), test_impl(S))

    @skip_numba_jit
    def test_series_astype_int_to_float64(self):
        '''Verifies Series.astype implementation with NumPy dtype argument
           converts integer series to series of float
        '''
        def test_impl(A):
            return A.astype(np.float64)
        hpat_func = self.jit(test_impl)

        n = 11
        S = pd.Series(np.arange(n))
        pd.testing.assert_series_equal(hpat_func(S), test_impl(S))

    @skip_numba_jit
    def test_series_astype_float_to_int32(self):
        '''Verifies Series.astype implementation with NumPy dtype argument
           converts float series to series of integers
        '''
        def test_impl(A):
            return A.astype(np.int32)
        hpat_func = self.jit(test_impl)

        n = 11.0
        S = pd.Series(np.arange(n))
        pd.testing.assert_series_equal(hpat_func(S), test_impl(S))

    def test_series_astype_literal_dtype1(self):
        '''Verifies Series.astype implementation with a string literal dtype argument
           converts float series to series of integers
        '''
        def test_impl(A):
            return A.astype('int32')
        hpat_func = self.jit(test_impl)

        n = 11.0
        S = pd.Series(np.arange(n))
        pd.testing.assert_series_equal(hpat_func(S), test_impl(S))

    @unittest.skip('TODO: needs Numba astype impl support converting unicode_type to int')
    def test_series_astype_str_to_int32(self):
        '''Verifies Series.astype implementation with NumPy dtype argument
           converts series of strings to series of integers
        '''
        import numba

        def test_impl(A):
            return A.astype(np.int32)
        hpat_func = self.jit(test_impl)

        n = 11
        S = pd.Series([str(x) for x in np.arange(n) - n // 2])
        pd.testing.assert_series_equal(hpat_func(S), test_impl(S))

    @unittest.skip('TODO: needs Numba astype impl support converting unicode_type to float')
    def test_series_astype_str_to_float64(self):
        '''Verifies Series.astype implementation with NumPy dtype argument
           converts series of strings to series of float
        '''
        def test_impl(A):
            return A.astype(np.float64)
        hpat_func = self.jit(test_impl)

        S = pd.Series(['3.24', '1E+05', '-1', '-1.3E-01', 'nan', 'inf'])
        pd.testing.assert_series_equal(hpat_func(S), test_impl(S))

    @skip_numba_jit
    def test_series_astype_str_index_str(self):
        '''Verifies Series.astype implementation with function 'str' as argument
           handles string series not changing it
        '''

        def test_impl(S):
            return S.astype(str)
        hpat_func = self.jit(test_impl)

        S = pd.Series(['aa', 'bb', 'cc'], index=['a', 'b', 'c'])
        pd.testing.assert_series_equal(hpat_func(S), test_impl(S))

    @skip_numba_jit
    def test_series_astype_str_index_int(self):
        '''Verifies Series.astype implementation with function 'str' as argument
           handles string series not changing it
        '''

        def test_impl(S):
            return S.astype(str)

        hpat_func = self.jit(test_impl)

        S = pd.Series(['aa', 'bb', 'cc'], index=[2, 3, 5])
        pd.testing.assert_series_equal(hpat_func(S), test_impl(S))

    def test_series_astype_errors_ignore_return_self_str(self):
        '''Verifies Series.astype implementation return self object on error
           if errors='ignore' is passed in arguments
        '''

        def test_impl(S):
            return S.astype(np.float64, errors='ignore')

        hpat_func = self.jit(test_impl)

        S = pd.Series(['aa', 'bb', 'cc'], index=[2, 3, 5])
        pd.testing.assert_series_equal(hpat_func(S), test_impl(S))

    @skip_numba_jit
    def test_np_call_on_series1(self):
        def test_impl(A):
            return np.min(A)
        hpat_func = self.jit(test_impl)

        n = 11
        df = pd.DataFrame({'A': np.arange(n)})
        np.testing.assert_array_equal(hpat_func(df.A), test_impl(df.A))

    def test_series_values(self):
        def test_impl(A):
            return A.values
        hpat_func = self.jit(test_impl)

        n = 11
        df = pd.DataFrame({'A': np.arange(n)})
        np.testing.assert_array_equal(hpat_func(df.A), test_impl(df.A))

    @skip_numba_jit
    def test_series_values1(self):
        def test_impl(A):
            return (A == 2).values
        hpat_func = self.jit(test_impl)

        n = 11
        df = pd.DataFrame({'A': np.arange(n)})
        np.testing.assert_array_equal(hpat_func(df.A), test_impl(df.A))

    def test_series_shape1(self):
        def test_impl(A):
            return A.shape
        hpat_func = self.jit(test_impl)

        n = 11
        df = pd.DataFrame({'A': np.arange(n)})
        self.assertEqual(hpat_func(df.A), test_impl(df.A))

    @skip_numba_jit
    def test_static_setitem_series1(self):
        def test_impl(A):
            A[0] = 2
            return (A == 2).sum()
        hpat_func = self.jit(test_impl)

        n = 11
        df = pd.DataFrame({'A': np.arange(n)})
        self.assertEqual(hpat_func(df.A), test_impl(df.A))

    @skip_numba_jit
    def test_setitem_series1(self):
        def test_impl(A, i):
            A[i] = 2
            return (A == 2).sum()
        hpat_func = self.jit(test_impl)

        n = 11
        df = pd.DataFrame({'A': np.arange(n)})
        self.assertEqual(hpat_func(df.A.copy(), 0), test_impl(df.A.copy(), 0))

    @skip_numba_jit
    def test_setitem_series2(self):
        def test_impl(A, i):
            A[i] = 100
        hpat_func = self.jit(test_impl)

        n = 11
        df = pd.DataFrame({'A': np.arange(n)})
        A1 = df.A.copy()
        A2 = df.A
        hpat_func(A1, 0)
        test_impl(A2, 0)
        pd.testing.assert_series_equal(A1, A2)

    @unittest.skip("enable after remove dead in hiframes is removed")
    def test_setitem_series3(self):
        def test_impl(A, i):
            S = pd.Series(A)
            S[i] = 100
        hpat_func = self.jit(test_impl)

        n = 11
        A = np.arange(n)
        A1 = A.copy()
        A2 = A
        hpat_func(A1, 0)
        test_impl(A2, 0)
        np.testing.assert_array_equal(A1, A2)

    @skip_numba_jit
    def test_setitem_series_bool1(self):
        def test_impl(A):
            A[A > 3] = 100
        hpat_func = self.jit(test_impl)

        n = 11
        df = pd.DataFrame({'A': np.arange(n)})
        A1 = df.A.copy()
        A2 = df.A
        hpat_func(A1)
        test_impl(A2)
        pd.testing.assert_series_equal(A1, A2)

    @skip_numba_jit
    def test_setitem_series_bool2(self):
        def test_impl(A, B):
            A[A > 3] = B[A > 3]
        hpat_func = self.jit(test_impl)

        n = 11
        df = pd.DataFrame({'A': np.arange(n), 'B': np.arange(n)**2})
        A1 = df.A.copy()
        A2 = df.A
        hpat_func(A1, df.B)
        test_impl(A2, df.B)
        pd.testing.assert_series_equal(A1, A2)

    @skip_numba_jit
    def test_static_getitem_series1(self):
        def test_impl(A):
            return A[0]
        hpat_func = self.jit(test_impl)

        n = 11
        A = pd.Series(np.arange(n))
        self.assertEqual(hpat_func(A), test_impl(A))

    @skip_numba_jit
    def test_getitem_series1(self):
        def test_impl(A, i):
            return A[i]
        hpat_func = self.jit(test_impl)

        n = 11
        df = pd.DataFrame({'A': np.arange(n)})
        self.assertEqual(hpat_func(df.A, 0), test_impl(df.A, 0))

    @skip_numba_jit
    def test_getitem_series_str1(self):
        def test_impl(A, i):
            return A[i]
        hpat_func = self.jit(test_impl)

        df = pd.DataFrame({'A': ['aa', 'bb', 'cc']})
        self.assertEqual(hpat_func(df.A, 0), test_impl(df.A, 0))

    @skip_numba_jit
    def test_series_iat1(self):
        def test_impl(A):
            return A.iat[3]
        hpat_func = self.jit(test_impl)

        n = 11
        S = pd.Series(np.arange(n)**2)
        self.assertEqual(hpat_func(S), test_impl(S))

    @skip_numba_jit
    def test_series_iat2(self):
        def test_impl(A):
            A.iat[3] = 1
            return A
        hpat_func = self.jit(test_impl)

        n = 11
        S = pd.Series(np.arange(n)**2)
        pd.testing.assert_series_equal(hpat_func(S), test_impl(S))

    @skip_numba_jit
    def test_series_iloc1(self):
        def test_impl(A):
            return A.iloc[3]
        hpat_func = self.jit(test_impl)

        n = 11
        S = pd.Series(np.arange(n)**2)
        self.assertEqual(hpat_func(S), test_impl(S))

    @skip_numba_jit
    def test_series_iloc2(self):
        def test_impl(A):
            return A.iloc[3:8]
        hpat_func = self.jit(test_impl)

        n = 11
        S = pd.Series(np.arange(n)**2)
        pd.testing.assert_series_equal(
            hpat_func(S), test_impl(S).reset_index(drop=True))

    @skip_numba_jit
    def test_series_op1(self):
        arithmetic_binops = ('+', '-', '*', '/', '//', '%', '**')
        for operator in arithmetic_binops:
            test_impl = _make_func_use_binop1(operator)
            hpat_func = self.jit(test_impl)

            n = 11
            df = pd.DataFrame({'A': np.arange(1, n), 'B': np.ones(n - 1)})
            pd.testing.assert_series_equal(hpat_func(df.A, df.B), test_impl(df.A, df.B), check_names=False)

    @skip_numba_jit
    def test_series_op2(self):
        arithmetic_binops = ('+', '-', '*', '/', '//', '%', '**')

        for operator in arithmetic_binops:
            test_impl = _make_func_use_binop1(operator)
            hpat_func = self.jit(test_impl)

            n = 11
            if platform.system() == 'Windows' and not IS_32BITS:
                df = pd.DataFrame({'A': np.arange(1, n, dtype=np.int64)})
            else:
                df = pd.DataFrame({'A': np.arange(1, n)})
            pd.testing.assert_series_equal(hpat_func(df.A, 1), test_impl(df.A, 1), check_names=False)

    @skip_numba_jit
    def test_series_op3(self):
        arithmetic_binops = ('+', '-', '*', '/', '//', '%', '**')

        for operator in arithmetic_binops:
            test_impl = _make_func_use_binop2(operator)
            hpat_func = self.jit(test_impl)

            n = 11
            df = pd.DataFrame({'A': np.arange(1, n), 'B': np.ones(n - 1)})
            pd.testing.assert_series_equal(hpat_func(df.A, df.B), test_impl(df.A, df.B), check_names=False)

    @skip_numba_jit
    def test_series_op4(self):
        arithmetic_binops = ('+', '-', '*', '/', '//', '%', '**')

        for operator in arithmetic_binops:
            test_impl = _make_func_use_binop2(operator)
            hpat_func = self.jit(test_impl)

            n = 11
            df = pd.DataFrame({'A': np.arange(1, n)})
            pd.testing.assert_series_equal(hpat_func(df.A, 1), test_impl(df.A, 1), check_names=False)

    def test_series_op5(self):
        arithmetic_methods = ('add', 'sub', 'mul', 'div', 'truediv', 'floordiv', 'mod', 'pow')

        for method in arithmetic_methods:
            test_impl = _make_func_use_method_arg1(method)
            hpat_func = self.jit(test_impl)

            n = 11
            df = pd.DataFrame({'A': np.arange(1, n), 'B': np.ones(n - 1)})
            pd.testing.assert_series_equal(hpat_func(df.A, df.B), test_impl(df.A, df.B), check_names=False)

    @unittest.skipIf(platform.system() == 'Windows', 'Series values are different (20.0 %)'
                     '[left]:  [1, 1024, 59049, 1048576, 9765625, 60466176, 282475249, 1073741824, 3486784401, 10000000000]'
                     '[right]: [1, 1024, 59049, 1048576, 9765625, 60466176, 282475249, 1073741824, -808182895, 1410065408]')
    def test_series_op5_integer_scalar(self):
        arithmetic_methods = ('add', 'sub', 'mul', 'div', 'truediv', 'floordiv', 'mod', 'pow')

        for method in arithmetic_methods:
            test_impl = _make_func_use_method_arg1(method)
            hpat_func = self.jit(test_impl)

            n = 11
            if platform.system() == 'Windows' and not IS_32BITS:
                operand_series = pd.Series(np.arange(1, n, dtype=np.int64))
            else:
                operand_series = pd.Series(np.arange(1, n))
            operand_scalar = 10
            pd.testing.assert_series_equal(
                hpat_func(operand_series, operand_scalar),
                test_impl(operand_series, operand_scalar),
                check_names=False)

    def test_series_op5_float_scalar(self):
        arithmetic_methods = ('add', 'sub', 'mul', 'div', 'truediv', 'floordiv', 'mod', 'pow')

        for method in arithmetic_methods:
            test_impl = _make_func_use_method_arg1(method)
            hpat_func = self.jit(test_impl)

            n = 11
            operand_series = pd.Series(np.arange(1, n))
            operand_scalar = .5
            pd.testing.assert_series_equal(
                hpat_func(operand_series, operand_scalar),
                test_impl(operand_series, operand_scalar),
                check_names=False)

    @skip_numba_jit
    def test_series_op6(self):
        def test_impl(A):
            return -A
        hpat_func = self.jit(test_impl)

        n = 11
        A = pd.Series(np.arange(n))
        pd.testing.assert_series_equal(hpat_func(A), test_impl(A))

    @skip_numba_jit
    def test_series_op7(self):
        comparison_binops = ('<', '>', '<=', '>=', '!=', '==')

        for operator in comparison_binops:
            test_impl = _make_func_use_binop1(operator)
            hpat_func = self.jit(test_impl)

            n = 11
            A = pd.Series(np.arange(n))
            B = pd.Series(np.arange(n)**2)
            pd.testing.assert_series_equal(hpat_func(A, B), test_impl(A, B), check_names=False)

    def test_series_op8(self):
        comparison_methods = ('lt', 'gt', 'le', 'ge', 'ne', 'eq')

        for method in comparison_methods:
            test_impl = _make_func_use_method_arg1(method)
            hpat_func = self.jit(test_impl)

            n = 11
            A = pd.Series(np.arange(n))
            B = pd.Series(np.arange(n)**2)
            pd.testing.assert_series_equal(hpat_func(A, B), test_impl(A, B), check_names=False)

    @unittest.skipIf(platform.system() == 'Windows', "Attribute dtype are different: int64, int32")
    def test_series_op8_integer_scalar(self):
        comparison_methods = ('lt', 'gt', 'le', 'ge', 'eq', 'ne')

        for method in comparison_methods:
            test_impl = _make_func_use_method_arg1(method)
            hpat_func = self.jit(test_impl)

            n = 11
            operand_series = pd.Series(np.arange(1, n))
            operand_scalar = 10
            pd.testing.assert_series_equal(
                hpat_func(operand_series, operand_scalar),
                test_impl(operand_series, operand_scalar),
                check_names=False)

    def test_series_op8_float_scalar(self):
        comparison_methods = ('lt', 'gt', 'le', 'ge', 'eq', 'ne')

        for method in comparison_methods:
            test_impl = _make_func_use_method_arg1(method)
            hpat_func = self.jit(test_impl)

            n = 11
            operand_series = pd.Series(np.arange(1, n))
            operand_scalar = .5
            pd.testing.assert_series_equal(
                hpat_func(operand_series, operand_scalar),
                test_impl(operand_series, operand_scalar),
                check_names=False)

    @skip_numba_jit
    def test_series_inplace_binop_array(self):
        def test_impl(A, B):
            A += B
            return A
        hpat_func = self.jit(test_impl)

        n = 11
        A = np.arange(n)**2.0  # TODO: use 2 for test int casting
        B = pd.Series(np.ones(n))
        np.testing.assert_array_equal(hpat_func(A.copy(), B), test_impl(A, B))

    @skip_numba_jit
    def test_series_fusion1(self):
        def test_impl(A, B):
            return A + B + 1
        hpat_func = self.jit(test_impl)

        n = 11
        if platform.system() == 'Windows' and not IS_32BITS:
            A = pd.Series(np.arange(n), dtype=np.int64)
            B = pd.Series(np.arange(n)**2, dtype=np.int64)
        else:
            A = pd.Series(np.arange(n))
            B = pd.Series(np.arange(n)**2)
        pd.testing.assert_series_equal(hpat_func(A, B), test_impl(A, B))
        self.assertEqual(count_parfor_REPs(), 1)

    @skip_numba_jit
    def test_series_fusion2(self):
        # make sure getting data var avoids incorrect single def assumption
        def test_impl(A, B):
            S = B + 2
            if A[0] == 0:
                S = A + 1
            return S + B
        hpat_func = self.jit(test_impl)

        n = 11
        if platform.system() == 'Windows' and not IS_32BITS:
            A = pd.Series(np.arange(n), dtype=np.int64)
            B = pd.Series(np.arange(n)**2, dtype=np.int64)
        else:
            A = pd.Series(np.arange(n))
            B = pd.Series(np.arange(n)**2)
        pd.testing.assert_series_equal(hpat_func(A, B), test_impl(A, B))
        self.assertEqual(count_parfor_REPs(), 3)

    def test_series_len(self):
        def test_impl(A, i):
            return len(A)
        hpat_func = self.jit(test_impl)

        n = 11
        df = pd.DataFrame({'A': np.arange(n)})
        self.assertEqual(hpat_func(df.A, 0), test_impl(df.A, 0))

    def test_series_box(self):
        def test_impl():
            A = pd.Series([1, 2, 3])
            return A
        hpat_func = self.jit(test_impl)

        pd.testing.assert_series_equal(hpat_func(), test_impl())

    def test_series_box2(self):
        def test_impl():
            A = pd.Series(['1', '2', '3'])
            return A
        hpat_func = self.jit(test_impl)

        pd.testing.assert_series_equal(hpat_func(), test_impl())

    @skip_numba_jit
    def test_series_list_str_unbox1(self):
        def test_impl(A):
            return A.iloc[0]
        hpat_func = self.jit(test_impl)

        S = pd.Series([['aa', 'b'], ['ccc'], []])
        np.testing.assert_array_equal(hpat_func(S), test_impl(S))

        # call twice to test potential refcount errors
        np.testing.assert_array_equal(hpat_func(S), test_impl(S))

    def test_np_typ_call_replace(self):
        # calltype replacement is tricky for np.typ() calls since variable
        # type can't provide calltype
        def test_impl(i):
            return np.int32(i)
        hpat_func = self.jit(test_impl)

        self.assertEqual(hpat_func(1), test_impl(1))

    @skip_numba_jit
    def test_series_ufunc1(self):
        def test_impl(A, i):
            return np.isinf(A).values
        hpat_func = self.jit(test_impl)

        n = 11
        df = pd.DataFrame({'A': np.arange(n)})
        np.testing.assert_array_equal(hpat_func(df.A, 1), test_impl(df.A, 1))

    @skip_numba_jit
    def test_list_convert(self):
        def test_impl():
            df = pd.DataFrame({'one': np.array([-1, np.nan, 2.5]),
                               'two': ['foo', 'bar', 'baz'],
                               'three': [True, False, True]})
            return df.one.values, df.two.values, df.three.values
        hpat_func = self.jit(test_impl)

        one, two, three = hpat_func()
        self.assertTrue(isinstance(one, np.ndarray))
        self.assertTrue(isinstance(two, np.ndarray))
        self.assertTrue(isinstance(three, np.ndarray))

    @unittest.skip("needs empty_like typing fix in npydecl.py")
    def test_series_empty_like(self):
        def test_impl(A):
            return np.empty_like(A)
        hpat_func = self.jit(test_impl)
        n = 11
        df = pd.DataFrame({'A': np.arange(n)})
        self.assertTrue(isinstance(hpat_func(df.A), np.ndarray))

    @skip_sdc_jit('No support of axis argument in old-style Series.fillna() impl')
    def test_series_fillna_axis1(self):
        '''Verifies Series.fillna() implementation handles 'index' as axis argument'''
        def test_impl(S):
            return S.fillna(5.0, axis='index')
        hpat_func = self.jit(test_impl)

        S = pd.Series([1.0, 2.0, np.nan, 1.0, np.inf])
        pd.testing.assert_series_equal(hpat_func(S), test_impl(S))

    @skip_sdc_jit('No support of axis argument in old-style Series.fillna() impl')
    def test_series_fillna_axis2(self):
        '''Verifies Series.fillna() implementation handles 0 as axis argument'''
        def test_impl(S):
            return S.fillna(5.0, axis=0)
        hpat_func = self.jit(test_impl)

        S = pd.Series([1.0, 2.0, np.nan, 1.0, np.inf])
        pd.testing.assert_series_equal(hpat_func(S), test_impl(S))

    @skip_sdc_jit('No support of axis argument in old-style Series.fillna() impl')
    def test_series_fillna_axis3(self):
        '''Verifies Series.fillna() implementation handles correct non-literal axis argument'''
        def test_impl(S, axis):
            return S.fillna(5.0, axis=axis)
        hpat_func = self.jit(test_impl)

        S = pd.Series([1.0, 2.0, np.nan, 1.0, np.inf])
        for axis in [0, 'index']:
            pd.testing.assert_series_equal(hpat_func(S, axis), test_impl(S, axis))

    @skip_sdc_jit('BUG: old-style fillna impl returns series without index')
    def test_series_fillna_float_from_df(self):
        '''Verifies Series.fillna() applied to a named float Series obtained from a DataFrame'''
        def test_impl(S):
            return S.fillna(5.0)
        hpat_func = self.jit(test_impl)

        # TODO: check_names must be fixed
        df = pd.DataFrame({'A': [1.0, 2.0, np.nan, 1.0, np.inf]})
        pd.testing.assert_series_equal(hpat_func(df.A), test_impl(df.A), check_names=False)

    @skip_sdc_jit('BUG: old-style fillna impl returns series without index')
    def test_series_fillna_float_index1(self):
        '''Verifies Series.fillna() implementation for float series with default index'''
        def test_impl(S):
            return S.fillna(5.0)
        hpat_func = self.jit(test_impl)

        for data in test_global_input_data_float64:
            S = pd.Series(data)
            pd.testing.assert_series_equal(hpat_func(S), test_impl(S))

    @skip_sdc_jit('BUG: old-style fillna impl returns series without index')
    def test_series_fillna_float_index2(self):
        '''Verifies Series.fillna() implementation for float series with string index'''
        def test_impl(S):
            return S.fillna(5.0)
        hpat_func = self.jit(test_impl)

        S = pd.Series([1.0, 2.0, np.nan, 1.0, np.inf], ['a', 'b', 'c', 'd', 'e'])
        pd.testing.assert_series_equal(hpat_func(S), test_impl(S))

    @skip_sdc_jit('BUG: old-style fillna impl returns series without index')
    def test_series_fillna_float_index3(self):
        def test_impl(S):
            return S.fillna(5.0)
        hpat_func = self.jit(test_impl)

        S = pd.Series([1.0, 2.0, np.nan, 1.0, np.inf], index=[1, 2, 5, 7, 10])
        pd.testing.assert_series_equal(hpat_func(S), test_impl(S))

    @skip_sdc_jit('BUG: old-style fillna impl returns series without index')
    def test_series_fillna_str_from_df(self):
        '''Verifies Series.fillna() applied to a named float Series obtained from a DataFrame'''
        def test_impl(S):
            return S.fillna("dd")
        hpat_func = self.jit(test_impl)

        # TODO: check_names must be fixed
        df = pd.DataFrame({'A': ['aa', 'b', None, 'cccd', '']})
        pd.testing.assert_series_equal(hpat_func(df.A),
                                       test_impl(df.A), check_names=False)

    @skip_sdc_jit('BUG: old-style fillna impl returns series without index')
    def test_series_fillna_str_index1(self):
        '''Verifies Series.fillna() implementation for series of strings with default index'''
        def test_impl(S):
            return S.fillna("dd")
        hpat_func = self.jit(test_impl)

        S = pd.Series(['aa', 'b', None, 'cccd', ''])
        pd.testing.assert_series_equal(hpat_func(S), test_impl(S))

    @skip_sdc_jit('BUG: old-style fillna impl returns series without index')
    def test_series_fillna_str_index2(self):
        '''Verifies Series.fillna() implementation for series of strings with string index'''
        def test_impl(S):
            return S.fillna("dd")
        hpat_func = self.jit(test_impl)

        S = pd.Series(['aa', 'b', None, 'cccd', ''], ['a', 'b', 'c', 'd', 'e'])
        pd.testing.assert_series_equal(hpat_func(S), test_impl(S))

    @skip_sdc_jit('BUG: old-style fillna impl returns series without index')
    def test_series_fillna_str_index3(self):
        def test_impl(S):
            return S.fillna("dd")

        hpat_func = self.jit(test_impl)

        S = pd.Series(['aa', 'b', None, 'cccd', ''], index=[1, 2, 5, 7, 10])
        pd.testing.assert_series_equal(hpat_func(S), test_impl(S))

    @skip_sdc_jit('BUG: old-style fillna impl returns series without index')
    def test_series_fillna_float_inplace1(self):
        '''Verifies Series.fillna() implementation for float series with default index and inplace argument True'''
        def test_impl(S):
            S.fillna(5.0, inplace=True)
            return S
        hpat_func = self.jit(test_impl)

        S1 = pd.Series([1.0, 2.0, np.nan, 1.0, np.inf])
        S2 = S1.copy()
        pd.testing.assert_series_equal(hpat_func(S1), test_impl(S2))

    @unittest.skip('TODO: add reflection support and check method return value')
    def test_series_fillna_float_inplace2(self):
        '''Verifies Series.fillna(inplace=True) results are reflected back in the original float series'''
        def test_impl(S):
            return S.fillna(inplace=True)
        hpat_func = self.jit(test_impl)

        S1 = pd.Series([1.0, 2.0, np.nan, 1.0, np.inf])
        S2 = S1.copy()
        self.assertIsNone(hpat_func(S1))
        self.assertIsNone(test_impl(S2))
        pd.testing.assert_series_equal(S1, S2)

    @skip_numba_jit
    def test_series_fillna_float_inplace3(self):
        '''Verifies Series.fillna() implementation correcly handles omitted inplace argument as default False'''
        def test_impl(S):
            return S.fillna(5.0)
        hpat_func = self.jit(test_impl)

        S1 = pd.Series([1.0, 2.0, np.nan, 1.0, np.inf])
        S2 = S1.copy()
        pd.testing.assert_series_equal(hpat_func(S1), test_impl(S1))
        pd.testing.assert_series_equal(S1, S2)

    @skip_numba_jit
    def test_series_fillna_inplace_non_literal(self):
        '''Verifies Series.fillna() implementation handles only Boolean literals as inplace argument'''
        def test_impl(S, param):
            S.fillna(5.0, inplace=param)
            return S
        hpat_func = self.jit(test_impl)

        S = pd.Series([1.0, 2.0, np.nan, 1.0, np.inf])
        expected = ValueError if sdc.config.config_pipeline_hpat_default else TypingError
        self.assertRaises(expected, hpat_func, S, True)

    @skip_numba_jit('TODO: investigate why Numba types inplace as bool (non-literal value)')
    def test_series_fillna_str_inplace1(self):
        '''Verifies Series.fillna() implementation for series of strings
           with default index and inplace argument True
        '''
        def test_impl(S):
            S.fillna("dd", inplace=True)
            return S
        hpat_func = self.jit(test_impl)

        S1 = pd.Series(['aa', 'b', None, 'cccd', ''])
        S2 = S1.copy()
        pd.testing.assert_series_equal(hpat_func(S1), test_impl(S2))

    @unittest.skip('TODO (both): support StringArrayType reflection'
                   'TODO (new-style): investigate why Numba infers inplace type as bool (non-literal value)')
    def test_series_fillna_str_inplace2(self):
        '''Verifies Series.fillna(inplace=True) results are reflected back in the original string series'''
        def test_impl(S):
            return S.fillna("dd", inplace=True)
        hpat_func = self.jit(test_impl)

        S1 = pd.Series(['aa', 'b', None, 'cccd', ''])
        S2 = S1.copy()
        self.assertIsNone(hpat_func(S1))
        self.assertIsNone(test_impl(S2))
        pd.testing.assert_series_equal(S1, S2)

    @skip_numba_jit('TODO: investigate why Numba types inplace as bool (non-literal value)')
    def test_series_fillna_str_inplace_empty1(self):
        def test_impl(A):
            A.fillna("", inplace=True)
            return A
        hpat_func = self.jit(test_impl)

        S1 = pd.Series(['aa', 'b', None, 'cccd', ''])
        S2 = S1.copy()
        pd.testing.assert_series_equal(hpat_func(S1), test_impl(S2))

    @unittest.skip('AssertionError: Series are different\n'
                   'Series length are different\n'
                   '[left]:  [NaT, 1970-12-01T00:00:00.000000000, 2012-07-25T00:00:00.000000000]\n'
                   '[right]: [2020-05-03T00:00:00.000000000, 1970-12-01T00:00:00.000000000, 2012-07-25T00:00:00.000000000]')
    def test_series_fillna_dt_no_index1(self):
        '''Verifies Series.fillna() implementation for datetime series and np.datetime64 value'''
        def test_impl(S, value):
            return S.fillna(value)
        hpat_func = self.jit(test_impl)

        value = np.datetime64('2020-05-03', 'ns')
        S = pd.Series([pd.NaT, pd.Timestamp('1970-12-01'), pd.Timestamp('2012-07-25'), None])
        pd.testing.assert_series_equal(hpat_func(S, value), test_impl(S, value))

    @unittest.skip('TODO: change unboxing of pd.Timestamp Series or support conversion between PandasTimestampType and datetime64')
    def test_series_fillna_dt_no_index2(self):
        '''Verifies Series.fillna() implementation for datetime series and pd.Timestamp value'''
        def test_impl(S):
            value = pd.Timestamp('2020-05-03')
            return S.fillna(value)
        hpat_func = self.jit(test_impl)

        S = pd.Series([pd.NaT, pd.Timestamp('1970-12-01'), pd.Timestamp('2012-07-25')])
        pd.testing.assert_series_equal(hpat_func(S), test_impl(S))

    @skip_numba_jit
    def test_series_fillna_bool_no_index1(self):
        '''Verifies Series.fillna() implementation for bool series with default index'''
        def test_impl(S):
            return S.fillna(True)
        hpat_func = self.jit(test_impl)

        S1 = pd.Series([True, False, False, True])
        S2 = S1.copy()
        pd.testing.assert_series_equal(hpat_func(S1), test_impl(S2))

    @skip_sdc_jit('BUG: old-style fillna impl returns series without index')
    def test_series_fillna_int_no_index1(self):
        '''Verifies Series.fillna() implementation for integer series with default index'''
        def test_impl(S):
            return S.fillna(7)
        hpat_func = self.jit(test_impl)

        n = 11
        S1 = pd.Series(np.arange(n, dtype=np.int64))
        S2 = S1.copy()
        pd.testing.assert_series_equal(hpat_func(S1), test_impl(S2))

    @skip_sdc_jit('No support of axis argument in old-style Series.dropna() impl')
    def test_series_dropna_axis1(self):
        '''Verifies Series.dropna() implementation handles 'index' as axis argument'''
        def test_impl(S):
            return S.dropna(axis='index')
        hpat_func = self.jit(test_impl)

        S1 = pd.Series([1.0, 2.0, np.nan, 1.0, np.inf])
        S2 = S1.copy()
        pd.testing.assert_series_equal(hpat_func(S1), test_impl(S2))

    @skip_sdc_jit('No support of axis argument in old-style Series.dropna() impl')
    def test_series_dropna_axis2(self):
        '''Verifies Series.dropna() implementation handles 0 as axis argument'''
        def test_impl(S):
            return S.dropna(axis=0)
        hpat_func = self.jit(test_impl)

        S1 = pd.Series([1.0, 2.0, np.nan, 1.0, np.inf])
        S2 = S1.copy()
        pd.testing.assert_series_equal(hpat_func(S1), test_impl(S2))

    @skip_sdc_jit('No support of axis argument in old-style Series.dropna() impl')
    def test_series_dropna_axis3(self):
        '''Verifies Series.dropna() implementation handles correct non-literal axis argument'''
        def test_impl(S, axis):
            return S.dropna(axis=axis)
        hpat_func = self.jit(test_impl)

        S1 = pd.Series([1.0, 2.0, np.nan, 1.0, np.inf])
        S2 = S1.copy()
        for axis in [0, 'index']:
            pd.testing.assert_series_equal(hpat_func(S1, axis), test_impl(S2, axis))

    @skip_sdc_jit('BUG: old-style dropna impl returns series without index')
    def test_series_dropna_float_index1(self):
        '''Verifies Series.dropna() implementation for float series with default index'''
        def test_impl(S):
            return S.dropna()
        hpat_func = self.jit(test_impl)

        for data in test_global_input_data_float64:
            S1 = pd.Series(data)
            S2 = S1.copy()
            pd.testing.assert_series_equal(hpat_func(S1), test_impl(S2))

    @skip_sdc_jit('BUG: old-style dropna impl returns series without index')
    def test_series_dropna_float_index2(self):
        '''Verifies Series.dropna() implementation for float series with string index'''
        def test_impl(S):
            return S.dropna()
        hpat_func = self.jit(test_impl)

        S1 = pd.Series([1.0, 2.0, np.nan, 1.0, np.inf], ['a', 'b', 'c', 'd', 'e'])
        S2 = S1.copy()
        pd.testing.assert_series_equal(hpat_func(S1), test_impl(S2))

    @skip_sdc_jit('BUG: old-style dropna impl returns series without index')
    def test_series_dropna_str_index1(self):
        '''Verifies Series.dropna() implementation for series of strings with default index'''
        def test_impl(S):
            return S.dropna()
        hpat_func = self.jit(test_impl)

        S1 = pd.Series(['aa', 'b', None, 'cccd', ''])
        S2 = S1.copy()
        pd.testing.assert_series_equal(hpat_func(S1), test_impl(S2))

    @skip_sdc_jit('BUG: old-style dropna impl returns series without index')
    def test_series_dropna_str_index2(self):
        '''Verifies Series.dropna() implementation for series of strings with string index'''
        def test_impl(S):
            return S.dropna()
        hpat_func = self.jit(test_impl)

        S1 = pd.Series(['aa', 'b', None, 'cccd', ''], ['a', 'b', 'c', 'd', 'e'])
        S2 = S1.copy()
        pd.testing.assert_series_equal(hpat_func(S1), test_impl(S2))

    @skip_sdc_jit('BUG: old-style dropna impl returns series without index')
    def test_series_dropna_str_index3(self):
        def test_impl(S):
            return S.dropna()

        hpat_func = self.jit(test_impl)

        S1 = pd.Series(['aa', 'b', None, 'cccd', ''], index=[1, 2, 5, 7, 10])
        S2 = S1.copy()
        pd.testing.assert_series_equal(hpat_func(S1), test_impl(S2))

    @unittest.skip('BUG: old-style dropna impl returns series without index, in new-style inplace is unsupported')
    def test_series_dropna_float_inplace_no_index1(self):
        '''Verifies Series.dropna() implementation for float series with default index and inplace argument True'''
        def test_impl(S):
            S.dropna(inplace=True)
            return S
        hpat_func = self.jit(test_impl)

        S1 = pd.Series([1.0, 2.0, np.nan, 1.0, np.inf])
        S2 = S1.copy()
        pd.testing.assert_series_equal(hpat_func(S1), test_impl(S2))

    @unittest.skip('TODO: add reflection support and check method return value')
    def test_series_dropna_float_inplace_no_index2(self):
        '''Verifies Series.dropna(inplace=True) results are reflected back in the original float series'''
        def test_impl(S):
            return S.dropna(inplace=True)
        hpat_func = self.jit(test_impl)

        S1 = pd.Series([1.0, 2.0, np.nan, 1.0, np.inf])
        S2 = S1.copy()
        self.assertIsNone(hpat_func(S1))
        self.assertIsNone(test_impl(S2))
        pd.testing.assert_series_equal(S1, S2)

    @unittest.skip('BUG: old-style dropna impl returns series without index, in new-style inplace is unsupported')
    def test_series_dropna_str_inplace_no_index1(self):
        '''Verifies Series.dropna() implementation for series of strings
           with default index and inplace argument True
        '''
        def test_impl(S):
            S.dropna(inplace=True)
            return S
        hpat_func = self.jit(test_impl)

        S1 = pd.Series(['aa', 'b', None, 'cccd', ''])
        S2 = S1.copy()
        pd.testing.assert_series_equal(hpat_func(S1), test_impl(S2))

    @unittest.skip('TODO: add reflection support and check method return value')
    def test_series_dropna_str_inplace_no_index2(self):
        '''Verifies Series.dropna(inplace=True) results are reflected back in the original string series'''
        def test_impl(S):
            return S.dropna(inplace=True)
        hpat_func = self.jit(test_impl)

        S1 = pd.Series(['aa', 'b', None, 'cccd', ''])
        S2 = S1.copy()
        self.assertIsNone(hpat_func(S1))
        self.assertIsNone(test_impl(S2))
        pd.testing.assert_series_equal(S1, S2)

    @skip_numba_jit
    def test_series_dropna_str_parallel1(self):
        '''Verifies Series.dropna() distributed work for series of strings with default index'''
        def test_impl(A):
            B = A.dropna()
            return (B == 'gg').sum()
        hpat_func = self.jit(distributed=['A'])(test_impl)

        S1 = pd.Series(['aa', 'b', None, 'ccc', 'dd', 'gg'])
        start, end = get_start_end(len(S1))
        # TODO: gatherv
        self.assertEqual(hpat_func(S1[start:end]), test_impl(S1))
        self.assertEqual(count_array_REPs(), 0)
        self.assertEqual(count_parfor_REPs(), 0)
        self.assertTrue(count_array_OneDs() > 0)

    @unittest.skip('AssertionError: Series are different\n'
                   'Series length are different\n'
                   '[left]:  3, Int64Index([0, 1, 2], dtype=\'int64\')\n'
                   '[right]: 2, Int64Index([1, 2], dtype=\'int64\')')
    def test_series_dropna_dt_no_index1(self):
        '''Verifies Series.dropna() implementation for datetime series with default index'''
        def test_impl(S):
            return S.dropna()
        hpat_func = self.jit(test_impl)

        S1 = pd.Series([pd.NaT, pd.Timestamp('1970-12-01'), pd.Timestamp('2012-07-25')])
        S2 = S1.copy()
        pd.testing.assert_series_equal(hpat_func(S1), test_impl(S2))

    @skip_numba_jit
    def test_series_dropna_bool_no_index1(self):
        '''Verifies Series.dropna() implementation for bool series with default index'''
        def test_impl(S):
            return S.dropna()
        hpat_func = self.jit(test_impl)

        S1 = pd.Series([True, False, False, True])
        S2 = S1.copy()
        pd.testing.assert_series_equal(hpat_func(S1), test_impl(S2))

    @skip_sdc_jit('BUG: old-style dropna impl returns series without index')
    def test_series_dropna_int_no_index1(self):
        '''Verifies Series.dropna() implementation for integer series with default index'''
        def test_impl(S):
            return S.dropna()
        hpat_func = self.jit(test_impl)

        n = 11
        S1 = pd.Series(np.arange(n, dtype=np.int64))
        S2 = S1.copy()
        pd.testing.assert_series_equal(hpat_func(S1), test_impl(S2))

    def test_series_rename_str_df_noidx(self):
        def test_impl(A):
            return A.rename('B')
        hpat_func = self.jit(test_impl)

        df = pd.DataFrame({'A': [1.0, 2.0, np.nan, 1.0]})
        pd.testing.assert_series_equal(hpat_func(df.A), test_impl(df.A))

    def test_series_rename_str_noidx(self):
        def test_impl(S):
            return S.rename('Name')
        jit_func = self.jit(test_impl)

        S = pd.Series([1, 2, 3])
        pd.testing.assert_series_equal(jit_func(S), test_impl(S))

    def test_series_rename_str_idx(self):
        def test_impl(S):
            return S.rename('Name')
        jit_func = self.jit(test_impl)

        S = pd.Series([1, 2, 3], index=['a', 'b', 'c'])
        pd.testing.assert_series_equal(jit_func(S), test_impl(S))

    def test_series_rename_no_name_str_noidx(self):
        def test_impl(S):
            return S.rename()
        jit_func = self.jit(test_impl)

        S = pd.Series([1, 2, 3], name='Name')
        pd.testing.assert_series_equal(jit_func(S), test_impl(S))

    def test_series_rename_no_name_str_idx(self):
        def test_impl(S):
            return S.rename()
        jit_func = self.jit(test_impl)

        S = pd.Series([1, 2, 3], index=['a', 'b', 'c'], name='Name')
        pd.testing.assert_series_equal(jit_func(S), test_impl(S))

    def test_series_rename_str_noidx_no_copy(self):
        def test_impl(S):
            return S.rename('Another Name', copy=False)
        jit_func = self.jit(test_impl)

        S = pd.Series([1, 2, 3], name='Name')
        pd.testing.assert_series_equal(jit_func(S), test_impl(S))

    def test_series_rename_str_idx_no_copy(self):
        def test_impl(S):
            return S.rename('Another Name', copy=False)
        jit_func = self.jit(test_impl)

        S = pd.Series([1, 2, 3], index=['a', 'b', 'c'], name='Name')
        pd.testing.assert_series_equal(jit_func(S), test_impl(S))

    @skip_sdc_jit("Requires full scalar types (not only str) support as Series name")
    @skip_numba_jit("Requires full scalar types (not only str) support as Series name")
    def test_series_rename_int_noidx(self):
        def test_impl(S):
            return S.rename(1)
        jit_func = self.jit(test_impl)

        S = pd.Series([1, 2, 3], name='Name')
        pd.testing.assert_series_equal(jit_func(S), test_impl(S))

    @skip_sdc_jit("Requires full scalar types (not only str) support as Series name")
    @skip_numba_jit("Requires full scalar types (not only str) support as Series name")
    def test_series_rename_int_idx(self):
        def test_impl(S):
            return S.rename(1)
        jit_func = self.jit(test_impl)

        S = pd.Series([1, 2, 3], index=['a', 'b', 'c'], name='Name')
        pd.testing.assert_series_equal(jit_func(S), test_impl(S))

    @skip_sdc_jit("Requires full scalar types (not only str) support as Series name")
    @skip_numba_jit("Requires full scalar types (not only str) support as Series name")
    def test_series_rename_float_noidx(self):
        def test_impl(S):
            return S.rename(1.1)
        jit_func = self.jit(test_impl)

        S = pd.Series([1, 2, 3], name='Name')
        pd.testing.assert_series_equal(jit_func(S), test_impl(S))

    @skip_sdc_jit("Requires full scalar types (not only str) support as Series name")
    @skip_numba_jit("Requires full scalar types (not only str) support as Series name")
    def test_series_rename_float_idx(self):
        def test_impl(S):
            return S.rename(1.1)
        jit_func = self.jit(test_impl)

        S = pd.Series([1, 2, 3], index=['a', 'b', 'c'], name='Name')
        pd.testing.assert_series_equal(jit_func(S), test_impl(S))

    def test_series_sum_default(self):
        def test_impl(S):
            return S.sum()
        hpat_func = self.jit(test_impl)

        S = pd.Series([1., 2., 3.])
        self.assertEqual(hpat_func(S), test_impl(S))

    def test_series_sum_nan(self):
        def test_impl(S):
            return S.sum()
        hpat_func = self.jit(test_impl)

        # column with NA
        S = pd.Series([np.nan, 2., 3.])
        self.assertEqual(hpat_func(S), test_impl(S))

        # all NA case should produce 0
        S = pd.Series([np.nan, np.nan])
        self.assertEqual(hpat_func(S), test_impl(S))

    @skip_sdc_jit("Old style Series.sum() does not support parameters")
    def test_series_sum_skipna_false(self):
        def test_impl(S):
            return S.sum(skipna=False)
        hpat_func = self.jit(test_impl)

        S = pd.Series([np.nan, 2., 3.])
        self.assertEqual(np.isnan(hpat_func(S)), np.isnan(test_impl(S)))

    @skip_numba_jit("Series.sum() operator + is not implemented yet for Numba")
    def test_series_sum2(self):
        def test_impl(S):
            return (S + S).sum()
        hpat_func = self.jit(test_impl)

        S = pd.Series([np.nan, 2., 3.])
        self.assertEqual(hpat_func(S), test_impl(S))

        S = pd.Series([np.nan, np.nan])
        self.assertEqual(hpat_func(S), test_impl(S))

    def test_series_prod(self):
        def test_impl(S, skipna):
            return S.prod(skipna=skipna)
        hpat_func = self.jit(test_impl)

        data_samples = [
            [6, 6, 2, 1, 3, 3, 2, 1, 2],
            [1.1, 0.3, 2.1, 1, 3, 0.3, 2.1, 1.1, 2.2],
            [6, 6.1, 2.2, 1, 3, 3, 2.2, 1, 2],
            [6, 6, np.nan, 2, np.nan, 1, 3, 3, np.inf, 2, 1, 2, np.inf],
            [1.1, 0.3, np.nan, 1.0, np.inf, 0.3, 2.1, np.nan, 2.2, np.inf],
            [1.1, 0.3, np.nan, 1, np.inf, 0, 1.1, np.nan, 2.2, np.inf, 2, 2],
            [np.nan, np.nan, np.nan],
            [np.nan, np.nan, np.inf],
        ]

        for data in data_samples:
            S = pd.Series(data)

            for skipna_var in [True, False]:
                actual = hpat_func(S, skipna=skipna_var)
                expected = test_impl(S, skipna=skipna_var)

                if np.isnan(actual) or np.isnan(expected):
                    # con not compare Nan != Nan directly
                    self.assertEqual(np.isnan(actual), np.isnan(expected))
                else:
                    self.assertEqual(actual, expected)

    def test_series_prod_skipna_default(self):
        def test_impl(S):
            return S.prod()
        hpat_func = self.jit(test_impl)

        S = pd.Series([np.nan, 2, 3.])
        self.assertEqual(hpat_func(S), test_impl(S))

    @skip_numba_jit
    def test_series_count1(self):
        def test_impl(S):
            return S.count()
        hpat_func = self.jit(test_impl)

        S = pd.Series([np.nan, 2., 3.])
        self.assertEqual(hpat_func(S), test_impl(S))

        S = pd.Series([np.nan, np.nan])
        self.assertEqual(hpat_func(S), test_impl(S))

        S = pd.Series(['aa', 'bb', np.nan])
        self.assertEqual(hpat_func(S), test_impl(S))

    def test_series_mean(self):
        def test_impl(S):
            return S.mean()
        hpat_func = self.jit(test_impl)

        data_samples = [
            [6, 6, 2, 1, 3, 3, 2, 1, 2],
            [1.1, 0.3, 2.1, 1, 3, 0.3, 2.1, 1.1, 2.2],
            [6, 6.1, 2.2, 1, 3, 3, 2.2, 1, 2],
            [6, 6, np.nan, 2, np.nan, 1, 3, 3, np.inf, 2, 1, 2, np.inf],
            [1.1, 0.3, np.nan, 1.0, np.inf, 0.3, 2.1, np.nan, 2.2, np.inf],
            [1.1, 0.3, np.nan, 1, np.inf, 0, 1.1, np.nan, 2.2, np.inf, 2, 2],
            [np.nan, np.nan, np.nan],
            [np.nan, np.nan, np.inf],
        ]

        for data in data_samples:
            with self.subTest(data=data):
                S = pd.Series(data)
                actual = hpat_func(S)
                expected = test_impl(S)
                if np.isnan(actual) or np.isnan(expected):
                    self.assertEqual(np.isnan(actual), np.isnan(expected))
                else:
                    self.assertEqual(actual, expected)

    @skip_sdc_jit("Series.mean() any parameters unsupported")
    def test_series_mean_skipna(self):
        def test_impl(S, skipna):
            return S.mean(skipna=skipna)
        hpat_func = self.jit(test_impl)

        data_samples = [
            [6, 6, 2, 1, 3, 3, 2, 1, 2],
            [1.1, 0.3, 2.1, 1, 3, 0.3, 2.1, 1.1, 2.2],
            [6, 6.1, 2.2, 1, 3, 3, 2.2, 1, 2],
            [6, 6, np.nan, 2, np.nan, 1, 3, 3, np.inf, 2, 1, 2, np.inf],
            [1.1, 0.3, np.nan, 1.0, np.inf, 0.3, 2.1, np.nan, 2.2, np.inf],
            [1.1, 0.3, np.nan, 1, np.inf, 0, 1.1, np.nan, 2.2, np.inf, 2, 2],
            [np.nan, np.nan, np.nan],
            [np.nan, np.nan, np.inf],
        ]

        for skipna in [True, False]:
            for data in data_samples:
                S = pd.Series(data)
                actual = hpat_func(S, skipna)
                expected = test_impl(S, skipna)
                if np.isnan(actual) or np.isnan(expected):
                    self.assertEqual(np.isnan(actual), np.isnan(expected))
                else:
                    self.assertEqual(actual, expected)

    @skip_numba_jit
    def test_series_var1(self):
        def test_impl(S):
            return S.var()
        hpat_func = self.jit(test_impl)

        S = pd.Series([np.nan, 2., 3.])
        self.assertEqual(hpat_func(S), test_impl(S))

    def test_series_min(self):
        def test_impl(S):
            return S.min()
        hpat_func = self.jit(test_impl)

        # TODO type_min/type_max
        for input_data in [[np.nan, 2., np.nan, 3., np.inf, 1, -1000],
                           [8, 31, 1123, -1024],
                           [2., 3., 1, -1000, np.inf]]:
            S = pd.Series(input_data)

            result_ref = test_impl(S)
            result = hpat_func(S)
            self.assertEqual(result, result_ref)

    @skip_sdc_jit("Series.min() any parameters unsupported")
    def test_series_min_param(self):
        def test_impl(S, param_skipna):
            return S.min(skipna=param_skipna)

        hpat_func = self.jit(test_impl)

        for input_data, param_skipna in [([np.nan, 2., np.nan, 3., 1, -1000, np.inf], True),
                                         ([2., 3., 1, np.inf, -1000], False)]:
            S = pd.Series(input_data)

            result_ref = test_impl(S, param_skipna)
            result = hpat_func(S, param_skipna)
            self.assertEqual(result, result_ref)

    def test_series_max(self):
        def test_impl(S):
            return S.max()
        hpat_func = self.jit(test_impl)

        # TODO type_min/type_max
        for input_data in [[np.nan, 2., np.nan, 3., np.inf, 1, -1000],
                           [8, 31, 1123, -1024],
                           [2., 3., 1, -1000, np.inf]]:
            S = pd.Series(input_data)

            result_ref = test_impl(S)
            result = hpat_func(S)
            self.assertEqual(result, result_ref)

    @skip_sdc_jit("Series.max() any parameters unsupported")
    def test_series_max_param(self):
        def test_impl(S, param_skipna):
            return S.max(skipna=param_skipna)

        hpat_func = self.jit(test_impl)

        for input_data, param_skipna in [([np.nan, 2., np.nan, 3., 1, -1000, np.inf], True),
                                         ([2., 3., 1, np.inf, -1000], False)]:
            S = pd.Series(input_data)

            result_ref = test_impl(S, param_skipna)
            result = hpat_func(S, param_skipna)
            self.assertEqual(result, result_ref)

    def test_series_value_counts_number(self):
        def test_impl(S):
            return S.value_counts()

        input_data = [test_global_input_data_integer64, test_global_input_data_float64]
        extras = [[1, 2, 3, 1, 1, 3], [0.1, 0., 0.1, 0.1]]

        hpat_func = self.jit(test_impl)

        for data, extra in zip(input_data, extras):
            for d in data:
                S = pd.Series(d + extra)
                # Remove sort_index() after implementing sorting with the same number of frequency
                pd.testing.assert_series_equal(hpat_func(S).sort_index(), test_impl(S).sort_index())


    def test_series_value_counts_sort(self):
        def test_impl(S, asceding):
            return S.value_counts(sort=True, ascending=asceding)

        hpat_func = self.jit(test_impl)

        data = [1, 0, 0, 1, 1, -1, 0, -1, 0]

        for asceding in (False, True):
            S = pd.Series(data)
            pd.testing.assert_series_equal(hpat_func(S, asceding), test_impl(S, asceding))

    @unittest.skip('Unimplemented: need handling of numpy.nan comparison')
    def test_series_value_counts_dropna_false(self):
        def test_impl(S):
            return S.value_counts(dropna=False)

        data_to_test = [[1, 2, 3, 1, 1, 3],
                        [1, 2, 3, np.nan, 1, 3, np.nan, np.inf],
                        [0.1, 3., np.nan, 3., 0.1, 3., np.nan, np.inf, 0.1, 0.1]]

        hpat_func = self.jit(test_impl)

        for data in data_to_test:
            S = pd.Series(data)
            pd.testing.assert_series_equal(hpat_func(S), test_impl(S))

    def test_series_value_counts_str_sort(self):
        def test_impl(S, ascending):
            return S.value_counts(sort=True, ascending=ascending)

        data_to_test = [['a', 'b', 'a', 'b', 'c', 'a'],
                        ['dog', 'cat', 'cat', 'cat', 'dog']]

        hpat_func = self.jit(test_impl)

        for data in data_to_test:
            for ascending in (True, False):
                S = pd.Series(data)
                pd.testing.assert_series_equal(hpat_func(S, ascending), test_impl(S, ascending))

    def test_series_value_counts_index(self):
        def test_impl(S):
            return S.value_counts()

        hpat_func = self.jit(test_impl)

        for data in test_global_input_data_integer64:
            index = np.arange(start=1, stop=len(data) + 1)
            S = pd.Series(data, index=index)
            pd.testing.assert_series_equal(hpat_func(S).sort_index(), test_impl(S).sort_index())

    def test_series_value_counts_no_unboxing(self):
        def test_impl():
            S = pd.Series([1, 2, 3, 1, 1, 3])
            return S.value_counts()

        hpat_func = self.jit(test_impl)
        pd.testing.assert_series_equal(hpat_func(), test_impl())

    @skip_numba_jit
    def test_series_dist_input1(self):
        '''Verify distribution of a Series without index'''
        def test_impl(S):
            return S.max()
        hpat_func = self.jit(distributed={'S'})(test_impl)

        n = 111
        S = pd.Series(np.arange(n))
        start, end = get_start_end(n)
        self.assertEqual(hpat_func(S[start:end]), test_impl(S))
        self.assertEqual(count_array_REPs(), 0)
        self.assertEqual(count_parfor_REPs(), 0)

    @skip_numba_jit
    def test_series_dist_input2(self):
        '''Verify distribution of a Series with integer index'''
        def test_impl(S):
            return S.max()
        hpat_func = self.jit(distributed={'S'})(test_impl)

        n = 111
        S = pd.Series(np.arange(n), 1 + np.arange(n))
        start, end = get_start_end(n)
        self.assertEqual(hpat_func(S[start:end]), test_impl(S))
        self.assertEqual(count_array_REPs(), 0)
        self.assertEqual(count_parfor_REPs(), 0)

    @unittest.skip("Passed if run single")
    def test_series_dist_input3(self):
        '''Verify distribution of a Series with string index'''
        def test_impl(S):
            return S.max()
        hpat_func = self.jit(distributed={'S'})(test_impl)

        n = 111
        S = pd.Series(np.arange(n), ['abc{}'.format(id) for id in range(n)])
        start, end = get_start_end(n)
        self.assertEqual(hpat_func(S[start:end]), test_impl(S))
        self.assertEqual(count_array_REPs(), 0)
        self.assertEqual(count_parfor_REPs(), 0)

    def test_series_tuple_input1(self):
        def test_impl(s_tup):
            return s_tup[0].max()
        hpat_func = self.jit(test_impl)

        n = 111
        S = pd.Series(np.arange(n))
        S2 = pd.Series(np.arange(n) + 1.0)
        s_tup = (S, 1, S2)
        self.assertEqual(hpat_func(s_tup), test_impl(s_tup))

    @unittest.skip("pending handling of build_tuple in dist pass")
    def test_series_tuple_input_dist1(self):
        def test_impl(s_tup):
            return s_tup[0].max()
        hpat_func = self.jit(locals={'s_tup:input': 'distributed'})(test_impl)

        n = 111
        S = pd.Series(np.arange(n))
        S2 = pd.Series(np.arange(n) + 1.0)
        start, end = get_start_end(n)
        s_tup = (S, 1, S2)
        h_s_tup = (S[start:end], 1, S2[start:end])
        self.assertEqual(hpat_func(h_s_tup), test_impl(s_tup))

    @skip_numba_jit
    def test_series_rolling1(self):
        def test_impl(S):
            return S.rolling(3).sum()
        hpat_func = self.jit(test_impl)

        S = pd.Series([1.0, 2., 3., 4., 5.])
        pd.testing.assert_series_equal(hpat_func(S), test_impl(S))

    @skip_numba_jit
    def test_series_concat1(self):
        def test_impl(S1, S2):
            return pd.concat([S1, S2]).values
        hpat_func = self.jit(test_impl)

        S1 = pd.Series([1.0, 2., 3., 4., 5.])
        S2 = pd.Series([6., 7.])
        np.testing.assert_array_equal(hpat_func(S1, S2), test_impl(S1, S2))

    @skip_numba_jit
    def test_series_map1(self):
        def test_impl(S):
            return S.map(lambda a: 2 * a)
        hpat_func = self.jit(test_impl)

        S = pd.Series([1.0, 2., 3., 4., 5.])
        pd.testing.assert_series_equal(hpat_func(S), test_impl(S))

    @skip_numba_jit
    def test_series_map_global1(self):
        def test_impl(S):
            return S.map(lambda a: a + GLOBAL_VAL)
        hpat_func = self.jit(test_impl)

        S = pd.Series([1.0, 2., 3., 4., 5.])
        pd.testing.assert_series_equal(hpat_func(S), test_impl(S))

    @skip_numba_jit
    def test_series_map_tup1(self):
        def test_impl(S):
            return S.map(lambda a: (a, 2 * a))
        hpat_func = self.jit(test_impl)

        S = pd.Series([1.0, 2., 3., 4., 5.])
        pd.testing.assert_series_equal(hpat_func(S), test_impl(S))

    @skip_numba_jit
    def test_series_map_tup_map1(self):
        def test_impl(S):
            A = S.map(lambda a: (a, 2 * a))
            return A.map(lambda a: a[1])
        hpat_func = self.jit(test_impl)

        S = pd.Series([1.0, 2., 3., 4., 5.])
        pd.testing.assert_series_equal(hpat_func(S), test_impl(S))

    @skip_numba_jit
    def test_series_combine(self):
        def test_impl(S1, S2):
            return S1.combine(S2, lambda a, b: 2 * a + b)
        hpat_func = self.jit(test_impl)

        S1 = pd.Series([1.0, 2., 3., 4., 5.])
        S2 = pd.Series([6.0, 21., 3.6, 5.])
        pd.testing.assert_series_equal(hpat_func(S1, S2), test_impl(S1, S2))

    @skip_numba_jit
    def test_series_combine_float3264(self):
        def test_impl(S1, S2):
            return S1.combine(S2, lambda a, b: 2 * a + b)
        hpat_func = self.jit(test_impl)

        S1 = pd.Series([np.float64(1), np.float64(2),
                        np.float64(3), np.float64(4), np.float64(5)])
        S2 = pd.Series([np.float32(1), np.float32(2),
                        np.float32(3), np.float32(4), np.float32(5)])
        pd.testing.assert_series_equal(hpat_func(S1, S2), test_impl(S1, S2))

    @skip_numba_jit
    def test_series_combine_assert1(self):
        def test_impl(S1, S2):
            return S1.combine(S2, lambda a, b: 2 * a + b)
        hpat_func = self.jit(test_impl)

        S1 = pd.Series([1, 2, 3])
        S2 = pd.Series([6., 21., 3., 5.])
        with self.assertRaises(AssertionError):
            hpat_func(S1, S2)

    @skip_numba_jit
    def test_series_combine_assert2(self):
        def test_impl(S1, S2):
            return S1.combine(S2, lambda a, b: 2 * a + b)
        hpat_func = self.jit(test_impl)

        S1 = pd.Series([6., 21., 3., 5.])
        S2 = pd.Series([1, 2, 3])
        with self.assertRaises(AssertionError):
            hpat_func(S1, S2)

    @skip_numba_jit
    def test_series_combine_integer(self):
        def test_impl(S1, S2):
            return S1.combine(S2, lambda a, b: 2 * a + b, 16)
        hpat_func = self.jit(test_impl)

        S1 = pd.Series([1, 2, 3, 4, 5])
        S2 = pd.Series([6, 21, 3, 5])
        pd.testing.assert_series_equal(hpat_func(S1, S2), test_impl(S1, S2))

    @skip_numba_jit
    def test_series_combine_different_types(self):
        def test_impl(S1, S2):
            return S1.combine(S2, lambda a, b: 2 * a + b)
        hpat_func = self.jit(test_impl)

        S1 = pd.Series([6.1, 21.2, 3.3, 5.4, 6.7])
        S2 = pd.Series([1, 2, 3, 4, 5])
        pd.testing.assert_series_equal(hpat_func(S1, S2), test_impl(S1, S2))

    @skip_numba_jit
    def test_series_combine_integer_samelen(self):
        def test_impl(S1, S2):
            return S1.combine(S2, lambda a, b: 2 * a + b)
        hpat_func = self.jit(test_impl)

        S1 = pd.Series([1, 2, 3, 4, 5])
        S2 = pd.Series([6, 21, 17, -5, 4])
        pd.testing.assert_series_equal(hpat_func(S1, S2), test_impl(S1, S2))

    @skip_numba_jit
    def test_series_combine_samelen(self):
        def test_impl(S1, S2):
            return S1.combine(S2, lambda a, b: 2 * a + b)
        hpat_func = self.jit(test_impl)

        S1 = pd.Series([1.0, 2., 3., 4., 5.])
        S2 = pd.Series([6.0, 21., 3.6, 5., 0.0])
        pd.testing.assert_series_equal(hpat_func(S1, S2), test_impl(S1, S2))

    @skip_numba_jit
    def test_series_combine_value(self):
        def test_impl(S1, S2):
            return S1.combine(S2, lambda a, b: 2 * a + b, 1237.56)
        hpat_func = self.jit(test_impl)

        S1 = pd.Series([1.0, 2., 3., 4., 5.])
        S2 = pd.Series([6.0, 21., 3.6, 5.])
        pd.testing.assert_series_equal(hpat_func(S1, S2), test_impl(S1, S2))

    @skip_numba_jit
    def test_series_combine_value_samelen(self):
        def test_impl(S1, S2):
            return S1.combine(S2, lambda a, b: 2 * a + b, 1237.56)
        hpat_func = self.jit(test_impl)

        S1 = pd.Series([1.0, 2., 3., 4., 5.])
        S2 = pd.Series([6.0, 21., 3.6, 5., 0.0])
        pd.testing.assert_series_equal(hpat_func(S1, S2), test_impl(S1, S2))

    @skip_numba_jit
    def test_series_apply1(self):
        def test_impl(S):
            return S.apply(lambda a: 2 * a)
        hpat_func = self.jit(test_impl)

        S = pd.Series([1.0, 2., 3., 4., 5.])
        pd.testing.assert_series_equal(hpat_func(S), test_impl(S))

    def test_series_abs1(self):
        def test_impl(S):
            return S.abs()
        hpat_func = self.jit(test_impl)

        S = pd.Series([np.nan, -2., 3., 0.5E-01, 0xFF, 0o7, 0b101])
        pd.testing.assert_series_equal(hpat_func(S), test_impl(S))

    @skip_numba_jit
    def test_series_cov1(self):
        def test_impl(S1, S2):
            return S1.cov(S2)
        hpat_func = self.jit(test_impl)

        for pair in _cov_corr_series:
            S1, S2 = pair
            np.testing.assert_almost_equal(
                hpat_func(S1, S2), test_impl(S1, S2),
                err_msg='S1={}\nS2={}'.format(S1, S2))

    @skip_numba_jit
    def test_series_corr1(self):
        def test_impl(S1, S2):
            return S1.corr(S2)
        hpat_func = self.jit(test_impl)

        for pair in _cov_corr_series:
            S1, S2 = pair
            np.testing.assert_almost_equal(
                hpat_func(S1, S2), test_impl(S1, S2),
                err_msg='S1={}\nS2={}'.format(S1, S2))

<<<<<<< HEAD
    @skip_numba_jit
=======
    def test_series_str_center_default_fillchar(self):
        def test_impl(series, width):
            return series.str.center(width)

        hpat_func = self.jit(test_impl)

        data = test_global_input_data_unicode_kind1
        series = pd.Series(data)
        width = max(len(s) for s in data) + 10

        pd.testing.assert_series_equal(hpat_func(series, width),
                                       test_impl(series, width))

    def test_series_str_center(self):
        def test_impl(series, width, fillchar):
            return series.str.center(width, fillchar)

        hpat_func = self.jit(test_impl)

        data = test_global_input_data_unicode_kind1
        data_lengths = [len(s) for s in data]
        widths = [max(data_lengths) + 10, min(data_lengths)]

        for index in [None, list(range(len(data)))[::-1], data[::-1]]:
            series = pd.Series(data, index, name='A')
            for width, fillchar in product(widths, ['\t']):
                jit_result = hpat_func(series, width, fillchar)
                ref_result = test_impl(series, width, fillchar)
                pd.testing.assert_series_equal(jit_result, ref_result)

    def test_series_str_center_exception_unsupported_fillchar(self):
        def test_impl(series, width, fillchar):
            return series.str.center(width, fillchar)

        hpat_func = self.jit(test_impl)

        data = test_global_input_data_unicode_kind1
        series = pd.Series(data)
        width = max(len(s) for s in data) + 10

        with self.assertRaises(TypingError) as raises:
            hpat_func(series, width, 10)
        msg_tmpl = 'Method center(). The object fillchar\n {}'
        msg = msg_tmpl.format('given: int64\n expected: str')
        self.assertIn(msg, str(raises.exception))

    def test_series_str_center_exception_unsupported_kind4(self):
        def test_impl(series, width):
            return series.str.center(width)

        hpat_func = self.jit(test_impl)

        data = test_global_input_data_unicode_kind4
        series = pd.Series(data)
        width = max(len(s) for s in data) + 10

        with self.assertRaises(SystemError) as raises:
            hpat_func(series, width)
        msg = 'NULL object passed to Py_BuildValue'
        self.assertIn(msg, str(raises.exception))

    def test_series_str_endswith(self):
        def test_impl(series, pat):
            return series.str.endswith(pat)

        hpat_func = self.jit(test_impl)

        data = test_global_input_data_unicode_kind4
        pats = [''] + [s[-min(len(s) for s in data):] for s in data] + data
        indices = [None, list(range(len(data)))[::-1], data[::-1]]
        names = [None, 'A']
        for index, name in product(indices, names):
            series = pd.Series(data, index, name=name)
            for pat in pats:
                pd.testing.assert_series_equal(hpat_func(series, pat),
                                               test_impl(series, pat))

    def test_series_str_endswith_exception_unsupported_na(self):
        def test_impl(series, pat, na):
            return series.str.endswith(pat, na)

        hpat_func = self.jit(test_impl)

        series = pd.Series(test_global_input_data_unicode_kind4)
        msg_tmpl = 'Method endswith(). The object na\n {}'

        with self.assertRaises(TypingError) as raises:
            hpat_func(series, '', 'None')
        msg = msg_tmpl.format('given: unicode_type\n expected: bool')
        self.assertIn(msg, str(raises.exception))

        with self.assertRaises(ValueError) as raises:
            hpat_func(series, '', False)
        msg = msg_tmpl.format('expected: None')
        self.assertIn(msg, str(raises.exception))

    def test_series_str_find(self):
        def test_impl(series, sub):
            return series.str.find(sub)
        hpat_func = self.jit(test_impl)

        data = test_global_input_data_unicode_kind4
        subs = [''] + [s[:min(len(s) for s in data)] for s in data] + data
        indices = [None, list(range(len(data)))[::-1], data[::-1]]
        names = [None, 'A']
        for index, name in product(indices, names):
            series = pd.Series(data, index, name=name)
            for sub in subs:
                pd.testing.assert_series_equal(hpat_func(series, sub),
                                               test_impl(series, sub))

    def test_series_str_find_exception_unsupported_start(self):
        def test_impl(series, sub, start):
            return series.str.find(sub, start)
        hpat_func = self.jit(test_impl)

        series = pd.Series(test_global_input_data_unicode_kind4)
        msg_tmpl = 'Method find(). The object start\n {}'

        with self.assertRaises(TypingError) as raises:
            hpat_func(series, '', '0')
        msg = msg_tmpl.format('given: unicode_type\n expected: None, int')
        self.assertIn(msg, str(raises.exception))

        with self.assertRaises(ValueError) as raises:
            hpat_func(series, '', 1)
        msg = msg_tmpl.format('expected: 0')
        self.assertIn(msg, str(raises.exception))

    def test_series_str_find_exception_unsupported_end(self):
        def test_impl(series, sub, start, end):
            return series.str.find(sub, start, end)
        hpat_func = self.jit(test_impl)

        series = pd.Series(test_global_input_data_unicode_kind4)
        msg_tmpl = 'Method find(). The object end\n {}'

        with self.assertRaises(TypingError) as raises:
            hpat_func(series, '', 0, 'None')
        msg = msg_tmpl.format('given: unicode_type\n expected: None, int')
        self.assertIn(msg, str(raises.exception))

        with self.assertRaises(ValueError) as raises:
            hpat_func(series, '', 0, 0)
        msg = msg_tmpl.format('expected: None')
        self.assertIn(msg, str(raises.exception))

>>>>>>> defb9613
    def test_series_str_len1(self):
        def test_impl(S):
            return S.str.len()
        hpat_func = self.jit(test_impl)

        data = ['aa', 'abc', 'c', 'cccd']
        indices = [None, [1, 3, 2, 0], data]
        names = [None, 'A']
        for index, name in product(indices, names):
            S = pd.Series(data, index, name=name)
            pd.testing.assert_series_equal(hpat_func(S), test_impl(S))

    def test_series_str_startswith(self):
        def test_impl(series, pat):
            return series.str.startswith(pat)

        hpat_func = self.jit(test_impl)

        data = test_global_input_data_unicode_kind4
        pats = [''] + [s[:min(len(s) for s in data)] for s in data] + data
        indices = [None, list(range(len(data)))[::-1], data[::-1]]
        names = [None, 'A']
        for index, name in product(indices, names):
            series = pd.Series(data, index, name=name)
            for pat in pats:
                pd.testing.assert_series_equal(hpat_func(series, pat),
                                               test_impl(series, pat))

    def test_series_str_startswith_exception_unsupported_na(self):
        def test_impl(series, pat, na):
            return series.str.startswith(pat, na)

        hpat_func = self.jit(test_impl)

        series = pd.Series(test_global_input_data_unicode_kind4)
        msg_tmpl = 'Method startswith(). The object na\n {}'

        with self.assertRaises(TypingError) as raises:
            hpat_func(series, '', 'None')
        msg = msg_tmpl.format('given: unicode_type\n expected: bool')
        self.assertIn(msg, str(raises.exception))

        with self.assertRaises(ValueError) as raises:
            hpat_func(series, '', False)
        msg = msg_tmpl.format('expected: None')
        self.assertIn(msg, str(raises.exception))

    @skip_numba_jit
    def test_series_str2str(self):
        common_methods = ['lower', 'upper', 'isupper']
        sdc_methods = ['capitalize', 'swapcase', 'title',
                       'lstrip', 'rstrip', 'strip']
        str2str_methods = common_methods[:]

        data = [' \tbbCD\t ', 'ABC', ' mCDm\t', 'abc']
        indices = [None]
        names = [None, 'A']
        if sdc.config.config_pipeline_hpat_default:
            str2str_methods += sdc_methods
        else:
            indices += [[1, 3, 2, 0], data]

        for method in str2str_methods:
            func_lines = ['def test_impl(S):',
                          '  return S.str.{}()'.format(method)]
            func_text = '\n'.join(func_lines)
            test_impl = _make_func_from_text(func_text)
            hpat_func = self.jit(test_impl)

            check_names = method in common_methods
            for index, name in product(indices, names):
                S = pd.Series(data, index, name=name)
                pd.testing.assert_series_equal(hpat_func(S), test_impl(S),
                                               check_names=check_names)

    @skip_sdc_jit('Series.str.<method>() unsupported')
    def test_series_str2str_unsupported(self):
        unsupported_methods = ['capitalize', 'swapcase', 'title']
        for method in unsupported_methods:
            func_lines = ['def test_impl(S):',
                          '  return S.str.{}()'.format(method)]
            func_text = '\n'.join(func_lines)
            test_impl = _make_func_from_text(func_text)
            hpat_func = self.jit(test_impl)

            S = pd.Series([' \tbbCD\t ', 'ABC', ' mCDm\t', 'abc'])
            # TypingError with expected message is raised internally by Numba
            with self.assertRaises(TypingError) as raises:
                hpat_func(S)
            expected_msg = 'Series.str.{} is not supported yet'.format(method)
            self.assertIn(expected_msg, str(raises.exception))

    @skip_sdc_jit("Old-style append implementation doesn't handle ignore_index argument")
    def test_series_append_single_ignore_index(self):
        '''Verify Series.append() concatenates Series with other single Series ignoring indexes'''
        def test_impl(S, other):
            return S.append(other, ignore_index=True)
        hpat_func = self.jit(test_impl)

        dtype_to_data = {'float': [[-2., 3., 9.1, np.nan], [-2., 5.0, np.inf, 0, -1]],
                         'string': [['a', None, 'bbbb', ''], ['dd', None, '', 'e', 'ttt']]}

        for dtype, data_list in dtype_to_data.items():
            with self.subTest(series_dtype=dtype, concatenated_data=data_list):
                S1, S2 = [pd.Series(data) for data in data_list]
                pd.testing.assert_series_equal(hpat_func(S1, S2), test_impl(S1, S2))

    @skip_sdc_jit("Old-style append implementation doesn't handle ignore_index argument")
    def test_series_append_list_ignore_index(self):
        '''Verify Series.append() concatenates Series with list of other Series ignoring indexes'''
        def test_impl(S1, S2, S3):
            return S1.append([S2, S3], ignore_index=True)
        hpat_func = self.jit(test_impl)

        dtype_to_data = {'float': [[-2., 3., 9.1], [-2., 5.0], [1.0]]}
        if not sdc.config.config_pipeline_hpat_default:
            dtype_to_data['string'] = [['a', None, ''], ['d', None], ['']]

        for dtype, data_list in dtype_to_data.items():
            with self.subTest(series_dtype=dtype, concatenated_data=data_list):
                S1, S2, S3 = [pd.Series(data) for data in data_list]
                pd.testing.assert_series_equal(hpat_func(S1, S2, S3), test_impl(S1, S2, S3))

    @unittest.skip('BUG: Pandas 0.25.1 Series.append() doesn\'t support tuple as appending values')
    def test_series_append_tuple_ignore_index(self):
        '''Verify Series.append() concatenates Series with tuple of other Series ignoring indexes'''
        def test_impl(S1, S2, S3):
            return S1.append((S2, S3, ), ignore_index=True)
        hpat_func = self.jit(test_impl)

        dtype_to_data = {'float': [[-2., 3., 9.1], [-2., 5.0], [1.0]]}
        if not sdc.config.config_pipeline_hpat_default:
            dtype_to_data['string'] = [['a', None, ''], ['d', None], ['']]

        for dtype, data_list in dtype_to_data.items():
            with self.subTest(series_dtype=dtype, concatenated_data=data_list):
                S1, S2, S3 = [pd.Series(data) for data in data_list]
                pd.testing.assert_series_equal(hpat_func(S1, S2, S3), test_impl(S1, S2, S3))

    @skip_sdc_jit("BUG: old-style append implementation doesn't handle series index")
    def test_series_append_single_index_default(self):
        '''Verify Series.append() concatenates Series with other single Series respecting default indexes'''
        def test_impl(S, other):
            return S.append(other)
        hpat_func = self.jit(test_impl)

        dtype_to_data = {'float': [[-2., 3., 9.1], [-2., 5.0]]}
        if not sdc.config.config_pipeline_hpat_default:
            dtype_to_data['string'] = [['a', None, 'bbbb', ''], ['dd', None, '', 'e']]

        for dtype, data_list in dtype_to_data.items():
            with self.subTest(series_dtype=dtype, concatenated_data=data_list):
                S1, S2 = [pd.Series(data) for data in data_list]
                pd.testing.assert_series_equal(hpat_func(S1, S2), test_impl(S1, S2))

    @skip_sdc_jit("BUG: old-style append implementation doesn't handle series index")
    def test_series_append_list_index_default(self):
        '''Verify Series.append() concatenates Series with list of other Series respecting default indexes'''
        def test_impl(S1, S2, S3):
            return S1.append([S2, S3])
        hpat_func = self.jit(test_impl)

        dtype_to_data = {'float': [[-2., 3., 9.1], [-2., 5.0], [1.0]]}
        if not sdc.config.config_pipeline_hpat_default:
            dtype_to_data['string'] = [['a', 'b', 'q'], ['d', 'e'], ['s']]

        for dtype, data_list in dtype_to_data.items():
            with self.subTest(series_dtype=dtype, concatenated_data=data_list):
                S1, S2, S3 = [pd.Series(data) for data in data_list]
                pd.testing.assert_series_equal(hpat_func(S1, S2, S3), test_impl(S1, S2, S3))

    @unittest.skip('BUG: Pandas 0.25.1 Series.append() doesn\'t support tuple as appending values')
    def test_series_append_tuple_index_default(self):
        '''Verify Series.append() concatenates Series with tuple of other Series respecting default indexes'''
        def test_impl(S1, S2, S3):
            return S1.append((S2, S3, ))
        hpat_func = self.jit(test_impl)

        dtype_to_data = {'float': [[-2., 3., 9.1], [-2., 5.0], [1.0]]}
        if not sdc.config.config_pipeline_hpat_default:
            dtype_to_data['string'] = [['a', 'b', 'q'], ['d', 'e'], ['s']]

        for dtype, data_list in dtype_to_data.items():
            with self.subTest(series_dtype=dtype, concatenated_data=data_list):
                S1, S2, S3 = [pd.Series(data) for data in data_list]
                pd.testing.assert_series_equal(hpat_func(S1, S2, S3), test_impl(S1, S2, S3))

    @skip_sdc_jit("BUG: old-style append implementation doesn't handle series index")
    def test_series_append_single_index_int(self):
        '''Verify Series.append() concatenates Series with other single Series respecting integer indexes'''
        def test_impl(S, other):
            return S.append(other)
        hpat_func = self.jit(test_impl)

        dtype_to_data = {'float': [[-2., 3., 9.1, np.nan], [-2., 5.0, np.inf, 0, -1]]}
        if not sdc.config.config_pipeline_hpat_default:
            dtype_to_data['string'] = [['a', None, 'bbbb', ''], ['dd', None, '', 'e', 'ttt']]
        indexes = [[1, 2, 3, 4], [7, 8, 11, 3, 4]]

        for dtype, data_list in dtype_to_data.items():
            with self.subTest(series_dtype=dtype, concatenated_data=data_list):
                S1, S2 = [pd.Series(data, index=indexes[i]) for i, data in enumerate(data_list)]
                pd.testing.assert_series_equal(hpat_func(S1, S2), test_impl(S1, S2))

    @skip_sdc_jit("BUG: old-style append implementation doesn't handle series index")
    def test_series_append_list_index_int(self):
        '''Verify Series.append() concatenates Series with list of other Series respecting integer indexes'''
        def test_impl(S1, S2, S3):
            return S1.append([S2, S3])
        hpat_func = self.jit(test_impl)

        dtype_to_data = {'float': [[-2., 3., 9.1, np.nan], [-2., 5.0, np.inf, 0], [-1.0]]}
        if not sdc.config.config_pipeline_hpat_default:
            dtype_to_data['string'] = [['a', None, 'bbbb', ''], ['dd', None, '', 'e'], ['ttt']]
        indexes = [[1, 2, 3, 4], [7, 8, 11, 3], [4]]

        for dtype, data_list in dtype_to_data.items():
            with self.subTest(series_dtype=dtype, concatenated_data=data_list):
                S1, S2, S3 = [pd.Series(data, index=indexes[i]) for i, data in enumerate(data_list)]
                pd.testing.assert_series_equal(hpat_func(S1, S2, S3), test_impl(S1, S2, S3))

    @unittest.skip('BUG: Pandas 0.25.1 Series.append() doesn\'t support tuple as appending values')
    def test_series_append_tuple_index_int(self):
        '''Verify Series.append() concatenates Series with tuple of other Series respecting integer indexes'''
        def test_impl(S1, S2, S3):
            return S1.append((S2, S3, ))
        hpat_func = self.jit(test_impl)

        dtype_to_data = {'float': [[-2., 3., 9.1, np.nan], [-2., 5.0, np.inf, 0], [-1.0]]}
        if not sdc.config.config_pipeline_hpat_default:
            dtype_to_data['string'] = [['a', None, 'bbbb', ''], ['dd', None, '', 'e'], ['ttt']]
        indexes = [[1, 2, 3, 4], [7, 8, 11, 3], [4]]

        for dtype, data_list in dtype_to_data.items():
            with self.subTest(series_dtype=dtype, concatenated_data=data_list):
                S1, S2, S3 = [pd.Series(data, index=indexes[i]) for i, data in enumerate(data_list)]
                pd.testing.assert_series_equal(hpat_func(S1, S2, S3), test_impl(S1, S2, S3))

    @skip_sdc_jit("BUG: old-style append implementation doesn't handle series index")
    def test_series_append_single_index_str(self):
        '''Verify Series.append() concatenates Series with other single Series respecting string indexes'''
        def test_impl(S, other):
            return S.append(other)
        hpat_func = self.jit(test_impl)

        dtype_to_data = {'float': [[-2., 3., 9.1, np.nan], [-2., 5.0, np.inf, 0, -1.0]]}
        if not sdc.config.config_pipeline_hpat_default:
            dtype_to_data['string'] = [['a', None, 'bbbb', ''], ['dd', None, '', 'e', 'ttt']]
        indexes = [['a', 'bb', 'ccc', 'dddd'], ['a1', 'a2', 'a3', 'a4', 'a5']]

        for dtype, data_list in dtype_to_data.items():
            with self.subTest(series_dtype=dtype, concatenated_data=data_list):
                S1, S2 = [pd.Series(data, index=indexes[i]) for i, data in enumerate(data_list)]
                pd.testing.assert_series_equal(hpat_func(S1, S2), test_impl(S1, S2))

    @skip_sdc_jit("BUG: old-style append implementation doesn't handle series index")
    def test_series_append_list_index_str(self):
        '''Verify Series.append() concatenates Series with list of other Series respecting string indexes'''
        def test_impl(S1, S2, S3):
            return S1.append([S2, S3])
        hpat_func = self.jit(test_impl)

        dtype_to_data = {'float': [[-2., 3., 9.1, np.nan], [-2., 5.0, np.inf, 0], [-1.0]]}
        if not sdc.config.config_pipeline_hpat_default:
            dtype_to_data['string'] = [['a', None, 'bbbb', ''], ['dd', None, '', 'e'], ['ttt']]
        indexes = [['a', 'bb', 'ccc', 'dddd'], ['q', 't', 'a', 'x'], ['dd']]

        for dtype, data_list in dtype_to_data.items():
            with self.subTest(series_dtype=dtype, concatenated_data=data_list):
                S1, S2, S3 = [pd.Series(data, index=indexes[i]) for i, data in enumerate(data_list)]
                pd.testing.assert_series_equal(hpat_func(S1, S2, S3), test_impl(S1, S2, S3))

    @unittest.skip('BUG: Pandas 0.25.1 Series.append() doesn\'t support tuple as appending values')
    def test_series_append_tuple_index_str(self):
        '''Verify Series.append() concatenates Series with tuple of other Series respecting string indexes'''
        def test_impl(S1, S2, S3):
            return S1.append((S2, S3, ))
        hpat_func = self.jit(test_impl)

        dtype_to_data = {'float': [[-2., 3., 9.1, np.nan], [-2., 5.0, np.inf, 0], [-1.0]]}
        if not sdc.config.config_pipeline_hpat_default:
            dtype_to_data['string'] = [['a', None, 'bbbb', ''], ['dd', None, '', 'e'], ['ttt']]
        indexes = [['a', 'bb', 'ccc', 'dddd'], ['q', 't', 'a', 'x'], ['dd']]

        for dtype, data_list in dtype_to_data.items():
            with self.subTest(series_dtype=dtype, concatenated_data=data_list):
                S1, S2, S3 = [pd.Series(data, index=indexes[i]) for i, data in enumerate(data_list)]
                pd.testing.assert_series_equal(hpat_func(S1, S2, S3), test_impl(S1, S2, S3))

    @skip_sdc_jit("Old-style append implementation doesn't handle ignore_index argument")
    def test_series_append_ignore_index_literal(self):
        '''Verify Series.append() implementation handles ignore_index argument as Boolean literal'''
        def test_impl(S, other):
            return S.append(other, ignore_index=False)
        hpat_func = self.jit(test_impl)

        S1 = pd.Series([-2., 3., 9.1], ['a1', 'b1', 'c1'])
        S2 = pd.Series([-2., 5.0], ['a2', 'b2'])
        pd.testing.assert_series_equal(hpat_func(S1, S2), test_impl(S1, S2))

    @skip_sdc_jit("Old-style append implementation doesn't handle ignore_index argument")
    def test_series_append_ignore_index_non_literal(self):
        '''Verify Series.append() implementation raises if ignore_index argument is not a Boolean literal'''
        def test_impl(S, other, param):
            return S.append(other, ignore_index=param)
        hpat_func = self.jit(test_impl)

        ignore_index = True
        S1 = pd.Series([-2., 3., 9.1], ['a1', 'b1', 'c1'])
        S2 = pd.Series([-2., 5.0], ['a2', 'b2'])
        with self.assertRaises(TypingError) as raises:
            hpat_func(S1, S2, ignore_index)
        msg = 'Method append(). The ignore_index must be a literal Boolean constant. Given: {}'
        self.assertIn(msg.format(types.bool_), str(raises.exception))

    @skip_sdc_jit("BUG: old-style append implementation doesn't handle series index")
    def test_series_append_single_dtype_promotion(self):
        '''Verify Series.append() implementation handles appending single Series with different dtypes'''
        def test_impl(S, other):
            return S.append(other)
        hpat_func = self.jit(test_impl)

        S1 = pd.Series([-2., 3., 9.1], ['a1', 'b1', 'c1'])
        S2 = pd.Series([-2, 5], ['a2', 'b2'])
        pd.testing.assert_series_equal(hpat_func(S1, S2), test_impl(S1, S2))

    @skip_sdc_jit("BUG: old-style append implementation doesn't handle series index")
    def test_series_append_list_dtype_promotion(self):
        '''Verify Series.append() implementation handles appending list of Series with different dtypes'''
        def test_impl(S1, S2, S3):
            return S1.append([S2, S3])
        hpat_func = self.jit(test_impl)

        S1 = pd.Series([-2, 3, 9])
        S2 = pd.Series([-2., 5.0])
        S3 = pd.Series([1.0])
        pd.testing.assert_series_equal(hpat_func(S1, S2, S3),
                                       test_impl(S1, S2, S3))

    def test_series_isin_list1(self):
        def test_impl(S, values):
            return S.isin(values)
        hpat_func = self.jit(test_impl)

        n = 11
        S = pd.Series(np.arange(n))
        values = [1, 2, 5, 7, 8]
        pd.testing.assert_series_equal(hpat_func(S, values), test_impl(S, values))

    def test_series_isin_list2(self):
        def test_impl(S, values):
            return S.isin(values)
        hpat_func = self.jit(test_impl)

        n = 11.0
        S = pd.Series(np.arange(n))
        values = [1., 2., 5., 7., 8.]
        pd.testing.assert_series_equal(hpat_func(S, values), test_impl(S, values))

    def test_series_isin_list3(self):
        def test_impl(S, values):
            return S.isin(values)
        hpat_func = self.jit(test_impl)

        S = pd.Series(['a', 'b', 'q', 'w', 'c', 'd', 'e', 'r'])
        values = ['a', 'q', 'c', 'd', 'e']
        pd.testing.assert_series_equal(hpat_func(S, values), test_impl(S, values))

    def test_series_isin_set1(self):
        def test_impl(S, values):
            return S.isin(values)
        hpat_func = self.jit(test_impl)

        n = 11
        S = pd.Series(np.arange(n))
        values = {1, 2, 5, 7, 8}
        pd.testing.assert_series_equal(hpat_func(S, values), test_impl(S, values))

    def test_series_isin_set2(self):
        def test_impl(S, values):
            return S.isin(values)
        hpat_func = self.jit(test_impl)

        n = 11.0
        S = pd.Series(np.arange(n))
        values = {1., 2., 5., 7., 8.}
        pd.testing.assert_series_equal(hpat_func(S, values), test_impl(S, values))

    @unittest.skip('TODO: requires hashable unicode strings in Numba')
    def test_series_isin_set3(self):
        def test_impl(S, values):
            return S.isin(values)
        hpat_func = self.jit(test_impl)

        S = pd.Series(['a', 'b', 'c', 'd', 'e'] * 2)
        values = {'b', 'c', 'e'}
        pd.testing.assert_series_equal(hpat_func(S, values), test_impl(S, values))

    def test_series_isna1(self):
        def test_impl(S):
            return S.isna()
        hpat_func = self.jit(test_impl)

        # column with NA
        S = pd.Series([np.nan, 2., 3., np.inf])
        pd.testing.assert_series_equal(hpat_func(S), test_impl(S))

    def test_series_isnull1(self):
        def test_impl(S):
            return S.isnull()
        hpat_func = self.jit(test_impl)

        # column with NA
        S = pd.Series([np.nan, 2., 3.])
        pd.testing.assert_series_equal(hpat_func(S), test_impl(S))

    def test_series_isnull_full(self):
        def test_impl(series):
            return series.isnull()

        hpat_func = self.jit(test_impl)

        for data in test_global_input_data_numeric + [test_global_input_data_unicode_kind4]:
            series = pd.Series(data * 3)
            ref_result = test_impl(series)
            jit_result = hpat_func(series)
            pd.testing.assert_series_equal(ref_result, jit_result)

    def test_series_notna1(self):
        def test_impl(S):
            return S.notna()
        hpat_func = self.jit(test_impl)

        # column with NA
        S = pd.Series([np.nan, 2., 3.])
        pd.testing.assert_series_equal(hpat_func(S), test_impl(S))

    def test_series_notna_noidx_float(self):
        def test_impl(S):
            return S.notna()

        hpat_func = self.jit(test_impl)
        for input_data in test_global_input_data_float64:
            S = pd.Series(input_data)
            result_ref = test_impl(S)
            result_jit = hpat_func(S)
            pd.testing.assert_series_equal(result_jit, result_ref)

    @unittest.skip("Need fix test_global_input_data_integer64")
    def test_series_notna_noidx_int(self):
        def test_impl(S):
            return S.notna()

        hpat_func = self.jit(test_impl)
        for input_data in test_global_input_data_integer64:
            S = pd.Series(input_data)
            result_ref = test_impl(S)
            result_jit = hpat_func(S)
            pd.testing.assert_series_equal(result_jit, result_ref)

    @unittest.skip("Need fix test_global_input_data_integer64")
    def test_series_notna_noidx_num(self):
        def test_impl(S):
            return S.notna()

        hpat_func = self.jit(test_impl)
        for input_data in test_global_input_data_numeric:
            S = pd.Series(input_data)
            result_ref = test_impl(S)
            result_jit = hpat_func(S)
            pd.testing.assert_series_equal(result_jit, result_ref)

    def test_series_notna_noidx_str(self):
        def test_impl(S):
            return S.notna()

        hpat_func = self.jit(test_impl)
        input_data = test_global_input_data_unicode_kind4
        S = pd.Series(input_data)
        result_ref = test_impl(S)
        result_jit = hpat_func(S)
        pd.testing.assert_series_equal(result_jit, result_ref)

    def test_series_str_notna(self):
        def test_impl(S):
            return S.notna()
        hpat_func = self.jit(test_impl)

        S = pd.Series(['aa', None, 'c', 'cccd'])
        pd.testing.assert_series_equal(hpat_func(S), test_impl(S))

    def test_series_str_isna1(self):
        def test_impl(S):
            return S.isna()
        hpat_func = self.jit(test_impl)

        S = pd.Series(['aa', None, 'c', 'cccd'])
        pd.testing.assert_series_equal(hpat_func(S), test_impl(S))

    @unittest.skip('AssertionError: Series are different')
    def test_series_dt_isna1(self):
        def test_impl(S):
            return S.isna()
        hpat_func = self.jit(test_impl)

        S = pd.Series([pd.NaT, pd.Timestamp('1970-12-01'), pd.Timestamp('2012-07-25')])
        pd.testing.assert_series_equal(hpat_func(S), test_impl(S))

    @skip_numba_jit
    def test_series_nlargest(self):
        def test_impl():
            series = pd.Series([1., np.nan, -1., 0., min_float64, max_float64])
            return series.nlargest(4)
        hpat_func = self.jit(test_impl)

        if sdc.config.config_pipeline_hpat_default:
            np.testing.assert_array_equal(test_impl(), hpat_func())
        else:
            pd.testing.assert_series_equal(test_impl(), hpat_func())

    @skip_numba_jit
    def test_series_nlargest_unboxing(self):
        def test_impl(series, n):
            return series.nlargest(n)
        hpat_func = self.jit(test_impl)

        for data in test_global_input_data_numeric + [[]]:
            series = pd.Series(data * 3)
            for n in range(-1, 10):
                ref_result = test_impl(series, n)
                jit_result = hpat_func(series, n)
                if sdc.config.config_pipeline_hpat_default:
                    np.testing.assert_array_equal(ref_result, jit_result)
                else:
                    pd.testing.assert_series_equal(ref_result, jit_result)

    @skip_numba_jit('Series.nlargest() parallelism unsupported and parquet not supported')
    def test_series_nlargest_parallel(self):
        # create `kde.parquet` file
        ParquetGenerator.gen_kde_pq()

        def test_impl():
            df = pq.read_table('kde.parquet').to_pandas()
            S = df.points
            return S.nlargest(4)
        hpat_func = self.jit(test_impl)

        if sdc.config.config_pipeline_hpat_default:
            np.testing.assert_array_equal(test_impl(), hpat_func())
        else:
            pd.testing.assert_series_equal(test_impl(), hpat_func())
        self.assertEqual(count_parfor_REPs(), 0)
        self.assertTrue(count_array_OneDs() > 0)

    @skip_sdc_jit('Series.nlargest() parameter keep unsupported')
    def test_series_nlargest_full(self):
        def test_impl(series, n, keep):
            return series.nlargest(n, keep)
        hpat_func = self.jit(test_impl)

        keep = 'first'
        for data in test_global_input_data_numeric + [[]]:
            series = pd.Series(data * 3)
            for n in range(-1, 10):
                ref_result = test_impl(series, n, keep)
                jit_result = hpat_func(series, n, keep)
                pd.testing.assert_series_equal(ref_result, jit_result)

    @skip_numba_jit
    def test_series_nlargest_index(self):
        def test_impl(series, n):
            return series.nlargest(n)
        hpat_func = self.jit(test_impl)

        # TODO: check data == [] after index is fixed
        for data in test_global_input_data_numeric:
            data_duplicated = data * 3
            # TODO: add integer index not equal to range after index is fixed
            indexes = [range(len(data_duplicated))]
            if not sdc.config.config_pipeline_hpat_default:
                indexes.append(gen_strlist(len(data_duplicated)))

            for index in indexes:
                series = pd.Series(data_duplicated, index)
                for n in range(-1, 10):
                    ref_result = test_impl(series, n)
                    jit_result = hpat_func(series, n)
                    if sdc.config.config_pipeline_hpat_default:
                        np.testing.assert_array_equal(ref_result, jit_result)
                    else:
                        pd.testing.assert_series_equal(ref_result, jit_result)

    @skip_sdc_jit('Series.nlargest() does not raise an exception')
    def test_series_nlargest_typing(self):
        _func_name = 'Method nlargest().'

        def test_impl(series, n, keep):
            return series.nlargest(n, keep)
        hpat_func = self.jit(test_impl)

        series = pd.Series(test_global_input_data_float64[0])
        for n, ntype in [(True, types.boolean), (None, types.none),
                         (0.1, 'float64'), ('n', types.unicode_type)]:
            with self.assertRaises(TypingError) as raises:
                hpat_func(series, n=n, keep='first')
            msg = '{} The object n\n given: {}\n expected: int'
            self.assertIn(msg.format(_func_name, ntype), str(raises.exception))

        for keep, dtype in [(True, types.boolean), (None, types.none),
                            (0.1, 'float64'), (1, 'int64')]:
            with self.assertRaises(TypingError) as raises:
                hpat_func(series, n=5, keep=keep)
            msg = '{} The object keep\n given: {}\n expected: str'
            self.assertIn(msg.format(_func_name, dtype), str(raises.exception))

    @skip_sdc_jit('Series.nlargest() does not raise an exception')
    def test_series_nlargest_unsupported(self):
        msg = "Method nlargest(). Unsupported parameter. Given 'keep' != 'first'"

        def test_impl(series, n, keep):
            return series.nlargest(n, keep)
        hpat_func = self.jit(test_impl)

        series = pd.Series(test_global_input_data_float64[0])
        for keep in ['last', 'all', '']:
            with self.assertRaises(ValueError) as raises:
                hpat_func(series, n=5, keep=keep)
            self.assertIn(msg, str(raises.exception))

        with self.assertRaises(ValueError) as raises:
            hpat_func(series, n=5, keep='last')
        self.assertIn(msg, str(raises.exception))

    @skip_numba_jit
    def test_series_nsmallest(self):
        def test_impl():
            series = pd.Series([1., np.nan, -1., 0., min_float64, max_float64])
            return series.nsmallest(4)
        hpat_func = self.jit(test_impl)

        if sdc.config.config_pipeline_hpat_default:
            np.testing.assert_array_equal(test_impl(), hpat_func())
        else:
            pd.testing.assert_series_equal(test_impl(), hpat_func())

    @skip_numba_jit
    def test_series_nsmallest_unboxing(self):
        def test_impl(series, n):
            return series.nsmallest(n)
        hpat_func = self.jit(test_impl)

        for data in test_global_input_data_numeric + [[]]:
            series = pd.Series(data * 3)
            for n in range(-1, 10):
                ref_result = test_impl(series, n)
                jit_result = hpat_func(series, n)
                if sdc.config.config_pipeline_hpat_default:
                    np.testing.assert_array_equal(ref_result, jit_result)
                else:
                    pd.testing.assert_series_equal(ref_result, jit_result)

    @skip_numba_jit('Series.nsmallest() parallelism unsupported and parquet not supported')
    def test_series_nsmallest_parallel(self):
        # create `kde.parquet` file
        ParquetGenerator.gen_kde_pq()

        def test_impl():
            df = pq.read_table('kde.parquet').to_pandas()
            S = df.points
            return S.nsmallest(4)
        hpat_func = self.jit(test_impl)

        if sdc.config.config_pipeline_hpat_default:
            np.testing.assert_array_equal(test_impl(), hpat_func())
        else:
            pd.testing.assert_series_equal(test_impl(), hpat_func())
        self.assertEqual(count_parfor_REPs(), 0)
        self.assertTrue(count_array_OneDs() > 0)

    @skip_sdc_jit('Series.nsmallest() parameter keep unsupported')
    def test_series_nsmallest_full(self):
        def test_impl(series, n, keep):
            return series.nsmallest(n, keep)
        hpat_func = self.jit(test_impl)

        keep = 'first'
        for data in test_global_input_data_numeric + [[]]:
            series = pd.Series(data * 3)
            for n in range(-1, 10):
                ref_result = test_impl(series, n, keep)
                jit_result = hpat_func(series, n, keep)
                pd.testing.assert_series_equal(ref_result, jit_result)

    @skip_numba_jit
    def test_series_nsmallest_index(self):
        def test_impl(series, n):
            return series.nsmallest(n)
        hpat_func = self.jit(test_impl)

        # TODO: check data == [] after index is fixed
        for data in test_global_input_data_numeric:
            data_duplicated = data * 3
            # TODO: add integer index not equal to range after index is fixed
            indexes = [range(len(data_duplicated))]
            if not sdc.config.config_pipeline_hpat_default:
                indexes.append(gen_strlist(len(data_duplicated)))

            for index in indexes:
                series = pd.Series(data_duplicated, index)
                for n in range(-1, 10):
                    ref_result = test_impl(series, n)
                    jit_result = hpat_func(series, n)
                    if sdc.config.config_pipeline_hpat_default:
                        np.testing.assert_array_equal(ref_result, jit_result)
                    else:
                        pd.testing.assert_series_equal(ref_result, jit_result)

    @skip_sdc_jit('Series.nsmallest() does not raise an exception')
    def test_series_nsmallest_typing(self):
        _func_name = 'Method nsmallest().'

        def test_impl(series, n, keep):
            return series.nsmallest(n, keep)
        hpat_func = self.jit(test_impl)

        series = pd.Series(test_global_input_data_float64[0])
        for n, ntype in [(True, types.boolean), (None, types.none),
                         (0.1, 'float64'), ('n', types.unicode_type)]:
            with self.assertRaises(TypingError) as raises:
                hpat_func(series, n=n, keep='first')
            msg = '{} The object n\n given: {}\n expected: int'
            self.assertIn(msg.format(_func_name, ntype), str(raises.exception))

        for keep, dtype in [(True, types.boolean), (None, types.none),
                            (0.1, 'float64'), (1, 'int64')]:
            with self.assertRaises(TypingError) as raises:
                hpat_func(series, n=5, keep=keep)
            msg = '{} The object keep\n given: {}\n expected: str'
            self.assertIn(msg.format(_func_name, dtype), str(raises.exception))

    @skip_sdc_jit('Series.nsmallest() does not raise an exception')
    def test_series_nsmallest_unsupported(self):
        msg = "Method nsmallest(). Unsupported parameter. Given 'keep' != 'first'"

        def test_impl(series, n, keep):
            return series.nsmallest(n, keep)
        hpat_func = self.jit(test_impl)

        series = pd.Series(test_global_input_data_float64[0])
        for keep in ['last', 'all', '']:
            with self.assertRaises(ValueError) as raises:
                hpat_func(series, n=5, keep=keep)
            self.assertIn(msg, str(raises.exception))

        with self.assertRaises(ValueError) as raises:
            hpat_func(series, n=5, keep='last')
        self.assertIn(msg, str(raises.exception))

    @skip_numba_jit
    def test_series_head1(self):
        def test_impl(S):
            return S.head(4)
        hpat_func = self.jit(test_impl)

        m = 100
        np.random.seed(0)
        S = pd.Series(np.random.randint(-30, 30, m))
        pd.testing.assert_series_equal(hpat_func(S), test_impl(S))

    @skip_numba_jit
    def test_series_head_default1(self):
        '''Verifies default head method for non-distributed pass of Series with no index'''
        def test_impl(S):
            return S.head()
        hpat_func = self.jit(test_impl)

        m = 100
        np.random.seed(0)
        S = pd.Series(np.random.randint(-30, 30, m))
        pd.testing.assert_series_equal(hpat_func(S), test_impl(S))

    @skip_numba_jit
    def test_series_head_index1(self):
        '''Verifies head method for Series with integer index created inside jitted function'''
        def test_impl():
            S = pd.Series([6, 9, 2, 3, 6, 4, 5], [8, 1, 6, 0, 9, 1, 3])
            return S.head(3)
        hpat_func = self.jit(test_impl)

        pd.testing.assert_series_equal(hpat_func(), test_impl())

    @skip_numba_jit
    def test_series_head_index2(self):
        '''Verifies head method for Series with string index created inside jitted function'''
        def test_impl():
            S = pd.Series([6, 9, 2, 3, 6, 4, 5], ['a', 'ab', 'abc', 'c', 'f', 'hh', ''])
            return S.head(3)
        hpat_func = self.jit(test_impl)

        pd.testing.assert_series_equal(hpat_func(), test_impl())

    @skip_numba_jit
    def test_series_head_index3(self):
        '''Verifies head method for non-distributed pass of Series with integer index'''
        def test_impl(S):
            return S.head(3)
        hpat_func = self.jit(test_impl)

        S = pd.Series([6, 9, 2, 3, 6, 4, 5], [8, 1, 6, 0, 9, 1, 3])
        pd.testing.assert_series_equal(hpat_func(S), test_impl(S))

    @unittest.skip("Passed if run single")
    def test_series_head_index4(self):
        '''Verifies head method for non-distributed pass of Series with string index'''
        def test_impl(S):
            return S.head(3)
        hpat_func = self.jit(test_impl)

        S = pd.Series([6, 9, 2, 4, 6, 4, 5], ['a', 'ab', 'abc', 'c', 'f', 'hh', ''])
        pd.testing.assert_series_equal(hpat_func(S), test_impl(S))

    @skip_numba_jit
    def test_series_head_parallel1(self):
        '''Verifies head method for distributed Series with string data and no index'''
        def test_impl(S):
            return S.head(7)

        hpat_func = self.jit(distributed={'S'})(test_impl)

        # need to test different lenghts, as head's size is fixed and implementation
        # depends on relation of size of the data per processor to output data size
        for n in range(1, 5):
            S = pd.Series(['a', 'ab', 'abc', 'c', 'f', 'hh', ''] * n)
            start, end = get_start_end(len(S))
            pd.testing.assert_series_equal(hpat_func(S[start:end]), test_impl(S))
            self.assertTrue(count_array_OneDs() > 0)

    @skip_numba_jit
    def test_series_head_index_parallel1(self):
        '''Verifies head method for distributed Series with integer index'''
        def test_impl(S):
            return S.head(3)
        hpat_func = self.jit(distributed={'S'})(test_impl)

        S = pd.Series([6, 9, 2, 3, 6, 4, 5], [8, 1, 6, 0, 9, 1, 3])
        start, end = get_start_end(len(S))
        pd.testing.assert_series_equal(hpat_func(S[start:end]), test_impl(S))
        self.assertTrue(count_array_OneDs() > 0)

    @unittest.skip("Passed if run single")
    def test_series_head_index_parallel2(self):
        '''Verifies head method for distributed Series with string index'''
        def test_impl(S):
            return S.head(3)
        hpat_func = self.jit(distributed={'S'})(test_impl)

        S = pd.Series([6, 9, 2, 3, 6, 4, 5], ['a', 'ab', 'abc', 'c', 'f', 'hh', ''])
        start, end = get_start_end(len(S))
        pd.testing.assert_series_equal(hpat_func(S[start:end]), test_impl(S))
        self.assertTrue(count_array_OneDs() > 0)

    @skip_numba_jit
    def test_series_head_noidx_float(self):
        def test_impl(S, n):
            return S.head(n)
        hpat_func = self.jit(test_impl)
        for input_data in test_global_input_data_float64:
            S = pd.Series(input_data)
            for n in [-1, 0, 2, 3]:
                result_ref = test_impl(S, n)
                result_jit = hpat_func(S, n)
                pd.testing.assert_series_equal(result_jit, result_ref)

    @unittest.skip("Need fix test_global_input_data_integer64")
    def test_series_head_noidx_int(self):
        def test_impl(S, n):
            return S.head(n)
        hpat_func = self.jit(test_impl)
        for input_data in test_global_input_data_integer64:
            S = pd.Series(input_data)
            for n in [-1, 0, 2, 3]:
                result_ref = test_impl(S, n)
                result_jit = hpat_func(S, n)
                pd.testing.assert_series_equal(result_jit, result_ref)

    @unittest.skip("Need fix test_global_input_data_integer64")
    def test_series_head_noidx_num(self):
        def test_impl(S, n):
            return S.head(n)
        hpat_func = self.jit(test_impl)
        for input_data in test_global_input_data_numeric:
            S = pd.Series(input_data)
            for n in [-1, 0, 2, 3]:
                result_ref = test_impl(S, n)
                result_jit = hpat_func(S, n)
                pd.testing.assert_series_equal(result_jit, result_ref)

    @unittest.skip("Old implementation not work with n negative and data str")
    def test_series_head_noidx_str(self):
        def test_impl(S, n):
            return S.head(n)
        hpat_func = self.jit(test_impl)
        input_data = test_global_input_data_unicode_kind4
        S = pd.Series(input_data)
        for n in [-1, 0, 2, 3]:
            result_ref = test_impl(S, n)
            result_jit = hpat_func(S, n)
            pd.testing.assert_series_equal(result_jit, result_ref)

    @unittest.skip("Broke another three tests")
    def test_series_head_idx(self):
        def test_impl(S):
            return S.head()

        def test_impl_param(S, n):
            return S.head(n)

        hpat_func = self.jit(test_impl)

        data_test = [[6, 6, 2, 1, 3, 3, 2, 1, 2],
                     [1.1, 0.3, 2.1, 1, 3, 0.3, 2.1, 1.1, 2.2],
                     [6, 6.1, 2.2, 1, 3, 0, 2.2, 1, 2],
                     ['as', 'b', 'abb', 'sss', 'ytr65', '', 'qw', 'a', 'b'],
                     [6, 6, 2, 1, 3, np.inf, np.nan, np.nan, np.nan],
                     [3., 5.3, np.nan, np.nan, np.inf, np.inf, 4.4, 3.7, 8.9]
                     ]

        for input_data in data_test:
            for index_data in data_test:
                S = pd.Series(input_data, index_data)

                result_ref = test_impl(S)
                result = hpat_func(S)
                pd.testing.assert_series_equal(result, result_ref)

                hpat_func_param1 = self.jit(test_impl_param)

                for param1 in [1, 3, 7]:
                    result_param1_ref = test_impl_param(S, param1)
                    result_param1 = hpat_func_param1(S, param1)
                    pd.testing.assert_series_equal(result_param1, result_param1_ref)

    def test_series_median1(self):
        '''Verifies median implementation for float and integer series of random data'''
        def test_impl(S):
            return S.median()
        hpat_func = self.jit(test_impl)

        m = 100
        np.random.seed(0)
        S = pd.Series(np.random.randint(-30, 30, m))
        self.assertEqual(hpat_func(S), test_impl(S))

        S = pd.Series(np.random.ranf(m))
        self.assertEqual(hpat_func(S), test_impl(S))

        # odd size
        m = 101
        S = pd.Series(np.random.randint(-30, 30, m))
        self.assertEqual(hpat_func(S), test_impl(S))

        S = pd.Series(np.random.ranf(m))
        self.assertEqual(hpat_func(S), test_impl(S))

    @skip_sdc_jit("BUG: old-style median implementation doesn't filter NaNs")
    def test_series_median_skipna_default1(self):
        '''Verifies median implementation with default skipna=True argument on a series with NA values'''
        def test_impl(S):
            return S.median()
        hpat_func = self.jit(test_impl)

        S = pd.Series([2., 3., 5., np.nan, 5., 6., 7.])
        self.assertEqual(hpat_func(S), test_impl(S))

    @skip_sdc_jit("Skipna argument is not supported in old-style")
    def test_series_median_skipna_false1(self):
        '''Verifies median implementation with skipna=False on a series with NA values'''
        def test_impl(S):
            return S.median(skipna=False)
        hpat_func = self.jit(test_impl)

        # np.inf is not NaN, so verify that a correct number is returned
        S1 = pd.Series([2., 3., 5., np.inf, 5., 6., 7.])
        self.assertEqual(hpat_func(S1), test_impl(S1))

        # TODO: both return values are 'nan', but SDC's is not np.nan, hence checking with
        # assertIs() doesn't work - check if it's Numba relatated
        S2 = pd.Series([2., 3., 5., np.nan, 5., 6., 7.])
        self.assertEqual(np.isnan(hpat_func(S2)), np.isnan(test_impl(S2)))

    @skip_numba_jit
    def test_series_median_parallel1(self):
        # create `kde.parquet` file
        ParquetGenerator.gen_kde_pq()

        def test_impl():
            df = pq.read_table('kde.parquet').to_pandas()
            S = df.points
            return S.median()
        hpat_func = self.jit(test_impl)

        self.assertEqual(hpat_func(), test_impl())
        self.assertEqual(count_array_REPs(), 0)
        self.assertEqual(count_parfor_REPs(), 0)
        self.assertTrue(count_array_OneDs() > 0)

    @skip_numba_jit
    def test_series_argsort_parallel(self):
        # create `kde.parquet` file
        ParquetGenerator.gen_kde_pq()

        def test_impl():
            df = pq.read_table('kde.parquet').to_pandas()
            S = df.points
            return S.argsort().values
        hpat_func = self.jit(test_impl)

        np.testing.assert_array_equal(hpat_func(), test_impl())

    def test_series_idxmin1(self):
        def test_impl(A):
            return A.idxmin()
        hpat_func = self.jit(test_impl)

        n = 11
        np.random.seed(0)
        S = pd.Series(np.random.ranf(n))
        np.testing.assert_array_equal(hpat_func(S), test_impl(S))

    def test_series_idxmin_str(self):
        def test_impl(S):
            return S.idxmin()
        hpat_func = self.jit(test_impl)

        S = pd.Series([8, 6, 34, np.nan], ['a', 'ab', 'abc', 'c'])
        self.assertEqual(hpat_func(S), test_impl(S))

    @unittest.skip("Skipna is not implemented")
    def test_series_idxmin_str_idx(self):
        def test_impl(S):
            return S.idxmin(skipna=False)

        hpat_func = self.jit(test_impl)

        S = pd.Series([8, 6, 34, np.nan], ['a', 'ab', 'abc', 'c'])
        self.assertEqual(hpat_func(S), test_impl(S))

    def test_series_idxmin_no(self):
        def test_impl(S):
            return S.idxmin()
        hpat_func = self.jit(test_impl)

        S = pd.Series([8, 6, 34, np.nan])
        self.assertEqual(hpat_func(S), test_impl(S))

    def test_series_idxmin_int(self):
        def test_impl(S):
            return S.idxmin()
        hpat_func = self.jit(test_impl)

        S = pd.Series([1, 2, 3], [4, 45, 14])
        self.assertEqual(hpat_func(S), test_impl(S))

    def test_series_idxmin_noidx(self):
        def test_impl(S):
            return S.idxmin()

        hpat_func = self.jit(test_impl)

        data_test = [[6, 6, 2, 1, 3, 3, 2, 1, 2],
                     [1.1, 0.3, 2.1, 1, 3, 0.3, 2.1, 1.1, 2.2],
                     [6, 6.1, 2.2, 1, 3, 0, 2.2, 1, 2],
                     [6, 6, 2, 1, 3, np.inf, np.nan, np.nan, np.nan],
                     [3., 5.3, np.nan, np.nan, np.inf, np.inf, 4.4, 3.7, 8.9]
                     ]

        for input_data in data_test:
            S = pd.Series(input_data)

            result_ref = test_impl(S)
            result = hpat_func(S)
            self.assertEqual(result, result_ref)

    def test_series_idxmin_idx(self):
        def test_impl(S):
            return S.idxmin()

        hpat_func = self.jit(test_impl)

        data_test = [[6, 6, 2, 1, 3, 3, 2, 1, 2],
                     [1.1, 0.3, 2.1, 1, 3, 0.3, 2.1, 1.1, 2.2],
                     [6, 6.1, 2.2, 1, 3, 0, 2.2, 1, 2],
                     [6, 6, 2, 1, 3, -np.inf, np.nan, np.inf, np.nan],
                     [3., 5.3, np.nan, np.nan, np.inf, np.inf, 4.4, 3.7, 8.9]
                     ]

        for input_data in data_test:
            for index_data in data_test:
                S = pd.Series(input_data, index_data)
                result_ref = test_impl(S)
                result = hpat_func(S)
                if np.isnan(result) or np.isnan(result_ref):
                    self.assertEqual(np.isnan(result), np.isnan(result_ref))
                else:
                    self.assertEqual(result, result_ref)

    def test_series_idxmax1(self):
        def test_impl(A):
            return A.idxmax()
        hpat_func = self.jit(test_impl)

        n = 11
        np.random.seed(0)
        S = pd.Series(np.random.ranf(n))
        np.testing.assert_array_equal(hpat_func(S), test_impl(S))

    @unittest.skip("Skipna is not implemented")
    def test_series_idxmax_str_idx(self):
        def test_impl(S):
            return S.idxmax(skipna=False)

        hpat_func = self.jit(test_impl)

        S = pd.Series([8, 6, 34, np.nan], ['a', 'ab', 'abc', 'c'])
        self.assertEqual(hpat_func(S), test_impl(S))

    def test_series_idxmax_noidx(self):
        def test_impl(S):
            return S.idxmax()

        hpat_func = self.jit(test_impl)

        data_test = [[6, 6, 2, 1, 3, 3, 2, 1, 2],
                     [1.1, 0.3, 2.1, 1, 3, 0.3, 2.1, 1.1, 2.2],
                     [6, 6.1, 2.2, 1, 3, 0, 2.2, 1, 2],
                     [6, 6, 2, 1, 3, np.inf, np.nan, np.inf, np.nan],
                     [3., 5.3, np.nan, np.nan, np.inf, np.inf, 4.4, 3.7, 8.9]
                     ]

        for input_data in data_test:
            S = pd.Series(input_data)

            result_ref = test_impl(S)
            result = hpat_func(S)
            self.assertEqual(result, result_ref)

    def test_series_idxmax_idx(self):
        def test_impl(S):
            return S.idxmax()

        hpat_func = self.jit(test_impl)

        data_test = [[6, 6, 2, 1, 3, 3, 2, 1, 2],
                     [1.1, 0.3, 2.1, 1, 3, 0.3, 2.1, 1.1, 2.2],
                     [6, 6.1, 2.2, 1, 3, 0, 2.2, 1, 2],
                     [6, 6, 2, 1, 3, np.nan, np.nan, np.nan, np.nan],
                     [3., 5.3, np.nan, np.nan, np.inf, np.inf, 4.4, 3.7, 8.9]
                     ]

        for input_data in data_test:
            for index_data in data_test:
                S = pd.Series(input_data, index_data)
                result_ref = test_impl(S)
                result = hpat_func(S)
                if np.isnan(result) or np.isnan(result_ref):
                    self.assertEqual(np.isnan(result), np.isnan(result_ref))
                else:
                    self.assertEqual(result, result_ref)

    def test_series_sort_values1(self):
        def test_impl(A):
            return A.sort_values()
        hpat_func = self.jit(test_impl)

        n = 11
        np.random.seed(0)
        S = pd.Series(np.random.ranf(n))
        pd.testing.assert_series_equal(hpat_func(S), test_impl(S))

    def test_series_sort_values2(self):
        def test_impl(S):
            return S.sort_values(ascending=False)
        hpat_func = self.jit(test_impl)

        S = pd.Series(['a', 'd', 'r', 'cc'])
        pd.testing.assert_series_equal(test_impl(S), hpat_func(S))

    def test_series_sort_values_index1(self):
        def test_impl(A, B):
            S = pd.Series(A, B)
            return S.sort_values()
        hpat_func = self.jit(test_impl)

        n = 11
        np.random.seed(0)
        # TODO: support passing Series with Index
        # S = pd.Series(np.random.ranf(n), np.random.randint(0, 100, n))
        A = np.random.ranf(n)
        B = np.random.ranf(n)
        pd.testing.assert_series_equal(hpat_func(A, B), test_impl(A, B))

    def test_series_sort_values_full(self):
        def test_impl(series, ascending, kind):
            return series.sort_values(axis=0, ascending=ascending, inplace=False, kind=kind, na_position='last')

        hpat_func = self.jit(test_impl)

        all_data = test_global_input_data_numeric + [test_global_input_data_unicode_kind1]

        for data in all_data:
            data = data * 3
            for ascending in [True, False]:
                for kind in ['quicksort', 'mergesort']:
                    series = pd.Series(data)
                    ref_result = test_impl(series, ascending, kind=kind)
                    jit_result = hpat_func(series, ascending, kind=kind)
                    ref = restore_series_sort_values(series, ref_result.index, ascending)
                    jit = restore_series_sort_values(series, jit_result.index, ascending)
                    if kind == 'mergesort':
                        pd.testing.assert_series_equal(ref_result, jit_result)
                    else:
                        np.testing.assert_array_equal(ref_result.data, jit_result.data)
                        self.assertEqual(ref, jit)

    @unittest.skip("Creating Python string/unicode object failed")
    def test_series_sort_values_full_unicode4(self):
        def test_impl(series, ascending, kind):
            return series.sort_values(axis=0, ascending=ascending, inplace=False, kind=kind, na_position='last')

        hpat_func = self.jit(test_impl)

        all_data = [test_global_input_data_unicode_kind1]

        for data in all_data:
            data = data * 3
            for ascending in [True, False]:
                for kind in ['quicksort', 'mergesort']:
                    series = pd.Series(data)
                    ref_result = test_impl(series, ascending, kind=kind)
                    jit_result = hpat_func(series, ascending, kind=kind)
                    ref = restore_series_sort_values(series, ref_result.index, ascending)
                    jit = restore_series_sort_values(series, jit_result.index, ascending)
                    if kind == 'mergesort':
                        pd.testing.assert_series_equal(ref_result, jit_result)
                    else:
                        np.testing.assert_array_equal(ref_result.data, jit_result.data)
                        self.assertEqual(ref, jit)

    def test_series_sort_values_full_idx(self):
        def test_impl(series, ascending, kind):
            return series.sort_values(axis=0, ascending=ascending, inplace=False, kind=kind, na_position='last')

        hpat_func = self.jit(test_impl)

        all_data = test_global_input_data_numeric + [test_global_input_data_unicode_kind1]

        for data in all_data:
            data = data * 3
            for index in [gen_srand_array(len(data)), gen_frand_array(len(data)), range(len(data))]:
                for ascending in [True, False]:
                    for kind in ['quicksort', 'mergesort']:
                        series = pd.Series(data, index)
                        ref_result = test_impl(series, ascending, kind=kind)
                        jit_result = hpat_func(series, ascending, kind=kind)
                        ref = restore_series_sort_values(series, ref_result.index, ascending)
                        jit = restore_series_sort_values(series, jit_result.index, ascending)
                        if kind == 'mergesort':
                            pd.testing.assert_series_equal(ref_result, jit_result)
                        else:
                            np.testing.assert_array_equal(ref_result.data, jit_result.data)
                            self.assertEqual(ref, jit)

    @skip_numba_jit
    def test_series_sort_values_parallel1(self):
        # create `kde.parquet` file
        ParquetGenerator.gen_kde_pq()

        def test_impl():
            df = pq.read_table('kde.parquet').to_pandas()
            S = df.points
            return S.sort_values()
        hpat_func = self.jit(test_impl)

        np.testing.assert_array_equal(hpat_func(), test_impl())

    def test_series_shift(self):
        def pyfunc():
            series = pd.Series([1.0, np.nan, -1.0, 0.0, 5e-324])
            return series.shift()

        cfunc = self.jit(pyfunc)
        pd.testing.assert_series_equal(cfunc(), pyfunc())

    def test_series_shift_unboxing(self):
        def pyfunc(series):
            return series.shift()

        cfunc = self.jit(pyfunc)
        for data in test_global_input_data_float64:
            series = pd.Series(data)
            pd.testing.assert_series_equal(cfunc(series), pyfunc(series))

    def test_series_shift_full(self):
        def pyfunc(series, periods, freq, axis, fill_value):
            return series.shift(periods=periods, freq=freq, axis=axis, fill_value=fill_value)

        cfunc = self.jit(pyfunc)
        freq = None
        axis = 0
        for data in test_global_input_data_float64:
            series = pd.Series(data)
            for periods in [-2, 0, 3]:
                for fill_value in [9.1, np.nan, -3.3, None]:
                    jit_result = cfunc(series, periods, freq, axis, fill_value)
                    ref_result = pyfunc(series, periods, freq, axis, fill_value)
                    pd.testing.assert_series_equal(jit_result, ref_result)

    def test_series_shift_str(self):
        def pyfunc(series):
            return series.shift()

        cfunc = self.jit(pyfunc)
        series = pd.Series(test_global_input_data_unicode_kind4)
        with self.assertRaises(TypingError) as raises:
            cfunc(series)
        msg = 'Method shift(). The object must be a number. Given self.data.dtype: {}'
        self.assertIn(msg.format(types.unicode_type), str(raises.exception))

    def test_series_shift_fill_str(self):
        def pyfunc(series, fill_value):
            return series.shift(fill_value=fill_value)

        cfunc = self.jit(pyfunc)
        series = pd.Series(test_global_input_data_float64[0])
        with self.assertRaises(TypingError) as raises:
            cfunc(series, fill_value='unicode')
        msg = 'Method shift(). The object must be a number. Given fill_value: {}'
        self.assertIn(msg.format(types.unicode_type), str(raises.exception))

    def test_series_shift_unsupported_params(self):
        def pyfunc(series, freq, axis):
            return series.shift(freq=freq, axis=axis)

        cfunc = self.jit(pyfunc)
        series = pd.Series(test_global_input_data_float64[0])
        with self.assertRaises(TypingError) as raises:
            cfunc(series, freq='12H', axis=0)
        msg = 'Method shift(). Unsupported parameters. Given freq: {}'
        self.assertIn(msg.format(types.unicode_type), str(raises.exception))

        with self.assertRaises(TypingError) as raises:
            cfunc(series, freq=None, axis=1)
        msg = 'Method shift(). Unsupported parameters. Given axis != 0'
        self.assertIn(msg, str(raises.exception))

    @unittest.skip('Unsupported functionality: failed to handle index')
    def test_series_shift_index_str(self):
        def test_impl(S):
            return S.shift()
        hpat_func = self.jit(test_impl)

        S = pd.Series([np.nan, 2., 3., 5., np.nan, 6., 7.], index=['a', 'b', 'c', 'd', 'e', 'f', 'g'])
        pd.testing.assert_series_equal(hpat_func(S), test_impl(S))

    @unittest.skip('Unsupported functionality: failed to handle index')
    def test_series_shift_index_int(self):
        def test_impl(S):
            return S.shift()

        hpat_func = self.jit(test_impl)

        S = pd.Series([np.nan, 2., 3., 5., np.nan, 6., 7.], index=[1, 2, 3, 4, 5, 6, 7])
        pd.testing.assert_series_equal(hpat_func(S), test_impl(S))

    def test_series_index1(self):
        def test_impl():
            A = pd.Series([1, 2, 3], index=['A', 'C', 'B'])
            return A.index

        hpat_func = self.jit(test_impl)
        np.testing.assert_array_equal(hpat_func(), test_impl())

    def test_series_index2(self):
        def test_impl():
            A = pd.Series([1, 2, 3], index=[0, 1, 2])
            return A.index

        hpat_func = self.jit(test_impl)
        np.testing.assert_array_equal(hpat_func(), test_impl())

    def test_series_index3(self):
        def test_impl():
            A = pd.Series([1, 2, 3])
            return A.index

        hpat_func = self.jit(test_impl)
        np.testing.assert_array_equal(hpat_func(), test_impl())

    def test_series_take_index_default(self):
        def pyfunc():
            series = pd.Series([1.0, 13.0, 9.0, -1.0, 7.0])
            indices = [1, 3]
            return series.take(indices)

        cfunc = self.jit(pyfunc)
        ref_result = pyfunc()
        result = cfunc()
        pd.testing.assert_series_equal(ref_result, result)

    def test_series_take_index_default_unboxing(self):
        def pyfunc(series, indices):
            return series.take(indices)

        cfunc = self.jit(pyfunc)
        series = pd.Series([1.0, 13.0, 9.0, -1.0, 7.0])
        indices = [1, 3]
        ref_result = pyfunc(series, indices)
        result = cfunc(series, indices)
        pd.testing.assert_series_equal(ref_result, result)

    def test_series_take_index_int(self):
        def pyfunc():
            series = pd.Series([1.0, 13.0, 9.0, -1.0, 7.0], index=[3, 0, 4, 2, 1])
            indices = [1, 3]
            return series.take(indices)

        cfunc = self.jit(pyfunc)
        ref_result = pyfunc()
        result = cfunc()
        pd.testing.assert_series_equal(ref_result, result)

    def test_series_take_index_int_unboxing(self):
        def pyfunc(series, indices):
            return series.take(indices)

        cfunc = self.jit(pyfunc)
        series = pd.Series([1.0, 13.0, 9.0, -1.0, 7.0], index=[3, 0, 4, 2, 1])
        indices = [1, 3]
        ref_result = pyfunc(series, indices)
        result = cfunc(series, indices)
        pd.testing.assert_series_equal(ref_result, result)

    def test_series_take_index_str(self):
        def pyfunc():
            series = pd.Series([1.0, 13.0, 9.0, -1.0, 7.0], index=['test', 'series', 'take', 'str', 'index'])
            indices = [1, 3]
            return series.take(indices)

        cfunc = self.jit(pyfunc)
        ref_result = pyfunc()
        result = cfunc()
        pd.testing.assert_series_equal(ref_result, result)

    def test_series_take_index_str_unboxing(self):
        def pyfunc(series, indices):
            return series.take(indices)

        cfunc = self.jit(pyfunc)
        series = pd.Series([1.0, 13.0, 9.0, -1.0, 7.0], index=['test', 'series', 'take', 'str', 'index'])
        indices = [1, 3]
        ref_result = pyfunc(series, indices)
        result = cfunc(series, indices)
        pd.testing.assert_series_equal(ref_result, result)

    def test_series_iterator_int(self):
        def test_impl(A):
            return [i for i in A]

        A = pd.Series([3, 2, 1, 5, 4])
        hpat_func = self.jit(test_impl)
        np.testing.assert_array_equal(hpat_func(A), test_impl(A))

    def test_series_iterator_float(self):
        def test_impl(A):
            return [i for i in A]

        A = pd.Series([0.3, 0.2222, 0.1756, 0.005, 0.4])
        hpat_func = self.jit(test_impl)
        np.testing.assert_array_equal(hpat_func(A), test_impl(A))

    def test_series_iterator_boolean(self):
        def test_impl(A):
            return [i for i in A]

        A = pd.Series([True, False])
        hpat_func = self.jit(test_impl)
        np.testing.assert_array_equal(hpat_func(A), test_impl(A))

    def test_series_iterator_string(self):
        def test_impl(A):
            return [i for i in A]

        A = pd.Series(['a', 'ab', 'abc', '', 'dddd'])
        hpat_func = self.jit(test_impl)
        np.testing.assert_array_equal(hpat_func(A), test_impl(A))

    def test_series_iterator_one_value(self):
        def test_impl(A):
            return [i for i in A]

        A = pd.Series([5])
        hpat_func = self.jit(test_impl)
        np.testing.assert_array_equal(hpat_func(A), test_impl(A))

    @unittest.skip("Fails when NUMA_PES>=2 due to unimplemented sync of such construction after distribution")
    def test_series_iterator_no_param(self):
        def test_impl():
            A = pd.Series([3, 2, 1, 5, 4])
            return [i for i in A]

        hpat_func = self.jit(test_impl)
        np.testing.assert_array_equal(hpat_func(), test_impl())

    def test_series_iterator_empty(self):
        def test_impl(A):
            return [i for i in A]

        A = pd.Series([np.int64(x) for x in range(0)])
        hpat_func = self.jit(test_impl)
        np.testing.assert_array_equal(hpat_func(A), test_impl(A))

    def test_series_default_index(self):
        def test_impl():
            A = pd.Series([3, 2, 1, 5, 4])
            return A.index

        hpat_func = self.jit(test_impl)
        np.testing.assert_array_equal(hpat_func(), test_impl())

    @unittest.skip("Implement drop_duplicates for Series")
    def test_series_drop_duplicates(self):
        def test_impl():
            A = pd.Series(['lama', 'cow', 'lama', 'beetle', 'lama', 'hippo'])
            return A.drop_duplicates()

        hpat_func = self.jit(test_impl)
        pd.testing.assert_series_equal(hpat_func(), test_impl())

    def test_series_quantile(self):
        def test_impl():
            A = pd.Series([1, 2.5, .5, 3, 5])
            return A.quantile()

        hpat_func = self.jit(test_impl)
        np.testing.assert_equal(hpat_func(), test_impl())

    @skip_sdc_jit("Series.quantile() parameter as a list unsupported")
    def test_series_quantile_q_vector(self):
        def test_series_quantile_q_vector_impl(S, param1):
            return S.quantile(param1)

        S = pd.Series(np.random.ranf(100))
        hpat_func = self.jit(test_series_quantile_q_vector_impl)

        param1 = [0.0, 0.25, 0.5, 0.75, 1.0]
        result_ref = test_series_quantile_q_vector_impl(S, param1)
        result = hpat_func(S, param1)
        np.testing.assert_equal(result, result_ref)

    @unittest.skip("Implement unique without sorting like in pandas")
    def test_unique(self):
        def test_impl(S):
            return S.unique()

        hpat_func = self.jit(test_impl)
        S = pd.Series([2, 1, 3, 3])
        pd.testing.assert_series_equal(hpat_func(S), test_impl(S))

    def test_unique_sorted(self):
        def test_impl(S):
            return S.unique()

        hpat_func = self.jit(test_impl)
        n = 11
        S = pd.Series(np.arange(n))
        S[2] = 0
        np.testing.assert_array_equal(hpat_func(S), test_impl(S))

    def test_unique_str(self):
        def test_impl():
            data = pd.Series(['aa', 'aa', 'b', 'b', 'cccc', 'dd', 'ddd', 'dd'])
            return data.unique()

        hpat_func = self.jit(test_impl)

        # since the orider of the elements are diffrent - check count of elements only
        ref_result = test_impl().size
        result = hpat_func().size
        np.testing.assert_array_equal(ref_result, result)

    @skip_numba_jit
    def test_series_groupby_count(self):
        def test_impl():
            A = pd.Series([13, 11, 21, 13, 13, 51, 42, 21])
            grouped = A.groupby(A, sort=False)
            return grouped.count()

        hpat_func = self.jit(test_impl)

        ref_result = test_impl()
        result = hpat_func()
        pd.testing.assert_series_equal(result, ref_result)

    @unittest.skip("getiter for this type is not implemented yet")
    def test_series_groupby_iterator_int(self):
        def test_impl():
            A = pd.Series([13, 11, 21, 13, 13, 51, 42, 21])
            grouped = A.groupby(A)
            return [i for i in grouped]

        hpat_func = self.jit(test_impl)

        ref_result = test_impl()
        result = hpat_func()
        np.testing.assert_array_equal(result, ref_result)

    @skip_numba_jit
    def test_series_std(self):
        def pyfunc():
            series = pd.Series([1.0, np.nan, -1.0, 0.0, 5e-324])
            return series.std()

        cfunc = self.jit(pyfunc)
        ref_result = pyfunc()
        result = cfunc()
        np.testing.assert_equal(ref_result, result)

    @skip_sdc_jit('Series.std() parameters "skipna" and "ddof" unsupported')
    def test_series_std_unboxing(self):
        def pyfunc(series, skipna, ddof):
            return series.std(skipna=skipna, ddof=ddof)

        cfunc = self.jit(pyfunc)
        for data in test_global_input_data_numeric + [[]]:
            series = pd.Series(data)
            for ddof in [0, 1]:
                for skipna in [True, False]:
                    ref_result = pyfunc(series, skipna=skipna, ddof=ddof)
                    result = cfunc(series, skipna=skipna, ddof=ddof)
                    np.testing.assert_equal(ref_result, result)

    @skip_sdc_jit('Series.std() strings as input data unsupported')
    def test_series_std_str(self):
        def pyfunc(series):
            return series.std()

        cfunc = self.jit(pyfunc)
        series = pd.Series(test_global_input_data_unicode_kind4)
        with self.assertRaises(TypingError) as raises:
            cfunc(series)
        msg = 'Method std(). The object must be a number. Given self.data.dtype: {}'
        self.assertIn(msg.format(types.unicode_type), str(raises.exception))

    @skip_sdc_jit('Series.std() parameters "axis", "level", "numeric_only" unsupported')
    def test_series_std_unsupported_params(self):
        def pyfunc(series, axis, level, numeric_only):
            return series.std(axis=axis, level=level, numeric_only=numeric_only)

        cfunc = self.jit(pyfunc)
        series = pd.Series(test_global_input_data_float64[0])
        msg = 'Method std(). Unsupported parameters. Given {}: {}'
        with self.assertRaises(TypingError) as raises:
            cfunc(series, axis=1, level=None, numeric_only=None)
        self.assertIn(msg.format('axis', 'int'), str(raises.exception))

        with self.assertRaises(TypingError) as raises:
            cfunc(series, axis=None, level=1, numeric_only=None)
        self.assertIn(msg.format('level', 'int'), str(raises.exception))

        with self.assertRaises(TypingError) as raises:
            cfunc(series, axis=None, level=None, numeric_only=True)
        self.assertIn(msg.format('numeric_only', 'bool'), str(raises.exception))

<<<<<<< HEAD
    @skip_numba_jit
=======

>>>>>>> defb9613
    def test_series_nunique(self):
        def test_series_nunique_impl(S):
            return S.nunique()

        def test_series_nunique_param1_impl(S, dropna):
            return S.nunique(dropna)

        hpat_func = self.jit(test_series_nunique_impl)

        the_same_string = "the same string"
        test_input_data = []
        data_simple = [[6, 6, 2, 1, 3, 3, 2, 1, 2],
                       [1.1, 0.3, 2.1, 1, 3, 0.3, 2.1, 1.1, 2.2],
                       [6, 6.1, 2.2, 1, 3, 3, 2.2, 1, 2],
                       ['aa', 'aa', 'b', 'b', 'cccc', 'dd', 'ddd', 'dd'],
                       ['aa', 'copy aa', the_same_string, 'b', 'b', 'cccc', the_same_string, 'dd', 'ddd', 'dd', 'copy aa', 'copy aa'],
                       []
                       ]

        data_extra = [[6, 6, np.nan, 2, np.nan, 1, 3, 3, np.inf, 2, 1, 2, np.inf],
                      [1.1, 0.3, np.nan, 1.0, np.inf, 0.3, 2.1, np.nan, 2.2, np.inf],
                      [1.1, 0.3, np.nan, 1, np.inf, 0, 1.1, np.nan, 2.2, np.inf, 2, 2],
                      ['aa', np.nan, 'b', 'b', 'cccc', np.nan, 'ddd', 'dd'],
                      [np.nan, 'copy aa', the_same_string, 'b', 'b', 'cccc', the_same_string, 'dd', 'ddd', 'dd', 'copy aa', 'copy aa'],
                      [np.nan, np.nan, np.nan],
                      [np.nan, np.nan, np.inf],
                      ]

        if sdc.config.config_pipeline_hpat_default:
            """
            SDC pipeline Series.nunique() does not support numpy.nan
            """

            test_input_data = data_simple
        else:
            test_input_data = data_simple + data_extra

        for input_data in test_input_data:
            S = pd.Series(input_data)

            result_ref = test_series_nunique_impl(S)
            result = hpat_func(S)
            self.assertEqual(result, result_ref)

            if not sdc.config.config_pipeline_hpat_default:
                """
                SDC pipeline does not support parameter to Series.nunique(dropna=True)
                """

                hpat_func_param1 = self.jit(test_series_nunique_param1_impl)

                for param1 in [True, False]:
                    result_param1_ref = test_series_nunique_param1_impl(S, param1)
                    result_param1 = hpat_func_param1(S, param1)
                    self.assertEqual(result_param1, result_param1_ref)

    @skip_numba_jit
    def test_series_var(self):
        def pyfunc():
            series = pd.Series([1.0, np.nan, -1.0, 0.0, 5e-324])
            return series.var()

        cfunc = self.jit(pyfunc)
        np.testing.assert_equal(pyfunc(), cfunc())

    @skip_sdc_jit('Series.var() data [max_uint64, max_uint64] unsupported')
    def test_series_var_unboxing(self):
        def pyfunc(series):
            return series.var()

        cfunc = self.jit(pyfunc)
        for data in test_global_input_data_numeric + [[]]:
            series = pd.Series(data)
            np.testing.assert_equal(pyfunc(series), cfunc(series))

    @skip_sdc_jit('Series.var() parameters "ddof" and "skipna" unsupported')
    def test_series_var_full(self):
        def pyfunc(series, skipna, ddof):
            return series.var(skipna=skipna, ddof=ddof)

        cfunc = self.jit(pyfunc)
        for data in test_global_input_data_numeric + [[]]:
            series = pd.Series(data)
            for ddof in [0, 1]:
                for skipna in [True, False]:
                    ref_result = pyfunc(series, skipna=skipna, ddof=ddof)
                    result = cfunc(series, skipna=skipna, ddof=ddof)
                    np.testing.assert_equal(ref_result, result)

    @skip_sdc_jit('Series.var() strings as input data unsupported')
    def test_series_var_str(self):
        def pyfunc(series):
            return series.var()

        cfunc = self.jit(pyfunc)
        series = pd.Series(test_global_input_data_unicode_kind4)
        with self.assertRaises(TypingError) as raises:
            cfunc(series)
        msg = 'Method var(). The object must be a number. Given self.data.dtype: {}'
        self.assertIn(msg.format(types.unicode_type), str(raises.exception))

    @skip_sdc_jit('Series.var() parameters "axis", "level", "numeric_only" unsupported')
    def test_series_var_unsupported_params(self):
        def pyfunc(series, axis, level, numeric_only):
            return series.var(axis=axis, level=level, numeric_only=numeric_only)

        cfunc = self.jit(pyfunc)
        series = pd.Series(test_global_input_data_float64[0])
        msg = 'Method var(). Unsupported parameters. Given {}: {}'
        with self.assertRaises(TypingError) as raises:
            cfunc(series, axis=1, level=None, numeric_only=None)
        self.assertIn(msg.format('axis', 'int'), str(raises.exception))

        with self.assertRaises(TypingError) as raises:
            cfunc(series, axis=None, level=1, numeric_only=None)
        self.assertIn(msg.format('level', 'int'), str(raises.exception))

        with self.assertRaises(TypingError) as raises:
            cfunc(series, axis=None, level=None, numeric_only=True)
        self.assertIn(msg.format('numeric_only', 'bool'), str(raises.exception))

    def test_series_count(self):
        def test_series_count_impl(S):
            return S.count()

        hpat_func = self.jit(test_series_count_impl)

        the_same_string = "the same string"
        test_input_data = [[6, 6, 2, 1, 3, 3, 2, 1, 2],
                           [1.1, 0.3, 2.1, 1, 3, 0.3, 2.1, 1.1, 2.2],
                           [6, 6.1, 2.2, 1, 3, 3, 2.2, 1, 2],
                           ['aa', 'aa', 'b', 'b', 'cccc', 'dd', 'ddd', 'dd'],
                           ['aa', 'copy aa', the_same_string, 'b', 'b', 'cccc', the_same_string, 'dd', 'ddd', 'dd',
                            'copy aa', 'copy aa'],
                           [],
                           [6, 6, np.nan, 2, np.nan, 1, 3, 3, np.inf, 2, 1, 2, np.inf],
                           [1.1, 0.3, np.nan, 1.0, np.inf, 0.3, 2.1, np.nan, 2.2, np.inf],
                           [1.1, 0.3, np.nan, 1, np.inf, 0, 1.1, np.nan, 2.2, np.inf, 2, 2],
                           [np.nan, np.nan, np.nan],
                           [np.nan, np.nan, np.inf]
                           ]

        for input_data in test_input_data:
            S = pd.Series(input_data)

            result_ref = test_series_count_impl(S)
            result = hpat_func(S)
            self.assertEqual(result, result_ref)


    @skip_sdc_jit('Series.cumsum() np.nan as input data unsupported')
    def test_series_cumsum(self):
        def test_impl():
            series = pd.Series([1.0, np.nan, -1.0, 0.0, 5e-324])
            return series.cumsum()

        pyfunc = test_impl
        cfunc = self.jit(pyfunc)
        pd.testing.assert_series_equal(pyfunc(), cfunc())

    @skip_sdc_jit('Series.cumsum() np.nan as input data unsupported')
    def test_series_cumsum_unboxing(self):
        def test_impl(s):
            return s.cumsum()

        pyfunc = test_impl
        cfunc = self.jit(pyfunc)

        for data in test_global_input_data_numeric + [[]]:
            series = pd.Series(data)
            pd.testing.assert_series_equal(pyfunc(series), cfunc(series))

    @skip_sdc_jit('Series.cumsum() parameters "axis", "skipna" unsupported')
    def test_series_cumsum_full(self):
        def test_impl(s, axis, skipna):
            return s.cumsum(axis=axis, skipna=skipna)

        pyfunc = test_impl
        cfunc = self.jit(pyfunc)

        axis = None
        for data in test_global_input_data_numeric + [[]]:
            series = pd.Series(data)
            for skipna in [True, False]:
                ref_result = pyfunc(series, axis=axis, skipna=skipna)
                jit_result = cfunc(series, axis=axis, skipna=skipna)
                pd.testing.assert_series_equal(ref_result, jit_result)

    @skip_sdc_jit('Series.cumsum() strings as input data unsupported')
    def test_series_cumsum_str(self):
        def test_impl(s):
            return s.cumsum()

        cfunc = self.jit(test_impl)
        series = pd.Series(test_global_input_data_unicode_kind4)
        with self.assertRaises(TypingError) as raises:
            cfunc(series)
        msg = 'Method cumsum(). The object must be a number. Given self.data.dtype: {}'
        self.assertIn(msg.format(types.unicode_type), str(raises.exception))

    @skip_sdc_jit('Series.cumsum() parameter "axis" unsupported')
    def test_series_cumsum_unsupported_axis(self):
        def test_impl(s, axis):
            return s.cumsum(axis=axis)

        cfunc = self.jit(test_impl)
        series = pd.Series(test_global_input_data_float64[0])
        for axis in [0, 1]:
            with self.assertRaises(TypingError) as raises:
                cfunc(series, axis=axis)
            msg = 'Method cumsum(). Unsupported parameters. Given axis: int'
            self.assertIn(msg, str(raises.exception))

    @skip_sdc_jit('Series.cov() parameter "min_periods" unsupported')
    def test_series_cov(self):
        def test_series_cov_impl(S1, S2, min_periods=None):
            return S1.cov(S2, min_periods)

        hpat_func = self.jit(test_series_cov_impl)
        test_input_data1 = [[.2, .0, .6, .2],
                            [.2, .0, .6, .2, .5, .6, .7, .8],
                            [],
                            [2, 0, 6, 2],
                            [.2, .1, np.nan, .5, .3],
                            [-1, np.nan, 1, np.inf]]
        test_input_data2 = [[.3, .6, .0, .1],
                            [.3, .6, .0, .1, .8],
                            [],
                            [3, 6, 0, 1],
                            [.3, .2, .9, .6, np.nan],
                            [np.nan, np.nan, np.inf, np.nan]]
        for input_data1 in test_input_data1:
            for input_data2 in test_input_data2:
                S1 = pd.Series(input_data1)
                S2 = pd.Series(input_data2)
                for period in [None, 2, 1, 8, -4]:
                    result_ref = test_series_cov_impl(S1, S2, min_periods=period)
                    result = hpat_func(S1, S2, min_periods=period)
                    np.testing.assert_allclose(result, result_ref)

    @skip_sdc_jit('Series.cov() parameter "min_periods" unsupported')
    def test_series_cov_unsupported_dtype(self):
        def test_series_cov_impl(S1, S2, min_periods=None):
            return S1.cov(S2, min_periods=min_periods)

        hpat_func = self.jit(test_series_cov_impl)
        S1 = pd.Series([.2, .0, .6, .2])
        S2 = pd.Series(['abcdefgh', 'a','abcdefg', 'ab', 'abcdef', 'abc'])
        S3 = pd.Series(['aaaaa', 'bbbb', 'ccc', 'dd', 'e'])
        S4 = pd.Series([.3, .6, .0, .1])

        with self.assertRaises(TypingError) as raises:
            hpat_func(S1, S2, min_periods=5)
        msg = 'Method cov(). The object other.data'
        self.assertIn(msg, str(raises.exception))

        with self.assertRaises(TypingError) as raises:
            hpat_func(S3, S4, min_periods=5)
        msg = 'Method cov(). The object self.data'
        self.assertIn(msg, str(raises.exception))

    @skip_sdc_jit('Series.cov() parameter "min_periods" unsupported')
    def test_series_cov_unsupported_period(self):
        def test_series_cov_impl(S1, S2, min_periods=None):
            return S1.cov(S2, min_periods)

        hpat_func = self.jit(test_series_cov_impl)
        S1 = pd.Series([.2, .0, .6, .2])
        S2 = pd.Series([.3, .6, .0, .1])

        with self.assertRaises(TypingError) as raises:
            hpat_func(S1, S2, min_periods='aaaa')
        msg = 'Method cov(). The object min_periods'
        self.assertIn(msg, str(raises.exception))

        with self.assertRaises(TypingError) as raises:
            hpat_func(S1, S2, min_periods=0.5)
        msg = 'Method cov(). The object min_periods'
        self.assertIn(msg, str(raises.exception))

    @skip_numba_jit
    @skip_sdc_jit('Series.pct_change unsupported some Series')
    def test_series_pct_change(self):
        def test_series_pct_change_impl(S, periods, method):
            return S.pct_change(periods=periods, fill_method=method, limit=None, freq=None)

        hpat_func = self.jit(test_series_pct_change_impl)
        test_input_data = [
            [],
            [np.nan, np.nan, np.nan],
            [np.nan, np.nan, np.inf],
            [0] * 8,
            [0, 0, 0, np.nan, np.nan, 0, 0, np.nan, np.inf, 0, 0, np.inf, np.inf],
            [1.1, 0.3, np.nan, 1, np.inf, 0, 1.1, np.nan, 2.2, np.inf, 2, 2],
            [1, 2, 3, 4, np.nan, np.inf, 0, 0, np.nan, np.nan]
        ]
        for input_data in test_input_data:
            S = pd.Series(input_data)
            for periods in [0, 1, 2, 5, 10, -1, -2, -5]:
                for method in [None, 'pad', 'ffill', 'backfill', 'bfill']:
                    result_ref = test_series_pct_change_impl(S, periods, method)
                    result = hpat_func(S, periods, method)
                    pd.testing.assert_series_equal(result, result_ref)

    @skip_sdc_jit('Series.pct_change() strings as input data unsupported')
    def test_series_pct_change_str(self):
        def test_series_pct_change_impl(S):
            return S.pct_change(periods=1, fill_method='pad', limit=None, freq=None)

        hpat_func = self.jit(test_series_pct_change_impl)
        S = pd.Series(test_global_input_data_unicode_kind4)

        with self.assertRaises(TypingError) as raises:
            hpat_func(S)
        msg = 'Method pct_change(). The object self.data'
        self.assertIn(msg, str(raises.exception))

    @skip_sdc_jit('Series.pct_change() does not raise an exception')
    def test_series_pct_change_not_supported(self):
        def test_series_pct_change_impl(S, periods=1, fill_method='pad', limit=None, freq=None):
            return S.pct_change(periods=periods, fill_method=fill_method, limit=limit, freq=freq)

        hpat_func = self.jit(test_series_pct_change_impl)
        S = pd.Series([0, 0, 0, np.nan, np.nan, 0, 0, np.nan, np.inf, 0, 0, np.inf, np.inf])
        with self.assertRaises(ValueError) as raises:
            hpat_func(S, fill_method='ababa')
        msg = 'Method pct_change(). Unsupported parameter. The function uses fill_method pad (ffill) or backfill (bfill) or None.'
        self.assertIn(msg, str(raises.exception))

        with self.assertRaises(TypingError) as raises:
            hpat_func(S, limit=5)
        msg = 'Method pct_change(). The object limit'
        self.assertIn(msg, str(raises.exception))

        with self.assertRaises(TypingError) as raises:
            hpat_func(S, freq=5)
        msg = 'Method pct_change(). The object freq'
        self.assertIn(msg, str(raises.exception))

        with self.assertRaises(TypingError) as raises:
            hpat_func(S, fill_method=1.6)
        msg = 'Method pct_change(). The object fill_method'
        self.assertIn(msg, str(raises.exception))

        with self.assertRaises(TypingError) as raises:
            hpat_func(S, periods=1.6)
        msg = 'Method pct_change(). The object periods'
        self.assertIn(msg, str(raises.exception))


if __name__ == "__main__":
    unittest.main()<|MERGE_RESOLUTION|>--- conflicted
+++ resolved
@@ -37,11 +37,7 @@
 from sdc.tests.test_base import TestCase
 from sdc.tests.test_utils import (
     count_array_REPs, count_parfor_REPs, count_array_OneDs, get_start_end,
-<<<<<<< HEAD
-    skip_numba_jit, skip_sdc_jit, TestCase)
-=======
     skip_numba_jit, skip_sdc_jit)
->>>>>>> defb9613
 from sdc.tests.gen_test_data import ParquetGenerator
 from numba import types
 from numba.config import IS_32BITS
@@ -2450,9 +2446,7 @@
                 hpat_func(S1, S2), test_impl(S1, S2),
                 err_msg='S1={}\nS2={}'.format(S1, S2))
 
-<<<<<<< HEAD
-    @skip_numba_jit
-=======
+    @skip_numba_jit
     def test_series_str_center_default_fillchar(self):
         def test_impl(series, width):
             return series.str.center(width)
@@ -2600,7 +2594,6 @@
         msg = msg_tmpl.format('expected: None')
         self.assertIn(msg, str(raises.exception))
 
->>>>>>> defb9613
     def test_series_str_len1(self):
         def test_impl(S):
             return S.str.len()
@@ -4274,11 +4267,7 @@
             cfunc(series, axis=None, level=None, numeric_only=True)
         self.assertIn(msg.format('numeric_only', 'bool'), str(raises.exception))
 
-<<<<<<< HEAD
-    @skip_numba_jit
-=======
-
->>>>>>> defb9613
+    @skip_numba_jit
     def test_series_nunique(self):
         def test_series_nunique_impl(S):
             return S.nunique()
