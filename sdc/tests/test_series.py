# *****************************************************************************
# Copyright (c) 2019, Intel Corporation All rights reserved.
#
# Redistribution and use in source and binary forms, with or without
# modification, are permitted provided that the following conditions are met:
#
#     Redistributions of source code must retain the above copyright notice,
#     this list of conditions and the following disclaimer.
#
#     Redistributions in binary form must reproduce the above copyright notice,
#     this list of conditions and the following disclaimer in the documentation
#     and/or other materials provided with the distribution.
#
# THIS SOFTWARE IS PROVIDED BY THE COPYRIGHT HOLDERS AND CONTRIBUTORS "AS IS"
# AND ANY EXPRESS OR IMPLIED WARRANTIES, INCLUDING, BUT NOT LIMITED TO,
# THE IMPLIED WARRANTIES OF MERCHANTABILITY AND FITNESS FOR A PARTICULAR
# PURPOSE ARE DISCLAIMED. IN NO EVENT SHALL THE COPYRIGHT HOLDER OR
# CONTRIBUTORS BE LIABLE FOR ANY DIRECT, INDIRECT, INCIDENTAL, SPECIAL,
# EXEMPLARY, OR CONSEQUENTIAL DAMAGES (INCLUDING, BUT NOT LIMITED TO,
# PROCUREMENT OF SUBSTITUTE GOODS OR SERVICES; LOSS OF USE, DATA, OR PROFITS;
# OR BUSINESS INTERRUPTION) HOWEVER CAUSED AND ON ANY THEORY OF LIABILITY,
# WHETHER IN CONTRACT, STRICT LIABILITY, OR TORT (INCLUDING NEGLIGENCE OR
# OTHERWISE) ARISING IN ANY WAY OUT OF THE USE OF THIS SOFTWARE,
# EVEN IF ADVISED OF THE POSSIBILITY OF SUCH DAMAGE.
# *****************************************************************************


# -*- coding: utf-8 -*-
import string
import unittest
import platform
import pandas as pd
import numpy as np
import pyarrow.parquet as pq
import sdc
from itertools import islice, permutations
from sdc.tests.test_base import TestCase
from sdc.tests.test_utils import (
    count_array_REPs, count_parfor_REPs, count_array_OneDs, get_start_end,
    skip_numba_jit, skip_sdc_jit)
from sdc.tests.gen_test_data import ParquetGenerator
from numba import types
from numba.config import IS_32BITS
from numba.errors import TypingError


_cov_corr_series = [(pd.Series(x), pd.Series(y)) for x, y in [
    (
        [np.nan, -2., 3., 9.1],
        [np.nan, -2., 3., 5.0],
    ),
    # TODO(quasilyte): more intricate data for complex-typed series.
    # Some arguments make assert_almost_equal fail.
    # Functions that yield mismaching results:
    # _column_corr_impl and _column_cov_impl.
    (
        [complex(-2., 1.0), complex(3.0, 1.0)],
        [complex(-3., 1.0), complex(2.0, 1.0)],
    ),
    (
        [complex(-2.0, 1.0), complex(3.0, 1.0)],
        [1.0, -2.0],
    ),
    (
        [1.0, -4.5],
        [complex(-4.5, 1.0), complex(3.0, 1.0)],
    ),
]]

min_float64 = np.finfo('float64').min
max_float64 = np.finfo('float64').max

test_global_input_data_float64 = [
    [1., np.nan, -1., 0., min_float64, max_float64, max_float64, min_float64],
    [np.nan, np.inf, np.inf, np.nan, np.nan, np.nan, np.NINF, np.NZERO]
]

min_int64 = np.iinfo('int64').min
max_int64 = np.iinfo('int64').max
max_uint64 = np.iinfo('uint64').max

test_global_input_data_integer64 = [
    [1, -1, 0],
    [min_int64, max_int64, max_int64, min_int64],
    [max_uint64, max_uint64]
]

test_global_input_data_numeric = test_global_input_data_integer64 + test_global_input_data_float64

test_global_input_data_unicode_kind4 = [
    'ascii',
    '12345',
    '1234567890',
    '¡Y tú quién te crees?',
    '🐍⚡',
    '大处着眼，小处着手。',
]

test_global_input_data_unicode_kind1 = [
    'ascii',
    '12345',
    '1234567890',
]

def gen_srand_array(size, nchars=8):
    """Generate array of strings of specified size based on [a-zA-Z] + [0-9]"""
    accepted_chars = list(string.ascii_letters + string.digits)
    rands_chars = np.array(accepted_chars, dtype=(np.str_, 1))

    np.random.seed(100)
    return np.random.choice(rands_chars, size=nchars * size).view((np.str_, nchars))


def gen_frand_array(size, min=-100, max=100):
    """Generate array of float of specified size based on [-100-100]"""
    np.random.seed(100)
    return (max - min) * np.random.sample(size) + min

def gen_strlist(size, nchars=8):
    """Generate list of strings of specified size based on [a-zA-Z] + [0-9]"""
    accepted_chars = string.ascii_letters + string.digits
    generated_chars = islice(permutations(accepted_chars, nchars), size)

    return [''.join(chars) for chars in generated_chars]


#   Restores a series and checks the correct arrangement of data,
#   taking into account the same elements for unstable sortings
#   Example: pd.Series([15, 3, 7, 3, 1],[2, 4, 6, 8, 10])
#   Result can be pd.Series([4, 1, 3, 2, 0],[2, 4, 6, 8, 10]) or pd.Series([4, 2, 3, 1, 0],[2, 4, 6, 8, 10])
#   return restore series
def restore_series_argsort(series, my_result):
    nona = series.dropna()
    data = np.copy(nona.data)
    new_result = np.copy(series.data)
    result = np.copy(my_result)
    for i in range(len(result)):
        if result[i] != -1:
            new_result[i] = data[result[i]]
        else:
            new_result[i] = np.nan
    return new_result


#   Restores a series and checks the correct arrangement of indices,
#   taking into account the same elements for unstable sortings
#   Example: pd.Series([15, 3, 7, 3, 1],[2, 4, 6, 8, 10])
#   Result can be pd.Series([1, 3, 3, 7, 15],[10, 4, 8, 6, 2]) or pd.Series([1, 3, 3, 7, 15],[10, 8, 4, 6, 2])
#   if indices correct - return 0; wrong - return 1
def restore_series_sort_values(series, my_result_index, ascending):
    value_dict = {}
    nan_list = []
    data = np.copy(series.data)
    index = np.copy(series.index)
    for value in range(len(data)):
        # if np.isnan(data[value]):
        if series.isna()[index[value]]:
            nan_list.append(index[value])
        if data[value] in value_dict:
            value_dict[data[value]].append(index[value])
        else:
            value_dict[data[value]] = [index[value]]
    na = series.isna().sum()
    sort = np.argsort(data)
    result = np.copy(my_result_index)
    if not ascending:
        sort[:len(result)-na] = sort[:len(result)-na][::-1]
    for i in range(len(result)-na):
        check = 0
        for j in value_dict[data[sort[i]]]:
            if j == result[i]:
                check = 1
        if check == 0:
            return 1
    for i in range(len(result)-na, len(result)):
        check = 0
        for j in nan_list:
            if result[i] == j:
                check = 1
        if check == 0:
            return 1
    return 0


def _make_func_from_text(func_text, func_name='test_impl'):
    loc_vars = {}
    exec(func_text, {}, loc_vars)
    test_impl = loc_vars[func_name]
    return test_impl


def _make_func_use_binop1(operator):
    func_text = "def test_impl(A, B):\n"
    func_text += "   return A {} B\n".format(operator)
    return _make_func_from_text(func_text)


def _make_func_use_binop2(operator):
    func_text = "def test_impl(A, B):\n"
    func_text += "   A {} B\n".format(operator)
    func_text += "   return A\n"
    return _make_func_from_text(func_text)


def _make_func_use_method_arg1(method):
    func_text = "def test_impl(A, B):\n"
    func_text += "   return A.{}(B)\n".format(method)
    return _make_func_from_text(func_text)


GLOBAL_VAL = 2


class TestSeries(TestCase):

    @skip_numba_jit
    def test_create1(self):
        def test_impl():
            df = pd.DataFrame({'A': [1, 2, 3]})
            return (df.A == 1).sum()
        hpat_func = self.jit(test_impl)

        self.assertEqual(hpat_func(), test_impl())

    @unittest.skip('Feature request: implement Series::ctor with list(list(type))')
    def test_create_list_list_unicode(self):
        def test_impl():
            S = pd.Series([
                          ['abc', 'defg', 'ijk'],
                          ['lmn', 'opq', 'rstuvwxyz']
                          ])
            return S
        hpat_func = self.jit(test_impl)

        result_ref = test_impl()
        result = hpat_func()
        pd.testing.assert_series_equal(result, result_ref)

    @unittest.skip('Feature request: implement Series::ctor with list(list(type))')
    def test_create_list_list_integer(self):
        def test_impl():
            S = pd.Series([
                          [123, 456, -789],
                          [-112233, 445566, 778899]
                          ])
            return S
        hpat_func = self.jit(test_impl)

        result_ref = test_impl()
        result = hpat_func()
        pd.testing.assert_series_equal(result, result_ref)

    @unittest.skip('Feature request: implement Series::ctor with list(list(type))')
    def test_create_list_list_float(self):
        def test_impl():
            S = pd.Series([
                          [1.23, -4.56, 7.89],
                          [11.2233, 44.5566, -778.899]
                          ])
            return S
        hpat_func = self.jit(test_impl)

        result_ref = test_impl()
        result = hpat_func()
        pd.testing.assert_series_equal(result, result_ref)

    @skip_numba_jit
    def test_create2(self):
        def test_impl(n):
            df = pd.DataFrame({'A': np.arange(n)})
            return (df.A == 2).sum()
        hpat_func = self.jit(test_impl)

        n = 11
        self.assertEqual(hpat_func(n), test_impl(n))

    def test_create_series1(self):
        def test_impl():
            A = pd.Series([1, 2, 3])
            return A
        hpat_func = self.jit(test_impl)

        pd.testing.assert_series_equal(hpat_func(), test_impl())

    def test_create_series_index1(self):
        # create and box an indexed Series
        def test_impl():
            A = pd.Series([1, 2, 3], ['A', 'C', 'B'])
            return A
        hpat_func = self.jit(test_impl)

        pd.testing.assert_series_equal(hpat_func(), test_impl())

    def test_create_series_index2(self):
        def test_impl():
            A = pd.Series([1, 2, 3], index=['A', 'C', 'B'])
            return A
        hpat_func = self.jit(test_impl)

        pd.testing.assert_series_equal(hpat_func(), test_impl())

    def test_create_series_index3(self):
        def test_impl():
            A = pd.Series([1, 2, 3], index=['A', 'C', 'B'], name='A')
            return A
        hpat_func = self.jit(test_impl)

        pd.testing.assert_series_equal(hpat_func(), test_impl())

    def test_create_series_index4(self):
        def test_impl(name):
            A = pd.Series([1, 2, 3], index=['A', 'C', 'B'], name=name)
            return A
        hpat_func = self.jit(test_impl)

        pd.testing.assert_series_equal(hpat_func('A'), test_impl('A'))

    @skip_numba_jit
    def test_create_str(self):
        def test_impl():
            df = pd.DataFrame({'A': ['a', 'b', 'c']})
            return (df.A == 'a').sum()
        hpat_func = self.jit(test_impl)

        self.assertEqual(hpat_func(), test_impl())

    @skip_numba_jit
    def test_pass_df1(self):
        def test_impl(df):
            return (df.A == 2).sum()
        hpat_func = self.jit(test_impl)

        n = 11
        df = pd.DataFrame({'A': np.arange(n)})
        self.assertEqual(hpat_func(df), test_impl(df))

    @skip_numba_jit
    def test_pass_df_str(self):
        def test_impl(df):
            return (df.A == 'a').sum()
        hpat_func = self.jit(test_impl)

        df = pd.DataFrame({'A': ['a', 'b', 'c']})
        self.assertEqual(hpat_func(df), test_impl(df))

    @skip_numba_jit
    def test_pass_series1(self):
        # TODO: check to make sure it is series type
        def test_impl(A):
            return (A == 2).sum()
        hpat_func = self.jit(test_impl)

        n = 11
        df = pd.DataFrame({'A': np.arange(n)})
        self.assertEqual(hpat_func(df.A), test_impl(df.A))

    @skip_numba_jit
    def test_pass_series2(self):
        # test creating dataframe from passed series
        def test_impl(A):
            df = pd.DataFrame({'A': A})
            return (df.A == 2).sum()
        hpat_func = self.jit(test_impl)

        n = 11
        df = pd.DataFrame({'A': np.arange(n)})
        self.assertEqual(hpat_func(df.A), test_impl(df.A))

    @skip_numba_jit
    def test_pass_series_str(self):
        def test_impl(A):
            return (A == 'a').sum()
        hpat_func = self.jit(test_impl)

        df = pd.DataFrame({'A': ['a', 'b', 'c']})
        self.assertEqual(hpat_func(df.A), test_impl(df.A))

    def test_pass_series_index1(self):
        def test_impl(A):
            return A
        hpat_func = self.jit(test_impl)

        S = pd.Series([3, 5, 6], ['a', 'b', 'c'], name='A')
        pd.testing.assert_series_equal(hpat_func(S), test_impl(S))

    def test_series_size(self):
        def test_impl(S):
            return S.size
        hpat_func = self.jit(test_impl)

        n = 11
        for S, expected in [
            (pd.Series(), 0),
            (pd.Series([]), 0),
            (pd.Series(np.arange(n)), n),
            (pd.Series([np.nan, 1, 2]), 3),
            (pd.Series(['1', '2', '3']), 3),
        ]:
            with self.subTest(S=S, expected=expected):
                self.assertEqual(hpat_func(S), expected)
                self.assertEqual(hpat_func(S), test_impl(S))

    @skip_numba_jit
    def test_series_attr2(self):
        def test_impl(A):
            return A.copy().values
        hpat_func = self.jit(test_impl)

        n = 11
        df = pd.DataFrame({'A': np.arange(n)})
        np.testing.assert_array_equal(hpat_func(df.A), test_impl(df.A))

    def test_series_attr3(self):
        def test_impl(A):
            return A.min()
        hpat_func = self.jit(test_impl)

        n = 11
        df = pd.DataFrame({'A': np.arange(n)})
        self.assertEqual(hpat_func(df.A), test_impl(df.A))

    @skip_numba_jit("This test passes in group and fails in single.")
    def test_series_attr4(self):
        def test_impl(A):
            return A.cumsum().values
        hpat_func = self.jit(test_impl)

        n = 11
        df = pd.DataFrame({'A': np.arange(n)})
        np.testing.assert_array_equal(hpat_func(df.A), test_impl(df.A))

    @skip_numba_jit
    def test_series_argsort1(self):
        def test_impl(A):
            return A.argsort()
        hpat_func = self.jit(test_impl)

        n = 11
        A = pd.Series(np.random.ranf(n))
        pd.testing.assert_series_equal(hpat_func(A), test_impl(A))

    @skip_numba_jit
    def test_series_argsort2(self):
        def test_impl(S):
            return S.argsort()
        hpat_func = self.jit(test_impl)

        S = pd.Series([1, -1, 0, 1, np.nan], [1, 2, 3, 4, 5])
        pd.testing.assert_series_equal(test_impl(S), hpat_func(S))

    @skip_numba_jit
    def test_series_argsort_full(self):
        def test_impl(series, kind):
            return series.argsort(axis=0, kind=kind, order=None)

        hpat_func = self.jit(test_impl)

        all_data = test_global_input_data_numeric

        for data in all_data:
            for kind in ['quicksort', 'mergesort']:
                series = pd.Series(data * 3)
                ref_result = test_impl(series, kind=kind)
                jit_result = hpat_func(series, kind=kind)
                ref = restore_series_argsort(series, ref_result.data)
                jit = restore_series_argsort(series, jit_result.data)
                if kind == 'mergesort':
                    pd.testing.assert_series_equal(ref_result, jit_result)
                else:
                    np.testing.assert_array_equal(ref, jit)

    @skip_numba_jit
    def test_series_argsort_full_idx(self):
        def test_impl(series, kind):
            return series.argsort(axis=0, kind=kind, order=None)

        hpat_func = self.jit(test_impl)

        all_data = test_global_input_data_numeric

        for data in all_data:
            data = data * 3
            for index in [gen_srand_array(len(data)), gen_frand_array(len(data)), range(len(data))]:
                for kind in ['quicksort', 'mergesort']:
                    series = pd.Series(data, index)
                    ref_result = test_impl(series, kind=kind)
                    jit_result = hpat_func(series, kind=kind)
                    ref = restore_series_argsort(series, ref_result.data)
                    jit = restore_series_argsort(series, jit_result.data)
                    if kind == 'mergesort':
                        pd.testing.assert_series_equal(ref_result, jit_result)
                    else:
                        np.testing.assert_array_equal(ref, jit)

    @skip_numba_jit
    def test_series_attr6(self):
        def test_impl(A):
            return A.take([2, 3]).values
        hpat_func = self.jit(test_impl)

        n = 11
        df = pd.DataFrame({'A': np.arange(n)})
        np.testing.assert_array_equal(hpat_func(df.A), test_impl(df.A))

    def test_series_attr7(self):
        def test_impl(A):
            return A.astype(np.float64)
        hpat_func = self.jit(test_impl)

        n = 11
        df = pd.DataFrame({'A': np.arange(n)})
        np.testing.assert_array_equal(hpat_func(df.A), test_impl(df.A))

    def test_series_getattr_ndim(self):
        '''Verifies getting Series attribute ndim is supported'''
        def test_impl(S):
            return S.ndim
        hpat_func = self.jit(test_impl)

        n = 11
        S = pd.Series(np.arange(n))
        self.assertEqual(hpat_func(S), test_impl(S))

    def test_series_getattr_T(self):
        '''Verifies getting Series attribute T is supported'''
        def test_impl(S):
            return S.T
        hpat_func = self.jit(test_impl)

        n = 11
        S = pd.Series(np.arange(n))
        np.testing.assert_array_equal(hpat_func(S), test_impl(S))

    def test_series_copy_str1(self):
        def test_impl(A):
            return A.copy()
        hpat_func = self.jit(test_impl)

        S = pd.Series(['aa', 'bb', 'cc'])
        pd.testing.assert_series_equal(hpat_func(S), test_impl(S))

    def test_series_copy_int1(self):
        def test_impl(A):
            return A.copy()
        hpat_func = self.jit(test_impl)

        S = pd.Series([1, 2, 3])
        np.testing.assert_array_equal(hpat_func(S), test_impl(S))

    def test_series_copy_deep(self):
        def test_impl(A, deep):
            return A.copy(deep=deep)
        hpat_func = self.jit(test_impl)

        for S in [
            pd.Series([1, 2]),
            pd.Series([1, 2], index=["a", "b"]),
        ]:
            with self.subTest(S=S):
                for deep in (True, False):
                    with self.subTest(deep=deep):
                        actual = hpat_func(S, deep)
                        expected = test_impl(S, deep)

                        pd.testing.assert_series_equal(actual, expected)

                        self.assertEqual(actual.values is S.values, expected.values is S.values)
                        self.assertEqual(actual.values is S.values, not deep)

                        # Shallow copy of index is not supported yet
                        if deep:
                            self.assertEqual(actual.index is S.index, expected.index is S.index)
                            self.assertEqual(actual.index is S.index, not deep)

    @skip_sdc_jit('Series.corr() parameter "min_periods" unsupported')
    def test_series_corr(self):
        def test_series_corr_impl(S1, S2, min_periods=None):
            return S1.corr(S2, min_periods=min_periods)

        hpat_func = self.jit(test_series_corr_impl)
        test_input_data1 = [[.2, .0, .6, .2],
                            [.2, .0, .6, .2, .5, .6, .7, .8],
                            [],
                            [2, 0, 6, 2],
                            [.2, .1, np.nan, .5, .3],
                            [-1, np.nan, 1, np.inf]]
        test_input_data2 = [[.3, .6, .0, .1],
                            [.3, .6, .0, .1, .8],
                            [],
                            [3, 6, 0, 1],
                            [.3, .2, .9, .6, np.nan],
                            [np.nan, np.nan, np.inf, np.nan]]
        for input_data1 in test_input_data1:
            for input_data2 in test_input_data2:
                S1 = pd.Series(input_data1)
                S2 = pd.Series(input_data2)
                for period in [None, 2, 1, 8, -4]:
                    result_ref = test_series_corr_impl(S1, S2, min_periods=period)
                    result = hpat_func(S1, S2, min_periods=period)
                    np.testing.assert_allclose(result, result_ref)

    @skip_sdc_jit('Series.corr() parameter "min_periods" unsupported')
    def test_series_corr_unsupported_dtype(self):
        def test_series_corr_impl(S1, S2, min_periods=None):
            return S1.corr(S2, min_periods=min_periods)

        hpat_func = self.jit(test_series_corr_impl)
        S1 = pd.Series([.2, .0, .6, .2])
        S2 = pd.Series(['abcdefgh', 'a', 'abcdefg', 'ab', 'abcdef', 'abc'])
        S3 = pd.Series(['aaaaa', 'bbbb', 'ccc', 'dd', 'e'])
        S4 = pd.Series([.3, .6, .0, .1])

        with self.assertRaises(TypingError) as raises:
            hpat_func(S1, S2, min_periods=5)
        msg = 'Method corr(). The object other.data'
        self.assertIn(msg, str(raises.exception))

        with self.assertRaises(TypingError) as raises:
            hpat_func(S3, S4, min_periods=5)
        msg = 'Method corr(). The object self.data'
        self.assertIn(msg, str(raises.exception))

    @skip_sdc_jit('Series.corr() parameter "min_periods" unsupported')
    def test_series_corr_unsupported_period(self):
        def test_series_corr_impl(S1, S2, min_periods=None):
            return S1.corr(S2, min_periods=min_periods)

        hpat_func = self.jit(test_series_corr_impl)
        S1 = pd.Series([.2, .0, .6, .2])
        S2 = pd.Series([.3, .6, .0, .1])

        with self.assertRaises(TypingError) as raises:
            hpat_func(S1, S2, min_periods='aaaa')
        msg = 'Method corr(). The object min_periods'
        self.assertIn(msg, str(raises.exception))

        with self.assertRaises(TypingError) as raises:
            hpat_func(S1, S2, min_periods=0.5)
        msg = 'Method corr(). The object min_periods'
        self.assertIn(msg, str(raises.exception))

    def test_series_astype_int_to_str1(self):
        '''Verifies Series.astype implementation with function 'str' as argument
           converts integer series to series of strings
        '''
        def test_impl(S):
            return S.astype(str)
        hpat_func = self.jit(test_impl)

        n = 11
        S = pd.Series(np.arange(n))
        pd.testing.assert_series_equal(hpat_func(S), test_impl(S))

    def test_series_astype_int_to_str2(self):
        '''Verifies Series.astype implementation with a string literal dtype argument
           converts integer series to series of strings
        '''
        def test_impl(S):
            return S.astype('str')
        hpat_func = self.jit(test_impl)

        n = 11
        S = pd.Series(np.arange(n))
        pd.testing.assert_series_equal(hpat_func(S), test_impl(S))

    def test_series_astype_str_to_str1(self):
        '''Verifies Series.astype implementation with function 'str' as argument
           handles string series not changing it
        '''
        def test_impl(S):
            return S.astype(str)
        hpat_func = self.jit(test_impl)

        S = pd.Series(['aa', 'bb', 'cc'])
        pd.testing.assert_series_equal(hpat_func(S), test_impl(S))

    def test_series_astype_str_to_str2(self):
        '''Verifies Series.astype implementation with a string literal dtype argument
           handles string series not changing it
        '''
        def test_impl(S):
            return S.astype('str')
        hpat_func = self.jit(test_impl)

        S = pd.Series(['aa', 'bb', 'cc'])
        pd.testing.assert_series_equal(hpat_func(S), test_impl(S))

    def test_series_astype_str_to_str_index_str(self):
        '''Verifies Series.astype implementation with function 'str' as argument
           handles string series not changing it
        '''

        def test_impl(S):
            return S.astype(str)

        hpat_func = self.jit(test_impl)

        S = pd.Series(['aa', 'bb', 'cc'], index=['d', 'e', 'f'])
        pd.testing.assert_series_equal(hpat_func(S), test_impl(S))

    def test_series_astype_str_to_str_index_int(self):
        '''Verifies Series.astype implementation with function 'str' as argument
           handles string series not changing it
        '''

        def test_impl(S):
            return S.astype(str)

        hpat_func = self.jit(test_impl)

        S = pd.Series(['aa', 'bb', 'cc'], index=[1, 2, 3])
        pd.testing.assert_series_equal(hpat_func(S), test_impl(S))

    @unittest.skip('TODO: requires str(datetime64) support in Numba')
    def test_series_astype_dt_to_str1(self):
        '''Verifies Series.astype implementation with function 'str' as argument
           converts datetime series to series of strings
        '''
        def test_impl(A):
            return A.astype(str)
        hpat_func = self.jit(test_impl)

        S = pd.Series([pd.Timestamp('20130101 09:00:00'),
                       pd.Timestamp('20130101 09:00:02'),
                       pd.Timestamp('20130101 09:00:03')
                       ])
        pd.testing.assert_series_equal(hpat_func(S), test_impl(S))

    @unittest.skip('AssertionError: Series are different'
                   '[left]:  [0.000000, 1.000000, 2.000000, 3.000000, ...'
                   '[right]:  [0.0, 1.0, 2.0, 3.0, ...'
                   'TODO: needs alignment to NumPy on Numba side')
    def test_series_astype_float_to_str1(self):
        '''Verifies Series.astype implementation with function 'str' as argument
           converts float series to series of strings
        '''
        def test_impl(A):
            return A.astype(str)
        hpat_func = self.jit(test_impl)

        n = 11.0
        S = pd.Series(np.arange(n))
        pd.testing.assert_series_equal(hpat_func(S), test_impl(S))

    def test_series_astype_int32_to_int64(self):
        '''Verifies Series.astype implementation with NumPy dtype argument
           converts series with dtype=int32 to series with dtype=int64
        '''
        def test_impl(A):
            return A.astype(np.int64)
        hpat_func = self.jit(test_impl)

        n = 11
        S = pd.Series(np.arange(n), dtype=np.int32)
        pd.testing.assert_series_equal(hpat_func(S), test_impl(S))

    def test_series_astype_int_to_float64(self):
        '''Verifies Series.astype implementation with NumPy dtype argument
           converts integer series to series of float
        '''
        def test_impl(A):
            return A.astype(np.float64)
        hpat_func = self.jit(test_impl)

        n = 11
        S = pd.Series(np.arange(n))
        pd.testing.assert_series_equal(hpat_func(S), test_impl(S))

    def test_series_astype_float_to_int32(self):
        '''Verifies Series.astype implementation with NumPy dtype argument
           converts float series to series of integers
        '''
        def test_impl(A):
            return A.astype(np.int32)
        hpat_func = self.jit(test_impl)

        n = 11.0
        S = pd.Series(np.arange(n))
        pd.testing.assert_series_equal(hpat_func(S), test_impl(S))

    def test_series_astype_literal_dtype1(self):
        '''Verifies Series.astype implementation with a string literal dtype argument
           converts float series to series of integers
        '''
        def test_impl(A):
            return A.astype('int32')
        hpat_func = self.jit(test_impl)

        n = 11.0
        S = pd.Series(np.arange(n))
        pd.testing.assert_series_equal(hpat_func(S), test_impl(S))

    @unittest.skip('TODO: needs Numba astype impl support converting unicode_type to int')
    def test_series_astype_str_to_int32(self):
        '''Verifies Series.astype implementation with NumPy dtype argument
           converts series of strings to series of integers
        '''
        import numba

        def test_impl(A):
            return A.astype(np.int32)
        hpat_func = self.jit(test_impl)

        n = 11
        S = pd.Series([str(x) for x in np.arange(n) - n // 2])
        pd.testing.assert_series_equal(hpat_func(S), test_impl(S))

    @unittest.skip('TODO: needs Numba astype impl support converting unicode_type to float')
    def test_series_astype_str_to_float64(self):
        '''Verifies Series.astype implementation with NumPy dtype argument
           converts series of strings to series of float
        '''
        def test_impl(A):
            return A.astype(np.float64)
        hpat_func = self.jit(test_impl)

        S = pd.Series(['3.24', '1E+05', '-1', '-1.3E-01', 'nan', 'inf'])
        pd.testing.assert_series_equal(hpat_func(S), test_impl(S))

    def test_series_astype_str_index_str(self):
        '''Verifies Series.astype implementation with function 'str' as argument
           handles string series not changing it
        '''

        def test_impl(S):
            return S.astype(str)
        hpat_func = self.jit(test_impl)

        S = pd.Series(['aa', 'bb', 'cc'], index=['a', 'b', 'c'])
        pd.testing.assert_series_equal(hpat_func(S), test_impl(S))

    def test_series_astype_str_index_int(self):
        '''Verifies Series.astype implementation with function 'str' as argument
           handles string series not changing it
        '''

        def test_impl(S):
            return S.astype(str)

        hpat_func = self.jit(test_impl)

        S = pd.Series(['aa', 'bb', 'cc'], index=[2, 3, 5])
        pd.testing.assert_series_equal(hpat_func(S), test_impl(S))

    def test_series_astype_errors_ignore_return_self_str(self):
        '''Verifies Series.astype implementation return self object on error
           if errors='ignore' is passed in arguments
        '''

        def test_impl(S):
            return S.astype(np.float64, errors='ignore')

        hpat_func = self.jit(test_impl)

        S = pd.Series(['aa', 'bb', 'cc'], index=[2, 3, 5])
        pd.testing.assert_series_equal(hpat_func(S), test_impl(S))

    @skip_numba_jit
    def test_np_call_on_series1(self):
        def test_impl(A):
            return np.min(A)
        hpat_func = self.jit(test_impl)

        n = 11
        df = pd.DataFrame({'A': np.arange(n)})
        np.testing.assert_array_equal(hpat_func(df.A), test_impl(df.A))

    def test_series_values(self):
        def test_impl(A):
            return A.values
        hpat_func = self.jit(test_impl)

        n = 11
        df = pd.DataFrame({'A': np.arange(n)})
        np.testing.assert_array_equal(hpat_func(df.A), test_impl(df.A))

    @skip_numba_jit
    def test_series_values1(self):
        def test_impl(A):
            return (A == 2).values
        hpat_func = self.jit(test_impl)

        n = 11
        df = pd.DataFrame({'A': np.arange(n)})
        np.testing.assert_array_equal(hpat_func(df.A), test_impl(df.A))

    def test_series_shape1(self):
        def test_impl(A):
            return A.shape
        hpat_func = self.jit(test_impl)

        n = 11
        df = pd.DataFrame({'A': np.arange(n)})
        self.assertEqual(hpat_func(df.A), test_impl(df.A))

    @skip_numba_jit
    def test_static_setitem_series1(self):
        def test_impl(A):
            A[0] = 2
            return (A == 2).sum()
        hpat_func = self.jit(test_impl)

        n = 11
        df = pd.DataFrame({'A': np.arange(n)})
        self.assertEqual(hpat_func(df.A), test_impl(df.A))

    @skip_numba_jit
    def test_setitem_series1(self):
        def test_impl(A, i):
            A[i] = 2
            return (A == 2).sum()
        hpat_func = self.jit(test_impl)

        n = 11
        df = pd.DataFrame({'A': np.arange(n)})
        self.assertEqual(hpat_func(df.A.copy(), 0), test_impl(df.A.copy(), 0))

    @skip_numba_jit
    def test_setitem_series2(self):
        def test_impl(A, i):
            A[i] = 100
        hpat_func = self.jit(test_impl)

        n = 11
        df = pd.DataFrame({'A': np.arange(n)})
        A1 = df.A.copy()
        A2 = df.A
        hpat_func(A1, 0)
        test_impl(A2, 0)
        pd.testing.assert_series_equal(A1, A2)

    @unittest.skip("enable after remove dead in hiframes is removed")
    def test_setitem_series3(self):
        def test_impl(A, i):
            S = pd.Series(A)
            S[i] = 100
        hpat_func = self.jit(test_impl)

        n = 11
        A = np.arange(n)
        A1 = A.copy()
        A2 = A
        hpat_func(A1, 0)
        test_impl(A2, 0)
        np.testing.assert_array_equal(A1, A2)

    @skip_numba_jit
    def test_setitem_series_bool1(self):
        def test_impl(A):
            A[A > 3] = 100
        hpat_func = self.jit(test_impl)

        n = 11
        df = pd.DataFrame({'A': np.arange(n)})
        A1 = df.A.copy()
        A2 = df.A
        hpat_func(A1)
        test_impl(A2)
        pd.testing.assert_series_equal(A1, A2)

    @skip_numba_jit
    def test_setitem_series_bool2(self):
        def test_impl(A, B):
            A[A > 3] = B[A > 3]
        hpat_func = self.jit(test_impl)

        n = 11
        df = pd.DataFrame({'A': np.arange(n), 'B': np.arange(n)**2})
        A1 = df.A.copy()
        A2 = df.A
        hpat_func(A1, df.B)
        test_impl(A2, df.B)
        pd.testing.assert_series_equal(A1, A2)

    @skip_numba_jit
    def test_static_getitem_series1(self):
        def test_impl(A):
            return A[0]
        hpat_func = self.jit(test_impl)

        n = 11
        A = pd.Series(np.arange(n))
        self.assertEqual(hpat_func(A), test_impl(A))

    @skip_numba_jit
    def test_getitem_series1(self):
        def test_impl(A, i):
            return A[i]
        hpat_func = self.jit(test_impl)

        n = 11
        df = pd.DataFrame({'A': np.arange(n)})
        self.assertEqual(hpat_func(df.A, 0), test_impl(df.A, 0))

    @skip_numba_jit
    def test_getitem_series_str1(self):
        def test_impl(A, i):
            return A[i]
        hpat_func = self.jit(test_impl)

        df = pd.DataFrame({'A': ['aa', 'bb', 'cc']})
        self.assertEqual(hpat_func(df.A, 0), test_impl(df.A, 0))

    @skip_numba_jit
    def test_series_iat1(self):
        def test_impl(A):
            return A.iat[3]
        hpat_func = self.jit(test_impl)

        n = 11
        S = pd.Series(np.arange(n)**2)
        self.assertEqual(hpat_func(S), test_impl(S))

    @skip_numba_jit
    def test_series_iat2(self):
        def test_impl(A):
            A.iat[3] = 1
            return A
        hpat_func = self.jit(test_impl)

        n = 11
        S = pd.Series(np.arange(n)**2)
        pd.testing.assert_series_equal(hpat_func(S), test_impl(S))

    @skip_numba_jit
    def test_series_iloc1(self):
        def test_impl(A):
            return A.iloc[3]
        hpat_func = self.jit(test_impl)

        n = 11
        S = pd.Series(np.arange(n)**2)
        self.assertEqual(hpat_func(S), test_impl(S))

    @skip_numba_jit
    def test_series_iloc2(self):
        def test_impl(A):
            return A.iloc[3:8]
        hpat_func = self.jit(test_impl)

        n = 11
        S = pd.Series(np.arange(n)**2)
        pd.testing.assert_series_equal(
            hpat_func(S), test_impl(S).reset_index(drop=True))

    @skip_numba_jit
    def test_series_op1(self):
        arithmetic_binops = ('+', '-', '*', '/', '//', '%', '**')
        for operator in arithmetic_binops:
            test_impl = _make_func_use_binop1(operator)
            hpat_func = self.jit(test_impl)

            n = 11
            df = pd.DataFrame({'A': np.arange(1, n), 'B': np.ones(n - 1)})
            pd.testing.assert_series_equal(hpat_func(df.A, df.B), test_impl(df.A, df.B), check_names=False)

    @skip_numba_jit
    def test_series_op2(self):
        arithmetic_binops = ('+', '-', '*', '/', '//', '%', '**')

        for operator in arithmetic_binops:
            test_impl = _make_func_use_binop1(operator)
            hpat_func = self.jit(test_impl)

            n = 11
            if platform.system() == 'Windows' and not IS_32BITS:
                df = pd.DataFrame({'A': np.arange(1, n, dtype=np.int64)})
            else:
                df = pd.DataFrame({'A': np.arange(1, n)})
            pd.testing.assert_series_equal(hpat_func(df.A, 1), test_impl(df.A, 1), check_names=False)

    def test_series_op3(self):
        arithmetic_binops = ('+', '-', '*', '/', '//', '%', '**')

        for operator in arithmetic_binops:
            test_impl = _make_func_use_binop2(operator)
            hpat_func = self.jit(test_impl)

            n = 11
            df = pd.DataFrame({'A': np.arange(1, n), 'B': np.ones(n - 1)})
            pd.testing.assert_series_equal(hpat_func(df.A, df.B), test_impl(df.A, df.B), check_names=False)

    def test_series_op4(self):
        arithmetic_binops = ('+', '-', '*', '/', '//', '%', '**')

        for operator in arithmetic_binops:
            test_impl = _make_func_use_binop2(operator)
            hpat_func = self.jit(test_impl)

            n = 11
            df = pd.DataFrame({'A': np.arange(1, n)})
            pd.testing.assert_series_equal(hpat_func(df.A, 1), test_impl(df.A, 1), check_names=False)

    def test_series_op5(self):
        arithmetic_methods = ('add', 'sub', 'mul', 'div', 'truediv', 'floordiv', 'mod', 'pow')

        for method in arithmetic_methods:
            test_impl = _make_func_use_method_arg1(method)
            hpat_func = self.jit(test_impl)

            n = 11
            df = pd.DataFrame({'A': np.arange(1, n), 'B': np.ones(n - 1)})
            pd.testing.assert_series_equal(hpat_func(df.A, df.B), test_impl(df.A, df.B), check_names=False)

    @unittest.skipIf(platform.system() == 'Windows', 'Series values are different (20.0 %)'
                     '[left]:  [1, 1024, 59049, 1048576, 9765625, 60466176, 282475249, 1073741824, 3486784401, 10000000000]'
                     '[right]: [1, 1024, 59049, 1048576, 9765625, 60466176, 282475249, 1073741824, -808182895, 1410065408]')
    def test_series_op5_integer_scalar(self):
        arithmetic_methods = ('add', 'sub', 'mul', 'div', 'truediv', 'floordiv', 'mod', 'pow')

        for method in arithmetic_methods:
            test_impl = _make_func_use_method_arg1(method)
            hpat_func = self.jit(test_impl)

            n = 11
            if platform.system() == 'Windows' and not IS_32BITS:
                operand_series = pd.Series(np.arange(1, n, dtype=np.int64))
            else:
                operand_series = pd.Series(np.arange(1, n))
            operand_scalar = 10
            pd.testing.assert_series_equal(
                hpat_func(operand_series, operand_scalar),
                test_impl(operand_series, operand_scalar),
                check_names=False)

    def test_series_op5_float_scalar(self):
        arithmetic_methods = ('add', 'sub', 'mul', 'div', 'truediv', 'floordiv', 'mod', 'pow')

        for method in arithmetic_methods:
            test_impl = _make_func_use_method_arg1(method)
            hpat_func = self.jit(test_impl)

            n = 11
            operand_series = pd.Series(np.arange(1, n))
            operand_scalar = .5
            pd.testing.assert_series_equal(
                hpat_func(operand_series, operand_scalar),
                test_impl(operand_series, operand_scalar),
                check_names=False)

    @skip_numba_jit
    def test_series_op6(self):
        def test_impl(A):
            return -A
        hpat_func = self.jit(test_impl)

        n = 11
        A = pd.Series(np.arange(n))
        pd.testing.assert_series_equal(hpat_func(A), test_impl(A))

    @skip_numba_jit
    def test_series_op7(self):
        comparison_binops = ('<', '>', '<=', '>=', '!=', '==')

        for operator in comparison_binops:
            test_impl = _make_func_use_binop1(operator)
            hpat_func = self.jit(test_impl)

            n = 11
            A = pd.Series(np.arange(n))
            B = pd.Series(np.arange(n)**2)
            pd.testing.assert_series_equal(hpat_func(A, B), test_impl(A, B), check_names=False)

    def test_series_op8(self):
        comparison_methods = ('lt', 'gt', 'le', 'ge', 'ne', 'eq')

        for method in comparison_methods:
            test_impl = _make_func_use_method_arg1(method)
            hpat_func = self.jit(test_impl)

            n = 11
            A = pd.Series(np.arange(n))
            B = pd.Series(np.arange(n)**2)
            pd.testing.assert_series_equal(hpat_func(A, B), test_impl(A, B), check_names=False)

    @unittest.skipIf(platform.system() == 'Windows', "Attribute dtype are different: int64, int32")
    def test_series_op8_integer_scalar(self):
        comparison_methods = ('lt', 'gt', 'le', 'ge', 'eq', 'ne')

        for method in comparison_methods:
            test_impl = _make_func_use_method_arg1(method)
            hpat_func = self.jit(test_impl)

            n = 11
            operand_series = pd.Series(np.arange(1, n))
            operand_scalar = 10
            pd.testing.assert_series_equal(
                hpat_func(operand_series, operand_scalar),
                test_impl(operand_series, operand_scalar),
                check_names=False)

    def test_series_op8_float_scalar(self):
        comparison_methods = ('lt', 'gt', 'le', 'ge', 'eq', 'ne')

        for method in comparison_methods:
            test_impl = _make_func_use_method_arg1(method)
            hpat_func = self.jit(test_impl)

            n = 11
            operand_series = pd.Series(np.arange(1, n))
            operand_scalar = .5
            pd.testing.assert_series_equal(
                hpat_func(operand_series, operand_scalar),
                test_impl(operand_series, operand_scalar),
                check_names=False)

    @skip_numba_jit
    def test_series_inplace_binop_array(self):
        def test_impl(A, B):
            A += B
            return A
        hpat_func = self.jit(test_impl)

        n = 11
        A = np.arange(n)**2.0  # TODO: use 2 for test int casting
        B = pd.Series(np.ones(n))
        np.testing.assert_array_equal(hpat_func(A.copy(), B), test_impl(A, B))

    @skip_numba_jit
    def test_series_fusion1(self):
        def test_impl(A, B):
            return A + B + 1
        hpat_func = self.jit(test_impl)

        n = 11
        if platform.system() == 'Windows' and not IS_32BITS:
            A = pd.Series(np.arange(n), dtype=np.int64)
            B = pd.Series(np.arange(n)**2, dtype=np.int64)
        else:
            A = pd.Series(np.arange(n))
            B = pd.Series(np.arange(n)**2)
        pd.testing.assert_series_equal(hpat_func(A, B), test_impl(A, B))
        self.assertEqual(count_parfor_REPs(), 1)

    @skip_numba_jit
    def test_series_fusion2(self):
        # make sure getting data var avoids incorrect single def assumption
        def test_impl(A, B):
            S = B + 2
            if A[0] == 0:
                S = A + 1
            return S + B
        hpat_func = self.jit(test_impl)

        n = 11
        if platform.system() == 'Windows' and not IS_32BITS:
            A = pd.Series(np.arange(n), dtype=np.int64)
            B = pd.Series(np.arange(n)**2, dtype=np.int64)
        else:
            A = pd.Series(np.arange(n))
            B = pd.Series(np.arange(n)**2)
        pd.testing.assert_series_equal(hpat_func(A, B), test_impl(A, B))
        self.assertEqual(count_parfor_REPs(), 3)

    def test_series_len(self):
        def test_impl(A, i):
            return len(A)
        hpat_func = self.jit(test_impl)

        n = 11
        df = pd.DataFrame({'A': np.arange(n)})
        self.assertEqual(hpat_func(df.A, 0), test_impl(df.A, 0))

    def test_series_box(self):
        def test_impl():
            A = pd.Series([1, 2, 3])
            return A
        hpat_func = self.jit(test_impl)

        pd.testing.assert_series_equal(hpat_func(), test_impl())

    def test_series_box2(self):
        def test_impl():
            A = pd.Series(['1', '2', '3'])
            return A
        hpat_func = self.jit(test_impl)

        pd.testing.assert_series_equal(hpat_func(), test_impl())

    @skip_numba_jit
    def test_series_list_str_unbox1(self):
        def test_impl(A):
            return A.iloc[0]
        hpat_func = self.jit(test_impl)

        S = pd.Series([['aa', 'b'], ['ccc'], []])
        np.testing.assert_array_equal(hpat_func(S), test_impl(S))

        # call twice to test potential refcount errors
        np.testing.assert_array_equal(hpat_func(S), test_impl(S))

    def test_np_typ_call_replace(self):
        # calltype replacement is tricky for np.typ() calls since variable
        # type can't provide calltype
        def test_impl(i):
            return np.int32(i)
        hpat_func = self.jit(test_impl)

        self.assertEqual(hpat_func(1), test_impl(1))

    @skip_numba_jit
    def test_series_ufunc1(self):
        def test_impl(A, i):
            return np.isinf(A).values
        hpat_func = self.jit(test_impl)

        n = 11
        df = pd.DataFrame({'A': np.arange(n)})
        np.testing.assert_array_equal(hpat_func(df.A, 1), test_impl(df.A, 1))

    def test_list_convert(self):
        def test_impl():
            df = pd.DataFrame({'one': np.array([-1, np.nan, 2.5]),
                               'two': ['foo', 'bar', 'baz'],
                               'three': [True, False, True]})
            return df.one.values, df.two.values, df.three.values
        hpat_func = self.jit(test_impl)

        one, two, three = hpat_func()
        self.assertTrue(isinstance(one, np.ndarray))
        self.assertTrue(isinstance(two, np.ndarray))
        self.assertTrue(isinstance(three, np.ndarray))

    @unittest.skip("needs empty_like typing fix in npydecl.py")
    def test_series_empty_like(self):
        def test_impl(A):
            return np.empty_like(A)
        hpat_func = self.jit(test_impl)
        n = 11
        df = pd.DataFrame({'A': np.arange(n)})
        self.assertTrue(isinstance(hpat_func(df.A), np.ndarray))

    @skip_sdc_jit('No support of axis argument in old-style Series.fillna() impl')
    def test_series_fillna_axis1(self):
        '''Verifies Series.fillna() implementation handles 'index' as axis argument'''
        def test_impl(S):
            return S.fillna(5.0, axis='index')
        hpat_func = self.jit(test_impl)

        S = pd.Series([1.0, 2.0, np.nan, 1.0, np.inf])
        pd.testing.assert_series_equal(hpat_func(S), test_impl(S))

    @skip_sdc_jit('No support of axis argument in old-style Series.fillna() impl')
    def test_series_fillna_axis2(self):
        '''Verifies Series.fillna() implementation handles 0 as axis argument'''
        def test_impl(S):
            return S.fillna(5.0, axis=0)
        hpat_func = self.jit(test_impl)

        S = pd.Series([1.0, 2.0, np.nan, 1.0, np.inf])
        pd.testing.assert_series_equal(hpat_func(S), test_impl(S))

    @skip_sdc_jit('No support of axis argument in old-style Series.fillna() impl')
    def test_series_fillna_axis3(self):
        '''Verifies Series.fillna() implementation handles correct non-literal axis argument'''
        def test_impl(S, axis):
            return S.fillna(5.0, axis=axis)
        hpat_func = self.jit(test_impl)

        S = pd.Series([1.0, 2.0, np.nan, 1.0, np.inf])
        for axis in [0, 'index']:
            pd.testing.assert_series_equal(hpat_func(S, axis), test_impl(S, axis))

    @skip_sdc_jit('BUG: old-style fillna impl returns series without index')
    def test_series_fillna_float_from_df(self):
        '''Verifies Series.fillna() applied to a named float Series obtained from a DataFrame'''
        def test_impl(S):
            return S.fillna(5.0)
        hpat_func = self.jit(test_impl)

        # TODO: check_names must be fixed
        df = pd.DataFrame({'A': [1.0, 2.0, np.nan, 1.0, np.inf]})
        pd.testing.assert_series_equal(hpat_func(df.A), test_impl(df.A), check_names=False)

    @skip_sdc_jit('BUG: old-style fillna impl returns series without index')
    def test_series_fillna_float_index1(self):
        '''Verifies Series.fillna() implementation for float series with default index'''
        def test_impl(S):
            return S.fillna(5.0)
        hpat_func = self.jit(test_impl)

        for data in test_global_input_data_float64:
            S = pd.Series(data)
            pd.testing.assert_series_equal(hpat_func(S), test_impl(S))

    @skip_sdc_jit('BUG: old-style fillna impl returns series without index')
    def test_series_fillna_float_index2(self):
        '''Verifies Series.fillna() implementation for float series with string index'''
        def test_impl(S):
            return S.fillna(5.0)
        hpat_func = self.jit(test_impl)

        S = pd.Series([1.0, 2.0, np.nan, 1.0, np.inf], ['a', 'b', 'c', 'd', 'e'])
        pd.testing.assert_series_equal(hpat_func(S), test_impl(S))

    @skip_sdc_jit('BUG: old-style fillna impl returns series without index')
    def test_series_fillna_float_index3(self):
        def test_impl(S):
            return S.fillna(5.0)
        hpat_func = self.jit(test_impl)

        S = pd.Series([1.0, 2.0, np.nan, 1.0, np.inf], index=[1, 2, 5, 7, 10])
        pd.testing.assert_series_equal(hpat_func(S), test_impl(S))

    @skip_sdc_jit('BUG: old-style fillna impl returns series without index')
    def test_series_fillna_str_from_df(self):
        '''Verifies Series.fillna() applied to a named float Series obtained from a DataFrame'''
        def test_impl(S):
            return S.fillna("dd")
        hpat_func = self.jit(test_impl)

        # TODO: check_names must be fixed
        df = pd.DataFrame({'A': ['aa', 'b', None, 'cccd', '']})
        pd.testing.assert_series_equal(hpat_func(df.A),
                                       test_impl(df.A), check_names=False)

    @skip_sdc_jit('BUG: old-style fillna impl returns series without index')
    def test_series_fillna_str_index1(self):
        '''Verifies Series.fillna() implementation for series of strings with default index'''
        def test_impl(S):
            return S.fillna("dd")
        hpat_func = self.jit(test_impl)

        S = pd.Series(['aa', 'b', None, 'cccd', ''])
        pd.testing.assert_series_equal(hpat_func(S), test_impl(S))

    @skip_sdc_jit('BUG: old-style fillna impl returns series without index')
    def test_series_fillna_str_index2(self):
        '''Verifies Series.fillna() implementation for series of strings with string index'''
        def test_impl(S):
            return S.fillna("dd")
        hpat_func = self.jit(test_impl)

        S = pd.Series(['aa', 'b', None, 'cccd', ''], ['a', 'b', 'c', 'd', 'e'])
        pd.testing.assert_series_equal(hpat_func(S), test_impl(S))

    @skip_sdc_jit('BUG: old-style fillna impl returns series without index')
    def test_series_fillna_str_index3(self):
        def test_impl(S):
            return S.fillna("dd")

        hpat_func = self.jit(test_impl)

        S = pd.Series(['aa', 'b', None, 'cccd', ''], index=[1, 2, 5, 7, 10])
        pd.testing.assert_series_equal(hpat_func(S), test_impl(S))

    @skip_sdc_jit('BUG: old-style fillna impl returns series without index')
    def test_series_fillna_float_inplace1(self):
        '''Verifies Series.fillna() implementation for float series with default index and inplace argument True'''
        def test_impl(S):
            S.fillna(5.0, inplace=True)
            return S
        hpat_func = self.jit(test_impl)

        S1 = pd.Series([1.0, 2.0, np.nan, 1.0, np.inf])
        S2 = S1.copy()
        pd.testing.assert_series_equal(hpat_func(S1), test_impl(S2))

    @unittest.skip('TODO: add reflection support and check method return value')
    def test_series_fillna_float_inplace2(self):
        '''Verifies Series.fillna(inplace=True) results are reflected back in the original float series'''
        def test_impl(S):
            return S.fillna(inplace=True)
        hpat_func = self.jit(test_impl)

        S1 = pd.Series([1.0, 2.0, np.nan, 1.0, np.inf])
        S2 = S1.copy()
        self.assertIsNone(hpat_func(S1))
        self.assertIsNone(test_impl(S2))
        pd.testing.assert_series_equal(S1, S2)

    def test_series_fillna_float_inplace3(self):
        '''Verifies Series.fillna() implementation correcly handles omitted inplace argument as default False'''
        def test_impl(S):
            return S.fillna(5.0)
        hpat_func = self.jit(test_impl)

        S1 = pd.Series([1.0, 2.0, np.nan, 1.0, np.inf])
        S2 = S1.copy()
        pd.testing.assert_series_equal(hpat_func(S1), test_impl(S1))
        pd.testing.assert_series_equal(S1, S2)

    def test_series_fillna_inplace_non_literal(self):
        '''Verifies Series.fillna() implementation handles only Boolean literals as inplace argument'''
        def test_impl(S, param):
            S.fillna(5.0, inplace=param)
            return S
        hpat_func = self.jit(test_impl)

        S = pd.Series([1.0, 2.0, np.nan, 1.0, np.inf])
        expected = ValueError if sdc.config.config_pipeline_hpat_default else TypingError
        self.assertRaises(expected, hpat_func, S, True)

    @skip_numba_jit('TODO: investigate why Numba types inplace as bool (non-literal value)')
    def test_series_fillna_str_inplace1(self):
        '''Verifies Series.fillna() implementation for series of strings
           with default index and inplace argument True
        '''
        def test_impl(S):
            S.fillna("dd", inplace=True)
            return S
        hpat_func = self.jit(test_impl)

        S1 = pd.Series(['aa', 'b', None, 'cccd', ''])
        S2 = S1.copy()
        pd.testing.assert_series_equal(hpat_func(S1), test_impl(S2))

    @unittest.skip('TODO (both): support StringArrayType reflection'
                   'TODO (new-style): investigate why Numba infers inplace type as bool (non-literal value)')
    def test_series_fillna_str_inplace2(self):
        '''Verifies Series.fillna(inplace=True) results are reflected back in the original string series'''
        def test_impl(S):
            return S.fillna("dd", inplace=True)
        hpat_func = self.jit(test_impl)

        S1 = pd.Series(['aa', 'b', None, 'cccd', ''])
        S2 = S1.copy()
        self.assertIsNone(hpat_func(S1))
        self.assertIsNone(test_impl(S2))
        pd.testing.assert_series_equal(S1, S2)

    @skip_numba_jit('TODO: investigate why Numba types inplace as bool (non-literal value)')
    def test_series_fillna_str_inplace_empty1(self):
        def test_impl(A):
            A.fillna("", inplace=True)
            return A
        hpat_func = self.jit(test_impl)

        S1 = pd.Series(['aa', 'b', None, 'cccd', ''])
        S2 = S1.copy()
        pd.testing.assert_series_equal(hpat_func(S1), test_impl(S2))

    @unittest.skip('AssertionError: Series are different\n'
                   'Series length are different\n'
                   '[left]:  [NaT, 1970-12-01T00:00:00.000000000, 2012-07-25T00:00:00.000000000]\n'
                   '[right]: [2020-05-03T00:00:00.000000000, 1970-12-01T00:00:00.000000000, 2012-07-25T00:00:00.000000000]')
    def test_series_fillna_dt_no_index1(self):
        '''Verifies Series.fillna() implementation for datetime series and np.datetime64 value'''
        def test_impl(S, value):
            return S.fillna(value)
        hpat_func = self.jit(test_impl)

        value = np.datetime64('2020-05-03', 'ns')
        S = pd.Series([pd.NaT, pd.Timestamp('1970-12-01'), pd.Timestamp('2012-07-25'), None])
        pd.testing.assert_series_equal(hpat_func(S, value), test_impl(S, value))

    @unittest.skip('TODO: change unboxing of pd.Timestamp Series or support conversion between PandasTimestampType and datetime64')
    def test_series_fillna_dt_no_index2(self):
        '''Verifies Series.fillna() implementation for datetime series and pd.Timestamp value'''
        def test_impl(S):
            value = pd.Timestamp('2020-05-03')
            return S.fillna(value)
        hpat_func = self.jit(test_impl)

        S = pd.Series([pd.NaT, pd.Timestamp('1970-12-01'), pd.Timestamp('2012-07-25')])
        pd.testing.assert_series_equal(hpat_func(S), test_impl(S))

    def test_series_fillna_bool_no_index1(self):
        '''Verifies Series.fillna() implementation for bool series with default index'''
        def test_impl(S):
            return S.fillna(True)
        hpat_func = self.jit(test_impl)

        S1 = pd.Series([True, False, False, True])
        S2 = S1.copy()
        pd.testing.assert_series_equal(hpat_func(S1), test_impl(S2))

    @skip_sdc_jit('BUG: old-style fillna impl returns series without index')
    def test_series_fillna_int_no_index1(self):
        '''Verifies Series.fillna() implementation for integer series with default index'''
        def test_impl(S):
            return S.fillna(7)
        hpat_func = self.jit(test_impl)

        n = 11
        S1 = pd.Series(np.arange(n, dtype=np.int64))
        S2 = S1.copy()
        pd.testing.assert_series_equal(hpat_func(S1), test_impl(S2))

    @skip_sdc_jit('No support of axis argument in old-style Series.dropna() impl')
    def test_series_dropna_axis1(self):
        '''Verifies Series.dropna() implementation handles 'index' as axis argument'''
        def test_impl(S):
            return S.dropna(axis='index')
        hpat_func = self.jit(test_impl)

        S1 = pd.Series([1.0, 2.0, np.nan, 1.0, np.inf])
        S2 = S1.copy()
        pd.testing.assert_series_equal(hpat_func(S1), test_impl(S2))

    @skip_sdc_jit('No support of axis argument in old-style Series.dropna() impl')
    def test_series_dropna_axis2(self):
        '''Verifies Series.dropna() implementation handles 0 as axis argument'''
        def test_impl(S):
            return S.dropna(axis=0)
        hpat_func = self.jit(test_impl)

        S1 = pd.Series([1.0, 2.0, np.nan, 1.0, np.inf])
        S2 = S1.copy()
        pd.testing.assert_series_equal(hpat_func(S1), test_impl(S2))

    @skip_sdc_jit('No support of axis argument in old-style Series.dropna() impl')
    def test_series_dropna_axis3(self):
        '''Verifies Series.dropna() implementation handles correct non-literal axis argument'''
        def test_impl(S, axis):
            return S.dropna(axis=axis)
        hpat_func = self.jit(test_impl)

        S1 = pd.Series([1.0, 2.0, np.nan, 1.0, np.inf])
        S2 = S1.copy()
        for axis in [0, 'index']:
            pd.testing.assert_series_equal(hpat_func(S1, axis), test_impl(S2, axis))

    @skip_sdc_jit('BUG: old-style dropna impl returns series without index')
    def test_series_dropna_float_index1(self):
        '''Verifies Series.dropna() implementation for float series with default index'''
        def test_impl(S):
            return S.dropna()
        hpat_func = self.jit(test_impl)

        for data in test_global_input_data_float64:
            S1 = pd.Series(data)
            S2 = S1.copy()
            pd.testing.assert_series_equal(hpat_func(S1), test_impl(S2))

    @skip_sdc_jit('BUG: old-style dropna impl returns series without index')
    def test_series_dropna_float_index2(self):
        '''Verifies Series.dropna() implementation for float series with string index'''
        def test_impl(S):
            return S.dropna()
        hpat_func = self.jit(test_impl)

        S1 = pd.Series([1.0, 2.0, np.nan, 1.0, np.inf], ['a', 'b', 'c', 'd', 'e'])
        S2 = S1.copy()
        pd.testing.assert_series_equal(hpat_func(S1), test_impl(S2))

    @skip_sdc_jit('BUG: old-style dropna impl returns series without index')
    def test_series_dropna_str_index1(self):
        '''Verifies Series.dropna() implementation for series of strings with default index'''
        def test_impl(S):
            return S.dropna()
        hpat_func = self.jit(test_impl)

        S1 = pd.Series(['aa', 'b', None, 'cccd', ''])
        S2 = S1.copy()
        pd.testing.assert_series_equal(hpat_func(S1), test_impl(S2))

    @skip_sdc_jit('BUG: old-style dropna impl returns series without index')
    def test_series_dropna_str_index2(self):
        '''Verifies Series.dropna() implementation for series of strings with string index'''
        def test_impl(S):
            return S.dropna()
        hpat_func = self.jit(test_impl)

        S1 = pd.Series(['aa', 'b', None, 'cccd', ''], ['a', 'b', 'c', 'd', 'e'])
        S2 = S1.copy()
        pd.testing.assert_series_equal(hpat_func(S1), test_impl(S2))

    @skip_sdc_jit('BUG: old-style dropna impl returns series without index')
    def test_series_dropna_str_index3(self):
        def test_impl(S):
            return S.dropna()

        hpat_func = self.jit(test_impl)

        S1 = pd.Series(['aa', 'b', None, 'cccd', ''], index=[1, 2, 5, 7, 10])
        S2 = S1.copy()
        pd.testing.assert_series_equal(hpat_func(S1), test_impl(S2))

    @unittest.skip('BUG: old-style dropna impl returns series without index, in new-style inplace is unsupported')
    def test_series_dropna_float_inplace_no_index1(self):
        '''Verifies Series.dropna() implementation for float series with default index and inplace argument True'''
        def test_impl(S):
            S.dropna(inplace=True)
            return S
        hpat_func = self.jit(test_impl)

        S1 = pd.Series([1.0, 2.0, np.nan, 1.0, np.inf])
        S2 = S1.copy()
        pd.testing.assert_series_equal(hpat_func(S1), test_impl(S2))

    @unittest.skip('TODO: add reflection support and check method return value')
    def test_series_dropna_float_inplace_no_index2(self):
        '''Verifies Series.dropna(inplace=True) results are reflected back in the original float series'''
        def test_impl(S):
            return S.dropna(inplace=True)
        hpat_func = self.jit(test_impl)

        S1 = pd.Series([1.0, 2.0, np.nan, 1.0, np.inf])
        S2 = S1.copy()
        self.assertIsNone(hpat_func(S1))
        self.assertIsNone(test_impl(S2))
        pd.testing.assert_series_equal(S1, S2)

    @unittest.skip('BUG: old-style dropna impl returns series without index, in new-style inplace is unsupported')
    def test_series_dropna_str_inplace_no_index1(self):
        '''Verifies Series.dropna() implementation for series of strings
           with default index and inplace argument True
        '''
        def test_impl(S):
            S.dropna(inplace=True)
            return S
        hpat_func = self.jit(test_impl)

        S1 = pd.Series(['aa', 'b', None, 'cccd', ''])
        S2 = S1.copy()
        pd.testing.assert_series_equal(hpat_func(S1), test_impl(S2))

    @unittest.skip('TODO: add reflection support and check method return value')
    def test_series_dropna_str_inplace_no_index2(self):
        '''Verifies Series.dropna(inplace=True) results are reflected back in the original string series'''
        def test_impl(S):
            return S.dropna(inplace=True)
        hpat_func = self.jit(test_impl)

        S1 = pd.Series(['aa', 'b', None, 'cccd', ''])
        S2 = S1.copy()
        self.assertIsNone(hpat_func(S1))
        self.assertIsNone(test_impl(S2))
        pd.testing.assert_series_equal(S1, S2)

    @skip_numba_jit
    def test_series_dropna_str_parallel1(self):
        '''Verifies Series.dropna() distributed work for series of strings with default index'''
        def test_impl(A):
            B = A.dropna()
            return (B == 'gg').sum()
        hpat_func = self.jit(distributed=['A'])(test_impl)

        S1 = pd.Series(['aa', 'b', None, 'ccc', 'dd', 'gg'])
        start, end = get_start_end(len(S1))
        # TODO: gatherv
        self.assertEqual(hpat_func(S1[start:end]), test_impl(S1))
        self.assertEqual(count_array_REPs(), 0)
        self.assertEqual(count_parfor_REPs(), 0)
        self.assertTrue(count_array_OneDs() > 0)

    @unittest.skip('AssertionError: Series are different\n'
                   'Series length are different\n'
                   '[left]:  3, Int64Index([0, 1, 2], dtype=\'int64\')\n'
                   '[right]: 2, Int64Index([1, 2], dtype=\'int64\')')
    def test_series_dropna_dt_no_index1(self):
        '''Verifies Series.dropna() implementation for datetime series with default index'''
        def test_impl(S):
            return S.dropna()
        hpat_func = self.jit(test_impl)

        S1 = pd.Series([pd.NaT, pd.Timestamp('1970-12-01'), pd.Timestamp('2012-07-25')])
        S2 = S1.copy()
        pd.testing.assert_series_equal(hpat_func(S1), test_impl(S2))

    def test_series_dropna_bool_no_index1(self):
        '''Verifies Series.dropna() implementation for bool series with default index'''
        def test_impl(S):
            return S.dropna()
        hpat_func = self.jit(test_impl)

        S1 = pd.Series([True, False, False, True])
        S2 = S1.copy()
        pd.testing.assert_series_equal(hpat_func(S1), test_impl(S2))

    @skip_sdc_jit('BUG: old-style dropna impl returns series without index')
    def test_series_dropna_int_no_index1(self):
        '''Verifies Series.dropna() implementation for integer series with default index'''
        def test_impl(S):
            return S.dropna()
        hpat_func = self.jit(test_impl)

        n = 11
        S1 = pd.Series(np.arange(n, dtype=np.int64))
        S2 = S1.copy()
        pd.testing.assert_series_equal(hpat_func(S1), test_impl(S2))

    @unittest.skip('numba.errors.TypingError - fix needed\n'
                   'Failed in hpat mode pipeline'
                   '(step: convert to distributed)\n'
                   'Invalid use of Function(<built-in function len>)'
                   'with argument(s) of type(s): (none)\n')
    def test_series_rename1(self):
        def test_impl(A):
            return A.rename('B')
        hpat_func = self.jit(test_impl)

        df = pd.DataFrame({'A': [1.0, 2.0, np.nan, 1.0]})
        pd.testing.assert_series_equal(hpat_func(df.A), test_impl(df.A))

    def test_series_sum_default(self):
        def test_impl(S):
            return S.sum()
        hpat_func = self.jit(test_impl)

        S = pd.Series([1., 2., 3.])
        self.assertEqual(hpat_func(S), test_impl(S))

    def test_series_sum_nan(self):
        def test_impl(S):
            return S.sum()
        hpat_func = self.jit(test_impl)

        # column with NA
        S = pd.Series([np.nan, 2., 3.])
        self.assertEqual(hpat_func(S), test_impl(S))

        # all NA case should produce 0
        S = pd.Series([np.nan, np.nan])
        self.assertEqual(hpat_func(S), test_impl(S))

    @skip_sdc_jit("Old style Series.sum() does not support parameters")
    def test_series_sum_skipna_false(self):
        def test_impl(S):
            return S.sum(skipna=False)
        hpat_func = self.jit(test_impl)

        S = pd.Series([np.nan, 2., 3.])
        self.assertEqual(np.isnan(hpat_func(S)), np.isnan(test_impl(S)))

    @skip_numba_jit("Series.sum() operator + is not implemented yet for Numba")
    def test_series_sum2(self):
        def test_impl(S):
            return (S + S).sum()
        hpat_func = self.jit(test_impl)

        S = pd.Series([np.nan, 2., 3.])
        self.assertEqual(hpat_func(S), test_impl(S))

        S = pd.Series([np.nan, np.nan])
        self.assertEqual(hpat_func(S), test_impl(S))

    def test_series_prod(self):
        def test_impl(S, skipna):
            return S.prod(skipna=skipna)
        hpat_func = self.jit(test_impl)

        data_samples = [
            [6, 6, 2, 1, 3, 3, 2, 1, 2],
            [1.1, 0.3, 2.1, 1, 3, 0.3, 2.1, 1.1, 2.2],
            [6, 6.1, 2.2, 1, 3, 3, 2.2, 1, 2],
            [6, 6, np.nan, 2, np.nan, 1, 3, 3, np.inf, 2, 1, 2, np.inf],
            [1.1, 0.3, np.nan, 1.0, np.inf, 0.3, 2.1, np.nan, 2.2, np.inf],
            [1.1, 0.3, np.nan, 1, np.inf, 0, 1.1, np.nan, 2.2, np.inf, 2, 2],
            [np.nan, np.nan, np.nan],
            [np.nan, np.nan, np.inf],
        ]

        for data in data_samples:
            S = pd.Series(data)

            for skipna_var in [True, False]:
                actual = hpat_func(S, skipna=skipna_var)
                expected = test_impl(S, skipna=skipna_var)

                if np.isnan(actual) or np.isnan(expected):
                    # con not compare Nan != Nan directly
                    self.assertEqual(np.isnan(actual), np.isnan(expected))
                else:
                    self.assertEqual(actual, expected)

    def test_series_prod_skipna_default(self):
        def test_impl(S):
            return S.prod()
        hpat_func = self.jit(test_impl)

        S = pd.Series([np.nan, 2, 3.])
        self.assertEqual(hpat_func(S), test_impl(S))

    def test_series_count1(self):
        def test_impl(S):
            return S.count()
        hpat_func = self.jit(test_impl)

        S = pd.Series([np.nan, 2., 3.])
        self.assertEqual(hpat_func(S), test_impl(S))

        S = pd.Series([np.nan, np.nan])
        self.assertEqual(hpat_func(S), test_impl(S))

        S = pd.Series(['aa', 'bb', np.nan])
        self.assertEqual(hpat_func(S), test_impl(S))

    def test_series_mean(self):
        def test_impl(S):
            return S.mean()
        hpat_func = self.jit(test_impl)

        data_samples = [
            [6, 6, 2, 1, 3, 3, 2, 1, 2],
            [1.1, 0.3, 2.1, 1, 3, 0.3, 2.1, 1.1, 2.2],
            [6, 6.1, 2.2, 1, 3, 3, 2.2, 1, 2],
            [6, 6, np.nan, 2, np.nan, 1, 3, 3, np.inf, 2, 1, 2, np.inf],
            [1.1, 0.3, np.nan, 1.0, np.inf, 0.3, 2.1, np.nan, 2.2, np.inf],
            [1.1, 0.3, np.nan, 1, np.inf, 0, 1.1, np.nan, 2.2, np.inf, 2, 2],
            [np.nan, np.nan, np.nan],
            [np.nan, np.nan, np.inf],
        ]

        for data in data_samples:
            with self.subTest(data=data):
                S = pd.Series(data)
                actual = hpat_func(S)
                expected = test_impl(S)
                if np.isnan(actual) or np.isnan(expected):
                    self.assertEqual(np.isnan(actual), np.isnan(expected))
                else:
                    self.assertEqual(actual, expected)

    @skip_sdc_jit("Series.mean() any parameters unsupported")
    def test_series_mean_skipna(self):
        def test_impl(S, skipna):
            return S.mean(skipna=skipna)
        hpat_func = self.jit(test_impl)

        data_samples = [
            [6, 6, 2, 1, 3, 3, 2, 1, 2],
            [1.1, 0.3, 2.1, 1, 3, 0.3, 2.1, 1.1, 2.2],
            [6, 6.1, 2.2, 1, 3, 3, 2.2, 1, 2],
            [6, 6, np.nan, 2, np.nan, 1, 3, 3, np.inf, 2, 1, 2, np.inf],
            [1.1, 0.3, np.nan, 1.0, np.inf, 0.3, 2.1, np.nan, 2.2, np.inf],
            [1.1, 0.3, np.nan, 1, np.inf, 0, 1.1, np.nan, 2.2, np.inf, 2, 2],
            [np.nan, np.nan, np.nan],
            [np.nan, np.nan, np.inf],
        ]

        for skipna in [True, False]:
            for data in data_samples:
                S = pd.Series(data)
                actual = hpat_func(S, skipna)
                expected = test_impl(S, skipna)
                if np.isnan(actual) or np.isnan(expected):
                    self.assertEqual(np.isnan(actual), np.isnan(expected))
                else:
                    self.assertEqual(actual, expected)

    def test_series_var1(self):
        def test_impl(S):
            return S.var()
        hpat_func = self.jit(test_impl)

        S = pd.Series([np.nan, 2., 3.])
        self.assertEqual(hpat_func(S), test_impl(S))

    def test_series_min(self):
        def test_impl(S):
            return S.min()
        hpat_func = self.jit(test_impl)

        # TODO type_min/type_max
        for input_data in [[np.nan, 2., np.nan, 3., np.inf, 1, -1000],
                           [8, 31, 1123, -1024],
                           [2., 3., 1, -1000, np.inf]]:
            S = pd.Series(input_data)

            result_ref = test_impl(S)
            result = hpat_func(S)
            self.assertEqual(result, result_ref)

    @skip_sdc_jit("Series.min() any parameters unsupported")
    def test_series_min_param(self):
        def test_impl(S, param_skipna):
            return S.min(skipna=param_skipna)

        hpat_func = self.jit(test_impl)

        for input_data, param_skipna in [([np.nan, 2., np.nan, 3., 1, -1000, np.inf], True),
                                         ([2., 3., 1, np.inf, -1000], False)]:
            S = pd.Series(input_data)

            result_ref = test_impl(S, param_skipna)
            result = hpat_func(S, param_skipna)
            self.assertEqual(result, result_ref)

    def test_series_max(self):
        def test_impl(S):
            return S.max()
        hpat_func = self.jit(test_impl)

        # TODO type_min/type_max
        for input_data in [[np.nan, 2., np.nan, 3., np.inf, 1, -1000],
                           [8, 31, 1123, -1024],
                           [2., 3., 1, -1000, np.inf]]:
            S = pd.Series(input_data)

            result_ref = test_impl(S)
            result = hpat_func(S)
            self.assertEqual(result, result_ref)

    @skip_sdc_jit("Series.max() any parameters unsupported")
    def test_series_max_param(self):
        def test_impl(S, param_skipna):
            return S.max(skipna=param_skipna)

        hpat_func = self.jit(test_impl)

        for input_data, param_skipna in [([np.nan, 2., np.nan, 3., 1, -1000, np.inf], True),
                                         ([2., 3., 1, np.inf, -1000], False)]:
            S = pd.Series(input_data)

            result_ref = test_impl(S, param_skipna)
            result = hpat_func(S, param_skipna)
            self.assertEqual(result, result_ref)

    def test_series_value_counts_number(self):
        def test_impl(S):
            return S.value_counts()

        input_data = [test_global_input_data_integer64, test_global_input_data_float64]
        extras = [[1, 2, 3, 1, 1, 3], [0.1, 0., 0.1, 0.1]]

        hpat_func = self.jit(test_impl)

        for data, extra in zip(input_data, extras):
            for d in data:
                S = pd.Series(d + extra)
                # Remove sort_index() after implementing sorting with the same number of frequency
                pd.testing.assert_series_equal(hpat_func(S).sort_index(), test_impl(S).sort_index())


    def test_series_value_counts_sort(self):
        def test_impl(S, asceding):
            return S.value_counts(sort=True, ascending=asceding)

        hpat_func = self.jit(test_impl)

        data = [1, 0, 0, 1, 1, -1, 0, -1, 0]

        for asceding in (False, True):
            S = pd.Series(data)
            pd.testing.assert_series_equal(hpat_func(S, asceding), test_impl(S, asceding))

    @unittest.skip('Unimplemented: need handling of numpy.nan comparison')
    def test_series_value_counts_dropna_false(self):
        def test_impl(S):
            return S.value_counts(dropna=False)

        data_to_test = [[1, 2, 3, 1, 1, 3],
                        [1, 2, 3, np.nan, 1, 3, np.nan, np.inf],
                        [0.1, 3., np.nan, 3., 0.1, 3., np.nan, np.inf, 0.1, 0.1]]

        hpat_func = self.jit(test_impl)

        for data in data_to_test:
            S = pd.Series(data)
            pd.testing.assert_series_equal(hpat_func(S), test_impl(S))

    def test_series_value_counts_str_sort(self):
        def test_impl(S, ascending):
            return S.value_counts(sort=True, ascending=ascending)

        data_to_test = [['a', 'b', 'a', 'b', 'c', 'a'],
                        ['dog', 'cat', 'cat', 'cat', 'dog']]

        hpat_func = self.jit(test_impl)

        for data in data_to_test:
            for ascending in (True, False):
                S = pd.Series(data)
                pd.testing.assert_series_equal(hpat_func(S, ascending), test_impl(S, ascending))

    def test_series_value_counts_index(self):
        def test_impl(S):
            return S.value_counts()

        hpat_func = self.jit(test_impl)

        for data in test_global_input_data_integer64:
            index = np.arange(start=1, stop=len(data) + 1)
            S = pd.Series(data, index=index)
            pd.testing.assert_series_equal(hpat_func(S).sort_index(), test_impl(S).sort_index())

    def test_series_value_counts_no_unboxing(self):
        def test_impl():
            S = pd.Series([1, 2, 3, 1, 1, 3])
            return S.value_counts()

        hpat_func = self.jit(test_impl)
        pd.testing.assert_series_equal(hpat_func(), test_impl())

    @skip_numba_jit
    def test_series_dist_input1(self):
        '''Verify distribution of a Series without index'''
        def test_impl(S):
            return S.max()
        hpat_func = self.jit(distributed={'S'})(test_impl)

        n = 111
        S = pd.Series(np.arange(n))
        start, end = get_start_end(n)
        self.assertEqual(hpat_func(S[start:end]), test_impl(S))
        self.assertEqual(count_array_REPs(), 0)
        self.assertEqual(count_parfor_REPs(), 0)

    @skip_numba_jit
    def test_series_dist_input2(self):
        '''Verify distribution of a Series with integer index'''
        def test_impl(S):
            return S.max()
        hpat_func = self.jit(distributed={'S'})(test_impl)

        n = 111
        S = pd.Series(np.arange(n), 1 + np.arange(n))
        start, end = get_start_end(n)
        self.assertEqual(hpat_func(S[start:end]), test_impl(S))
        self.assertEqual(count_array_REPs(), 0)
        self.assertEqual(count_parfor_REPs(), 0)

    @unittest.skip("Passed if run single")
    def test_series_dist_input3(self):
        '''Verify distribution of a Series with string index'''
        def test_impl(S):
            return S.max()
        hpat_func = self.jit(distributed={'S'})(test_impl)

        n = 111
        S = pd.Series(np.arange(n), ['abc{}'.format(id) for id in range(n)])
        start, end = get_start_end(n)
        self.assertEqual(hpat_func(S[start:end]), test_impl(S))
        self.assertEqual(count_array_REPs(), 0)
        self.assertEqual(count_parfor_REPs(), 0)

    def test_series_tuple_input1(self):
        def test_impl(s_tup):
            return s_tup[0].max()
        hpat_func = self.jit(test_impl)

        n = 111
        S = pd.Series(np.arange(n))
        S2 = pd.Series(np.arange(n) + 1.0)
        s_tup = (S, 1, S2)
        self.assertEqual(hpat_func(s_tup), test_impl(s_tup))

    @unittest.skip("pending handling of build_tuple in dist pass")
    def test_series_tuple_input_dist1(self):
        def test_impl(s_tup):
            return s_tup[0].max()
        hpat_func = self.jit(locals={'s_tup:input': 'distributed'})(test_impl)

        n = 111
        S = pd.Series(np.arange(n))
        S2 = pd.Series(np.arange(n) + 1.0)
        start, end = get_start_end(n)
        s_tup = (S, 1, S2)
        h_s_tup = (S[start:end], 1, S2[start:end])
        self.assertEqual(hpat_func(h_s_tup), test_impl(s_tup))

    @skip_numba_jit
    def test_series_rolling1(self):
        def test_impl(S):
            return S.rolling(3).sum()
        hpat_func = self.jit(test_impl)

        S = pd.Series([1.0, 2., 3., 4., 5.])
        pd.testing.assert_series_equal(hpat_func(S), test_impl(S))

    @skip_numba_jit
    def test_series_concat1(self):
        def test_impl(S1, S2):
            return pd.concat([S1, S2]).values
        hpat_func = self.jit(test_impl)

        S1 = pd.Series([1.0, 2., 3., 4., 5.])
        S2 = pd.Series([6., 7.])
        np.testing.assert_array_equal(hpat_func(S1, S2), test_impl(S1, S2))

    @skip_numba_jit
    def test_series_map1(self):
        def test_impl(S):
            return S.map(lambda a: 2 * a)
        hpat_func = self.jit(test_impl)

        S = pd.Series([1.0, 2., 3., 4., 5.])
        pd.testing.assert_series_equal(hpat_func(S), test_impl(S))

    @skip_numba_jit
    def test_series_map_global1(self):
        def test_impl(S):
            return S.map(lambda a: a + GLOBAL_VAL)
        hpat_func = self.jit(test_impl)

        S = pd.Series([1.0, 2., 3., 4., 5.])
        pd.testing.assert_series_equal(hpat_func(S), test_impl(S))

    @skip_numba_jit
    def test_series_map_tup1(self):
        def test_impl(S):
            return S.map(lambda a: (a, 2 * a))
        hpat_func = self.jit(test_impl)

        S = pd.Series([1.0, 2., 3., 4., 5.])
        pd.testing.assert_series_equal(hpat_func(S), test_impl(S))

    @skip_numba_jit
    def test_series_map_tup_map1(self):
        def test_impl(S):
            A = S.map(lambda a: (a, 2 * a))
            return A.map(lambda a: a[1])
        hpat_func = self.jit(test_impl)

        S = pd.Series([1.0, 2., 3., 4., 5.])
        pd.testing.assert_series_equal(hpat_func(S), test_impl(S))

    @skip_numba_jit
    def test_series_combine(self):
        def test_impl(S1, S2):
            return S1.combine(S2, lambda a, b: 2 * a + b)
        hpat_func = self.jit(test_impl)

        S1 = pd.Series([1.0, 2., 3., 4., 5.])
        S2 = pd.Series([6.0, 21., 3.6, 5.])
        pd.testing.assert_series_equal(hpat_func(S1, S2), test_impl(S1, S2))

    @skip_numba_jit
    def test_series_combine_float3264(self):
        def test_impl(S1, S2):
            return S1.combine(S2, lambda a, b: 2 * a + b)
        hpat_func = self.jit(test_impl)

        S1 = pd.Series([np.float64(1), np.float64(2),
                        np.float64(3), np.float64(4), np.float64(5)])
        S2 = pd.Series([np.float32(1), np.float32(2),
                        np.float32(3), np.float32(4), np.float32(5)])
        pd.testing.assert_series_equal(hpat_func(S1, S2), test_impl(S1, S2))

    @skip_numba_jit
    def test_series_combine_assert1(self):
        def test_impl(S1, S2):
            return S1.combine(S2, lambda a, b: 2 * a + b)
        hpat_func = self.jit(test_impl)

        S1 = pd.Series([1, 2, 3])
        S2 = pd.Series([6., 21., 3., 5.])
        with self.assertRaises(AssertionError):
            hpat_func(S1, S2)

    @skip_numba_jit
    def test_series_combine_assert2(self):
        def test_impl(S1, S2):
            return S1.combine(S2, lambda a, b: 2 * a + b)
        hpat_func = self.jit(test_impl)

        S1 = pd.Series([6., 21., 3., 5.])
        S2 = pd.Series([1, 2, 3])
        with self.assertRaises(AssertionError):
            hpat_func(S1, S2)

    @skip_numba_jit
    def test_series_combine_integer(self):
        def test_impl(S1, S2):
            return S1.combine(S2, lambda a, b: 2 * a + b, 16)
        hpat_func = self.jit(test_impl)

        S1 = pd.Series([1, 2, 3, 4, 5])
        S2 = pd.Series([6, 21, 3, 5])
        pd.testing.assert_series_equal(hpat_func(S1, S2), test_impl(S1, S2))

    @skip_numba_jit
    def test_series_combine_different_types(self):
        def test_impl(S1, S2):
            return S1.combine(S2, lambda a, b: 2 * a + b)
        hpat_func = self.jit(test_impl)

        S1 = pd.Series([6.1, 21.2, 3.3, 5.4, 6.7])
        S2 = pd.Series([1, 2, 3, 4, 5])
        pd.testing.assert_series_equal(hpat_func(S1, S2), test_impl(S1, S2))

    @skip_numba_jit
    def test_series_combine_integer_samelen(self):
        def test_impl(S1, S2):
            return S1.combine(S2, lambda a, b: 2 * a + b)
        hpat_func = self.jit(test_impl)

        S1 = pd.Series([1, 2, 3, 4, 5])
        S2 = pd.Series([6, 21, 17, -5, 4])
        pd.testing.assert_series_equal(hpat_func(S1, S2), test_impl(S1, S2))

    @skip_numba_jit
    def test_series_combine_samelen(self):
        def test_impl(S1, S2):
            return S1.combine(S2, lambda a, b: 2 * a + b)
        hpat_func = self.jit(test_impl)

        S1 = pd.Series([1.0, 2., 3., 4., 5.])
        S2 = pd.Series([6.0, 21., 3.6, 5., 0.0])
        pd.testing.assert_series_equal(hpat_func(S1, S2), test_impl(S1, S2))

    @skip_numba_jit
    def test_series_combine_value(self):
        def test_impl(S1, S2):
            return S1.combine(S2, lambda a, b: 2 * a + b, 1237.56)
        hpat_func = self.jit(test_impl)

        S1 = pd.Series([1.0, 2., 3., 4., 5.])
        S2 = pd.Series([6.0, 21., 3.6, 5.])
        pd.testing.assert_series_equal(hpat_func(S1, S2), test_impl(S1, S2))

    @skip_numba_jit
    def test_series_combine_value_samelen(self):
        def test_impl(S1, S2):
            return S1.combine(S2, lambda a, b: 2 * a + b, 1237.56)
        hpat_func = self.jit(test_impl)

        S1 = pd.Series([1.0, 2., 3., 4., 5.])
        S2 = pd.Series([6.0, 21., 3.6, 5., 0.0])
        pd.testing.assert_series_equal(hpat_func(S1, S2), test_impl(S1, S2))

    @skip_numba_jit
    def test_series_apply1(self):
        def test_impl(S):
            return S.apply(lambda a: 2 * a)
        hpat_func = self.jit(test_impl)

        S = pd.Series([1.0, 2., 3., 4., 5.])
        pd.testing.assert_series_equal(hpat_func(S), test_impl(S))

    def test_series_abs1(self):
        def test_impl(S):
            return S.abs()
        hpat_func = self.jit(test_impl)

        S = pd.Series([np.nan, -2., 3., 0.5E-01, 0xFF, 0o7, 0b101])
        pd.testing.assert_series_equal(hpat_func(S), test_impl(S))

    def test_series_cov1(self):
        def test_impl(S1, S2):
            return S1.cov(S2)
        hpat_func = self.jit(test_impl)

        for pair in _cov_corr_series:
            S1, S2 = pair
            np.testing.assert_almost_equal(
                hpat_func(S1, S2), test_impl(S1, S2),
                err_msg='S1={}\nS2={}'.format(S1, S2))

    @skip_numba_jit
    def test_series_corr1(self):
        def test_impl(S1, S2):
            return S1.corr(S2)
        hpat_func = self.jit(test_impl)

        for pair in _cov_corr_series:
            S1, S2 = pair
            np.testing.assert_almost_equal(
                hpat_func(S1, S2), test_impl(S1, S2),
                err_msg='S1={}\nS2={}'.format(S1, S2))

    @skip_numba_jit
    def test_series_str_len1(self):
        def test_impl(S):
            return S.str.len()
        hpat_func = self.jit(test_impl)

        # TODO: fix issue occurred if name is not assigned
        S = pd.Series(['aa', 'abc', 'c', 'cccd'], name='A')
        pd.testing.assert_series_equal(hpat_func(S), test_impl(S))

    @skip_numba_jit
    def test_series_str2str(self):
        common_methods = ['lower', 'upper', 'lstrip', 'rstrip', 'strip']
        sdc_methods = ['capitalize', 'swapcase', 'title']
        str2str_methods = common_methods[:]
        if sdc.config.config_pipeline_hpat_default:
            str2str_methods += sdc_methods

        for method in str2str_methods:
            func_lines = ['def test_impl(S):',
                          '  return S.str.{}()'.format(method)]
            func_text = '\n'.join(func_lines)
            test_impl = _make_func_from_text(func_text)
            hpat_func = self.jit(test_impl)

            # TODO: fix issue occurred if name is not assigned
            S = pd.Series([' \tbbCD\t ', 'ABC', ' mCDm\t', 'abc'], name='A')
            pd.testing.assert_series_equal(hpat_func(S), test_impl(S),
                                           check_names=method in common_methods)

    @skip_sdc_jit('Series.str.<method>() unsupported')
    def test_series_str2str_unsupported(self):
        unsupported_methods = ['capitalize', 'swapcase', 'title']
        for method in unsupported_methods:
            func_lines = ['def test_impl(S):',
                          '  return S.str.{}()'.format(method)]
            func_text = '\n'.join(func_lines)
            test_impl = _make_func_from_text(func_text)
            hpat_func = self.jit(test_impl)

            S = pd.Series([' \tbbCD\t ', 'ABC', ' mCDm\t', 'abc'])
            # TypingError with expected message is raised internally by Numba
            with self.assertRaises(TypingError) as raises:
                hpat_func(S)
            expected_msg = 'Series.str.{} is not supported yet'.format(method)
            self.assertIn(expected_msg, str(raises.exception))

    @skip_sdc_jit("Old-style append implementation doesn't handle ignore_index argument")
    def test_series_append_single_ignore_index(self):
        '''Verify Series.append() concatenates Series with other single Series ignoring indexes'''
        def test_impl(S, other):
            return S.append(other, ignore_index=True)
        hpat_func = self.jit(test_impl)

        dtype_to_data = {'float': [[-2., 3., 9.1, np.nan], [-2., 5.0, np.inf, 0, -1]],
                         'string': [['a', None, 'bbbb', ''], ['dd', None, '', 'e', 'ttt']]}

        for dtype, data_list in dtype_to_data.items():
            with self.subTest(series_dtype=dtype, concatenated_data=data_list):
                S1, S2 = [pd.Series(data) for data in data_list]
                pd.testing.assert_series_equal(hpat_func(S1, S2), test_impl(S1, S2))

    @skip_sdc_jit("Old-style append implementation doesn't handle ignore_index argument")
    def test_series_append_list_ignore_index(self):
        '''Verify Series.append() concatenates Series with list of other Series ignoring indexes'''
        def test_impl(S1, S2, S3):
            return S1.append([S2, S3], ignore_index=True)
        hpat_func = self.jit(test_impl)

        dtype_to_data = {'float': [[-2., 3., 9.1], [-2., 5.0], [1.0]]}
        if not sdc.config.config_pipeline_hpat_default:
            dtype_to_data['string'] = [['a', None, ''], ['d', None], ['']]

        for dtype, data_list in dtype_to_data.items():
            with self.subTest(series_dtype=dtype, concatenated_data=data_list):
                S1, S2, S3 = [pd.Series(data) for data in data_list]
                pd.testing.assert_series_equal(hpat_func(S1, S2, S3), test_impl(S1, S2, S3))

    @unittest.skip('BUG: Pandas 0.25.1 Series.append() doesn\'t support tuple as appending values')
    def test_series_append_tuple_ignore_index(self):
        '''Verify Series.append() concatenates Series with tuple of other Series ignoring indexes'''
        def test_impl(S1, S2, S3):
            return S1.append((S2, S3, ), ignore_index=True)
        hpat_func = self.jit(test_impl)

        dtype_to_data = {'float': [[-2., 3., 9.1], [-2., 5.0], [1.0]]}
        if not sdc.config.config_pipeline_hpat_default:
            dtype_to_data['string'] = [['a', None, ''], ['d', None], ['']]

        for dtype, data_list in dtype_to_data.items():
            with self.subTest(series_dtype=dtype, concatenated_data=data_list):
                S1, S2, S3 = [pd.Series(data) for data in data_list]
                pd.testing.assert_series_equal(hpat_func(S1, S2, S3), test_impl(S1, S2, S3))

    @skip_sdc_jit("BUG: old-style append implementation doesn't handle series index")
    def test_series_append_single_index_default(self):
        '''Verify Series.append() concatenates Series with other single Series respecting default indexes'''
        def test_impl(S, other):
            return S.append(other)
        hpat_func = self.jit(test_impl)

        dtype_to_data = {'float': [[-2., 3., 9.1], [-2., 5.0]]}
        if not sdc.config.config_pipeline_hpat_default:
            dtype_to_data['string'] = [['a', None, 'bbbb', ''], ['dd', None, '', 'e']]

        for dtype, data_list in dtype_to_data.items():
            with self.subTest(series_dtype=dtype, concatenated_data=data_list):
                S1, S2 = [pd.Series(data) for data in data_list]
                pd.testing.assert_series_equal(hpat_func(S1, S2), test_impl(S1, S2))

    @skip_sdc_jit("BUG: old-style append implementation doesn't handle series index")
    def test_series_append_list_index_default(self):
        '''Verify Series.append() concatenates Series with list of other Series respecting default indexes'''
        def test_impl(S1, S2, S3):
            return S1.append([S2, S3])
        hpat_func = self.jit(test_impl)

        dtype_to_data = {'float': [[-2., 3., 9.1], [-2., 5.0], [1.0]]}
        if not sdc.config.config_pipeline_hpat_default:
            dtype_to_data['string'] = [['a', 'b', 'q'], ['d', 'e'], ['s']]

        for dtype, data_list in dtype_to_data.items():
            with self.subTest(series_dtype=dtype, concatenated_data=data_list):
                S1, S2, S3 = [pd.Series(data) for data in data_list]
                pd.testing.assert_series_equal(hpat_func(S1, S2, S3), test_impl(S1, S2, S3))

    @unittest.skip('BUG: Pandas 0.25.1 Series.append() doesn\'t support tuple as appending values')
    def test_series_append_tuple_index_default(self):
        '''Verify Series.append() concatenates Series with tuple of other Series respecting default indexes'''
        def test_impl(S1, S2, S3):
            return S1.append((S2, S3, ))
        hpat_func = self.jit(test_impl)

        dtype_to_data = {'float': [[-2., 3., 9.1], [-2., 5.0], [1.0]]}
        if not sdc.config.config_pipeline_hpat_default:
            dtype_to_data['string'] = [['a', 'b', 'q'], ['d', 'e'], ['s']]

        for dtype, data_list in dtype_to_data.items():
            with self.subTest(series_dtype=dtype, concatenated_data=data_list):
                S1, S2, S3 = [pd.Series(data) for data in data_list]
                pd.testing.assert_series_equal(hpat_func(S1, S2, S3), test_impl(S1, S2, S3))

    @skip_sdc_jit("BUG: old-style append implementation doesn't handle series index")
    def test_series_append_single_index_int(self):
        '''Verify Series.append() concatenates Series with other single Series respecting integer indexes'''
        def test_impl(S, other):
            return S.append(other)
        hpat_func = self.jit(test_impl)

        dtype_to_data = {'float': [[-2., 3., 9.1, np.nan], [-2., 5.0, np.inf, 0, -1]]}
        if not sdc.config.config_pipeline_hpat_default:
            dtype_to_data['string'] = [['a', None, 'bbbb', ''], ['dd', None, '', 'e', 'ttt']]
        indexes = [[1, 2, 3, 4], [7, 8, 11, 3, 4]]

        for dtype, data_list in dtype_to_data.items():
            with self.subTest(series_dtype=dtype, concatenated_data=data_list):
                S1, S2 = [pd.Series(data, index=indexes[i]) for i, data in enumerate(data_list)]
                pd.testing.assert_series_equal(hpat_func(S1, S2), test_impl(S1, S2))

    @skip_sdc_jit("BUG: old-style append implementation doesn't handle series index")
    def test_series_append_list_index_int(self):
        '''Verify Series.append() concatenates Series with list of other Series respecting integer indexes'''
        def test_impl(S1, S2, S3):
            return S1.append([S2, S3])
        hpat_func = self.jit(test_impl)

        dtype_to_data = {'float': [[-2., 3., 9.1, np.nan], [-2., 5.0, np.inf, 0], [-1.0]]}
        if not sdc.config.config_pipeline_hpat_default:
            dtype_to_data['string'] = [['a', None, 'bbbb', ''], ['dd', None, '', 'e'], ['ttt']]
        indexes = [[1, 2, 3, 4], [7, 8, 11, 3], [4]]

        for dtype, data_list in dtype_to_data.items():
            with self.subTest(series_dtype=dtype, concatenated_data=data_list):
                S1, S2, S3 = [pd.Series(data, index=indexes[i]) for i, data in enumerate(data_list)]
                pd.testing.assert_series_equal(hpat_func(S1, S2, S3), test_impl(S1, S2, S3))

    @unittest.skip('BUG: Pandas 0.25.1 Series.append() doesn\'t support tuple as appending values')
    def test_series_append_tuple_index_int(self):
        '''Verify Series.append() concatenates Series with tuple of other Series respecting integer indexes'''
        def test_impl(S1, S2, S3):
            return S1.append((S2, S3, ))
        hpat_func = self.jit(test_impl)

        dtype_to_data = {'float': [[-2., 3., 9.1, np.nan], [-2., 5.0, np.inf, 0], [-1.0]]}
        if not sdc.config.config_pipeline_hpat_default:
            dtype_to_data['string'] = [['a', None, 'bbbb', ''], ['dd', None, '', 'e'], ['ttt']]
        indexes = [[1, 2, 3, 4], [7, 8, 11, 3], [4]]

        for dtype, data_list in dtype_to_data.items():
            with self.subTest(series_dtype=dtype, concatenated_data=data_list):
                S1, S2, S3 = [pd.Series(data, index=indexes[i]) for i, data in enumerate(data_list)]
                pd.testing.assert_series_equal(hpat_func(S1, S2, S3), test_impl(S1, S2, S3))

    @skip_sdc_jit("BUG: old-style append implementation doesn't handle series index")
    def test_series_append_single_index_str(self):
        '''Verify Series.append() concatenates Series with other single Series respecting string indexes'''
        def test_impl(S, other):
            return S.append(other)
        hpat_func = self.jit(test_impl)

        dtype_to_data = {'float': [[-2., 3., 9.1, np.nan], [-2., 5.0, np.inf, 0, -1.0]]}
        if not sdc.config.config_pipeline_hpat_default:
            dtype_to_data['string'] = [['a', None, 'bbbb', ''], ['dd', None, '', 'e', 'ttt']]
        indexes = [['a', 'bb', 'ccc', 'dddd'], ['a1', 'a2', 'a3', 'a4', 'a5']]

        for dtype, data_list in dtype_to_data.items():
            with self.subTest(series_dtype=dtype, concatenated_data=data_list):
                S1, S2 = [pd.Series(data, index=indexes[i]) for i, data in enumerate(data_list)]
                pd.testing.assert_series_equal(hpat_func(S1, S2), test_impl(S1, S2))

    @skip_sdc_jit("BUG: old-style append implementation doesn't handle series index")
    def test_series_append_list_index_str(self):
        '''Verify Series.append() concatenates Series with list of other Series respecting string indexes'''
        def test_impl(S1, S2, S3):
            return S1.append([S2, S3])
        hpat_func = self.jit(test_impl)

        dtype_to_data = {'float': [[-2., 3., 9.1, np.nan], [-2., 5.0, np.inf, 0], [-1.0]]}
        if not sdc.config.config_pipeline_hpat_default:
            dtype_to_data['string'] = [['a', None, 'bbbb', ''], ['dd', None, '', 'e'], ['ttt']]
        indexes = [['a', 'bb', 'ccc', 'dddd'], ['q', 't', 'a', 'x'], ['dd']]

        for dtype, data_list in dtype_to_data.items():
            with self.subTest(series_dtype=dtype, concatenated_data=data_list):
                S1, S2, S3 = [pd.Series(data, index=indexes[i]) for i, data in enumerate(data_list)]
                pd.testing.assert_series_equal(hpat_func(S1, S2, S3), test_impl(S1, S2, S3))

    @unittest.skip('BUG: Pandas 0.25.1 Series.append() doesn\'t support tuple as appending values')
    def test_series_append_tuple_index_str(self):
        '''Verify Series.append() concatenates Series with tuple of other Series respecting string indexes'''
        def test_impl(S1, S2, S3):
            return S1.append((S2, S3, ))
        hpat_func = self.jit(test_impl)

        dtype_to_data = {'float': [[-2., 3., 9.1, np.nan], [-2., 5.0, np.inf, 0], [-1.0]]}
        if not sdc.config.config_pipeline_hpat_default:
            dtype_to_data['string'] = [['a', None, 'bbbb', ''], ['dd', None, '', 'e'], ['ttt']]
        indexes = [['a', 'bb', 'ccc', 'dddd'], ['q', 't', 'a', 'x'], ['dd']]

        for dtype, data_list in dtype_to_data.items():
            with self.subTest(series_dtype=dtype, concatenated_data=data_list):
                S1, S2, S3 = [pd.Series(data, index=indexes[i]) for i, data in enumerate(data_list)]
                pd.testing.assert_series_equal(hpat_func(S1, S2, S3), test_impl(S1, S2, S3))

    @skip_sdc_jit("Old-style append implementation doesn't handle ignore_index argument")
    def test_series_append_ignore_index_literal(self):
        '''Verify Series.append() implementation handles ignore_index argument as Boolean literal'''
        def test_impl(S, other):
            return S.append(other, ignore_index=False)
        hpat_func = self.jit(test_impl)

        S1 = pd.Series([-2., 3., 9.1], ['a1', 'b1', 'c1'])
        S2 = pd.Series([-2., 5.0], ['a2', 'b2'])
        pd.testing.assert_series_equal(hpat_func(S1, S2), test_impl(S1, S2))

    @skip_sdc_jit("Old-style append implementation doesn't handle ignore_index argument")
    def test_series_append_ignore_index_non_literal(self):
        '''Verify Series.append() implementation raises if ignore_index argument is not a Boolean literal'''
        def test_impl(S, other, param):
            return S.append(other, ignore_index=param)
        hpat_func = self.jit(test_impl)

        ignore_index = True
        S1 = pd.Series([-2., 3., 9.1], ['a1', 'b1', 'c1'])
        S2 = pd.Series([-2., 5.0], ['a2', 'b2'])
        with self.assertRaises(TypingError) as raises:
            hpat_func(S1, S2, ignore_index)
        msg = 'Method append(). The ignore_index must be a literal Boolean constant. Given: {}'
        self.assertIn(msg.format(types.bool_), str(raises.exception))

    @skip_sdc_jit("BUG: old-style append implementation doesn't handle series index")
    def test_series_append_single_dtype_promotion(self):
        '''Verify Series.append() implementation handles appending single Series with different dtypes'''
        def test_impl(S, other):
            return S.append(other)
        hpat_func = self.jit(test_impl)

        S1 = pd.Series([-2., 3., 9.1], ['a1', 'b1', 'c1'])
        S2 = pd.Series([-2, 5], ['a2', 'b2'])
        pd.testing.assert_series_equal(hpat_func(S1, S2), test_impl(S1, S2))

    @skip_sdc_jit("BUG: old-style append implementation doesn't handle series index")
    def test_series_append_list_dtype_promotion(self):
        '''Verify Series.append() implementation handles appending list of Series with different dtypes'''
        def test_impl(S1, S2, S3):
            return S1.append([S2, S3])
        hpat_func = self.jit(test_impl)

        S1 = pd.Series([-2, 3, 9])
        S2 = pd.Series([-2., 5.0])
        S3 = pd.Series([1.0])
        pd.testing.assert_series_equal(hpat_func(S1, S2, S3),
                                       test_impl(S1, S2, S3))

    def test_series_isin_list1(self):
        def test_impl(S, values):
            return S.isin(values)
        hpat_func = self.jit(test_impl)

        n = 11
        S = pd.Series(np.arange(n))
        values = [1, 2, 5, 7, 8]
        pd.testing.assert_series_equal(hpat_func(S, values), test_impl(S, values))

    def test_series_isin_list2(self):
        def test_impl(S, values):
            return S.isin(values)
        hpat_func = self.jit(test_impl)

        n = 11.0
        S = pd.Series(np.arange(n))
        values = [1., 2., 5., 7., 8.]
        pd.testing.assert_series_equal(hpat_func(S, values), test_impl(S, values))

    def test_series_isin_list3(self):
        def test_impl(S, values):
            return S.isin(values)
        hpat_func = self.jit(test_impl)

        S = pd.Series(['a', 'b', 'q', 'w', 'c', 'd', 'e', 'r'])
        values = ['a', 'q', 'c', 'd', 'e']
        pd.testing.assert_series_equal(hpat_func(S, values), test_impl(S, values))

    def test_series_isin_set1(self):
        def test_impl(S, values):
            return S.isin(values)
        hpat_func = self.jit(test_impl)

        n = 11
        S = pd.Series(np.arange(n))
        values = {1, 2, 5, 7, 8}
        pd.testing.assert_series_equal(hpat_func(S, values), test_impl(S, values))

    def test_series_isin_set2(self):
        def test_impl(S, values):
            return S.isin(values)
        hpat_func = self.jit(test_impl)

        n = 11.0
        S = pd.Series(np.arange(n))
        values = {1., 2., 5., 7., 8.}
        pd.testing.assert_series_equal(hpat_func(S, values), test_impl(S, values))

    @unittest.skip('TODO: requires hashable unicode strings in Numba')
    def test_series_isin_set3(self):
        def test_impl(S, values):
            return S.isin(values)
        hpat_func = self.jit(test_impl)

        S = pd.Series(['a', 'b', 'c', 'd', 'e'] * 2)
        values = {'b', 'c', 'e'}
        pd.testing.assert_series_equal(hpat_func(S, values), test_impl(S, values))

    def test_series_isna1(self):
        def test_impl(S):
            return S.isna()
        hpat_func = self.jit(test_impl)

        # column with NA
        S = pd.Series([np.nan, 2., 3., np.inf])
        pd.testing.assert_series_equal(hpat_func(S), test_impl(S))

    def test_series_isnull1(self):
        def test_impl(S):
            return S.isnull()
        hpat_func = self.jit(test_impl)

        # column with NA
        S = pd.Series([np.nan, 2., 3.])
        pd.testing.assert_series_equal(hpat_func(S), test_impl(S))

    def test_series_isnull_full(self):
        def test_impl(series):
            return series.isnull()

        hpat_func = self.jit(test_impl)

        for data in test_global_input_data_numeric + [test_global_input_data_unicode_kind4]:
            series = pd.Series(data * 3)
            ref_result = test_impl(series)
            jit_result = hpat_func(series)
            pd.testing.assert_series_equal(ref_result, jit_result)

    def test_series_notna1(self):
        def test_impl(S):
            return S.notna()
        hpat_func = self.jit(test_impl)

        # column with NA
        S = pd.Series([np.nan, 2., 3.])
        pd.testing.assert_series_equal(hpat_func(S), test_impl(S))

    def test_series_notna_noidx_float(self):
        def test_impl(S):
            return S.notna()

        hpat_func = self.jit(test_impl)
        for input_data in test_global_input_data_float64:
            S = pd.Series(input_data)
            result_ref = test_impl(S)
            result_jit = hpat_func(S)
            pd.testing.assert_series_equal(result_jit, result_ref)

    @unittest.skip("Need fix test_global_input_data_integer64")
    def test_series_notna_noidx_int(self):
        def test_impl(S):
            return S.notna()

        hpat_func = self.jit(test_impl)
        for input_data in test_global_input_data_integer64:
            S = pd.Series(input_data)
            result_ref = test_impl(S)
            result_jit = hpat_func(S)
            pd.testing.assert_series_equal(result_jit, result_ref)

    @unittest.skip("Need fix test_global_input_data_integer64")
    def test_series_notna_noidx_num(self):
        def test_impl(S):
            return S.notna()

        hpat_func = self.jit(test_impl)
        for input_data in test_global_input_data_numeric:
            S = pd.Series(input_data)
            result_ref = test_impl(S)
            result_jit = hpat_func(S)
            pd.testing.assert_series_equal(result_jit, result_ref)

    def test_series_notna_noidx_str(self):
        def test_impl(S):
            return S.notna()

        hpat_func = self.jit(test_impl)
        input_data = test_global_input_data_unicode_kind4
        S = pd.Series(input_data)
        result_ref = test_impl(S)
        result_jit = hpat_func(S)
        pd.testing.assert_series_equal(result_jit, result_ref)

    def test_series_str_notna(self):
        def test_impl(S):
            return S.notna()
        hpat_func = self.jit(test_impl)

        S = pd.Series(['aa', None, 'c', 'cccd'])
        pd.testing.assert_series_equal(hpat_func(S), test_impl(S))

    def test_series_str_isna1(self):
        def test_impl(S):
            return S.isna()
        hpat_func = self.jit(test_impl)

        S = pd.Series(['aa', None, 'c', 'cccd'])
        pd.testing.assert_series_equal(hpat_func(S), test_impl(S))

    @unittest.skip('AssertionError: Series are different')
    def test_series_dt_isna1(self):
        def test_impl(S):
            return S.isna()
        hpat_func = self.jit(test_impl)

        S = pd.Series([pd.NaT, pd.Timestamp('1970-12-01'), pd.Timestamp('2012-07-25')])
        pd.testing.assert_series_equal(hpat_func(S), test_impl(S))

    def test_series_nlargest(self):
        def test_impl():
            series = pd.Series([1., np.nan, -1., 0., min_float64, max_float64])
            return series.nlargest(4)
        hpat_func = self.jit(test_impl)

        if sdc.config.config_pipeline_hpat_default:
            np.testing.assert_array_equal(test_impl(), hpat_func())
        else:
            pd.testing.assert_series_equal(test_impl(), hpat_func())

    def test_series_nlargest_unboxing(self):
        def test_impl(series, n):
            return series.nlargest(n)
        hpat_func = self.jit(test_impl)

        for data in test_global_input_data_numeric + [[]]:
            series = pd.Series(data * 3)
            for n in range(-1, 10):
                ref_result = test_impl(series, n)
                jit_result = hpat_func(series, n)
                if sdc.config.config_pipeline_hpat_default:
                    np.testing.assert_array_equal(ref_result, jit_result)
                else:
                    pd.testing.assert_series_equal(ref_result, jit_result)

    @skip_numba_jit('Series.nlargest() parallelism unsupported and parquet not supported')
    def test_series_nlargest_parallel(self):
        # create `kde.parquet` file
        ParquetGenerator.gen_kde_pq()

        def test_impl():
            df = pq.read_table('kde.parquet').to_pandas()
            S = df.points
            return S.nlargest(4)
        hpat_func = self.jit(test_impl)

        if sdc.config.config_pipeline_hpat_default:
            np.testing.assert_array_equal(test_impl(), hpat_func())
        else:
            pd.testing.assert_series_equal(test_impl(), hpat_func())
        self.assertEqual(count_parfor_REPs(), 0)
        self.assertTrue(count_array_OneDs() > 0)

    @skip_sdc_jit('Series.nlargest() parameter keep unsupported')
    def test_series_nlargest_full(self):
        def test_impl(series, n, keep):
            return series.nlargest(n, keep)
        hpat_func = self.jit(test_impl)

        keep = 'first'
        for data in test_global_input_data_numeric + [[]]:
            series = pd.Series(data * 3)
            for n in range(-1, 10):
                ref_result = test_impl(series, n, keep)
                jit_result = hpat_func(series, n, keep)
                pd.testing.assert_series_equal(ref_result, jit_result)

    def test_series_nlargest_index(self):
        def test_impl(series, n):
            return series.nlargest(n)
        hpat_func = self.jit(test_impl)

        # TODO: check data == [] after index is fixed
        for data in test_global_input_data_numeric:
            data_duplicated = data * 3
            # TODO: add integer index not equal to range after index is fixed
            indexes = [range(len(data_duplicated))]
            if not sdc.config.config_pipeline_hpat_default:
                indexes.append(gen_strlist(len(data_duplicated)))

            for index in indexes:
                series = pd.Series(data_duplicated, index)
                for n in range(-1, 10):
                    ref_result = test_impl(series, n)
                    jit_result = hpat_func(series, n)
                    if sdc.config.config_pipeline_hpat_default:
                        np.testing.assert_array_equal(ref_result, jit_result)
                    else:
                        pd.testing.assert_series_equal(ref_result, jit_result)

    @skip_sdc_jit('Series.nlargest() does not raise an exception')
    def test_series_nlargest_typing(self):
        _func_name = 'Method nlargest().'

        def test_impl(series, n, keep):
            return series.nlargest(n, keep)
        hpat_func = self.jit(test_impl)

        series = pd.Series(test_global_input_data_float64[0])
        for n, ntype in [(True, types.boolean), (None, types.none),
                         (0.1, 'float64'), ('n', types.unicode_type)]:
            with self.assertRaises(TypingError) as raises:
                hpat_func(series, n=n, keep='first')
            msg = '{} The object n\n given: {}\n expected: int'
            self.assertIn(msg.format(_func_name, ntype), str(raises.exception))

        for keep, dtype in [(True, types.boolean), (None, types.none),
                            (0.1, 'float64'), (1, 'int64')]:
            with self.assertRaises(TypingError) as raises:
                hpat_func(series, n=5, keep=keep)
            msg = '{} The object keep\n given: {}\n expected: str'
            self.assertIn(msg.format(_func_name, dtype), str(raises.exception))

    @skip_sdc_jit('Series.nlargest() does not raise an exception')
    def test_series_nlargest_unsupported(self):
        msg = "Method nlargest(). Unsupported parameter. Given 'keep' != 'first'"

        def test_impl(series, n, keep):
            return series.nlargest(n, keep)
        hpat_func = self.jit(test_impl)

        series = pd.Series(test_global_input_data_float64[0])
        for keep in ['last', 'all', '']:
            with self.assertRaises(ValueError) as raises:
                hpat_func(series, n=5, keep=keep)
            self.assertIn(msg, str(raises.exception))

        with self.assertRaises(ValueError) as raises:
            hpat_func(series, n=5, keep='last')
        self.assertIn(msg, str(raises.exception))

    def test_series_nsmallest(self):
        def test_impl():
            series = pd.Series([1., np.nan, -1., 0., min_float64, max_float64])
            return series.nsmallest(4)
        hpat_func = self.jit(test_impl)

        if sdc.config.config_pipeline_hpat_default:
            np.testing.assert_array_equal(test_impl(), hpat_func())
        else:
            pd.testing.assert_series_equal(test_impl(), hpat_func())

    def test_series_nsmallest_unboxing(self):
        def test_impl(series, n):
            return series.nsmallest(n)
        hpat_func = self.jit(test_impl)

        for data in test_global_input_data_numeric + [[]]:
            series = pd.Series(data * 3)
            for n in range(-1, 10):
                ref_result = test_impl(series, n)
                jit_result = hpat_func(series, n)
                if sdc.config.config_pipeline_hpat_default:
                    np.testing.assert_array_equal(ref_result, jit_result)
                else:
                    pd.testing.assert_series_equal(ref_result, jit_result)

    @skip_numba_jit('Series.nsmallest() parallelism unsupported and parquet not supported')
    def test_series_nsmallest_parallel(self):
        # create `kde.parquet` file
        ParquetGenerator.gen_kde_pq()

        def test_impl():
            df = pq.read_table('kde.parquet').to_pandas()
            S = df.points
            return S.nsmallest(4)
        hpat_func = self.jit(test_impl)

        if sdc.config.config_pipeline_hpat_default:
            np.testing.assert_array_equal(test_impl(), hpat_func())
        else:
            pd.testing.assert_series_equal(test_impl(), hpat_func())
        self.assertEqual(count_parfor_REPs(), 0)
        self.assertTrue(count_array_OneDs() > 0)

    @skip_sdc_jit('Series.nsmallest() parameter keep unsupported')
    def test_series_nsmallest_full(self):
        def test_impl(series, n, keep):
            return series.nsmallest(n, keep)
        hpat_func = self.jit(test_impl)

        keep = 'first'
        for data in test_global_input_data_numeric + [[]]:
            series = pd.Series(data * 3)
            for n in range(-1, 10):
                ref_result = test_impl(series, n, keep)
                jit_result = hpat_func(series, n, keep)
                pd.testing.assert_series_equal(ref_result, jit_result)

    def test_series_nsmallest_index(self):
        def test_impl(series, n):
            return series.nsmallest(n)
        hpat_func = self.jit(test_impl)

        # TODO: check data == [] after index is fixed
        for data in test_global_input_data_numeric:
            data_duplicated = data * 3
            # TODO: add integer index not equal to range after index is fixed
            indexes = [range(len(data_duplicated))]
            if not sdc.config.config_pipeline_hpat_default:
                indexes.append(gen_strlist(len(data_duplicated)))

            for index in indexes:
                series = pd.Series(data_duplicated, index)
                for n in range(-1, 10):
                    ref_result = test_impl(series, n)
                    jit_result = hpat_func(series, n)
                    if sdc.config.config_pipeline_hpat_default:
                        np.testing.assert_array_equal(ref_result, jit_result)
                    else:
                        pd.testing.assert_series_equal(ref_result, jit_result)

    @skip_sdc_jit('Series.nsmallest() does not raise an exception')
    def test_series_nsmallest_typing(self):
        _func_name = 'Method nsmallest().'

        def test_impl(series, n, keep):
            return series.nsmallest(n, keep)
        hpat_func = self.jit(test_impl)

        series = pd.Series(test_global_input_data_float64[0])
        for n, ntype in [(True, types.boolean), (None, types.none),
                         (0.1, 'float64'), ('n', types.unicode_type)]:
            with self.assertRaises(TypingError) as raises:
                hpat_func(series, n=n, keep='first')
            msg = '{} The object n\n given: {}\n expected: int'
            self.assertIn(msg.format(_func_name, ntype), str(raises.exception))

        for keep, dtype in [(True, types.boolean), (None, types.none),
                            (0.1, 'float64'), (1, 'int64')]:
            with self.assertRaises(TypingError) as raises:
                hpat_func(series, n=5, keep=keep)
            msg = '{} The object keep\n given: {}\n expected: str'
            self.assertIn(msg.format(_func_name, dtype), str(raises.exception))

    @skip_sdc_jit('Series.nsmallest() does not raise an exception')
    def test_series_nsmallest_unsupported(self):
        msg = "Method nsmallest(). Unsupported parameter. Given 'keep' != 'first'"

        def test_impl(series, n, keep):
            return series.nsmallest(n, keep)
        hpat_func = self.jit(test_impl)

        series = pd.Series(test_global_input_data_float64[0])
        for keep in ['last', 'all', '']:
            with self.assertRaises(ValueError) as raises:
                hpat_func(series, n=5, keep=keep)
            self.assertIn(msg, str(raises.exception))

        with self.assertRaises(ValueError) as raises:
            hpat_func(series, n=5, keep='last')
        self.assertIn(msg, str(raises.exception))

    def test_series_head1(self):
        def test_impl(S):
            return S.head(4)
        hpat_func = self.jit(test_impl)

        m = 100
        np.random.seed(0)
        S = pd.Series(np.random.randint(-30, 30, m))
        pd.testing.assert_series_equal(hpat_func(S), test_impl(S))

    def test_series_head_default1(self):
        '''Verifies default head method for non-distributed pass of Series with no index'''
        def test_impl(S):
            return S.head()
        hpat_func = self.jit(test_impl)

        m = 100
        np.random.seed(0)
        S = pd.Series(np.random.randint(-30, 30, m))
        pd.testing.assert_series_equal(hpat_func(S), test_impl(S))

    def test_series_head_index1(self):
        '''Verifies head method for Series with integer index created inside jitted function'''
        def test_impl():
            S = pd.Series([6, 9, 2, 3, 6, 4, 5], [8, 1, 6, 0, 9, 1, 3])
            return S.head(3)
        hpat_func = self.jit(test_impl)

        pd.testing.assert_series_equal(hpat_func(), test_impl())

    def test_series_head_index2(self):
        '''Verifies head method for Series with string index created inside jitted function'''
        def test_impl():
            S = pd.Series([6, 9, 2, 3, 6, 4, 5], ['a', 'ab', 'abc', 'c', 'f', 'hh', ''])
            return S.head(3)
        hpat_func = self.jit(test_impl)

        pd.testing.assert_series_equal(hpat_func(), test_impl())

    def test_series_head_index3(self):
        '''Verifies head method for non-distributed pass of Series with integer index'''
        def test_impl(S):
            return S.head(3)
        hpat_func = self.jit(test_impl)

        S = pd.Series([6, 9, 2, 3, 6, 4, 5], [8, 1, 6, 0, 9, 1, 3])
        pd.testing.assert_series_equal(hpat_func(S), test_impl(S))

    @unittest.skip("Passed if run single")
    def test_series_head_index4(self):
        '''Verifies head method for non-distributed pass of Series with string index'''
        def test_impl(S):
            return S.head(3)
        hpat_func = self.jit(test_impl)

        S = pd.Series([6, 9, 2, 4, 6, 4, 5], ['a', 'ab', 'abc', 'c', 'f', 'hh', ''])
        pd.testing.assert_series_equal(hpat_func(S), test_impl(S))

    @skip_numba_jit
    def test_series_head_parallel1(self):
        '''Verifies head method for distributed Series with string data and no index'''
        def test_impl(S):
            return S.head(7)

        hpat_func = self.jit(distributed={'S'})(test_impl)

        # need to test different lenghts, as head's size is fixed and implementation
        # depends on relation of size of the data per processor to output data size
        for n in range(1, 5):
            S = pd.Series(['a', 'ab', 'abc', 'c', 'f', 'hh', ''] * n)
            start, end = get_start_end(len(S))
            pd.testing.assert_series_equal(hpat_func(S[start:end]), test_impl(S))
            self.assertTrue(count_array_OneDs() > 0)

    @skip_numba_jit
    def test_series_head_index_parallel1(self):
        '''Verifies head method for distributed Series with integer index'''
        def test_impl(S):
            return S.head(3)
        hpat_func = self.jit(distributed={'S'})(test_impl)

        S = pd.Series([6, 9, 2, 3, 6, 4, 5], [8, 1, 6, 0, 9, 1, 3])
        start, end = get_start_end(len(S))
        pd.testing.assert_series_equal(hpat_func(S[start:end]), test_impl(S))
        self.assertTrue(count_array_OneDs() > 0)

    @unittest.skip("Passed if run single")
    def test_series_head_index_parallel2(self):
        '''Verifies head method for distributed Series with string index'''
        def test_impl(S):
            return S.head(3)
        hpat_func = self.jit(distributed={'S'})(test_impl)

        S = pd.Series([6, 9, 2, 3, 6, 4, 5], ['a', 'ab', 'abc', 'c', 'f', 'hh', ''])
        start, end = get_start_end(len(S))
        pd.testing.assert_series_equal(hpat_func(S[start:end]), test_impl(S))
        self.assertTrue(count_array_OneDs() > 0)

    def test_series_head_noidx_float(self):
        def test_impl(S, n):
            return S.head(n)
        hpat_func = self.jit(test_impl)
        for input_data in test_global_input_data_float64:
            S = pd.Series(input_data)
            for n in [-1, 0, 2, 3]:
                result_ref = test_impl(S, n)
                result_jit = hpat_func(S, n)
                pd.testing.assert_series_equal(result_jit, result_ref)

    @unittest.skip("Need fix test_global_input_data_integer64")
    def test_series_head_noidx_int(self):
        def test_impl(S, n):
            return S.head(n)
        hpat_func = self.jit(test_impl)
        for input_data in test_global_input_data_integer64:
            S = pd.Series(input_data)
            for n in [-1, 0, 2, 3]:
                result_ref = test_impl(S, n)
                result_jit = hpat_func(S, n)
                pd.testing.assert_series_equal(result_jit, result_ref)

    @unittest.skip("Need fix test_global_input_data_integer64")
    def test_series_head_noidx_num(self):
        def test_impl(S, n):
            return S.head(n)
        hpat_func = self.jit(test_impl)
        for input_data in test_global_input_data_numeric:
            S = pd.Series(input_data)
            for n in [-1, 0, 2, 3]:
                result_ref = test_impl(S, n)
                result_jit = hpat_func(S, n)
                pd.testing.assert_series_equal(result_jit, result_ref)

    @unittest.skip("Old implementation not work with n negative and data str")
    def test_series_head_noidx_str(self):
        def test_impl(S, n):
            return S.head(n)
        hpat_func = self.jit(test_impl)
        input_data = test_global_input_data_unicode_kind4
        S = pd.Series(input_data)
        for n in [-1, 0, 2, 3]:
            result_ref = test_impl(S, n)
            result_jit = hpat_func(S, n)
            pd.testing.assert_series_equal(result_jit, result_ref)

    @unittest.skip("Broke another three tests")
    def test_series_head_idx(self):
        def test_impl(S):
            return S.head()

        def test_impl_param(S, n):
            return S.head(n)

        hpat_func = self.jit(test_impl)

        data_test = [[6, 6, 2, 1, 3, 3, 2, 1, 2],
                     [1.1, 0.3, 2.1, 1, 3, 0.3, 2.1, 1.1, 2.2],
                     [6, 6.1, 2.2, 1, 3, 0, 2.2, 1, 2],
                     ['as', 'b', 'abb', 'sss', 'ytr65', '', 'qw', 'a', 'b'],
                     [6, 6, 2, 1, 3, np.inf, np.nan, np.nan, np.nan],
                     [3., 5.3, np.nan, np.nan, np.inf, np.inf, 4.4, 3.7, 8.9]
                     ]

        for input_data in data_test:
            for index_data in data_test:
                S = pd.Series(input_data, index_data)

                result_ref = test_impl(S)
                result = hpat_func(S)
                pd.testing.assert_series_equal(result, result_ref)

                hpat_func_param1 = self.jit(test_impl_param)

                for param1 in [1, 3, 7]:
                    result_param1_ref = test_impl_param(S, param1)
                    result_param1 = hpat_func_param1(S, param1)
                    pd.testing.assert_series_equal(result_param1, result_param1_ref)

    def test_series_median1(self):
        '''Verifies median implementation for float and integer series of random data'''
        def test_impl(S):
            return S.median()
        hpat_func = self.jit(test_impl)

        m = 100
        np.random.seed(0)
        S = pd.Series(np.random.randint(-30, 30, m))
        self.assertEqual(hpat_func(S), test_impl(S))

        S = pd.Series(np.random.ranf(m))
        self.assertEqual(hpat_func(S), test_impl(S))

        # odd size
        m = 101
        S = pd.Series(np.random.randint(-30, 30, m))
        self.assertEqual(hpat_func(S), test_impl(S))

        S = pd.Series(np.random.ranf(m))
        self.assertEqual(hpat_func(S), test_impl(S))

    @skip_sdc_jit("BUG: old-style median implementation doesn't filter NaNs")
    def test_series_median_skipna_default1(self):
        '''Verifies median implementation with default skipna=True argument on a series with NA values'''
        def test_impl(S):
            return S.median()
        hpat_func = self.jit(test_impl)

        S = pd.Series([2., 3., 5., np.nan, 5., 6., 7.])
        self.assertEqual(hpat_func(S), test_impl(S))

    @skip_sdc_jit("Skipna argument is not supported in old-style")
    def test_series_median_skipna_false1(self):
        '''Verifies median implementation with skipna=False on a series with NA values'''
        def test_impl(S):
            return S.median(skipna=False)
        hpat_func = self.jit(test_impl)

        # np.inf is not NaN, so verify that a correct number is returned
        S1 = pd.Series([2., 3., 5., np.inf, 5., 6., 7.])
        self.assertEqual(hpat_func(S1), test_impl(S1))

        # TODO: both return values are 'nan', but SDC's is not np.nan, hence checking with
        # assertIs() doesn't work - check if it's Numba relatated
        S2 = pd.Series([2., 3., 5., np.nan, 5., 6., 7.])
        self.assertEqual(np.isnan(hpat_func(S2)), np.isnan(test_impl(S2)))

    @skip_numba_jit
    def test_series_median_parallel1(self):
        # create `kde.parquet` file
        ParquetGenerator.gen_kde_pq()

        def test_impl():
            df = pq.read_table('kde.parquet').to_pandas()
            S = df.points
            return S.median()
        hpat_func = self.jit(test_impl)

        self.assertEqual(hpat_func(), test_impl())
        self.assertEqual(count_array_REPs(), 0)
        self.assertEqual(count_parfor_REPs(), 0)
        self.assertTrue(count_array_OneDs() > 0)

    @skip_numba_jit
    def test_series_argsort_parallel(self):
        # create `kde.parquet` file
        ParquetGenerator.gen_kde_pq()

        def test_impl():
            df = pq.read_table('kde.parquet').to_pandas()
            S = df.points
            return S.argsort().values
        hpat_func = self.jit(test_impl)

        np.testing.assert_array_equal(hpat_func(), test_impl())

    def test_series_idxmin1(self):
        def test_impl(A):
            return A.idxmin()
        hpat_func = self.jit(test_impl)

        n = 11
        np.random.seed(0)
        S = pd.Series(np.random.ranf(n))
        np.testing.assert_array_equal(hpat_func(S), test_impl(S))

    def test_series_idxmin_str(self):
        def test_impl(S):
            return S.idxmin()
        hpat_func = self.jit(test_impl)

        S = pd.Series([8, 6, 34, np.nan], ['a', 'ab', 'abc', 'c'])
        self.assertEqual(hpat_func(S), test_impl(S))

    @unittest.skip("Skipna is not implemented")
    def test_series_idxmin_str_idx(self):
        def test_impl(S):
            return S.idxmin(skipna=False)

        hpat_func = self.jit(test_impl)

        S = pd.Series([8, 6, 34, np.nan], ['a', 'ab', 'abc', 'c'])
        self.assertEqual(hpat_func(S), test_impl(S))

    def test_series_idxmin_no(self):
        def test_impl(S):
            return S.idxmin()
        hpat_func = self.jit(test_impl)

        S = pd.Series([8, 6, 34, np.nan])
        self.assertEqual(hpat_func(S), test_impl(S))

    def test_series_idxmin_int(self):
        def test_impl(S):
            return S.idxmin()
        hpat_func = self.jit(test_impl)

        S = pd.Series([1, 2, 3], [4, 45, 14])
        self.assertEqual(hpat_func(S), test_impl(S))

    def test_series_idxmin_noidx(self):
        def test_impl(S):
            return S.idxmin()

        hpat_func = self.jit(test_impl)

        data_test = [[6, 6, 2, 1, 3, 3, 2, 1, 2],
                     [1.1, 0.3, 2.1, 1, 3, 0.3, 2.1, 1.1, 2.2],
                     [6, 6.1, 2.2, 1, 3, 0, 2.2, 1, 2],
                     [6, 6, 2, 1, 3, np.inf, np.nan, np.nan, np.nan],
                     [3., 5.3, np.nan, np.nan, np.inf, np.inf, 4.4, 3.7, 8.9]
                     ]

        for input_data in data_test:
            S = pd.Series(input_data)

            result_ref = test_impl(S)
            result = hpat_func(S)
            self.assertEqual(result, result_ref)

    def test_series_idxmin_idx(self):
        def test_impl(S):
            return S.idxmin()

        hpat_func = self.jit(test_impl)

        data_test = [[6, 6, 2, 1, 3, 3, 2, 1, 2],
                     [1.1, 0.3, 2.1, 1, 3, 0.3, 2.1, 1.1, 2.2],
                     [6, 6.1, 2.2, 1, 3, 0, 2.2, 1, 2],
                     [6, 6, 2, 1, 3, -np.inf, np.nan, np.inf, np.nan],
                     [3., 5.3, np.nan, np.nan, np.inf, np.inf, 4.4, 3.7, 8.9]
                     ]

        for input_data in data_test:
            for index_data in data_test:
                S = pd.Series(input_data, index_data)
                result_ref = test_impl(S)
                result = hpat_func(S)
                if np.isnan(result) or np.isnan(result_ref):
                    self.assertEqual(np.isnan(result), np.isnan(result_ref))
                else:
                    self.assertEqual(result, result_ref)

    def test_series_idxmax1(self):
        def test_impl(A):
            return A.idxmax()
        hpat_func = self.jit(test_impl)

        n = 11
        np.random.seed(0)
        S = pd.Series(np.random.ranf(n))
        np.testing.assert_array_equal(hpat_func(S), test_impl(S))

    @unittest.skip("Skipna is not implemented")
    def test_series_idxmax_str_idx(self):
        def test_impl(S):
            return S.idxmax(skipna=False)

        hpat_func = self.jit(test_impl)

        S = pd.Series([8, 6, 34, np.nan], ['a', 'ab', 'abc', 'c'])
        self.assertEqual(hpat_func(S), test_impl(S))

    def test_series_idxmax_noidx(self):
        def test_impl(S):
            return S.idxmax()

        hpat_func = self.jit(test_impl)

        data_test = [[6, 6, 2, 1, 3, 3, 2, 1, 2],
                     [1.1, 0.3, 2.1, 1, 3, 0.3, 2.1, 1.1, 2.2],
                     [6, 6.1, 2.2, 1, 3, 0, 2.2, 1, 2],
                     [6, 6, 2, 1, 3, np.inf, np.nan, np.inf, np.nan],
                     [3., 5.3, np.nan, np.nan, np.inf, np.inf, 4.4, 3.7, 8.9]
                     ]

        for input_data in data_test:
            S = pd.Series(input_data)

            result_ref = test_impl(S)
            result = hpat_func(S)
            self.assertEqual(result, result_ref)

    def test_series_idxmax_idx(self):
        def test_impl(S):
            return S.idxmax()

        hpat_func = self.jit(test_impl)

        data_test = [[6, 6, 2, 1, 3, 3, 2, 1, 2],
                     [1.1, 0.3, 2.1, 1, 3, 0.3, 2.1, 1.1, 2.2],
                     [6, 6.1, 2.2, 1, 3, 0, 2.2, 1, 2],
                     [6, 6, 2, 1, 3, np.nan, np.nan, np.nan, np.nan],
                     [3., 5.3, np.nan, np.nan, np.inf, np.inf, 4.4, 3.7, 8.9]
                     ]

        for input_data in data_test:
            for index_data in data_test:
                S = pd.Series(input_data, index_data)
                result_ref = test_impl(S)
                result = hpat_func(S)
                if np.isnan(result) or np.isnan(result_ref):
                    self.assertEqual(np.isnan(result), np.isnan(result_ref))
                else:
                    self.assertEqual(result, result_ref)

    def test_series_sort_values1(self):
        def test_impl(A):
            return A.sort_values()
        hpat_func = self.jit(test_impl)

        n = 11
        np.random.seed(0)
        S = pd.Series(np.random.ranf(n))
        pd.testing.assert_series_equal(hpat_func(S), test_impl(S))

    def test_series_sort_values2(self):
        def test_impl(S):
            return S.sort_values(ascending=False)
        hpat_func = self.jit(test_impl)

        S = pd.Series(['a', 'd', 'r', 'cc'])
        pd.testing.assert_series_equal(test_impl(S), hpat_func(S))

    def test_series_sort_values_index1(self):
        def test_impl(A, B):
            S = pd.Series(A, B)
            return S.sort_values()
        hpat_func = self.jit(test_impl)

        n = 11
        np.random.seed(0)
        # TODO: support passing Series with Index
        # S = pd.Series(np.random.ranf(n), np.random.randint(0, 100, n))
        A = np.random.ranf(n)
        B = np.random.ranf(n)
        pd.testing.assert_series_equal(hpat_func(A, B), test_impl(A, B))

    def test_series_sort_values_full(self):
        def test_impl(series, ascending, kind):
            return series.sort_values(axis=0, ascending=ascending, inplace=False, kind=kind, na_position='last')

        hpat_func = self.jit(test_impl)

        all_data = test_global_input_data_numeric + [test_global_input_data_unicode_kind1]

        for data in all_data:
            data = data * 3
            for ascending in [True, False]:
                for kind in ['quicksort', 'mergesort']:
                    series = pd.Series(data)
                    ref_result = test_impl(series, ascending, kind=kind)
                    jit_result = hpat_func(series, ascending, kind=kind)
                    ref = restore_series_sort_values(series, ref_result.index, ascending)
                    jit = restore_series_sort_values(series, jit_result.index, ascending)
                    if kind == 'mergesort':
                        pd.testing.assert_series_equal(ref_result, jit_result)
                    else:
                        np.testing.assert_array_equal(ref_result.data, jit_result.data)
                        self.assertEqual(ref, jit)

    @unittest.skip("Creating Python string/unicode object failed")
    def test_series_sort_values_full_unicode4(self):
        def test_impl(series, ascending, kind):
            return series.sort_values(axis=0, ascending=ascending, inplace=False, kind=kind, na_position='last')

        hpat_func = self.jit(test_impl)

        all_data = [test_global_input_data_unicode_kind1]

        for data in all_data:
            data = data * 3
            for ascending in [True, False]:
                for kind in ['quicksort', 'mergesort']:
                    series = pd.Series(data)
                    ref_result = test_impl(series, ascending, kind=kind)
                    jit_result = hpat_func(series, ascending, kind=kind)
                    ref = restore_series_sort_values(series, ref_result.index, ascending)
                    jit = restore_series_sort_values(series, jit_result.index, ascending)
                    if kind == 'mergesort':
                        pd.testing.assert_series_equal(ref_result, jit_result)
                    else:
                        np.testing.assert_array_equal(ref_result.data, jit_result.data)
                        self.assertEqual(ref, jit)

    def test_series_sort_values_full_idx(self):
        def test_impl(series, ascending, kind):
            return series.sort_values(axis=0, ascending=ascending, inplace=False, kind=kind, na_position='last')

        hpat_func = self.jit(test_impl)

        all_data = test_global_input_data_numeric + [test_global_input_data_unicode_kind1]

        for data in all_data:
            data = data * 3
            for index in [gen_srand_array(len(data)), gen_frand_array(len(data)), range(len(data))]:
                for ascending in [True, False]:
                    for kind in ['quicksort', 'mergesort']:
                        series = pd.Series(data, index)
                        ref_result = test_impl(series, ascending, kind=kind)
                        jit_result = hpat_func(series, ascending, kind=kind)
                        ref = restore_series_sort_values(series, ref_result.index, ascending)
                        jit = restore_series_sort_values(series, jit_result.index, ascending)
                        if kind == 'mergesort':
                            pd.testing.assert_series_equal(ref_result, jit_result)
                        else:
                            np.testing.assert_array_equal(ref_result.data, jit_result.data)
                            self.assertEqual(ref, jit)

    @skip_numba_jit
    def test_series_sort_values_parallel1(self):
        # create `kde.parquet` file
        ParquetGenerator.gen_kde_pq()

        def test_impl():
            df = pq.read_table('kde.parquet').to_pandas()
            S = df.points
            return S.sort_values()
        hpat_func = self.jit(test_impl)

        np.testing.assert_array_equal(hpat_func(), test_impl())

    def test_series_shift(self):
        def pyfunc():
            series = pd.Series([1.0, np.nan, -1.0, 0.0, 5e-324])
            return series.shift()

        cfunc = self.jit(pyfunc)
        pd.testing.assert_series_equal(cfunc(), pyfunc())

    def test_series_shift_unboxing(self):
        def pyfunc(series):
            return series.shift()

        cfunc = self.jit(pyfunc)
        for data in test_global_input_data_float64:
            series = pd.Series(data)
            pd.testing.assert_series_equal(cfunc(series), pyfunc(series))

    def test_series_shift_full(self):
        def pyfunc(series, periods, freq, axis, fill_value):
            return series.shift(periods=periods, freq=freq, axis=axis, fill_value=fill_value)

        cfunc = self.jit(pyfunc)
        freq = None
        axis = 0
        for data in test_global_input_data_float64:
            series = pd.Series(data)
            for periods in [-2, 0, 3]:
                for fill_value in [9.1, np.nan, -3.3, None]:
                    jit_result = cfunc(series, periods, freq, axis, fill_value)
                    ref_result = pyfunc(series, periods, freq, axis, fill_value)
                    pd.testing.assert_series_equal(jit_result, ref_result)

    def test_series_shift_str(self):
        def pyfunc(series):
            return series.shift()

        cfunc = self.jit(pyfunc)
        series = pd.Series(test_global_input_data_unicode_kind4)
        with self.assertRaises(TypingError) as raises:
            cfunc(series)
        msg = 'Method shift(). The object must be a number. Given self.data.dtype: {}'
        self.assertIn(msg.format(types.unicode_type), str(raises.exception))

    def test_series_shift_fill_str(self):
        def pyfunc(series, fill_value):
            return series.shift(fill_value=fill_value)

        cfunc = self.jit(pyfunc)
        series = pd.Series(test_global_input_data_float64[0])
        with self.assertRaises(TypingError) as raises:
            cfunc(series, fill_value='unicode')
        msg = 'Method shift(). The object must be a number. Given fill_value: {}'
        self.assertIn(msg.format(types.unicode_type), str(raises.exception))

    def test_series_shift_unsupported_params(self):
        def pyfunc(series, freq, axis):
            return series.shift(freq=freq, axis=axis)

        cfunc = self.jit(pyfunc)
        series = pd.Series(test_global_input_data_float64[0])
        with self.assertRaises(TypingError) as raises:
            cfunc(series, freq='12H', axis=0)
        msg = 'Method shift(). Unsupported parameters. Given freq: {}'
        self.assertIn(msg.format(types.unicode_type), str(raises.exception))

        with self.assertRaises(TypingError) as raises:
            cfunc(series, freq=None, axis=1)
        msg = 'Method shift(). Unsupported parameters. Given axis != 0'
        self.assertIn(msg, str(raises.exception))

    @unittest.skip('Unsupported functionality: failed to handle index')
    def test_series_shift_index_str(self):
        def test_impl(S):
            return S.shift()
        hpat_func = self.jit(test_impl)

        S = pd.Series([np.nan, 2., 3., 5., np.nan, 6., 7.], index=['a', 'b', 'c', 'd', 'e', 'f', 'g'])
        pd.testing.assert_series_equal(hpat_func(S), test_impl(S))

    @unittest.skip('Unsupported functionality: failed to handle index')
    def test_series_shift_index_int(self):
        def test_impl(S):
            return S.shift()

        hpat_func = self.jit(test_impl)

        S = pd.Series([np.nan, 2., 3., 5., np.nan, 6., 7.], index=[1, 2, 3, 4, 5, 6, 7])
        pd.testing.assert_series_equal(hpat_func(S), test_impl(S))

    def test_series_index1(self):
        def test_impl():
            A = pd.Series([1, 2, 3], index=['A', 'C', 'B'])
            return A.index

        hpat_func = self.jit(test_impl)
        np.testing.assert_array_equal(hpat_func(), test_impl())

    def test_series_index2(self):
        def test_impl():
            A = pd.Series([1, 2, 3], index=[0, 1, 2])
            return A.index

        hpat_func = self.jit(test_impl)
        np.testing.assert_array_equal(hpat_func(), test_impl())

    def test_series_index3(self):
        def test_impl():
            A = pd.Series([1, 2, 3])
            return A.index

        hpat_func = self.jit(test_impl)
        np.testing.assert_array_equal(hpat_func(), test_impl())

    def test_series_take_index_default(self):
        def pyfunc():
            series = pd.Series([1.0, 13.0, 9.0, -1.0, 7.0])
            indices = [1, 3]
            return series.take(indices)

        cfunc = self.jit(pyfunc)
        ref_result = pyfunc()
        result = cfunc()
        pd.testing.assert_series_equal(ref_result, result)

    def test_series_take_index_default_unboxing(self):
        def pyfunc(series, indices):
            return series.take(indices)

        cfunc = self.jit(pyfunc)
        series = pd.Series([1.0, 13.0, 9.0, -1.0, 7.0])
        indices = [1, 3]
        ref_result = pyfunc(series, indices)
        result = cfunc(series, indices)
        pd.testing.assert_series_equal(ref_result, result)

    def test_series_take_index_int(self):
        def pyfunc():
            series = pd.Series([1.0, 13.0, 9.0, -1.0, 7.0], index=[3, 0, 4, 2, 1])
            indices = [1, 3]
            return series.take(indices)

        cfunc = self.jit(pyfunc)
        ref_result = pyfunc()
        result = cfunc()
        pd.testing.assert_series_equal(ref_result, result)

    def test_series_take_index_int_unboxing(self):
        def pyfunc(series, indices):
            return series.take(indices)

        cfunc = self.jit(pyfunc)
        series = pd.Series([1.0, 13.0, 9.0, -1.0, 7.0], index=[3, 0, 4, 2, 1])
        indices = [1, 3]
        ref_result = pyfunc(series, indices)
        result = cfunc(series, indices)
        pd.testing.assert_series_equal(ref_result, result)

    def test_series_take_index_str(self):
        def pyfunc():
            series = pd.Series([1.0, 13.0, 9.0, -1.0, 7.0], index=['test', 'series', 'take', 'str', 'index'])
            indices = [1, 3]
            return series.take(indices)

        cfunc = self.jit(pyfunc)
        ref_result = pyfunc()
        result = cfunc()
        pd.testing.assert_series_equal(ref_result, result)

    def test_series_take_index_str_unboxing(self):
        def pyfunc(series, indices):
            return series.take(indices)

        cfunc = self.jit(pyfunc)
        series = pd.Series([1.0, 13.0, 9.0, -1.0, 7.0], index=['test', 'series', 'take', 'str', 'index'])
        indices = [1, 3]
        ref_result = pyfunc(series, indices)
        result = cfunc(series, indices)
        pd.testing.assert_series_equal(ref_result, result)

    def test_series_iterator_int(self):
        def test_impl(A):
            return [i for i in A]

        A = pd.Series([3, 2, 1, 5, 4])
        hpat_func = self.jit(test_impl)
        np.testing.assert_array_equal(hpat_func(A), test_impl(A))

    def test_series_iterator_float(self):
        def test_impl(A):
            return [i for i in A]

        A = pd.Series([0.3, 0.2222, 0.1756, 0.005, 0.4])
        hpat_func = self.jit(test_impl)
        np.testing.assert_array_equal(hpat_func(A), test_impl(A))

    def test_series_iterator_boolean(self):
        def test_impl(A):
            return [i for i in A]

        A = pd.Series([True, False])
        hpat_func = self.jit(test_impl)
        np.testing.assert_array_equal(hpat_func(A), test_impl(A))

    def test_series_iterator_string(self):
        def test_impl(A):
            return [i for i in A]

        A = pd.Series(['a', 'ab', 'abc', '', 'dddd'])
        hpat_func = self.jit(test_impl)
        np.testing.assert_array_equal(hpat_func(A), test_impl(A))

    def test_series_iterator_one_value(self):
        def test_impl(A):
            return [i for i in A]

        A = pd.Series([5])
        hpat_func = self.jit(test_impl)
        np.testing.assert_array_equal(hpat_func(A), test_impl(A))

    @unittest.skip("Fails when NUMA_PES>=2 due to unimplemented sync of such construction after distribution")
    def test_series_iterator_no_param(self):
        def test_impl():
            A = pd.Series([3, 2, 1, 5, 4])
            return [i for i in A]

        hpat_func = self.jit(test_impl)
        np.testing.assert_array_equal(hpat_func(), test_impl())

    def test_series_iterator_empty(self):
        def test_impl(A):
            return [i for i in A]

        A = pd.Series([np.int64(x) for x in range(0)])
        hpat_func = self.jit(test_impl)
        np.testing.assert_array_equal(hpat_func(A), test_impl(A))

    def test_series_default_index(self):
        def test_impl():
            A = pd.Series([3, 2, 1, 5, 4])
            return A.index

        hpat_func = self.jit(test_impl)
        np.testing.assert_array_equal(hpat_func(), test_impl())

    @unittest.skip("Implement drop_duplicates for Series")
    def test_series_drop_duplicates(self):
        def test_impl():
            A = pd.Series(['lama', 'cow', 'lama', 'beetle', 'lama', 'hippo'])
            return A.drop_duplicates()

        hpat_func = self.jit(test_impl)
        pd.testing.assert_series_equal(hpat_func(), test_impl())

    def test_series_quantile(self):
        def test_impl():
            A = pd.Series([1, 2.5, .5, 3, 5])
            return A.quantile()

        hpat_func = self.jit(test_impl)
        np.testing.assert_equal(hpat_func(), test_impl())

    @skip_sdc_jit("Series.quantile() parameter as a list unsupported")
    def test_series_quantile_q_vector(self):
        def test_series_quantile_q_vector_impl(S, param1):
            return S.quantile(param1)

        S = pd.Series(np.random.ranf(100))
        hpat_func = self.jit(test_series_quantile_q_vector_impl)

        param1 = [0.0, 0.25, 0.5, 0.75, 1.0]
        result_ref = test_series_quantile_q_vector_impl(S, param1)
        result = hpat_func(S, param1)
        np.testing.assert_equal(result, result_ref)

    @unittest.skip("Implement unique without sorting like in pandas")
    def test_unique(self):
        def test_impl(S):
            return S.unique()

        hpat_func = self.jit(test_impl)
        S = pd.Series([2, 1, 3, 3])
        pd.testing.assert_series_equal(hpat_func(S), test_impl(S))

    def test_unique_sorted(self):
        def test_impl(S):
            return S.unique()

        hpat_func = self.jit(test_impl)
        n = 11
        S = pd.Series(np.arange(n))
        S[2] = 0
        np.testing.assert_array_equal(hpat_func(S), test_impl(S))

    def test_unique_str(self):
        def test_impl():
            data = pd.Series(['aa', 'aa', 'b', 'b', 'cccc', 'dd', 'ddd', 'dd'])
            return data.unique()

        hpat_func = self.jit(test_impl)

        # since the orider of the elements are diffrent - check count of elements only
        ref_result = test_impl().size
        result = hpat_func().size
        np.testing.assert_array_equal(ref_result, result)

    @skip_numba_jit
    def test_series_groupby_count(self):
        def test_impl():
            A = pd.Series([13, 11, 21, 13, 13, 51, 42, 21])
            grouped = A.groupby(A, sort=False)
            return grouped.count()

        hpat_func = self.jit(test_impl)

        ref_result = test_impl()
        result = hpat_func()
        pd.testing.assert_series_equal(result, ref_result)

    @unittest.skip("getiter for this type is not implemented yet")
    def test_series_groupby_iterator_int(self):
        def test_impl():
            A = pd.Series([13, 11, 21, 13, 13, 51, 42, 21])
            grouped = A.groupby(A)
            return [i for i in grouped]

        hpat_func = self.jit(test_impl)

        ref_result = test_impl()
        result = hpat_func()
        np.testing.assert_array_equal(result, ref_result)

    def test_series_std(self):
        def pyfunc():
            series = pd.Series([1.0, np.nan, -1.0, 0.0, 5e-324])
            return series.std()

        cfunc = self.jit(pyfunc)
        ref_result = pyfunc()
        result = cfunc()
        np.testing.assert_equal(ref_result, result)

    @skip_sdc_jit('Series.std() parameters "skipna" and "ddof" unsupported')
    def test_series_std_unboxing(self):
        def pyfunc(series, skipna, ddof):
            return series.std(skipna=skipna, ddof=ddof)

        cfunc = self.jit(pyfunc)
        for data in test_global_input_data_numeric + [[]]:
            series = pd.Series(data)
            for ddof in [0, 1]:
                for skipna in [True, False]:
                    ref_result = pyfunc(series, skipna=skipna, ddof=ddof)
                    result = cfunc(series, skipna=skipna, ddof=ddof)
                    np.testing.assert_equal(ref_result, result)

    @skip_sdc_jit('Series.std() strings as input data unsupported')
    def test_series_std_str(self):
        def pyfunc(series):
            return series.std()

        cfunc = self.jit(pyfunc)
        series = pd.Series(test_global_input_data_unicode_kind4)
        with self.assertRaises(TypingError) as raises:
            cfunc(series)
        msg = 'Method std(). The object must be a number. Given self.data.dtype: {}'
        self.assertIn(msg.format(types.unicode_type), str(raises.exception))

    @skip_sdc_jit('Series.std() parameters "axis", "level", "numeric_only" unsupported')
    def test_series_std_unsupported_params(self):
        def pyfunc(series, axis, level, numeric_only):
            return series.std(axis=axis, level=level, numeric_only=numeric_only)

        cfunc = self.jit(pyfunc)
        series = pd.Series(test_global_input_data_float64[0])
        msg = 'Method std(). Unsupported parameters. Given {}: {}'
        with self.assertRaises(TypingError) as raises:
            cfunc(series, axis=1, level=None, numeric_only=None)
        self.assertIn(msg.format('axis', 'int'), str(raises.exception))

        with self.assertRaises(TypingError) as raises:
            cfunc(series, axis=None, level=1, numeric_only=None)
        self.assertIn(msg.format('level', 'int'), str(raises.exception))

        with self.assertRaises(TypingError) as raises:
            cfunc(series, axis=None, level=None, numeric_only=True)
        self.assertIn(msg.format('numeric_only', 'bool'), str(raises.exception))

<<<<<<< HEAD

=======
>>>>>>> 092e9ed2
    def test_series_nunique(self):
        def test_series_nunique_impl(S):
            return S.nunique()

        def test_series_nunique_param1_impl(S, dropna):
            return S.nunique(dropna)

        hpat_func = self.jit(test_series_nunique_impl)

        the_same_string = "the same string"
        test_input_data = []
        data_simple = [[6, 6, 2, 1, 3, 3, 2, 1, 2],
                       [1.1, 0.3, 2.1, 1, 3, 0.3, 2.1, 1.1, 2.2],
                       [6, 6.1, 2.2, 1, 3, 3, 2.2, 1, 2],
                       ['aa', 'aa', 'b', 'b', 'cccc', 'dd', 'ddd', 'dd'],
                       ['aa', 'copy aa', the_same_string, 'b', 'b', 'cccc', the_same_string, 'dd', 'ddd', 'dd', 'copy aa', 'copy aa'],
                       []
                       ]

        data_extra = [[6, 6, np.nan, 2, np.nan, 1, 3, 3, np.inf, 2, 1, 2, np.inf],
                      [1.1, 0.3, np.nan, 1.0, np.inf, 0.3, 2.1, np.nan, 2.2, np.inf],
                      [1.1, 0.3, np.nan, 1, np.inf, 0, 1.1, np.nan, 2.2, np.inf, 2, 2],
                      ['aa', np.nan, 'b', 'b', 'cccc', np.nan, 'ddd', 'dd'],
                      [np.nan, 'copy aa', the_same_string, 'b', 'b', 'cccc', the_same_string, 'dd', 'ddd', 'dd', 'copy aa', 'copy aa'],
                      [np.nan, np.nan, np.nan],
                      [np.nan, np.nan, np.inf],
                      ]

        if sdc.config.config_pipeline_hpat_default:
            """
            SDC pipeline Series.nunique() does not support numpy.nan
            """

            test_input_data = data_simple
        else:
            test_input_data = data_simple + data_extra

        for input_data in test_input_data:
            S = pd.Series(input_data)

            result_ref = test_series_nunique_impl(S)
            result = hpat_func(S)
            self.assertEqual(result, result_ref)

            if not sdc.config.config_pipeline_hpat_default:
                """
                SDC pipeline does not support parameter to Series.nunique(dropna=True)
                """

                hpat_func_param1 = self.jit(test_series_nunique_param1_impl)

                for param1 in [True, False]:
                    result_param1_ref = test_series_nunique_param1_impl(S, param1)
                    result_param1 = hpat_func_param1(S, param1)
                    self.assertEqual(result_param1, result_param1_ref)

    def test_series_var(self):
        def pyfunc():
            series = pd.Series([1.0, np.nan, -1.0, 0.0, 5e-324])
            return series.var()

        cfunc = self.jit(pyfunc)
        np.testing.assert_equal(pyfunc(), cfunc())

    @skip_sdc_jit('Series.var() data [max_uint64, max_uint64] unsupported')
    def test_series_var_unboxing(self):
        def pyfunc(series):
            return series.var()

        cfunc = self.jit(pyfunc)
        for data in test_global_input_data_numeric + [[]]:
            series = pd.Series(data)
            np.testing.assert_equal(pyfunc(series), cfunc(series))

    @skip_sdc_jit('Series.var() parameters "ddof" and "skipna" unsupported')
    def test_series_var_full(self):
        def pyfunc(series, skipna, ddof):
            return series.var(skipna=skipna, ddof=ddof)

        cfunc = self.jit(pyfunc)
        for data in test_global_input_data_numeric + [[]]:
            series = pd.Series(data)
            for ddof in [0, 1]:
                for skipna in [True, False]:
                    ref_result = pyfunc(series, skipna=skipna, ddof=ddof)
                    result = cfunc(series, skipna=skipna, ddof=ddof)
                    np.testing.assert_equal(ref_result, result)

    @skip_sdc_jit('Series.var() strings as input data unsupported')
    def test_series_var_str(self):
        def pyfunc(series):
            return series.var()

        cfunc = self.jit(pyfunc)
        series = pd.Series(test_global_input_data_unicode_kind4)
        with self.assertRaises(TypingError) as raises:
            cfunc(series)
        msg = 'Method var(). The object must be a number. Given self.data.dtype: {}'
        self.assertIn(msg.format(types.unicode_type), str(raises.exception))

    @skip_sdc_jit('Series.var() parameters "axis", "level", "numeric_only" unsupported')
    def test_series_var_unsupported_params(self):
        def pyfunc(series, axis, level, numeric_only):
            return series.var(axis=axis, level=level, numeric_only=numeric_only)

        cfunc = self.jit(pyfunc)
        series = pd.Series(test_global_input_data_float64[0])
        msg = 'Method var(). Unsupported parameters. Given {}: {}'
        with self.assertRaises(TypingError) as raises:
            cfunc(series, axis=1, level=None, numeric_only=None)
        self.assertIn(msg.format('axis', 'int'), str(raises.exception))

        with self.assertRaises(TypingError) as raises:
            cfunc(series, axis=None, level=1, numeric_only=None)
        self.assertIn(msg.format('level', 'int'), str(raises.exception))

        with self.assertRaises(TypingError) as raises:
            cfunc(series, axis=None, level=None, numeric_only=True)
        self.assertIn(msg.format('numeric_only', 'bool'), str(raises.exception))

    def test_series_count(self):
        def test_series_count_impl(S):
            return S.count()

        hpat_func = self.jit(test_series_count_impl)

        the_same_string = "the same string"
        test_input_data = [[6, 6, 2, 1, 3, 3, 2, 1, 2],
                           [1.1, 0.3, 2.1, 1, 3, 0.3, 2.1, 1.1, 2.2],
                           [6, 6.1, 2.2, 1, 3, 3, 2.2, 1, 2],
                           ['aa', 'aa', 'b', 'b', 'cccc', 'dd', 'ddd', 'dd'],
                           ['aa', 'copy aa', the_same_string, 'b', 'b', 'cccc', the_same_string, 'dd', 'ddd', 'dd',
                            'copy aa', 'copy aa'],
                           [],
                           [6, 6, np.nan, 2, np.nan, 1, 3, 3, np.inf, 2, 1, 2, np.inf],
                           [1.1, 0.3, np.nan, 1.0, np.inf, 0.3, 2.1, np.nan, 2.2, np.inf],
                           [1.1, 0.3, np.nan, 1, np.inf, 0, 1.1, np.nan, 2.2, np.inf, 2, 2],
                           [np.nan, np.nan, np.nan],
                           [np.nan, np.nan, np.inf]
                           ]

        for input_data in test_input_data:
            S = pd.Series(input_data)

            result_ref = test_series_count_impl(S)
            result = hpat_func(S)
            self.assertEqual(result, result_ref)


    @skip_sdc_jit('Series.cumsum() np.nan as input data unsupported')
    def test_series_cumsum(self):
        def test_impl():
            series = pd.Series([1.0, np.nan, -1.0, 0.0, 5e-324])
            return series.cumsum()

        pyfunc = test_impl
        cfunc = self.jit(pyfunc)
        pd.testing.assert_series_equal(pyfunc(), cfunc())

    @skip_sdc_jit('Series.cumsum() np.nan as input data unsupported')
    def test_series_cumsum_unboxing(self):
        def test_impl(s):
            return s.cumsum()

        pyfunc = test_impl
        cfunc = self.jit(pyfunc)

        for data in test_global_input_data_numeric + [[]]:
            series = pd.Series(data)
            pd.testing.assert_series_equal(pyfunc(series), cfunc(series))

    @skip_sdc_jit('Series.cumsum() parameters "axis", "skipna" unsupported')
    def test_series_cumsum_full(self):
        def test_impl(s, axis, skipna):
            return s.cumsum(axis=axis, skipna=skipna)

        pyfunc = test_impl
        cfunc = self.jit(pyfunc)

        axis = None
        for data in test_global_input_data_numeric + [[]]:
            series = pd.Series(data)
            for skipna in [True, False]:
                ref_result = pyfunc(series, axis=axis, skipna=skipna)
                jit_result = cfunc(series, axis=axis, skipna=skipna)
                pd.testing.assert_series_equal(ref_result, jit_result)

    @skip_sdc_jit('Series.cumsum() strings as input data unsupported')
    def test_series_cumsum_str(self):
        def test_impl(s):
            return s.cumsum()

        cfunc = self.jit(test_impl)
        series = pd.Series(test_global_input_data_unicode_kind4)
        with self.assertRaises(TypingError) as raises:
            cfunc(series)
        msg = 'Method cumsum(). The object must be a number. Given self.data.dtype: {}'
        self.assertIn(msg.format(types.unicode_type), str(raises.exception))

    @skip_sdc_jit('Series.cumsum() parameter "axis" unsupported')
    def test_series_cumsum_unsupported_axis(self):
        def test_impl(s, axis):
            return s.cumsum(axis=axis)

        cfunc = self.jit(test_impl)
        series = pd.Series(test_global_input_data_float64[0])
        for axis in [0, 1]:
            with self.assertRaises(TypingError) as raises:
                cfunc(series, axis=axis)
            msg = 'Method cumsum(). Unsupported parameters. Given axis: int'
            self.assertIn(msg, str(raises.exception))

    @skip_sdc_jit('Series.cov() parameter "min_periods" unsupported')
    def test_series_cov(self):
        def test_series_cov_impl(S1, S2, min_periods=None):
            return S1.cov(S2, min_periods)

        hpat_func = self.jit(test_series_cov_impl)
        test_input_data1 = [[.2, .0, .6, .2],
                            [.2, .0, .6, .2, .5, .6, .7, .8],
                            [],
                            [2, 0, 6, 2],
                            [.2, .1, np.nan, .5, .3],
                            [-1, np.nan, 1, np.inf]]
        test_input_data2 = [[.3, .6, .0, .1],
                            [.3, .6, .0, .1, .8],
                            [],
                            [3, 6, 0, 1],
                            [.3, .2, .9, .6, np.nan],
                            [np.nan, np.nan, np.inf, np.nan]]
        for input_data1 in test_input_data1:
            for input_data2 in test_input_data2:
                S1 = pd.Series(input_data1)
                S2 = pd.Series(input_data2)
                for period in [None, 2, 1, 8, -4]:
                    result_ref = test_series_cov_impl(S1, S2, min_periods=period)
                    result = hpat_func(S1, S2, min_periods=period)
                    np.testing.assert_allclose(result, result_ref)

    @skip_sdc_jit('Series.cov() parameter "min_periods" unsupported')
    def test_series_cov_unsupported_dtype(self):
        def test_series_cov_impl(S1, S2, min_periods=None):
            return S1.cov(S2, min_periods=min_periods)

        hpat_func = self.jit(test_series_cov_impl)
        S1 = pd.Series([.2, .0, .6, .2])
        S2 = pd.Series(['abcdefgh', 'a','abcdefg', 'ab', 'abcdef', 'abc'])
        S3 = pd.Series(['aaaaa', 'bbbb', 'ccc', 'dd', 'e'])
        S4 = pd.Series([.3, .6, .0, .1])

        with self.assertRaises(TypingError) as raises:
            hpat_func(S1, S2, min_periods=5)
        msg = 'Method cov(). The object other.data'
        self.assertIn(msg, str(raises.exception))

        with self.assertRaises(TypingError) as raises:
            hpat_func(S3, S4, min_periods=5)
        msg = 'Method cov(). The object self.data'
        self.assertIn(msg, str(raises.exception))

    @skip_sdc_jit('Series.cov() parameter "min_periods" unsupported')
    def test_series_cov_unsupported_period(self):
        def test_series_cov_impl(S1, S2, min_periods=None):
            return S1.cov(S2, min_periods)

        hpat_func = self.jit(test_series_cov_impl)
        S1 = pd.Series([.2, .0, .6, .2])
        S2 = pd.Series([.3, .6, .0, .1])

        with self.assertRaises(TypingError) as raises:
            hpat_func(S1, S2, min_periods='aaaa')
        msg = 'Method cov(). The object min_periods'
        self.assertIn(msg, str(raises.exception))

        with self.assertRaises(TypingError) as raises:
            hpat_func(S1, S2, min_periods=0.5)
        msg = 'Method cov(). The object min_periods'
        self.assertIn(msg, str(raises.exception))

    @skip_numba_jit
    @skip_sdc_jit('Series.pct_change unsupported some Series')
    def test_series_pct_change(self):
        def test_series_pct_change_impl(S, periods, method):
            return S.pct_change(periods=periods, fill_method=method, limit=None, freq=None)

        hpat_func = self.jit(test_series_pct_change_impl)
        test_input_data = [
            [],
            [np.nan, np.nan, np.nan],
            [np.nan, np.nan, np.inf],
            [0] * 8,
            [0, 0, 0, np.nan, np.nan, 0, 0, np.nan, np.inf, 0, 0, np.inf, np.inf],
            [1.1, 0.3, np.nan, 1, np.inf, 0, 1.1, np.nan, 2.2, np.inf, 2, 2],
            [1, 2, 3, 4, np.nan, np.inf, 0, 0, np.nan, np.nan]
        ]
        for input_data in test_input_data:
            S = pd.Series(input_data)
            for periods in [0, 1, 2, 5, 10, -1, -2, -5]:
                for method in [None, 'pad', 'ffill', 'backfill', 'bfill']:
                    result_ref = test_series_pct_change_impl(S, periods, method)
                    result = hpat_func(S, periods, method)
                    pd.testing.assert_series_equal(result, result_ref)

    @skip_sdc_jit('Series.pct_change() strings as input data unsupported')
    def test_series_pct_change_str(self):
        def test_series_pct_change_impl(S):
            return S.pct_change(periods=1, fill_method='pad', limit=None, freq=None)

        hpat_func = self.jit(test_series_pct_change_impl)
        S = pd.Series(test_global_input_data_unicode_kind4)

        with self.assertRaises(TypingError) as raises:
            hpat_func(S)
        msg = 'Method pct_change(). The object self.data'
        self.assertIn(msg, str(raises.exception))

    @skip_sdc_jit('Series.pct_change() does not raise an exception')
    def test_series_pct_change_not_supported(self):
        def test_series_pct_change_impl(S, periods=1, fill_method='pad', limit=None, freq=None):
            return S.pct_change(periods=periods, fill_method=fill_method, limit=limit, freq=freq)

        hpat_func = self.jit(test_series_pct_change_impl)
        S = pd.Series([0, 0, 0, np.nan, np.nan, 0, 0, np.nan, np.inf, 0, 0, np.inf, np.inf])
        with self.assertRaises(ValueError) as raises:
            hpat_func(S, fill_method='ababa')
        msg = 'Method pct_change(). Unsupported parameter. The function uses fill_method pad (ffill) or backfill (bfill) or None.'
        self.assertIn(msg, str(raises.exception))

        with self.assertRaises(TypingError) as raises:
            hpat_func(S, limit=5)
        msg = 'Method pct_change(). The object limit'
        self.assertIn(msg, str(raises.exception))

        with self.assertRaises(TypingError) as raises:
            hpat_func(S, freq=5)
        msg = 'Method pct_change(). The object freq'
        self.assertIn(msg, str(raises.exception))

        with self.assertRaises(TypingError) as raises:
            hpat_func(S, fill_method=1.6)
        msg = 'Method pct_change(). The object fill_method'
        self.assertIn(msg, str(raises.exception))

        with self.assertRaises(TypingError) as raises:
            hpat_func(S, periods=1.6)
        msg = 'Method pct_change(). The object periods'
        self.assertIn(msg, str(raises.exception))


if __name__ == "__main__":
    unittest.main()<|MERGE_RESOLUTION|>--- conflicted
+++ resolved
@@ -3956,10 +3956,7 @@
             cfunc(series, axis=None, level=None, numeric_only=True)
         self.assertIn(msg.format('numeric_only', 'bool'), str(raises.exception))
 
-<<<<<<< HEAD
-
-=======
->>>>>>> 092e9ed2
+
     def test_series_nunique(self):
         def test_series_nunique_impl(S):
             return S.nunique()
