# *****************************************************************************
# Copyright (c) 2019, Intel Corporation All rights reserved.
#
# Redistribution and use in source and binary forms, with or without
# modification, are permitted provided that the following conditions are met:
#
#     Redistributions of source code must retain the above copyright notice,
#     this list of conditions and the following disclaimer.
#
#     Redistributions in binary form must reproduce the above copyright notice,
#     this list of conditions and the following disclaimer in the documentation
#     and/or other materials provided with the distribution.
#
# THIS SOFTWARE IS PROVIDED BY THE COPYRIGHT HOLDERS AND CONTRIBUTORS "AS IS"
# AND ANY EXPRESS OR IMPLIED WARRANTIES, INCLUDING, BUT NOT LIMITED TO,
# THE IMPLIED WARRANTIES OF MERCHANTABILITY AND FITNESS FOR A PARTICULAR
# PURPOSE ARE DISCLAIMED. IN NO EVENT SHALL THE COPYRIGHT HOLDER OR
# CONTRIBUTORS BE LIABLE FOR ANY DIRECT, INDIRECT, INCIDENTAL, SPECIAL,
# EXEMPLARY, OR CONSEQUENTIAL DAMAGES (INCLUDING, BUT NOT LIMITED TO,
# PROCUREMENT OF SUBSTITUTE GOODS OR SERVICES; LOSS OF USE, DATA, OR PROFITS;
# OR BUSINESS INTERRUPTION) HOWEVER CAUSED AND ON ANY THEORY OF LIABILITY,
# WHETHER IN CONTRACT, STRICT LIABILITY, OR TORT (INCLUDING NEGLIGENCE OR
# OTHERWISE) ARISING IN ANY WAY OUT OF THE USE OF THIS SOFTWARE,
# EVEN IF ADVISED OF THE POSSIBILITY OF SUCH DAMAGE.
# *****************************************************************************


# -*- coding: utf-8 -*-
import string
import unittest
import platform
import pandas as pd
import numpy as np
import pyarrow.parquet as pq
import sdc
from itertools import islice, permutations, product, combinations, combinations_with_replacement
from sdc.tests.test_base import TestCase
from sdc.tests.test_utils import (
    count_array_REPs, count_parfor_REPs, count_array_OneDs, get_start_end,
    skip_numba_jit, skip_sdc_jit, sdc_limitation)
from sdc.tests.gen_test_data import ParquetGenerator
from numba import types
from numba.config import IS_32BITS
from numba.errors import TypingError


_cov_corr_series = [(pd.Series(x), pd.Series(y)) for x, y in [
    (
        [np.nan, -2., 3., 9.1],
        [np.nan, -2., 3., 5.0],
    ),
    # TODO(quasilyte): more intricate data for complex-typed series.
    # Some arguments make assert_almost_equal fail.
    # Functions that yield mismaching results:
    # _column_corr_impl and _column_cov_impl.
    (
        [complex(-2., 1.0), complex(3.0, 1.0)],
        [complex(-3., 1.0), complex(2.0, 1.0)],
    ),
    (
        [complex(-2.0, 1.0), complex(3.0, 1.0)],
        [1.0, -2.0],
    ),
    (
        [1.0, -4.5],
        [complex(-4.5, 1.0), complex(3.0, 1.0)],
    ),
]]

min_float64 = np.finfo('float64').min
max_float64 = np.finfo('float64').max

test_global_input_data_float64 = [
    [11., 35.2, -24., 0., np.NZERO, np.NINF, np.PZERO, min_float64],
    [1., np.nan, -1., 0., min_float64, max_float64, max_float64, min_float64],
    [np.nan, np.inf, np.inf, np.nan, np.nan, np.nan, np.NINF, np.NZERO]
]

min_int64 = np.iinfo('int64').min
max_int64 = np.iinfo('int64').max
max_uint64 = np.iinfo('uint64').max

test_global_input_data_signed_integer64 = [
    [1, -1, 0],
    [min_int64, max_int64, max_int64, min_int64],
]

test_global_input_data_integer64 = test_global_input_data_signed_integer64 + [[max_uint64, max_uint64]]

test_global_input_data_numeric = test_global_input_data_integer64 + test_global_input_data_float64

test_global_input_data_unicode_kind4 = [
    'ascii',
    '12345',
    '1234567890',
    '¡Y tú quién te crees?',
    '🐍⚡',
    '大处着眼，小处着手。',
]

test_global_input_data_unicode_kind1 = [
    'ascii',
    '12345',
    '1234567890',
]

def gen_srand_array(size, nchars=8):
    """Generate array of strings of specified size based on [a-zA-Z] + [0-9]"""
    accepted_chars = list(string.ascii_letters + string.digits)
    rands_chars = np.array(accepted_chars, dtype=(np.str_, 1))

    np.random.seed(100)
    return np.random.choice(rands_chars, size=nchars * size).view((np.str_, nchars))


def gen_frand_array(size, min=-100, max=100):
    """Generate array of float of specified size based on [-100-100]"""
    np.random.seed(100)
    return (max - min) * np.random.sample(size) + min

def gen_strlist(size, nchars=8):
    """Generate list of strings of specified size based on [a-zA-Z] + [0-9]"""
    accepted_chars = string.ascii_letters + string.digits
    generated_chars = islice(permutations(accepted_chars, nchars), size)

    return [''.join(chars) for chars in generated_chars]


#   Restores a series and checks the correct arrangement of data,
#   taking into account the same elements for unstable sortings
#   Example: pd.Series([15, 3, 7, 3, 1],[2, 4, 6, 8, 10])
#   Result can be pd.Series([4, 1, 3, 2, 0],[2, 4, 6, 8, 10]) or pd.Series([4, 2, 3, 1, 0],[2, 4, 6, 8, 10])
#   return restore series
def restore_series_argsort(series, my_result):
    nona = series.dropna()
    data = np.copy(nona.data)
    new_result = np.copy(series.data)
    result = np.copy(my_result)
    for i in range(len(result)):
        if result[i] != -1:
            new_result[i] = data[result[i]]
        else:
            new_result[i] = np.nan
    return new_result


#   Restores a series and checks the correct arrangement of indices,
#   taking into account the same elements for unstable sortings
#   Example: pd.Series([15, 3, 7, 3, 1],[2, 4, 6, 8, 10])
#   Result can be pd.Series([1, 3, 3, 7, 15],[10, 4, 8, 6, 2]) or pd.Series([1, 3, 3, 7, 15],[10, 8, 4, 6, 2])
#   if indices correct - return 0; wrong - return 1
def restore_series_sort_values(series, my_result_index, ascending):
    value_dict = {}
    nan_list = []
    data = np.copy(series.data)
    index = np.copy(series.index)
    for value in range(len(data)):
        # if np.isnan(data[value]):
        if series.isna()[index[value]]:
            nan_list.append(index[value])
        if data[value] in value_dict:
            value_dict[data[value]].append(index[value])
        else:
            value_dict[data[value]] = [index[value]]
    na = series.isna().sum()
    sort = np.argsort(data)
    result = np.copy(my_result_index)
    if not ascending:
        sort[:len(result)-na] = sort[:len(result)-na][::-1]
    for i in range(len(result)-na):
        check = 0
        for j in value_dict[data[sort[i]]]:
            if j == result[i]:
                check = 1
        if check == 0:
            return 1
    for i in range(len(result)-na, len(result)):
        check = 0
        for j in nan_list:
            if result[i] == j:
                check = 1
        if check == 0:
            return 1
    return 0


def _make_func_from_text(func_text, func_name='test_impl'):
    loc_vars = {}
    exec(func_text, {}, loc_vars)
    test_impl = loc_vars[func_name]
    return test_impl


def _make_func_use_binop1(operator):
    func_text = "def test_impl(A, B):\n"
    func_text += "   return A {} B\n".format(operator)
    return _make_func_from_text(func_text)


def _make_func_use_binop2(operator):
    func_text = "def test_impl(A, B):\n"
    func_text += "   A {} B\n".format(operator)
    func_text += "   return A\n"
    return _make_func_from_text(func_text)


def _make_func_use_method_arg1(method):
    func_text = "def test_impl(A, B):\n"
    func_text += "   return A.{}(B)\n".format(method)
    return _make_func_from_text(func_text)


def ljust_usecase(series, width):
    return series.str.ljust(width)


def ljust_with_fillchar_usecase(series, width, fillchar):
    return series.str.ljust(width, fillchar)


def rjust_usecase(series, width):
    return series.str.rjust(width)


def rjust_with_fillchar_usecase(series, width, fillchar):
    return series.str.rjust(width, fillchar)


<<<<<<< HEAD
def isalnum_usecase(series):
    return series.str.isalnum()
=======
def istitle_usecase(series):
    return series.str.istitle()
>>>>>>> 32e1af19


GLOBAL_VAL = 2


class TestSeries(TestCase):

    @skip_numba_jit
    def test_create1(self):
        def test_impl():
            df = pd.DataFrame({'A': [1, 2, 3]})
            return (df.A == 1).sum()
        hpat_func = self.jit(test_impl)

        self.assertEqual(hpat_func(), test_impl())

    @unittest.skip('Feature request: implement Series::ctor with list(list(type))')
    def test_create_list_list_unicode(self):
        def test_impl():
            S = pd.Series([
                          ['abc', 'defg', 'ijk'],
                          ['lmn', 'opq', 'rstuvwxyz']
                          ])
            return S
        hpat_func = self.jit(test_impl)

        result_ref = test_impl()
        result = hpat_func()
        pd.testing.assert_series_equal(result, result_ref)

    @unittest.skip('Feature request: implement Series::ctor with list(list(type))')
    def test_create_list_list_integer(self):
        def test_impl():
            S = pd.Series([
                          [123, 456, -789],
                          [-112233, 445566, 778899]
                          ])
            return S
        hpat_func = self.jit(test_impl)

        result_ref = test_impl()
        result = hpat_func()
        pd.testing.assert_series_equal(result, result_ref)

    @unittest.skip('Feature request: implement Series::ctor with list(list(type))')
    def test_create_list_list_float(self):
        def test_impl():
            S = pd.Series([
                          [1.23, -4.56, 7.89],
                          [11.2233, 44.5566, -778.899]
                          ])
            return S
        hpat_func = self.jit(test_impl)

        result_ref = test_impl()
        result = hpat_func()
        pd.testing.assert_series_equal(result, result_ref)

    @skip_numba_jit
    def test_create2(self):
        def test_impl(n):
            df = pd.DataFrame({'A': np.arange(n)})
            return (df.A == 2).sum()
        hpat_func = self.jit(test_impl)

        n = 11
        self.assertEqual(hpat_func(n), test_impl(n))

    def test_create_series1(self):
        def test_impl():
            A = pd.Series([1, 2, 3])
            return A
        hpat_func = self.jit(test_impl)

        pd.testing.assert_series_equal(hpat_func(), test_impl())

    def test_create_series_index1(self):
        # create and box an indexed Series
        def test_impl():
            A = pd.Series([1, 2, 3], ['A', 'C', 'B'])
            return A
        hpat_func = self.jit(test_impl)

        pd.testing.assert_series_equal(hpat_func(), test_impl())

    def test_create_series_index2(self):
        def test_impl():
            A = pd.Series([1, 2, 3], index=[2, 1, 0])
            return A
        hpat_func = self.jit(test_impl)

        pd.testing.assert_series_equal(hpat_func(), test_impl())

    def test_create_series_index3(self):
        def test_impl():
            A = pd.Series([1, 2, 3], index=['A', 'C', 'B'], name='A')
            return A
        hpat_func = self.jit(test_impl)

        pd.testing.assert_series_equal(hpat_func(), test_impl())

    def test_create_series_index4(self):
        def test_impl(name):
            A = pd.Series([1, 2, 3], index=['A', 'C', 'B'], name=name)
            return A
        hpat_func = self.jit(test_impl)

        pd.testing.assert_series_equal(hpat_func('A'), test_impl('A'))

    @skip_numba_jit
    def test_create_str(self):
        def test_impl():
            df = pd.DataFrame({'A': ['a', 'b', 'c']})
            return (df.A == 'a').sum()
        hpat_func = self.jit(test_impl)

        self.assertEqual(hpat_func(), test_impl())

    @skip_numba_jit
    def test_pass_df1(self):
        def test_impl(df):
            return (df.A == 2).sum()
        hpat_func = self.jit(test_impl)

        n = 11
        df = pd.DataFrame({'A': np.arange(n)})
        self.assertEqual(hpat_func(df), test_impl(df))

    @skip_numba_jit
    def test_pass_df_str(self):
        def test_impl(df):
            return (df.A == 'a').sum()
        hpat_func = self.jit(test_impl)

        df = pd.DataFrame({'A': ['a', 'b', 'c']})
        self.assertEqual(hpat_func(df), test_impl(df))

    @skip_numba_jit
    def test_pass_series1(self):
        # TODO: check to make sure it is series type
        def test_impl(A):
            return (A == 2).sum()
        hpat_func = self.jit(test_impl)

        n = 11
        df = pd.DataFrame({'A': np.arange(n)})
        self.assertEqual(hpat_func(df.A), test_impl(df.A))

    @skip_numba_jit
    def test_pass_series2(self):
        # test creating dataframe from passed series
        def test_impl(A):
            df = pd.DataFrame({'A': A})
            return (df.A == 2).sum()
        hpat_func = self.jit(test_impl)

        n = 11
        df = pd.DataFrame({'A': np.arange(n)})
        self.assertEqual(hpat_func(df.A), test_impl(df.A))

    @skip_numba_jit
    def test_pass_series_str(self):
        def test_impl(A):
            return (A == 'a').sum()
        hpat_func = self.jit(test_impl)

        df = pd.DataFrame({'A': ['a', 'b', 'c']})
        self.assertEqual(hpat_func(df.A), test_impl(df.A))

    def test_pass_series_index1(self):
        def test_impl(A):
            return A
        hpat_func = self.jit(test_impl)

        S = pd.Series([3, 5, 6], ['a', 'b', 'c'], name='A')
        pd.testing.assert_series_equal(hpat_func(S), test_impl(S))

    def test_series_size(self):
        def test_impl(S):
            return S.size
        hpat_func = self.jit(test_impl)

        n = 11
        for S, expected in [
            (pd.Series(), 0),
            (pd.Series([]), 0),
            (pd.Series(np.arange(n)), n),
            (pd.Series([np.nan, 1, 2]), 3),
            (pd.Series(['1', '2', '3']), 3),
        ]:
            with self.subTest(S=S, expected=expected):
                self.assertEqual(hpat_func(S), expected)
                self.assertEqual(hpat_func(S), test_impl(S))

    @skip_numba_jit
    def test_series_attr2(self):
        def test_impl(A):
            return A.copy().values
        hpat_func = self.jit(test_impl)

        n = 11
        df = pd.DataFrame({'A': np.arange(n)})
        np.testing.assert_array_equal(hpat_func(df.A), test_impl(df.A))

    def test_series_attr3(self):
        def test_impl(A):
            return A.min()
        hpat_func = self.jit(test_impl)

        n = 11
        df = pd.DataFrame({'A': np.arange(n)})
        self.assertEqual(hpat_func(df.A), test_impl(df.A))

    @skip_numba_jit("This test passes in group and fails in single.")
    def test_series_attr4(self):
        def test_impl(A):
            return A.cumsum().values
        hpat_func = self.jit(test_impl)

        n = 11
        df = pd.DataFrame({'A': np.arange(n)})
        np.testing.assert_array_equal(hpat_func(df.A), test_impl(df.A))

    @skip_numba_jit
    def test_series_argsort1(self):
        def test_impl(A):
            return A.argsort()
        hpat_func = self.jit(test_impl)

        n = 11
        A = pd.Series(np.random.ranf(n))
        pd.testing.assert_series_equal(hpat_func(A), test_impl(A))

    @skip_numba_jit
    def test_series_argsort2(self):
        def test_impl(S):
            return S.argsort()
        hpat_func = self.jit(test_impl)

        S = pd.Series([1, -1, 0, 1, np.nan], [1, 2, 3, 4, 5])
        pd.testing.assert_series_equal(test_impl(S), hpat_func(S))

    @skip_numba_jit
    def test_series_argsort_full(self):
        def test_impl(series, kind):
            return series.argsort(axis=0, kind=kind, order=None)

        hpat_func = self.jit(test_impl)

        all_data = test_global_input_data_numeric

        for data in all_data:
            for kind in ['quicksort', 'mergesort']:
                series = pd.Series(data * 3)
                ref_result = test_impl(series, kind=kind)
                jit_result = hpat_func(series, kind=kind)
                ref = restore_series_argsort(series, ref_result.data)
                jit = restore_series_argsort(series, jit_result.data)
                if kind == 'mergesort':
                    pd.testing.assert_series_equal(ref_result, jit_result)
                else:
                    np.testing.assert_array_equal(ref, jit)

    @skip_numba_jit
    def test_series_argsort_full_idx(self):
        def test_impl(series, kind):
            return series.argsort(axis=0, kind=kind, order=None)

        hpat_func = self.jit(test_impl)

        all_data = test_global_input_data_numeric

        for data in all_data:
            data = data * 3
            for index in [gen_srand_array(len(data)), gen_frand_array(len(data)), range(len(data))]:
                for kind in ['quicksort', 'mergesort']:
                    series = pd.Series(data, index)
                    ref_result = test_impl(series, kind=kind)
                    jit_result = hpat_func(series, kind=kind)
                    ref = restore_series_argsort(series, ref_result.data)
                    jit = restore_series_argsort(series, jit_result.data)
                    if kind == 'mergesort':
                        pd.testing.assert_series_equal(ref_result, jit_result)
                    else:
                        np.testing.assert_array_equal(ref, jit)

    @skip_numba_jit
    def test_series_attr6(self):
        def test_impl(A):
            return A.take([2, 3]).values
        hpat_func = self.jit(test_impl)

        n = 11
        df = pd.DataFrame({'A': np.arange(n)})
        np.testing.assert_array_equal(hpat_func(df.A), test_impl(df.A))

    def test_series_attr7(self):
        def test_impl(A):
            return A.astype(np.float64)
        hpat_func = self.jit(test_impl)

        n = 11
        df = pd.DataFrame({'A': np.arange(n)})
        np.testing.assert_array_equal(hpat_func(df.A), test_impl(df.A))

    def test_series_getattr_ndim(self):
        '''Verifies getting Series attribute ndim is supported'''
        def test_impl(S):
            return S.ndim
        hpat_func = self.jit(test_impl)

        n = 11
        S = pd.Series(np.arange(n))
        self.assertEqual(hpat_func(S), test_impl(S))

    def test_series_getattr_T(self):
        '''Verifies getting Series attribute T is supported'''
        def test_impl(S):
            return S.T
        hpat_func = self.jit(test_impl)

        n = 11
        S = pd.Series(np.arange(n))
        np.testing.assert_array_equal(hpat_func(S), test_impl(S))

    def test_series_copy_str1(self):
        def test_impl(A):
            return A.copy()
        hpat_func = self.jit(test_impl)

        S = pd.Series(['aa', 'bb', 'cc'])
        pd.testing.assert_series_equal(hpat_func(S), test_impl(S))

    def test_series_copy_int1(self):
        def test_impl(A):
            return A.copy()
        hpat_func = self.jit(test_impl)

        S = pd.Series([1, 2, 3])
        pd.testing.assert_series_equal(hpat_func(S), test_impl(S))

    def test_series_copy_deep(self):
        def test_impl(A, deep):
            return A.copy(deep=deep)
        hpat_func = self.jit(test_impl)

        for S in [
            pd.Series([1, 2]),
            pd.Series([1, 2], index=["a", "b"]),
            pd.Series([1, 2], name='A'),
            pd.Series([1, 2], index=["a", "b"], name='A'),
        ]:
            with self.subTest(S=S):
                for deep in (True, False):
                    with self.subTest(deep=deep):
                        actual = hpat_func(S, deep)
                        expected = test_impl(S, deep)

                        pd.testing.assert_series_equal(actual, expected)

                        self.assertEqual(actual.values is S.values, expected.values is S.values)
                        self.assertEqual(actual.values is S.values, not deep)

                        # Shallow copy of index is not supported yet
                        if deep:
                            self.assertEqual(actual.index is S.index, expected.index is S.index)
                            self.assertEqual(actual.index is S.index, not deep)

    @skip_sdc_jit('Series.corr() parameter "min_periods" unsupported')
    def test_series_corr(self):
        def test_series_corr_impl(S1, S2, min_periods=None):
            return S1.corr(S2, min_periods=min_periods)

        hpat_func = self.jit(test_series_corr_impl)
        test_input_data1 = [[.2, .0, .6, .2],
                            [.2, .0, .6, .2, .5, .6, .7, .8],
                            [],
                            [2, 0, 6, 2],
                            [.2, .1, np.nan, .5, .3],
                            [-1, np.nan, 1, np.inf]]
        test_input_data2 = [[.3, .6, .0, .1],
                            [.3, .6, .0, .1, .8],
                            [],
                            [3, 6, 0, 1],
                            [.3, .2, .9, .6, np.nan],
                            [np.nan, np.nan, np.inf, np.nan]]
        for input_data1 in test_input_data1:
            for input_data2 in test_input_data2:
                S1 = pd.Series(input_data1)
                S2 = pd.Series(input_data2)
                for period in [None, 2, 1, 8, -4]:
                    result_ref = test_series_corr_impl(S1, S2, min_periods=period)
                    result = hpat_func(S1, S2, min_periods=period)
                    np.testing.assert_allclose(result, result_ref)

    @skip_sdc_jit('Series.corr() parameter "min_periods" unsupported')
    def test_series_corr_unsupported_dtype(self):
        def test_series_corr_impl(S1, S2, min_periods=None):
            return S1.corr(S2, min_periods=min_periods)

        hpat_func = self.jit(test_series_corr_impl)
        S1 = pd.Series([.2, .0, .6, .2])
        S2 = pd.Series(['abcdefgh', 'a', 'abcdefg', 'ab', 'abcdef', 'abc'])
        S3 = pd.Series(['aaaaa', 'bbbb', 'ccc', 'dd', 'e'])
        S4 = pd.Series([.3, .6, .0, .1])

        with self.assertRaises(TypingError) as raises:
            hpat_func(S1, S2, min_periods=5)
        msg = 'Method corr(). The object other.data'
        self.assertIn(msg, str(raises.exception))

        with self.assertRaises(TypingError) as raises:
            hpat_func(S3, S4, min_periods=5)
        msg = 'Method corr(). The object self.data'
        self.assertIn(msg, str(raises.exception))

    @skip_sdc_jit('Series.corr() parameter "min_periods" unsupported')
    def test_series_corr_unsupported_period(self):
        def test_series_corr_impl(S1, S2, min_periods=None):
            return S1.corr(S2, min_periods=min_periods)

        hpat_func = self.jit(test_series_corr_impl)
        S1 = pd.Series([.2, .0, .6, .2])
        S2 = pd.Series([.3, .6, .0, .1])

        with self.assertRaises(TypingError) as raises:
            hpat_func(S1, S2, min_periods='aaaa')
        msg = 'Method corr(). The object min_periods'
        self.assertIn(msg, str(raises.exception))

        with self.assertRaises(TypingError) as raises:
            hpat_func(S1, S2, min_periods=0.5)
        msg = 'Method corr(). The object min_periods'
        self.assertIn(msg, str(raises.exception))

    def test_series_astype_int_to_str1(self):
        '''Verifies Series.astype implementation with function 'str' as argument
           converts integer series to series of strings
        '''
        def test_impl(S):
            return S.astype(str)
        hpat_func = self.jit(test_impl)

        n = 11
        S = pd.Series(np.arange(n))
        pd.testing.assert_series_equal(hpat_func(S), test_impl(S))

    def test_series_astype_int_to_str2(self):
        '''Verifies Series.astype implementation with a string literal dtype argument
           converts integer series to series of strings
        '''
        def test_impl(S):
            return S.astype('str')
        hpat_func = self.jit(test_impl)

        n = 11
        S = pd.Series(np.arange(n))
        pd.testing.assert_series_equal(hpat_func(S), test_impl(S))

    def test_series_astype_str_to_str1(self):
        '''Verifies Series.astype implementation with function 'str' as argument
           handles string series not changing it
        '''
        def test_impl(S):
            return S.astype(str)
        hpat_func = self.jit(test_impl)

        S = pd.Series(['aa', 'bb', 'cc'])
        pd.testing.assert_series_equal(hpat_func(S), test_impl(S))

    def test_series_astype_str_to_str2(self):
        '''Verifies Series.astype implementation with a string literal dtype argument
           handles string series not changing it
        '''
        def test_impl(S):
            return S.astype('str')
        hpat_func = self.jit(test_impl)

        S = pd.Series(['aa', 'bb', 'cc'])
        pd.testing.assert_series_equal(hpat_func(S), test_impl(S))

    def test_series_astype_str_to_str_index_str(self):
        '''Verifies Series.astype implementation with function 'str' as argument
           handles string series not changing it
        '''

        def test_impl(S):
            return S.astype(str)

        hpat_func = self.jit(test_impl)

        S = pd.Series(['aa', 'bb', 'cc'], index=['d', 'e', 'f'])
        pd.testing.assert_series_equal(hpat_func(S), test_impl(S))

    def test_series_astype_str_to_str_index_int(self):
        '''Verifies Series.astype implementation with function 'str' as argument
           handles string series not changing it
        '''

        def test_impl(S):
            return S.astype(str)

        hpat_func = self.jit(test_impl)

        S = pd.Series(['aa', 'bb', 'cc'], index=[1, 2, 3])
        pd.testing.assert_series_equal(hpat_func(S), test_impl(S))

    @unittest.skip('TODO: requires str(datetime64) support in Numba')
    def test_series_astype_dt_to_str1(self):
        '''Verifies Series.astype implementation with function 'str' as argument
           converts datetime series to series of strings
        '''
        def test_impl(A):
            return A.astype(str)
        hpat_func = self.jit(test_impl)

        S = pd.Series([pd.Timestamp('20130101 09:00:00'),
                       pd.Timestamp('20130101 09:00:02'),
                       pd.Timestamp('20130101 09:00:03')
                       ])
        pd.testing.assert_series_equal(hpat_func(S), test_impl(S))

    @unittest.skip('AssertionError: Series are different'
                   '[left]:  [0.000000, 1.000000, 2.000000, 3.000000, ...'
                   '[right]:  [0.0, 1.0, 2.0, 3.0, ...'
                   'TODO: needs alignment to NumPy on Numba side')
    def test_series_astype_float_to_str1(self):
        '''Verifies Series.astype implementation with function 'str' as argument
           converts float series to series of strings
        '''
        def test_impl(A):
            return A.astype(str)
        hpat_func = self.jit(test_impl)

        n = 11.0
        S = pd.Series(np.arange(n))
        pd.testing.assert_series_equal(hpat_func(S), test_impl(S))

    def test_series_astype_int32_to_int64(self):
        '''Verifies Series.astype implementation with NumPy dtype argument
           converts series with dtype=int32 to series with dtype=int64
        '''
        def test_impl(A):
            return A.astype(np.int64)
        hpat_func = self.jit(test_impl)

        n = 11
        S = pd.Series(np.arange(n), dtype=np.int32)
        pd.testing.assert_series_equal(hpat_func(S), test_impl(S))

    def test_series_astype_int_to_float64(self):
        '''Verifies Series.astype implementation with NumPy dtype argument
           converts integer series to series of float
        '''
        def test_impl(A):
            return A.astype(np.float64)
        hpat_func = self.jit(test_impl)

        n = 11
        S = pd.Series(np.arange(n))
        pd.testing.assert_series_equal(hpat_func(S), test_impl(S))

    def test_series_astype_float_to_int32(self):
        '''Verifies Series.astype implementation with NumPy dtype argument
           converts float series to series of integers
        '''
        def test_impl(A):
            return A.astype(np.int32)
        hpat_func = self.jit(test_impl)

        n = 11.0
        S = pd.Series(np.arange(n))
        pd.testing.assert_series_equal(hpat_func(S), test_impl(S))

    def test_series_astype_literal_dtype1(self):
        '''Verifies Series.astype implementation with a string literal dtype argument
           converts float series to series of integers
        '''
        def test_impl(A):
            return A.astype('int32')
        hpat_func = self.jit(test_impl)

        n = 11.0
        S = pd.Series(np.arange(n))
        pd.testing.assert_series_equal(hpat_func(S), test_impl(S))

    @unittest.skip('TODO: needs Numba astype impl support converting unicode_type to int')
    def test_series_astype_str_to_int32(self):
        '''Verifies Series.astype implementation with NumPy dtype argument
           converts series of strings to series of integers
        '''
        import numba

        def test_impl(A):
            return A.astype(np.int32)
        hpat_func = self.jit(test_impl)

        n = 11
        S = pd.Series([str(x) for x in np.arange(n) - n // 2])
        pd.testing.assert_series_equal(hpat_func(S), test_impl(S))

    @unittest.skip('TODO: needs Numba astype impl support converting unicode_type to float')
    def test_series_astype_str_to_float64(self):
        '''Verifies Series.astype implementation with NumPy dtype argument
           converts series of strings to series of float
        '''
        def test_impl(A):
            return A.astype(np.float64)
        hpat_func = self.jit(test_impl)

        S = pd.Series(['3.24', '1E+05', '-1', '-1.3E-01', 'nan', 'inf'])
        pd.testing.assert_series_equal(hpat_func(S), test_impl(S))

    def test_series_astype_str_index_str(self):
        '''Verifies Series.astype implementation with function 'str' as argument
           handles string series not changing it
        '''

        def test_impl(S):
            return S.astype(str)
        hpat_func = self.jit(test_impl)

        S = pd.Series(['aa', 'bb', 'cc'], index=['a', 'b', 'c'])
        pd.testing.assert_series_equal(hpat_func(S), test_impl(S))

    def test_series_astype_str_index_int(self):
        '''Verifies Series.astype implementation with function 'str' as argument
           handles string series not changing it
        '''

        def test_impl(S):
            return S.astype(str)

        hpat_func = self.jit(test_impl)

        S = pd.Series(['aa', 'bb', 'cc'], index=[2, 3, 5])
        pd.testing.assert_series_equal(hpat_func(S), test_impl(S))

    def test_series_astype_errors_ignore_return_self_str(self):
        '''Verifies Series.astype implementation return self object on error
           if errors='ignore' is passed in arguments
        '''

        def test_impl(S):
            return S.astype(np.float64, errors='ignore')

        hpat_func = self.jit(test_impl)

        S = pd.Series(['aa', 'bb', 'cc'], index=[2, 3, 5])
        pd.testing.assert_series_equal(hpat_func(S), test_impl(S))

    @skip_numba_jit
    def test_np_call_on_series1(self):
        def test_impl(A):
            return np.min(A)
        hpat_func = self.jit(test_impl)

        n = 11
        df = pd.DataFrame({'A': np.arange(n)})
        np.testing.assert_array_equal(hpat_func(df.A), test_impl(df.A))

    def test_series_values(self):
        def test_impl(A):
            return A.values
        hpat_func = self.jit(test_impl)

        n = 11
        df = pd.DataFrame({'A': np.arange(n)})
        np.testing.assert_array_equal(hpat_func(df.A), test_impl(df.A))

    @skip_numba_jit
    def test_series_values1(self):
        def test_impl(A):
            return (A == 2).values
        hpat_func = self.jit(test_impl)

        n = 11
        df = pd.DataFrame({'A': np.arange(n)})
        np.testing.assert_array_equal(hpat_func(df.A), test_impl(df.A))

    def test_series_shape1(self):
        def test_impl(A):
            return A.shape
        hpat_func = self.jit(test_impl)

        n = 11
        df = pd.DataFrame({'A': np.arange(n)})
        self.assertEqual(hpat_func(df.A), test_impl(df.A))

    @skip_numba_jit
    def test_static_setitem_series1(self):
        def test_impl(A):
            A[0] = 2
            return (A == 2).sum()
        hpat_func = self.jit(test_impl)

        n = 11
        df = pd.DataFrame({'A': np.arange(n)})
        self.assertEqual(hpat_func(df.A), test_impl(df.A))

    @skip_numba_jit
    def test_setitem_series1(self):
        def test_impl(A, i):
            A[i] = 2
            return (A == 2).sum()
        hpat_func = self.jit(test_impl)

        n = 11
        df = pd.DataFrame({'A': np.arange(n)})
        self.assertEqual(hpat_func(df.A.copy(), 0), test_impl(df.A.copy(), 0))

    @skip_numba_jit
    def test_setitem_series2(self):
        def test_impl(A, i):
            A[i] = 100
        hpat_func = self.jit(test_impl)

        n = 11
        df = pd.DataFrame({'A': np.arange(n)})
        A1 = df.A.copy()
        A2 = df.A
        hpat_func(A1, 0)
        test_impl(A2, 0)
        pd.testing.assert_series_equal(A1, A2)

    @unittest.skip("enable after remove dead in hiframes is removed")
    def test_setitem_series3(self):
        def test_impl(A, i):
            S = pd.Series(A)
            S[i] = 100
        hpat_func = self.jit(test_impl)

        n = 11
        A = np.arange(n)
        A1 = A.copy()
        A2 = A
        hpat_func(A1, 0)
        test_impl(A2, 0)
        np.testing.assert_array_equal(A1, A2)

    @skip_numba_jit
    def test_setitem_series_bool1(self):
        def test_impl(A):
            A[A > 3] = 100
        hpat_func = self.jit(test_impl)

        n = 11
        df = pd.DataFrame({'A': np.arange(n)})
        A1 = df.A.copy()
        A2 = df.A
        hpat_func(A1)
        test_impl(A2)
        pd.testing.assert_series_equal(A1, A2)

    @skip_numba_jit
    def test_setitem_series_bool2(self):
        def test_impl(A, B):
            A[A > 3] = B[A > 3]
        hpat_func = self.jit(test_impl)

        n = 11
        df = pd.DataFrame({'A': np.arange(n), 'B': np.arange(n)**2})
        A1 = df.A.copy()
        A2 = df.A
        hpat_func(A1, df.B)
        test_impl(A2, df.B)
        pd.testing.assert_series_equal(A1, A2)

    @skip_numba_jit
    def test_static_getitem_series1(self):
        def test_impl(A):
            return A[0]
        hpat_func = self.jit(test_impl)

        n = 11
        A = pd.Series(np.arange(n))
        self.assertEqual(hpat_func(A), test_impl(A))

    @skip_numba_jit
    def test_getitem_series1(self):
        def test_impl(A, i):
            return A[i]
        hpat_func = self.jit(test_impl)

        n = 11
        df = pd.DataFrame({'A': np.arange(n)})
        self.assertEqual(hpat_func(df.A, 0), test_impl(df.A, 0))

    @skip_numba_jit
    def test_getitem_series_str1(self):
        def test_impl(A, i):
            return A[i]
        hpat_func = self.jit(test_impl)

        df = pd.DataFrame({'A': ['aa', 'bb', 'cc']})
        self.assertEqual(hpat_func(df.A, 0), test_impl(df.A, 0))

    @skip_numba_jit
    def test_series_iat1(self):
        def test_impl(A):
            return A.iat[3]
        hpat_func = self.jit(test_impl)

        n = 11
        S = pd.Series(np.arange(n)**2)
        self.assertEqual(hpat_func(S), test_impl(S))

    @skip_numba_jit
    def test_series_iat2(self):
        def test_impl(A):
            A.iat[3] = 1
            return A
        hpat_func = self.jit(test_impl)

        n = 11
        S = pd.Series(np.arange(n)**2)
        pd.testing.assert_series_equal(hpat_func(S), test_impl(S))

    @skip_numba_jit
    def test_series_iloc1(self):
        def test_impl(A):
            return A.iloc[3]
        hpat_func = self.jit(test_impl)

        n = 11
        S = pd.Series(np.arange(n)**2)
        self.assertEqual(hpat_func(S), test_impl(S))

    @skip_numba_jit
    def test_series_iloc2(self):
        def test_impl(A):
            return A.iloc[3:8]
        hpat_func = self.jit(test_impl)

        n = 11
        S = pd.Series(np.arange(n)**2)
        pd.testing.assert_series_equal(
            hpat_func(S), test_impl(S).reset_index(drop=True))

    @skip_sdc_jit('Old-style implementation of operators doesn\'t support comparing Series of different lengths')
    def test_series_op1_integer(self):
        '''Verifies using all various Series arithmetic binary operators on two integer Series with default indexes'''
        n = 11
        np.random.seed(0)
        data_to_test = [np.arange(-5, -5 + n, dtype=np.int32),
                        np.ones(n + 3, dtype=np.int32),
                        np.random.randint(-5, 5, n + 7)]

        arithmetic_binops = ('+', '-', '*', '/', '//', '%', '**')
        for operator in arithmetic_binops:
            test_impl = _make_func_use_binop1(operator)
            hpat_func = self.jit(test_impl)
            for data_left, data_right in combinations_with_replacement(data_to_test, 2):
                # integers to negative powers are not allowed
                if (operator == '**' and np.any(data_right < 0)):
                    data_right = np.abs(data_right)

                with self.subTest(left=data_left, right=data_right, operator=operator):
                    S1 = pd.Series(data_left)
                    S2 = pd.Series(data_right)
                    # check_dtype=False because SDC implementation always returns float64 Series
                    pd.testing.assert_series_equal(hpat_func(S1, S2), test_impl(S1, S2), check_dtype=False)

    @skip_sdc_jit('Old-style implementation of operators doesn\'t support division/modulo/etc by zero')
    def test_series_op2_integer(self):
        '''Verifies using all various Series arithmetic binary operators
           on an integer Series with default index and a scalar value'''
        n = 11
        np.random.seed(0)
        data_to_test = [np.arange(-5, -5 + n, dtype=np.int32),
                        np.ones(n + 3, dtype=np.int32),
                        np.random.randint(-5, 5, n + 7)]
        scalar_values = [1, -1, 0, 3, 7, -5]

        arithmetic_binops = ('+', '-', '*', '/', '//', '%', '**')
        for operator in arithmetic_binops:
            test_impl = _make_func_use_binop1(operator)
            hpat_func = self.jit(test_impl)
            for data_left in data_to_test:
                for scalar in scalar_values:
                    # integers to negative powers are not allowed
                    if (operator == '**' and scalar < 0):
                        scalar = abs(scalar)

                    with self.subTest(left=data_left, right=scalar, operator=operator):
                        S = pd.Series(data_left)
                        # check_dtype=False because SDC implementation always returns float64 Series
                        pd.testing.assert_series_equal(hpat_func(S, scalar), test_impl(S, scalar), check_dtype=False)

    @skip_sdc_jit('Old-style implementation of operators doesn\'t support comparing Series of different lengths')
    def test_series_op1_float(self):
        '''Verifies using all various Series arithmetic binary operators on two float Series with default indexes'''
        n = 11
        np.random.seed(0)
        data_to_test = [np.arange(-5, -5 + n, dtype=np.float32),
                        np.ones(n + 3, dtype=np.float32),
                        np.random.ranf(n + 7)]

        arithmetic_binops = ('+', '-', '*', '/', '//', '%', '**')
        for operator in arithmetic_binops:
            test_impl = _make_func_use_binop1(operator)
            hpat_func = self.jit(test_impl)
            for data_left, data_right in combinations_with_replacement(data_to_test, 2):
                with self.subTest(left=data_left, right=data_right, operator=operator):
                    S1 = pd.Series(data_left)
                    S2 = pd.Series(data_right)
                    # check_dtype=False because SDC implementation always returns float64 Series
                    pd.testing.assert_series_equal(hpat_func(S1, S2), test_impl(S1, S2), check_dtype=False)

    @skip_sdc_jit('Old-style implementation of operators doesn\'t support division/modulo/etc by zero')
    def test_series_op2_float(self):
        '''Verifies using all various Series arithmetic binary operators
           on a float Series with default index and a scalar value'''
        n = 11
        np.random.seed(0)
        data_to_test = [np.arange(-5, -5 + n, dtype=np.float32),
                        np.ones(n + 3, dtype=np.float32),
                        np.random.ranf(n + 7)]
        scalar_values = [1., -1., 0., -0., 7., -5.]

        arithmetic_binops = ('+', '-', '*', '/', '//', '%', '**')
        for operator in arithmetic_binops:
            test_impl = _make_func_use_binop1(operator)
            hpat_func = self.jit(test_impl)
            for data_left in data_to_test:
                for scalar in scalar_values:
                    with self.subTest(left=data_left, right=scalar, operator=operator):
                        S = pd.Series(data_left)
                        pd.testing.assert_series_equal(hpat_func(S, scalar), test_impl(S, scalar), check_dtype=False)

    @skip_numba_jit('Not implemented in new-pipeline yet')
    def test_series_op3(self):
        arithmetic_binops = ('+=', '-=', '*=', '/=', '//=', '%=', '**=')

        for operator in arithmetic_binops:
            test_impl = _make_func_use_binop2(operator)
            hpat_func = self.jit(test_impl)

            # TODO: extend to test arithmetic operations between numeric Series of different dtypes
            n = 11
            df = pd.DataFrame({'A': np.arange(1, n, dtype=np.float64), 'B': np.ones(n - 1)})
            pd.testing.assert_series_equal(hpat_func(df.A, df.B), test_impl(df.A, df.B), check_names=False)

    @skip_numba_jit('Not implemented in new-pipeline yet')
    def test_series_op4(self):
        arithmetic_binops = ('+=', '-=', '*=', '/=', '//=', '%=', '**=')

        for operator in arithmetic_binops:
            test_impl = _make_func_use_binop2(operator)
            hpat_func = self.jit(test_impl)

            # TODO: extend to test arithmetic operations between numeric Series of different dtypes
            n = 11
            df = pd.DataFrame({'A': np.arange(1, n, dtype=np.float64)})
            pd.testing.assert_series_equal(hpat_func(df.A, 1), test_impl(df.A, 1), check_names=False)

    def test_series_op5(self):
        arithmetic_methods = ('add', 'sub', 'mul', 'div', 'truediv', 'floordiv', 'mod', 'pow')

        for method in arithmetic_methods:
            test_impl = _make_func_use_method_arg1(method)
            hpat_func = self.jit(test_impl)

            n = 11
            df = pd.DataFrame({'A': np.arange(1, n), 'B': np.ones(n - 1)})
            pd.testing.assert_series_equal(hpat_func(df.A, df.B), test_impl(df.A, df.B), check_names=False)

    @unittest.skipIf(platform.system() == 'Windows', 'Series values are different (20.0 %)'
                     '[left]:  [1, 1024, 59049, 1048576, 9765625, 60466176, 282475249, 1073741824, 3486784401, 10000000000]'
                     '[right]: [1, 1024, 59049, 1048576, 9765625, 60466176, 282475249, 1073741824, -808182895, 1410065408]')
    def test_series_op5_integer_scalar(self):
        arithmetic_methods = ('add', 'sub', 'mul', 'div', 'truediv', 'floordiv', 'mod', 'pow')

        for method in arithmetic_methods:
            test_impl = _make_func_use_method_arg1(method)
            hpat_func = self.jit(test_impl)

            n = 11
            if platform.system() == 'Windows' and not IS_32BITS:
                operand_series = pd.Series(np.arange(1, n, dtype=np.int64))
            else:
                operand_series = pd.Series(np.arange(1, n))
            operand_scalar = 10
            pd.testing.assert_series_equal(
                hpat_func(operand_series, operand_scalar),
                test_impl(operand_series, operand_scalar),
                check_names=False)

    def test_series_op5_float_scalar(self):
        arithmetic_methods = ('add', 'sub', 'mul', 'div', 'truediv', 'floordiv', 'mod', 'pow')

        for method in arithmetic_methods:
            test_impl = _make_func_use_method_arg1(method)
            hpat_func = self.jit(test_impl)

            n = 11
            operand_series = pd.Series(np.arange(1, n))
            operand_scalar = .5
            pd.testing.assert_series_equal(
                hpat_func(operand_series, operand_scalar),
                test_impl(operand_series, operand_scalar),
                check_names=False)

    @skip_numba_jit
    def test_series_op6(self):
        def test_impl(A):
            return -A
        hpat_func = self.jit(test_impl)

        n = 11
        A = pd.Series(np.arange(n))
        pd.testing.assert_series_equal(hpat_func(A), test_impl(A))

    @skip_sdc_jit('Old-style implementation of operators doesn\'t support Series indexes')
    def test_series_op7(self):
        """Verifies using all various Series comparison binary operators on two integer Series with various indexes"""
        n = 11
        data_left = [1, 2, -1, 3, 4, 2, -3, 5, 6, 6, 0]
        data_right = [3, 2, -2, 1, 4, 1, -5, 6, 6, 3, -1]
        dtype_to_index = {'None': None,
                          'int': np.arange(n, dtype='int'),
                          'float': np.arange(n, dtype='float'),
                          'string': ['aa', 'aa', '', '', 'b', 'b', 'cccc', None, 'dd', 'ddd', None]}

        comparison_binops = ('<', '>', '<=', '>=', '!=', '==')
        for operator in comparison_binops:
            test_impl = _make_func_use_binop1(operator)
            hpat_func = self.jit(test_impl)
            for dtype, index_data in dtype_to_index.items():
                with self.subTest(operator=operator, index_dtype=dtype, index=index_data):
                    A = pd.Series(data_left, index=index_data)
                    B = pd.Series(data_right, index=index_data)
                    pd.testing.assert_series_equal(hpat_func(A, B), test_impl(A, B))

    @skip_sdc_jit('Old-style implementation of operators doesn\'t support comparing to inf')
    def test_series_op7_scalar(self):
        """Verifies using all various Series comparison binary operators on an integer Series and scalar values"""
        S = pd.Series([1, 2, -1, 3, 4, 2, -3, 5, 6, 6, 0])

        scalar_values = [2, 2.0, -3, np.inf, -np.inf, np.PZERO, np.NZERO]
        comparison_binops = ('<', '>', '<=', '>=', '!=', '==')
        for operator in comparison_binops:
            test_impl = _make_func_use_binop1(operator)
            hpat_func = self.jit(test_impl)
            for scalar in scalar_values:
                with self.subTest(left=S, right=scalar, operator=operator):
                    pd.testing.assert_series_equal(hpat_func(S, scalar), test_impl(S, scalar))

    def test_series_op8(self):
        comparison_methods = ('lt', 'gt', 'le', 'ge', 'ne', 'eq')

        for method in comparison_methods:
            test_impl = _make_func_use_method_arg1(method)
            hpat_func = self.jit(test_impl)

            n = 11
            A = pd.Series(np.arange(n))
            B = pd.Series(np.arange(n)**2)
            pd.testing.assert_series_equal(hpat_func(A, B), test_impl(A, B), check_names=False)

    @unittest.skipIf(platform.system() == 'Windows', "Attribute dtype are different: int64, int32")
    def test_series_op8_integer_scalar(self):
        comparison_methods = ('lt', 'gt', 'le', 'ge', 'eq', 'ne')

        for method in comparison_methods:
            test_impl = _make_func_use_method_arg1(method)
            hpat_func = self.jit(test_impl)

            n = 11
            operand_series = pd.Series(np.arange(1, n))
            operand_scalar = 10
            pd.testing.assert_series_equal(
                hpat_func(operand_series, operand_scalar),
                test_impl(operand_series, operand_scalar),
                check_names=False)

    def test_series_op8_float_scalar(self):
        comparison_methods = ('lt', 'gt', 'le', 'ge', 'eq', 'ne')

        for method in comparison_methods:
            test_impl = _make_func_use_method_arg1(method)
            hpat_func = self.jit(test_impl)

            n = 11
            operand_series = pd.Series(np.arange(1, n))
            operand_scalar = .5
            pd.testing.assert_series_equal(
                hpat_func(operand_series, operand_scalar),
                test_impl(operand_series, operand_scalar),
                check_names=False)

    @skip_numba_jit
    def test_series_inplace_binop_array(self):
        def test_impl(A, B):
            A += B
            return A
        hpat_func = self.jit(test_impl)

        n = 11
        A = np.arange(n)**2.0  # TODO: use 2 for test int casting
        B = pd.Series(np.ones(n))
        np.testing.assert_array_equal(hpat_func(A.copy(), B), test_impl(A, B))

    @skip_numba_jit
    def test_series_fusion1(self):
        def test_impl(A, B):
            return A + B + 1
        hpat_func = self.jit(test_impl)

        n = 11
        if platform.system() == 'Windows' and not IS_32BITS:
            A = pd.Series(np.arange(n), dtype=np.int64)
            B = pd.Series(np.arange(n)**2, dtype=np.int64)
        else:
            A = pd.Series(np.arange(n))
            B = pd.Series(np.arange(n)**2)
        pd.testing.assert_series_equal(hpat_func(A, B), test_impl(A, B))
        self.assertEqual(count_parfor_REPs(), 1)

    @skip_numba_jit
    def test_series_fusion2(self):
        # make sure getting data var avoids incorrect single def assumption
        def test_impl(A, B):
            S = B + 2
            if A[0] == 0:
                S = A + 1
            return S + B
        hpat_func = self.jit(test_impl)

        n = 11
        if platform.system() == 'Windows' and not IS_32BITS:
            A = pd.Series(np.arange(n), dtype=np.int64)
            B = pd.Series(np.arange(n)**2, dtype=np.int64)
        else:
            A = pd.Series(np.arange(n))
            B = pd.Series(np.arange(n)**2)
        pd.testing.assert_series_equal(hpat_func(A, B), test_impl(A, B))
        self.assertEqual(count_parfor_REPs(), 3)

    def test_series_len(self):
        def test_impl(A, i):
            return len(A)
        hpat_func = self.jit(test_impl)

        n = 11
        df = pd.DataFrame({'A': np.arange(n)})
        self.assertEqual(hpat_func(df.A, 0), test_impl(df.A, 0))

    def test_series_box(self):
        def test_impl():
            A = pd.Series([1, 2, 3])
            return A
        hpat_func = self.jit(test_impl)

        pd.testing.assert_series_equal(hpat_func(), test_impl())

    def test_series_box2(self):
        def test_impl():
            A = pd.Series(['1', '2', '3'])
            return A
        hpat_func = self.jit(test_impl)

        pd.testing.assert_series_equal(hpat_func(), test_impl())

    @skip_numba_jit
    def test_series_list_str_unbox1(self):
        def test_impl(A):
            return A.iloc[0]
        hpat_func = self.jit(test_impl)

        S = pd.Series([['aa', 'b'], ['ccc'], []])
        np.testing.assert_array_equal(hpat_func(S), test_impl(S))

        # call twice to test potential refcount errors
        np.testing.assert_array_equal(hpat_func(S), test_impl(S))

    def test_np_typ_call_replace(self):
        # calltype replacement is tricky for np.typ() calls since variable
        # type can't provide calltype
        def test_impl(i):
            return np.int32(i)
        hpat_func = self.jit(test_impl)

        self.assertEqual(hpat_func(1), test_impl(1))

    @skip_numba_jit
    def test_series_ufunc1(self):
        def test_impl(A, i):
            return np.isinf(A).values
        hpat_func = self.jit(test_impl)

        n = 11
        df = pd.DataFrame({'A': np.arange(n)})
        np.testing.assert_array_equal(hpat_func(df.A, 1), test_impl(df.A, 1))

    @skip_numba_jit
    def test_list_convert(self):
        def test_impl():
            df = pd.DataFrame({'one': np.array([-1, np.nan, 2.5]),
                               'two': ['foo', 'bar', 'baz'],
                               'three': [True, False, True]})
            return df.one.values, df.two.values, df.three.values
        hpat_func = self.jit(test_impl)

        one, two, three = hpat_func()
        self.assertTrue(isinstance(one, np.ndarray))
        self.assertTrue(isinstance(two, np.ndarray))
        self.assertTrue(isinstance(three, np.ndarray))

    @unittest.skip("needs empty_like typing fix in npydecl.py")
    def test_series_empty_like(self):
        def test_impl(A):
            return np.empty_like(A)
        hpat_func = self.jit(test_impl)
        n = 11
        df = pd.DataFrame({'A': np.arange(n)})
        self.assertTrue(isinstance(hpat_func(df.A), np.ndarray))

    @skip_sdc_jit('No support of axis argument in old-style Series.fillna() impl')
    def test_series_fillna_axis1(self):
        '''Verifies Series.fillna() implementation handles 'index' as axis argument'''
        def test_impl(S):
            return S.fillna(5.0, axis='index')
        hpat_func = self.jit(test_impl)

        S = pd.Series([1.0, 2.0, np.nan, 1.0, np.inf])
        pd.testing.assert_series_equal(hpat_func(S), test_impl(S))

    @skip_sdc_jit('No support of axis argument in old-style Series.fillna() impl')
    def test_series_fillna_axis2(self):
        '''Verifies Series.fillna() implementation handles 0 as axis argument'''
        def test_impl(S):
            return S.fillna(5.0, axis=0)
        hpat_func = self.jit(test_impl)

        S = pd.Series([1.0, 2.0, np.nan, 1.0, np.inf])
        pd.testing.assert_series_equal(hpat_func(S), test_impl(S))

    @skip_sdc_jit('No support of axis argument in old-style Series.fillna() impl')
    def test_series_fillna_axis3(self):
        '''Verifies Series.fillna() implementation handles correct non-literal axis argument'''
        def test_impl(S, axis):
            return S.fillna(5.0, axis=axis)
        hpat_func = self.jit(test_impl)

        S = pd.Series([1.0, 2.0, np.nan, 1.0, np.inf])
        for axis in [0, 'index']:
            pd.testing.assert_series_equal(hpat_func(S, axis), test_impl(S, axis))

    @skip_sdc_jit('BUG: old-style fillna impl returns series without index')
    def test_series_fillna_float_from_df(self):
        '''Verifies Series.fillna() applied to a named float Series obtained from a DataFrame'''
        def test_impl(S):
            return S.fillna(5.0)
        hpat_func = self.jit(test_impl)

        # TODO: check_names must be fixed
        df = pd.DataFrame({'A': [1.0, 2.0, np.nan, 1.0, np.inf]})
        pd.testing.assert_series_equal(hpat_func(df.A), test_impl(df.A), check_names=False)

    @skip_sdc_jit('BUG: old-style fillna impl returns series without index')
    def test_series_fillna_float_index1(self):
        '''Verifies Series.fillna() implementation for float series with default index'''
        def test_impl(S):
            return S.fillna(5.0)
        hpat_func = self.jit(test_impl)

        for data in test_global_input_data_float64:
            S = pd.Series(data)
            pd.testing.assert_series_equal(hpat_func(S), test_impl(S))

    @skip_sdc_jit('BUG: old-style fillna impl returns series without index')
    def test_series_fillna_float_index2(self):
        '''Verifies Series.fillna() implementation for float series with string index'''
        def test_impl(S):
            return S.fillna(5.0)
        hpat_func = self.jit(test_impl)

        S = pd.Series([1.0, 2.0, np.nan, 1.0, np.inf], ['a', 'b', 'c', 'd', 'e'])
        pd.testing.assert_series_equal(hpat_func(S), test_impl(S))

    @skip_sdc_jit('BUG: old-style fillna impl returns series without index')
    def test_series_fillna_float_index3(self):
        def test_impl(S):
            return S.fillna(5.0)
        hpat_func = self.jit(test_impl)

        S = pd.Series([1.0, 2.0, np.nan, 1.0, np.inf], index=[1, 2, 5, 7, 10])
        pd.testing.assert_series_equal(hpat_func(S), test_impl(S))

    @skip_sdc_jit('BUG: old-style fillna impl returns series without index')
    def test_series_fillna_str_from_df(self):
        '''Verifies Series.fillna() applied to a named float Series obtained from a DataFrame'''
        def test_impl(S):
            return S.fillna("dd")
        hpat_func = self.jit(test_impl)

        # TODO: check_names must be fixed
        df = pd.DataFrame({'A': ['aa', 'b', None, 'cccd', '']})
        pd.testing.assert_series_equal(hpat_func(df.A),
                                       test_impl(df.A), check_names=False)

    @skip_sdc_jit('BUG: old-style fillna impl returns series without index')
    def test_series_fillna_str_index1(self):
        '''Verifies Series.fillna() implementation for series of strings with default index'''
        def test_impl(S):
            return S.fillna("dd")
        hpat_func = self.jit(test_impl)

        S = pd.Series(['aa', 'b', None, 'cccd', ''])
        pd.testing.assert_series_equal(hpat_func(S), test_impl(S))

    @skip_sdc_jit('BUG: old-style fillna impl returns series without index')
    def test_series_fillna_str_index2(self):
        '''Verifies Series.fillna() implementation for series of strings with string index'''
        def test_impl(S):
            return S.fillna("dd")
        hpat_func = self.jit(test_impl)

        S = pd.Series(['aa', 'b', None, 'cccd', ''], ['a', 'b', 'c', 'd', 'e'])
        pd.testing.assert_series_equal(hpat_func(S), test_impl(S))

    @skip_sdc_jit('BUG: old-style fillna impl returns series without index')
    def test_series_fillna_str_index3(self):
        def test_impl(S):
            return S.fillna("dd")

        hpat_func = self.jit(test_impl)

        S = pd.Series(['aa', 'b', None, 'cccd', ''], index=[1, 2, 5, 7, 10])
        pd.testing.assert_series_equal(hpat_func(S), test_impl(S))

    @skip_sdc_jit('BUG: old-style fillna impl returns series without index')
    def test_series_fillna_float_inplace1(self):
        '''Verifies Series.fillna() implementation for float series with default index and inplace argument True'''
        def test_impl(S):
            S.fillna(5.0, inplace=True)
            return S
        hpat_func = self.jit(test_impl)

        S1 = pd.Series([1.0, 2.0, np.nan, 1.0, np.inf])
        S2 = S1.copy()
        pd.testing.assert_series_equal(hpat_func(S1), test_impl(S2))

    @unittest.skip('TODO: add reflection support and check method return value')
    def test_series_fillna_float_inplace2(self):
        '''Verifies Series.fillna(inplace=True) results are reflected back in the original float series'''
        def test_impl(S):
            return S.fillna(inplace=True)
        hpat_func = self.jit(test_impl)

        S1 = pd.Series([1.0, 2.0, np.nan, 1.0, np.inf])
        S2 = S1.copy()
        self.assertIsNone(hpat_func(S1))
        self.assertIsNone(test_impl(S2))
        pd.testing.assert_series_equal(S1, S2)

    def test_series_fillna_float_inplace3(self):
        '''Verifies Series.fillna() implementation correcly handles omitted inplace argument as default False'''
        def test_impl(S):
            return S.fillna(5.0)
        hpat_func = self.jit(test_impl)

        S1 = pd.Series([1.0, 2.0, np.nan, 1.0, np.inf])
        S2 = S1.copy()
        pd.testing.assert_series_equal(hpat_func(S1), test_impl(S1))
        pd.testing.assert_series_equal(S1, S2)

    def test_series_fillna_inplace_non_literal(self):
        '''Verifies Series.fillna() implementation handles only Boolean literals as inplace argument'''
        def test_impl(S, param):
            S.fillna(5.0, inplace=param)
            return S
        hpat_func = self.jit(test_impl)

        S = pd.Series([1.0, 2.0, np.nan, 1.0, np.inf])
        expected = ValueError if sdc.config.config_pipeline_hpat_default else TypingError
        self.assertRaises(expected, hpat_func, S, True)

    @skip_numba_jit('TODO: investigate why Numba types inplace as bool (non-literal value)')
    def test_series_fillna_str_inplace1(self):
        '''Verifies Series.fillna() implementation for series of strings
           with default index and inplace argument True
        '''
        def test_impl(S):
            S.fillna("dd", inplace=True)
            return S
        hpat_func = self.jit(test_impl)

        S1 = pd.Series(['aa', 'b', None, 'cccd', ''])
        S2 = S1.copy()
        pd.testing.assert_series_equal(hpat_func(S1), test_impl(S2))

    @unittest.skip('TODO (both): support StringArrayType reflection'
                   'TODO (new-style): investigate why Numba infers inplace type as bool (non-literal value)')
    def test_series_fillna_str_inplace2(self):
        '''Verifies Series.fillna(inplace=True) results are reflected back in the original string series'''
        def test_impl(S):
            return S.fillna("dd", inplace=True)
        hpat_func = self.jit(test_impl)

        S1 = pd.Series(['aa', 'b', None, 'cccd', ''])
        S2 = S1.copy()
        self.assertIsNone(hpat_func(S1))
        self.assertIsNone(test_impl(S2))
        pd.testing.assert_series_equal(S1, S2)

    @skip_numba_jit('TODO: investigate why Numba types inplace as bool (non-literal value)')
    def test_series_fillna_str_inplace_empty1(self):
        def test_impl(A):
            A.fillna("", inplace=True)
            return A
        hpat_func = self.jit(test_impl)

        S1 = pd.Series(['aa', 'b', None, 'cccd', ''])
        S2 = S1.copy()
        pd.testing.assert_series_equal(hpat_func(S1), test_impl(S2))

    @unittest.skip('AssertionError: Series are different\n'
                   'Series length are different\n'
                   '[left]:  [NaT, 1970-12-01T00:00:00.000000000, 2012-07-25T00:00:00.000000000]\n'
                   '[right]: [2020-05-03T00:00:00.000000000, 1970-12-01T00:00:00.000000000, 2012-07-25T00:00:00.000000000]')
    def test_series_fillna_dt_no_index1(self):
        '''Verifies Series.fillna() implementation for datetime series and np.datetime64 value'''
        def test_impl(S, value):
            return S.fillna(value)
        hpat_func = self.jit(test_impl)

        value = np.datetime64('2020-05-03', 'ns')
        S = pd.Series([pd.NaT, pd.Timestamp('1970-12-01'), pd.Timestamp('2012-07-25'), None])
        pd.testing.assert_series_equal(hpat_func(S, value), test_impl(S, value))

    @unittest.skip('TODO: change unboxing of pd.Timestamp Series or support conversion between PandasTimestampType and datetime64')
    def test_series_fillna_dt_no_index2(self):
        '''Verifies Series.fillna() implementation for datetime series and pd.Timestamp value'''
        def test_impl(S):
            value = pd.Timestamp('2020-05-03')
            return S.fillna(value)
        hpat_func = self.jit(test_impl)

        S = pd.Series([pd.NaT, pd.Timestamp('1970-12-01'), pd.Timestamp('2012-07-25')])
        pd.testing.assert_series_equal(hpat_func(S), test_impl(S))

    def test_series_fillna_bool_no_index1(self):
        '''Verifies Series.fillna() implementation for bool series with default index'''
        def test_impl(S):
            return S.fillna(True)
        hpat_func = self.jit(test_impl)

        S1 = pd.Series([True, False, False, True])
        S2 = S1.copy()
        pd.testing.assert_series_equal(hpat_func(S1), test_impl(S2))

    @skip_sdc_jit('BUG: old-style fillna impl returns series without index')
    def test_series_fillna_int_no_index1(self):
        '''Verifies Series.fillna() implementation for integer series with default index'''
        def test_impl(S):
            return S.fillna(7)
        hpat_func = self.jit(test_impl)

        n = 11
        S1 = pd.Series(np.arange(n, dtype=np.int64))
        S2 = S1.copy()
        pd.testing.assert_series_equal(hpat_func(S1), test_impl(S2))

    @skip_sdc_jit('No support of axis argument in old-style Series.dropna() impl')
    def test_series_dropna_axis1(self):
        '''Verifies Series.dropna() implementation handles 'index' as axis argument'''
        def test_impl(S):
            return S.dropna(axis='index')
        hpat_func = self.jit(test_impl)

        S1 = pd.Series([1.0, 2.0, np.nan, 1.0, np.inf])
        S2 = S1.copy()
        pd.testing.assert_series_equal(hpat_func(S1), test_impl(S2))

    @skip_sdc_jit('No support of axis argument in old-style Series.dropna() impl')
    def test_series_dropna_axis2(self):
        '''Verifies Series.dropna() implementation handles 0 as axis argument'''
        def test_impl(S):
            return S.dropna(axis=0)
        hpat_func = self.jit(test_impl)

        S1 = pd.Series([1.0, 2.0, np.nan, 1.0, np.inf])
        S2 = S1.copy()
        pd.testing.assert_series_equal(hpat_func(S1), test_impl(S2))

    @skip_sdc_jit('No support of axis argument in old-style Series.dropna() impl')
    def test_series_dropna_axis3(self):
        '''Verifies Series.dropna() implementation handles correct non-literal axis argument'''
        def test_impl(S, axis):
            return S.dropna(axis=axis)
        hpat_func = self.jit(test_impl)

        S1 = pd.Series([1.0, 2.0, np.nan, 1.0, np.inf])
        S2 = S1.copy()
        for axis in [0, 'index']:
            pd.testing.assert_series_equal(hpat_func(S1, axis), test_impl(S2, axis))

    @skip_sdc_jit('BUG: old-style dropna impl returns series without index')
    def test_series_dropna_float_index1(self):
        '''Verifies Series.dropna() implementation for float series with default index'''
        def test_impl(S):
            return S.dropna()
        hpat_func = self.jit(test_impl)

        for data in test_global_input_data_float64:
            S1 = pd.Series(data)
            S2 = S1.copy()
            pd.testing.assert_series_equal(hpat_func(S1), test_impl(S2))

    @skip_sdc_jit('BUG: old-style dropna impl returns series without index')
    def test_series_dropna_float_index2(self):
        '''Verifies Series.dropna() implementation for float series with string index'''
        def test_impl(S):
            return S.dropna()
        hpat_func = self.jit(test_impl)

        S1 = pd.Series([1.0, 2.0, np.nan, 1.0, np.inf], ['a', 'b', 'c', 'd', 'e'])
        S2 = S1.copy()
        pd.testing.assert_series_equal(hpat_func(S1), test_impl(S2))

    @skip_sdc_jit('BUG: old-style dropna impl returns series without index')
    def test_series_dropna_str_index1(self):
        '''Verifies Series.dropna() implementation for series of strings with default index'''
        def test_impl(S):
            return S.dropna()
        hpat_func = self.jit(test_impl)

        S1 = pd.Series(['aa', 'b', None, 'cccd', ''])
        S2 = S1.copy()
        pd.testing.assert_series_equal(hpat_func(S1), test_impl(S2))

    @skip_sdc_jit('BUG: old-style dropna impl returns series without index')
    def test_series_dropna_str_index2(self):
        '''Verifies Series.dropna() implementation for series of strings with string index'''
        def test_impl(S):
            return S.dropna()
        hpat_func = self.jit(test_impl)

        S1 = pd.Series(['aa', 'b', None, 'cccd', ''], ['a', 'b', 'c', 'd', 'e'])
        S2 = S1.copy()
        pd.testing.assert_series_equal(hpat_func(S1), test_impl(S2))

    @skip_sdc_jit('BUG: old-style dropna impl returns series without index')
    def test_series_dropna_str_index3(self):
        def test_impl(S):
            return S.dropna()

        hpat_func = self.jit(test_impl)

        S1 = pd.Series(['aa', 'b', None, 'cccd', ''], index=[1, 2, 5, 7, 10])
        S2 = S1.copy()
        pd.testing.assert_series_equal(hpat_func(S1), test_impl(S2))

    @unittest.skip('BUG: old-style dropna impl returns series without index, in new-style inplace is unsupported')
    def test_series_dropna_float_inplace_no_index1(self):
        '''Verifies Series.dropna() implementation for float series with default index and inplace argument True'''
        def test_impl(S):
            S.dropna(inplace=True)
            return S
        hpat_func = self.jit(test_impl)

        S1 = pd.Series([1.0, 2.0, np.nan, 1.0, np.inf])
        S2 = S1.copy()
        pd.testing.assert_series_equal(hpat_func(S1), test_impl(S2))

    @unittest.skip('TODO: add reflection support and check method return value')
    def test_series_dropna_float_inplace_no_index2(self):
        '''Verifies Series.dropna(inplace=True) results are reflected back in the original float series'''
        def test_impl(S):
            return S.dropna(inplace=True)
        hpat_func = self.jit(test_impl)

        S1 = pd.Series([1.0, 2.0, np.nan, 1.0, np.inf])
        S2 = S1.copy()
        self.assertIsNone(hpat_func(S1))
        self.assertIsNone(test_impl(S2))
        pd.testing.assert_series_equal(S1, S2)

    @unittest.skip('BUG: old-style dropna impl returns series without index, in new-style inplace is unsupported')
    def test_series_dropna_str_inplace_no_index1(self):
        '''Verifies Series.dropna() implementation for series of strings
           with default index and inplace argument True
        '''
        def test_impl(S):
            S.dropna(inplace=True)
            return S
        hpat_func = self.jit(test_impl)

        S1 = pd.Series(['aa', 'b', None, 'cccd', ''])
        S2 = S1.copy()
        pd.testing.assert_series_equal(hpat_func(S1), test_impl(S2))

    @unittest.skip('TODO: add reflection support and check method return value')
    def test_series_dropna_str_inplace_no_index2(self):
        '''Verifies Series.dropna(inplace=True) results are reflected back in the original string series'''
        def test_impl(S):
            return S.dropna(inplace=True)
        hpat_func = self.jit(test_impl)

        S1 = pd.Series(['aa', 'b', None, 'cccd', ''])
        S2 = S1.copy()
        self.assertIsNone(hpat_func(S1))
        self.assertIsNone(test_impl(S2))
        pd.testing.assert_series_equal(S1, S2)

    @skip_numba_jit
    def test_series_dropna_str_parallel1(self):
        '''Verifies Series.dropna() distributed work for series of strings with default index'''
        def test_impl(A):
            B = A.dropna()
            return (B == 'gg').sum()
        hpat_func = self.jit(distributed=['A'])(test_impl)

        S1 = pd.Series(['aa', 'b', None, 'ccc', 'dd', 'gg'])
        start, end = get_start_end(len(S1))
        # TODO: gatherv
        self.assertEqual(hpat_func(S1[start:end]), test_impl(S1))
        self.assertEqual(count_array_REPs(), 0)
        self.assertEqual(count_parfor_REPs(), 0)
        self.assertTrue(count_array_OneDs() > 0)

    @unittest.skip('AssertionError: Series are different\n'
                   'Series length are different\n'
                   '[left]:  3, Int64Index([0, 1, 2], dtype=\'int64\')\n'
                   '[right]: 2, Int64Index([1, 2], dtype=\'int64\')')
    def test_series_dropna_dt_no_index1(self):
        '''Verifies Series.dropna() implementation for datetime series with default index'''
        def test_impl(S):
            return S.dropna()
        hpat_func = self.jit(test_impl)

        S1 = pd.Series([pd.NaT, pd.Timestamp('1970-12-01'), pd.Timestamp('2012-07-25')])
        S2 = S1.copy()
        pd.testing.assert_series_equal(hpat_func(S1), test_impl(S2))

    def test_series_dropna_bool_no_index1(self):
        '''Verifies Series.dropna() implementation for bool series with default index'''
        def test_impl(S):
            return S.dropna()
        hpat_func = self.jit(test_impl)

        S1 = pd.Series([True, False, False, True])
        S2 = S1.copy()
        pd.testing.assert_series_equal(hpat_func(S1), test_impl(S2))

    @skip_sdc_jit('BUG: old-style dropna impl returns series without index')
    def test_series_dropna_int_no_index1(self):
        '''Verifies Series.dropna() implementation for integer series with default index'''
        def test_impl(S):
            return S.dropna()
        hpat_func = self.jit(test_impl)

        n = 11
        S1 = pd.Series(np.arange(n, dtype=np.int64))
        S2 = S1.copy()
        pd.testing.assert_series_equal(hpat_func(S1), test_impl(S2))

    def test_series_rename_str_df_noidx(self):
        def test_impl(A):
            return A.rename('B')
        hpat_func = self.jit(test_impl)

        df = pd.DataFrame({'A': [1.0, 2.0, np.nan, 1.0]})
        pd.testing.assert_series_equal(hpat_func(df.A), test_impl(df.A))

    def test_series_rename_str_noidx(self):
        def test_impl(S):
            return S.rename('Name')
        jit_func = self.jit(test_impl)

        S = pd.Series([1, 2, 3])
        pd.testing.assert_series_equal(jit_func(S), test_impl(S))

    def test_series_rename_str_idx(self):
        def test_impl(S):
            return S.rename('Name')
        jit_func = self.jit(test_impl)

        S = pd.Series([1, 2, 3], index=['a', 'b', 'c'])
        pd.testing.assert_series_equal(jit_func(S), test_impl(S))

    def test_series_rename_no_name_str_noidx(self):
        def test_impl(S):
            return S.rename()
        jit_func = self.jit(test_impl)

        S = pd.Series([1, 2, 3], name='Name')
        pd.testing.assert_series_equal(jit_func(S), test_impl(S))

    def test_series_rename_no_name_str_idx(self):
        def test_impl(S):
            return S.rename()
        jit_func = self.jit(test_impl)

        S = pd.Series([1, 2, 3], index=['a', 'b', 'c'], name='Name')
        pd.testing.assert_series_equal(jit_func(S), test_impl(S))

    def test_series_rename_str_noidx_no_copy(self):
        def test_impl(S):
            return S.rename('Another Name', copy=False)
        jit_func = self.jit(test_impl)

        S = pd.Series([1, 2, 3], name='Name')
        pd.testing.assert_series_equal(jit_func(S), test_impl(S))

    def test_series_rename_str_idx_no_copy(self):
        def test_impl(S):
            return S.rename('Another Name', copy=False)
        jit_func = self.jit(test_impl)

        S = pd.Series([1, 2, 3], index=['a', 'b', 'c'], name='Name')
        pd.testing.assert_series_equal(jit_func(S), test_impl(S))

    @skip_sdc_jit("Requires full scalar types (not only str) support as Series name")
    @skip_numba_jit("Requires full scalar types (not only str) support as Series name")
    def test_series_rename_int_noidx(self):
        def test_impl(S):
            return S.rename(1)
        jit_func = self.jit(test_impl)

        S = pd.Series([1, 2, 3], name='Name')
        pd.testing.assert_series_equal(jit_func(S), test_impl(S))

    @skip_sdc_jit("Requires full scalar types (not only str) support as Series name")
    @skip_numba_jit("Requires full scalar types (not only str) support as Series name")
    def test_series_rename_int_idx(self):
        def test_impl(S):
            return S.rename(1)
        jit_func = self.jit(test_impl)

        S = pd.Series([1, 2, 3], index=['a', 'b', 'c'], name='Name')
        pd.testing.assert_series_equal(jit_func(S), test_impl(S))

    @skip_sdc_jit("Requires full scalar types (not only str) support as Series name")
    @skip_numba_jit("Requires full scalar types (not only str) support as Series name")
    def test_series_rename_float_noidx(self):
        def test_impl(S):
            return S.rename(1.1)
        jit_func = self.jit(test_impl)

        S = pd.Series([1, 2, 3], name='Name')
        pd.testing.assert_series_equal(jit_func(S), test_impl(S))

    @skip_sdc_jit("Requires full scalar types (not only str) support as Series name")
    @skip_numba_jit("Requires full scalar types (not only str) support as Series name")
    def test_series_rename_float_idx(self):
        def test_impl(S):
            return S.rename(1.1)
        jit_func = self.jit(test_impl)

        S = pd.Series([1, 2, 3], index=['a', 'b', 'c'], name='Name')
        pd.testing.assert_series_equal(jit_func(S), test_impl(S))

    def test_series_sum_default(self):
        def test_impl(S):
            return S.sum()
        hpat_func = self.jit(test_impl)

        S = pd.Series([1., 2., 3.])
        self.assertEqual(hpat_func(S), test_impl(S))

    def test_series_sum_nan(self):
        def test_impl(S):
            return S.sum()
        hpat_func = self.jit(test_impl)

        # column with NA
        S = pd.Series([np.nan, 2., 3.])
        self.assertEqual(hpat_func(S), test_impl(S))

        # all NA case should produce 0
        S = pd.Series([np.nan, np.nan])
        self.assertEqual(hpat_func(S), test_impl(S))

    @skip_sdc_jit("Old style Series.sum() does not support parameters")
    def test_series_sum_skipna_false(self):
        def test_impl(S):
            return S.sum(skipna=False)
        hpat_func = self.jit(test_impl)

        S = pd.Series([np.nan, 2., 3.])
        self.assertEqual(np.isnan(hpat_func(S)), np.isnan(test_impl(S)))

    @skip_numba_jit("Series.sum() operator + is not implemented yet for Numba")
    def test_series_sum2(self):
        def test_impl(S):
            return (S + S).sum()
        hpat_func = self.jit(test_impl)

        S = pd.Series([np.nan, 2., 3.])
        self.assertEqual(hpat_func(S), test_impl(S))

        S = pd.Series([np.nan, np.nan])
        self.assertEqual(hpat_func(S), test_impl(S))

    def test_series_prod(self):
        def test_impl(S, skipna):
            return S.prod(skipna=skipna)
        hpat_func = self.jit(test_impl)

        data_samples = [
            [6, 6, 2, 1, 3, 3, 2, 1, 2],
            [1.1, 0.3, 2.1, 1, 3, 0.3, 2.1, 1.1, 2.2],
            [6, 6.1, 2.2, 1, 3, 3, 2.2, 1, 2],
            [6, 6, np.nan, 2, np.nan, 1, 3, 3, np.inf, 2, 1, 2, np.inf],
            [1.1, 0.3, np.nan, 1.0, np.inf, 0.3, 2.1, np.nan, 2.2, np.inf],
            [1.1, 0.3, np.nan, 1, np.inf, 0, 1.1, np.nan, 2.2, np.inf, 2, 2],
            [np.nan, np.nan, np.nan],
            [np.nan, np.nan, np.inf],
        ]

        for data in data_samples:
            S = pd.Series(data)

            for skipna_var in [True, False]:
                actual = hpat_func(S, skipna=skipna_var)
                expected = test_impl(S, skipna=skipna_var)

                if np.isnan(actual) or np.isnan(expected):
                    # con not compare Nan != Nan directly
                    self.assertEqual(np.isnan(actual), np.isnan(expected))
                else:
                    self.assertEqual(actual, expected)

    def test_series_prod_skipna_default(self):
        def test_impl(S):
            return S.prod()
        hpat_func = self.jit(test_impl)

        S = pd.Series([np.nan, 2, 3.])
        self.assertEqual(hpat_func(S), test_impl(S))

    def test_series_count1(self):
        def test_impl(S):
            return S.count()
        hpat_func = self.jit(test_impl)

        S = pd.Series([np.nan, 2., 3.])
        self.assertEqual(hpat_func(S), test_impl(S))

        S = pd.Series([np.nan, np.nan])
        self.assertEqual(hpat_func(S), test_impl(S))

        S = pd.Series(['aa', 'bb', np.nan])
        self.assertEqual(hpat_func(S), test_impl(S))

    def test_series_mean(self):
        def test_impl(S):
            return S.mean()
        hpat_func = self.jit(test_impl)

        data_samples = [
            [6, 6, 2, 1, 3, 3, 2, 1, 2],
            [1.1, 0.3, 2.1, 1, 3, 0.3, 2.1, 1.1, 2.2],
            [6, 6.1, 2.2, 1, 3, 3, 2.2, 1, 2],
            [6, 6, np.nan, 2, np.nan, 1, 3, 3, np.inf, 2, 1, 2, np.inf],
            [1.1, 0.3, np.nan, 1.0, np.inf, 0.3, 2.1, np.nan, 2.2, np.inf],
            [1.1, 0.3, np.nan, 1, np.inf, 0, 1.1, np.nan, 2.2, np.inf, 2, 2],
            [np.nan, np.nan, np.nan],
            [np.nan, np.nan, np.inf],
        ]

        for data in data_samples:
            with self.subTest(data=data):
                S = pd.Series(data)
                actual = hpat_func(S)
                expected = test_impl(S)
                if np.isnan(actual) or np.isnan(expected):
                    self.assertEqual(np.isnan(actual), np.isnan(expected))
                else:
                    self.assertEqual(actual, expected)

    @skip_sdc_jit("Series.mean() any parameters unsupported")
    def test_series_mean_skipna(self):
        def test_impl(S, skipna):
            return S.mean(skipna=skipna)
        hpat_func = self.jit(test_impl)

        data_samples = [
            [6, 6, 2, 1, 3, 3, 2, 1, 2],
            [1.1, 0.3, 2.1, 1, 3, 0.3, 2.1, 1.1, 2.2],
            [6, 6.1, 2.2, 1, 3, 3, 2.2, 1, 2],
            [6, 6, np.nan, 2, np.nan, 1, 3, 3, np.inf, 2, 1, 2, np.inf],
            [1.1, 0.3, np.nan, 1.0, np.inf, 0.3, 2.1, np.nan, 2.2, np.inf],
            [1.1, 0.3, np.nan, 1, np.inf, 0, 1.1, np.nan, 2.2, np.inf, 2, 2],
            [np.nan, np.nan, np.nan],
            [np.nan, np.nan, np.inf],
        ]

        for skipna in [True, False]:
            for data in data_samples:
                S = pd.Series(data)
                actual = hpat_func(S, skipna)
                expected = test_impl(S, skipna)
                if np.isnan(actual) or np.isnan(expected):
                    self.assertEqual(np.isnan(actual), np.isnan(expected))
                else:
                    self.assertEqual(actual, expected)

    def test_series_var1(self):
        def test_impl(S):
            return S.var()
        hpat_func = self.jit(test_impl)

        S = pd.Series([np.nan, 2., 3.])
        self.assertEqual(hpat_func(S), test_impl(S))

    def test_series_min(self):
        def test_impl(S):
            return S.min()
        hpat_func = self.jit(test_impl)

        # TODO type_min/type_max
        for input_data in [[np.nan, 2., np.nan, 3., np.inf, 1, -1000],
                           [8, 31, 1123, -1024],
                           [2., 3., 1, -1000, np.inf]]:
            S = pd.Series(input_data)

            result_ref = test_impl(S)
            result = hpat_func(S)
            self.assertEqual(result, result_ref)

    @skip_sdc_jit("Series.min() any parameters unsupported")
    def test_series_min_param(self):
        def test_impl(S, param_skipna):
            return S.min(skipna=param_skipna)

        hpat_func = self.jit(test_impl)

        for input_data, param_skipna in [([np.nan, 2., np.nan, 3., 1, -1000, np.inf], True),
                                         ([2., 3., 1, np.inf, -1000], False)]:
            S = pd.Series(input_data)

            result_ref = test_impl(S, param_skipna)
            result = hpat_func(S, param_skipna)
            self.assertEqual(result, result_ref)

    def test_series_max(self):
        def test_impl(S):
            return S.max()
        hpat_func = self.jit(test_impl)

        # TODO type_min/type_max
        for input_data in [[np.nan, 2., np.nan, 3., np.inf, 1, -1000],
                           [8, 31, 1123, -1024],
                           [2., 3., 1, -1000, np.inf]]:
            S = pd.Series(input_data)

            result_ref = test_impl(S)
            result = hpat_func(S)
            self.assertEqual(result, result_ref)

    @skip_sdc_jit("Series.max() any parameters unsupported")
    def test_series_max_param(self):
        def test_impl(S, param_skipna):
            return S.max(skipna=param_skipna)

        hpat_func = self.jit(test_impl)

        for input_data, param_skipna in [([np.nan, 2., np.nan, 3., 1, -1000, np.inf], True),
                                         ([2., 3., 1, np.inf, -1000], False)]:
            S = pd.Series(input_data)

            result_ref = test_impl(S, param_skipna)
            result = hpat_func(S, param_skipna)
            self.assertEqual(result, result_ref)

    @skip_sdc_jit('Old-style value_counts implementation doesn\'t handle numpy.nan values')
    def test_series_value_counts_number(self):
        def test_impl(S):
            return S.value_counts()

        input_data = [test_global_input_data_integer64, test_global_input_data_float64]
        extras = [[1, 2, 3, 1, 1, 3], [0.1, 0., 0.1, 0.1]]

        hpat_func = self.jit(test_impl)

        for data_to_test, extra in zip(input_data, extras):
            for d in data_to_test:
                data = d + extra
                with self.subTest(series_data=data):
                    S = pd.Series(data)
                    # use sort_index() due to possible different order of values with the same counts in results
                    result_ref = test_impl(S).sort_index()
                    result = hpat_func(S).sort_index()
                    pd.testing.assert_series_equal(result, result_ref)

    @skip_sdc_jit('Bug in old-style value_counts implementation for ascending param support')
    def test_series_value_counts_sort(self):
        def test_impl(S, value):
            return S.value_counts(sort=True, ascending=value)

        hpat_func = self.jit(test_impl)

        data = [1, 0, 0, 1, 1, -1, 0, -1, 0]

        for ascending in (False, True):
            with self.subTest(ascending=ascending):
                S = pd.Series(data)
                # to test sorting of result series works correctly do not use sort_index() on results!
                # instead ensure that there are no elements with the same frequency in the data
                result_ref = test_impl(S, ascending)
                result = hpat_func(S, ascending)
                pd.testing.assert_series_equal(result, result_ref)

    @skip_sdc_jit('Old-style value_counts implementation doesn\'t handle numpy.nan values')
    def test_series_value_counts_numeric_dropna_false(self):
        def test_impl(S):
            return S.value_counts(dropna=False)

        data_to_test = [[1, 2, 3, 1, 1, 3],
                        [1, 2, 3, np.nan, 1, 3, np.nan, np.inf],
                        [0.1, 3., np.nan, 3., 0.1, 3., np.nan, np.inf, 0.1, 0.1]]

        hpat_func = self.jit(test_impl)

        for data in data_to_test:
            with self.subTest(series_data=data):
                S = pd.Series(data)
                pd.testing.assert_series_equal(hpat_func(S), test_impl(S))

    @skip_sdc_jit('Old-style value_counts implementation doesn\'t handle None values in string series')
    def test_series_value_counts_str_dropna_false(self):
        def test_impl(S):
            return S.value_counts(dropna=False)

        data_to_test = [['a', '', 'a', '', 'b', None, 'a', '', None, 'b'],
                        ['dog', None, 'NaN', '', 'cat', None, 'cat', None, 'dog', ''],
                        ['dog', 'NaN', '', 'cat', 'cat', 'dog', '']]

        hpat_func = self.jit(test_impl)

        for data in data_to_test:
            with self.subTest(series_data=data):
                S = pd.Series(data)
                # use sort_index() due to possible different order of values with the same counts in results
                result_ref = test_impl(S).sort_index()
                result = hpat_func(S).sort_index()
                pd.testing.assert_series_equal(result, result_ref)

    @skip_sdc_jit('Old-style value_counts implementation doesn\'t handle sort argument')
    def test_series_value_counts_str_sort(self):
        def test_impl(S, ascending):
            return S.value_counts(sort=True, ascending=ascending)

        data_to_test = [['a', '', 'a', '', 'b', None, 'a', '', 'a', 'b'],
                        ['dog', 'cat', 'cat', 'cat', 'dog']]

        hpat_func = self.jit(test_impl)

        for data in data_to_test:
            for ascending in (True, False):
                with self.subTest(series_data=data, ascending=ascending):
                    S = pd.Series(data)
                    # to test sorting of result series works correctly do not use sort_index() on results!
                    # instead ensure that there are no elements with the same frequency in the data
                    result_ref = test_impl(S, ascending)
                    result = hpat_func(S, ascending)
                    pd.testing.assert_series_equal(result, result_ref)

    def test_series_value_counts_index(self):
        def test_impl(S):
            return S.value_counts()

        hpat_func = self.jit(test_impl)

        for data in test_global_input_data_integer64:
            with self.subTest(series_data=data):
                index = np.arange(start=1, stop=len(data) + 1)
                S = pd.Series(data, index=index)
                pd.testing.assert_series_equal(hpat_func(S).sort_index(), test_impl(S).sort_index())

    def test_series_value_counts_no_unboxing(self):
        def test_impl():
            S = pd.Series([1, 2, 3, 1, 1, 3])
            return S.value_counts()

        hpat_func = self.jit(test_impl)
        pd.testing.assert_series_equal(hpat_func(), test_impl())

    @skip_numba_jit
    def test_series_dist_input1(self):
        '''Verify distribution of a Series without index'''
        def test_impl(S):
            return S.max()
        hpat_func = self.jit(distributed={'S'})(test_impl)

        n = 111
        S = pd.Series(np.arange(n))
        start, end = get_start_end(n)
        self.assertEqual(hpat_func(S[start:end]), test_impl(S))
        self.assertEqual(count_array_REPs(), 0)
        self.assertEqual(count_parfor_REPs(), 0)

    @skip_numba_jit
    def test_series_dist_input2(self):
        '''Verify distribution of a Series with integer index'''
        def test_impl(S):
            return S.max()
        hpat_func = self.jit(distributed={'S'})(test_impl)

        n = 111
        S = pd.Series(np.arange(n), 1 + np.arange(n))
        start, end = get_start_end(n)
        self.assertEqual(hpat_func(S[start:end]), test_impl(S))
        self.assertEqual(count_array_REPs(), 0)
        self.assertEqual(count_parfor_REPs(), 0)

    @unittest.skip("Passed if run single")
    def test_series_dist_input3(self):
        '''Verify distribution of a Series with string index'''
        def test_impl(S):
            return S.max()
        hpat_func = self.jit(distributed={'S'})(test_impl)

        n = 111
        S = pd.Series(np.arange(n), ['abc{}'.format(id) for id in range(n)])
        start, end = get_start_end(n)
        self.assertEqual(hpat_func(S[start:end]), test_impl(S))
        self.assertEqual(count_array_REPs(), 0)
        self.assertEqual(count_parfor_REPs(), 0)

    def test_series_tuple_input1(self):
        def test_impl(s_tup):
            return s_tup[0].max()
        hpat_func = self.jit(test_impl)

        n = 111
        S = pd.Series(np.arange(n))
        S2 = pd.Series(np.arange(n) + 1.0)
        s_tup = (S, 1, S2)
        self.assertEqual(hpat_func(s_tup), test_impl(s_tup))

    @unittest.skip("pending handling of build_tuple in dist pass")
    def test_series_tuple_input_dist1(self):
        def test_impl(s_tup):
            return s_tup[0].max()
        hpat_func = self.jit(locals={'s_tup:input': 'distributed'})(test_impl)

        n = 111
        S = pd.Series(np.arange(n))
        S2 = pd.Series(np.arange(n) + 1.0)
        start, end = get_start_end(n)
        s_tup = (S, 1, S2)
        h_s_tup = (S[start:end], 1, S2[start:end])
        self.assertEqual(hpat_func(h_s_tup), test_impl(s_tup))

    @skip_numba_jit
    def test_series_rolling1(self):
        def test_impl(S):
            return S.rolling(3).sum()
        hpat_func = self.jit(test_impl)

        S = pd.Series([1.0, 2., 3., 4., 5.])
        pd.testing.assert_series_equal(hpat_func(S), test_impl(S))

    @skip_numba_jit
    def test_series_concat1(self):
        def test_impl(S1, S2):
            return pd.concat([S1, S2]).values
        hpat_func = self.jit(test_impl)

        S1 = pd.Series([1.0, 2., 3., 4., 5.])
        S2 = pd.Series([6., 7.])
        np.testing.assert_array_equal(hpat_func(S1, S2), test_impl(S1, S2))

    @skip_numba_jit
    def test_series_map1(self):
        def test_impl(S):
            return S.map(lambda a: 2 * a)
        hpat_func = self.jit(test_impl)

        S = pd.Series([1.0, 2., 3., 4., 5.])
        pd.testing.assert_series_equal(hpat_func(S), test_impl(S))

    @skip_numba_jit
    def test_series_map_global1(self):
        def test_impl(S):
            return S.map(lambda a: a + GLOBAL_VAL)
        hpat_func = self.jit(test_impl)

        S = pd.Series([1.0, 2., 3., 4., 5.])
        pd.testing.assert_series_equal(hpat_func(S), test_impl(S))

    @skip_numba_jit
    def test_series_map_tup1(self):
        def test_impl(S):
            return S.map(lambda a: (a, 2 * a))
        hpat_func = self.jit(test_impl)

        S = pd.Series([1.0, 2., 3., 4., 5.])
        pd.testing.assert_series_equal(hpat_func(S), test_impl(S))

    @skip_numba_jit
    def test_series_map_tup_map1(self):
        def test_impl(S):
            A = S.map(lambda a: (a, 2 * a))
            return A.map(lambda a: a[1])
        hpat_func = self.jit(test_impl)

        S = pd.Series([1.0, 2., 3., 4., 5.])
        pd.testing.assert_series_equal(hpat_func(S), test_impl(S))

    @skip_numba_jit
    def test_series_combine(self):
        def test_impl(S1, S2):
            return S1.combine(S2, lambda a, b: 2 * a + b)
        hpat_func = self.jit(test_impl)

        S1 = pd.Series([1.0, 2., 3., 4., 5.])
        S2 = pd.Series([6.0, 21., 3.6, 5.])
        pd.testing.assert_series_equal(hpat_func(S1, S2), test_impl(S1, S2))

    @skip_numba_jit
    def test_series_combine_float3264(self):
        def test_impl(S1, S2):
            return S1.combine(S2, lambda a, b: 2 * a + b)
        hpat_func = self.jit(test_impl)

        S1 = pd.Series([np.float64(1), np.float64(2),
                        np.float64(3), np.float64(4), np.float64(5)])
        S2 = pd.Series([np.float32(1), np.float32(2),
                        np.float32(3), np.float32(4), np.float32(5)])
        pd.testing.assert_series_equal(hpat_func(S1, S2), test_impl(S1, S2))

    @skip_numba_jit
    def test_series_combine_assert1(self):
        def test_impl(S1, S2):
            return S1.combine(S2, lambda a, b: 2 * a + b)
        hpat_func = self.jit(test_impl)

        S1 = pd.Series([1, 2, 3])
        S2 = pd.Series([6., 21., 3., 5.])
        with self.assertRaises(AssertionError):
            hpat_func(S1, S2)

    @skip_numba_jit
    def test_series_combine_assert2(self):
        def test_impl(S1, S2):
            return S1.combine(S2, lambda a, b: 2 * a + b)
        hpat_func = self.jit(test_impl)

        S1 = pd.Series([6., 21., 3., 5.])
        S2 = pd.Series([1, 2, 3])
        with self.assertRaises(AssertionError):
            hpat_func(S1, S2)

    @skip_numba_jit
    def test_series_combine_integer(self):
        def test_impl(S1, S2):
            return S1.combine(S2, lambda a, b: 2 * a + b, 16)
        hpat_func = self.jit(test_impl)

        S1 = pd.Series([1, 2, 3, 4, 5])
        S2 = pd.Series([6, 21, 3, 5])
        pd.testing.assert_series_equal(hpat_func(S1, S2), test_impl(S1, S2))

    @skip_numba_jit
    def test_series_combine_different_types(self):
        def test_impl(S1, S2):
            return S1.combine(S2, lambda a, b: 2 * a + b)
        hpat_func = self.jit(test_impl)

        S1 = pd.Series([6.1, 21.2, 3.3, 5.4, 6.7])
        S2 = pd.Series([1, 2, 3, 4, 5])
        pd.testing.assert_series_equal(hpat_func(S1, S2), test_impl(S1, S2))

    @skip_numba_jit
    def test_series_combine_integer_samelen(self):
        def test_impl(S1, S2):
            return S1.combine(S2, lambda a, b: 2 * a + b)
        hpat_func = self.jit(test_impl)

        S1 = pd.Series([1, 2, 3, 4, 5])
        S2 = pd.Series([6, 21, 17, -5, 4])
        pd.testing.assert_series_equal(hpat_func(S1, S2), test_impl(S1, S2))

    @skip_numba_jit
    def test_series_combine_samelen(self):
        def test_impl(S1, S2):
            return S1.combine(S2, lambda a, b: 2 * a + b)
        hpat_func = self.jit(test_impl)

        S1 = pd.Series([1.0, 2., 3., 4., 5.])
        S2 = pd.Series([6.0, 21., 3.6, 5., 0.0])
        pd.testing.assert_series_equal(hpat_func(S1, S2), test_impl(S1, S2))

    @skip_numba_jit
    def test_series_combine_value(self):
        def test_impl(S1, S2):
            return S1.combine(S2, lambda a, b: 2 * a + b, 1237.56)
        hpat_func = self.jit(test_impl)

        S1 = pd.Series([1.0, 2., 3., 4., 5.])
        S2 = pd.Series([6.0, 21., 3.6, 5.])
        pd.testing.assert_series_equal(hpat_func(S1, S2), test_impl(S1, S2))

    @skip_numba_jit
    def test_series_combine_value_samelen(self):
        def test_impl(S1, S2):
            return S1.combine(S2, lambda a, b: 2 * a + b, 1237.56)
        hpat_func = self.jit(test_impl)

        S1 = pd.Series([1.0, 2., 3., 4., 5.])
        S2 = pd.Series([6.0, 21., 3.6, 5., 0.0])
        pd.testing.assert_series_equal(hpat_func(S1, S2), test_impl(S1, S2))

    @skip_numba_jit
    def test_series_apply1(self):
        def test_impl(S):
            return S.apply(lambda a: 2 * a)
        hpat_func = self.jit(test_impl)

        S = pd.Series([1.0, 2., 3., 4., 5.])
        pd.testing.assert_series_equal(hpat_func(S), test_impl(S))

    def test_series_abs1(self):
        def test_impl(S):
            return S.abs()
        hpat_func = self.jit(test_impl)

        S = pd.Series([np.nan, -2., 3., 0.5E-01, 0xFF, 0o7, 0b101])
        pd.testing.assert_series_equal(hpat_func(S), test_impl(S))

    def test_series_cov1(self):
        def test_impl(S1, S2):
            return S1.cov(S2)
        hpat_func = self.jit(test_impl)

        for pair in _cov_corr_series:
            S1, S2 = pair
            np.testing.assert_almost_equal(
                hpat_func(S1, S2), test_impl(S1, S2),
                err_msg='S1={}\nS2={}'.format(S1, S2))

    @skip_numba_jit
    def test_series_corr1(self):
        def test_impl(S1, S2):
            return S1.corr(S2)
        hpat_func = self.jit(test_impl)

        for pair in _cov_corr_series:
            S1, S2 = pair
            np.testing.assert_almost_equal(
                hpat_func(S1, S2), test_impl(S1, S2),
                err_msg='S1={}\nS2={}'.format(S1, S2))

    def test_series_str_center_default_fillchar(self):
        def test_impl(series, width):
            return series.str.center(width)

        hpat_func = self.jit(test_impl)

        data = test_global_input_data_unicode_kind1
        series = pd.Series(data)
        width = max(len(s) for s in data) + 10

        pd.testing.assert_series_equal(hpat_func(series, width),
                                       test_impl(series, width))

    def test_series_str_center(self):
        def test_impl(series, width, fillchar):
            return series.str.center(width, fillchar)

        hpat_func = self.jit(test_impl)

        data = test_global_input_data_unicode_kind1
        data_lengths = [len(s) for s in data]
        widths = [max(data_lengths) + 10, min(data_lengths)]

        for index in [None, list(range(len(data)))[::-1], data[::-1]]:
            series = pd.Series(data, index, name='A')
            for width, fillchar in product(widths, ['\t']):
                jit_result = hpat_func(series, width, fillchar)
                ref_result = test_impl(series, width, fillchar)
                pd.testing.assert_series_equal(jit_result, ref_result)

    def test_series_str_center_exception_unsupported_fillchar(self):
        def test_impl(series, width, fillchar):
            return series.str.center(width, fillchar)

        hpat_func = self.jit(test_impl)

        data = test_global_input_data_unicode_kind1
        series = pd.Series(data)
        width = max(len(s) for s in data) + 10

        with self.assertRaises(TypingError) as raises:
            hpat_func(series, width, 10)
        msg_tmpl = 'Method center(). The object fillchar\n {}'
        msg = msg_tmpl.format('given: int64\n expected: str')
        self.assertIn(msg, str(raises.exception))

    def test_series_str_center_exception_unsupported_kind4(self):
        def test_impl(series, width):
            return series.str.center(width)

        hpat_func = self.jit(test_impl)

        data = test_global_input_data_unicode_kind4
        series = pd.Series(data)
        width = max(len(s) for s in data) + 10

        with self.assertRaises(SystemError) as raises:
            hpat_func(series, width)
        msg = 'NULL object passed to Py_BuildValue'
        self.assertIn(msg, str(raises.exception))

    def test_series_str_endswith(self):
        def test_impl(series, pat):
            return series.str.endswith(pat)

        hpat_func = self.jit(test_impl)

        data = test_global_input_data_unicode_kind4
        pats = [''] + [s[-min(len(s) for s in data):] for s in data] + data
        indices = [None, list(range(len(data)))[::-1], data[::-1]]
        names = [None, 'A']
        for index, name in product(indices, names):
            series = pd.Series(data, index, name=name)
            for pat in pats:
                pd.testing.assert_series_equal(hpat_func(series, pat),
                                               test_impl(series, pat))

    def test_series_str_endswith_exception_unsupported_na(self):
        def test_impl(series, pat, na):
            return series.str.endswith(pat, na)

        hpat_func = self.jit(test_impl)

        series = pd.Series(test_global_input_data_unicode_kind4)
        msg_tmpl = 'Method endswith(). The object na\n {}'

        with self.assertRaises(TypingError) as raises:
            hpat_func(series, '', 'None')
        msg = msg_tmpl.format('given: unicode_type\n expected: bool')
        self.assertIn(msg, str(raises.exception))

        with self.assertRaises(ValueError) as raises:
            hpat_func(series, '', False)
        msg = msg_tmpl.format('expected: None')
        self.assertIn(msg, str(raises.exception))

    def test_series_str_find(self):
        def test_impl(series, sub):
            return series.str.find(sub)
        hpat_func = self.jit(test_impl)

        data = test_global_input_data_unicode_kind4
        subs = [''] + [s[:min(len(s) for s in data)] for s in data] + data
        indices = [None, list(range(len(data)))[::-1], data[::-1]]
        names = [None, 'A']
        for index, name in product(indices, names):
            series = pd.Series(data, index, name=name)
            for sub in subs:
                pd.testing.assert_series_equal(hpat_func(series, sub),
                                               test_impl(series, sub))

    def test_series_str_find_exception_unsupported_start(self):
        def test_impl(series, sub, start):
            return series.str.find(sub, start)
        hpat_func = self.jit(test_impl)

        series = pd.Series(test_global_input_data_unicode_kind4)
        msg_tmpl = 'Method find(). The object start\n {}'

        with self.assertRaises(TypingError) as raises:
            hpat_func(series, '', '0')
        msg = msg_tmpl.format('given: unicode_type\n expected: None, int')
        self.assertIn(msg, str(raises.exception))

        with self.assertRaises(ValueError) as raises:
            hpat_func(series, '', 1)
        msg = msg_tmpl.format('expected: 0')
        self.assertIn(msg, str(raises.exception))

    def test_series_str_find_exception_unsupported_end(self):
        def test_impl(series, sub, start, end):
            return series.str.find(sub, start, end)
        hpat_func = self.jit(test_impl)

        series = pd.Series(test_global_input_data_unicode_kind4)
        msg_tmpl = 'Method find(). The object end\n {}'

        with self.assertRaises(TypingError) as raises:
            hpat_func(series, '', 0, 'None')
        msg = msg_tmpl.format('given: unicode_type\n expected: None, int')
        self.assertIn(msg, str(raises.exception))

        with self.assertRaises(ValueError) as raises:
            hpat_func(series, '', 0, 0)
        msg = msg_tmpl.format('expected: None')
        self.assertIn(msg, str(raises.exception))

    def test_series_str_len1(self):
        def test_impl(S):
            return S.str.len()
        hpat_func = self.jit(test_impl)

        data = ['aa', 'abc', 'c', 'cccd']
        indices = [None, [1, 3, 2, 0], data]
        names = [None, 'A']
        for index, name in product(indices, names):
            S = pd.Series(data, index, name=name)
            pd.testing.assert_series_equal(hpat_func(S), test_impl(S))

    def test_series_str_just_default_fillchar(self):
        data = test_global_input_data_unicode_kind1
        series = pd.Series(data)
        width = max(len(s) for s in data) + 5

        pyfuncs = [ljust_usecase, rjust_usecase]
        for pyfunc in pyfuncs:
            cfunc = self.jit(pyfunc)
            pd.testing.assert_series_equal(cfunc(series, width),
                                           pyfunc(series, width))

    def test_series_str_just(self):
        data = test_global_input_data_unicode_kind1
        data_lengths = [len(s) for s in data]
        widths = [max(data_lengths) + 5, min(data_lengths)]

        pyfuncs = [ljust_with_fillchar_usecase, rjust_with_fillchar_usecase]
        for index in [None, list(range(len(data)))[::-1], data[::-1]]:
            series = pd.Series(data, index, name='A')
            for width, fillchar in product(widths, ['\t']):
                for pyfunc in pyfuncs:
                    cfunc = self.jit(pyfunc)
                    jit_result = cfunc(series, width, fillchar)
                    ref_result = pyfunc(series, width, fillchar)
                    pd.testing.assert_series_equal(jit_result, ref_result)

    def test_series_str_just_exception_unsupported_fillchar(self):
        data = test_global_input_data_unicode_kind1
        series = pd.Series(data)
        width = max(len(s) for s in data) + 5
        msg_tmpl = 'Method {}(). The object fillchar\n given: int64\n expected: str'

        pyfuncs = [('ljust', ljust_with_fillchar_usecase),
                   ('rjust', rjust_with_fillchar_usecase)]
        for name, pyfunc in pyfuncs:
            cfunc = self.jit(pyfunc)
            with self.assertRaises(TypingError) as raises:
                cfunc(series, width, 5)
            self.assertIn(msg_tmpl.format(name), str(raises.exception))

    def test_series_str_just_exception_unsupported_kind4(self):
        data = test_global_input_data_unicode_kind4
        series = pd.Series(data)
        width = max(len(s) for s in data) + 5
        msg = 'NULL object passed to Py_BuildValue'

        for pyfunc in [ljust_usecase, rjust_usecase]:
            cfunc = self.jit(pyfunc)
            with self.assertRaises(SystemError) as raises:
                cfunc(series, width)
            self.assertIn(msg, str(raises.exception))

    def test_series_str_startswith(self):
        def test_impl(series, pat):
            return series.str.startswith(pat)

        hpat_func = self.jit(test_impl)

        data = test_global_input_data_unicode_kind4
        pats = [''] + [s[:min(len(s) for s in data)] for s in data] + data
        indices = [None, list(range(len(data)))[::-1], data[::-1]]
        names = [None, 'A']
        for index, name in product(indices, names):
            series = pd.Series(data, index, name=name)
            for pat in pats:
                pd.testing.assert_series_equal(hpat_func(series, pat),
                                               test_impl(series, pat))

    def test_series_str_startswith_exception_unsupported_na(self):
        def test_impl(series, pat, na):
            return series.str.startswith(pat, na)

        hpat_func = self.jit(test_impl)

        series = pd.Series(test_global_input_data_unicode_kind4)
        msg_tmpl = 'Method startswith(). The object na\n {}'

        with self.assertRaises(TypingError) as raises:
            hpat_func(series, '', 'None')
        msg = msg_tmpl.format('given: unicode_type\n expected: bool')
        self.assertIn(msg, str(raises.exception))

        with self.assertRaises(ValueError) as raises:
            hpat_func(series, '', False)
        msg = msg_tmpl.format('expected: None')
        self.assertIn(msg, str(raises.exception))

    def test_series_str_zfill(self):
        def test_impl(series, width):
            return series.str.zfill(width)

        hpat_func = self.jit(test_impl)

        data = test_global_input_data_unicode_kind1
        data_lengths = [len(s) for s in data]

        for index in [None, list(range(len(data)))[::-1], data[::-1]]:
            series = pd.Series(data, index, name='A')
            for width in [max(data_lengths) + 5, min(data_lengths)]:
                jit_result = hpat_func(series, width)
                ref_result = test_impl(series, width)
                pd.testing.assert_series_equal(jit_result, ref_result)

    def test_series_str_zfill_exception_unsupported_kind4(self):
        def test_impl(series, width):
            return series.str.zfill(width)

        hpat_func = self.jit(test_impl)

        data = test_global_input_data_unicode_kind4
        series = pd.Series(data)
        width = max(len(s) for s in data) + 5

        with self.assertRaises(SystemError) as raises:
            hpat_func(series, width)
        msg = 'NULL object passed to Py_BuildValue'
        self.assertIn(msg, str(raises.exception))

    def test_series_str2str(self):
        common_methods = ['lower', 'upper', 'isupper']
        sdc_methods = ['capitalize', 'swapcase', 'title',
                       'lstrip', 'rstrip', 'strip']
        str2str_methods = common_methods[:]

        data = [' \tbbCD\t ', 'ABC', ' mCDm\t', 'abc']
        indices = [None]
        names = [None, 'A']
        if sdc.config.config_pipeline_hpat_default:
            str2str_methods += sdc_methods
        else:
            indices += [[1, 3, 2, 0], data]

        for method in str2str_methods:
            func_lines = ['def test_impl(S):',
                          '  return S.str.{}()'.format(method)]
            func_text = '\n'.join(func_lines)
            test_impl = _make_func_from_text(func_text)
            hpat_func = self.jit(test_impl)

            check_names = method in common_methods
            for index, name in product(indices, names):
                S = pd.Series(data, index, name=name)
                pd.testing.assert_series_equal(hpat_func(S), test_impl(S),
                                               check_names=check_names)

    @skip_sdc_jit('Series.str.<method>() unsupported')
    def test_series_str2str_unsupported(self):
        unsupported_methods = ['capitalize', 'swapcase', 'title']
        for method in unsupported_methods:
            func_lines = ['def test_impl(S):',
                          '  return S.str.{}()'.format(method)]
            func_text = '\n'.join(func_lines)
            test_impl = _make_func_from_text(func_text)
            hpat_func = self.jit(test_impl)

            S = pd.Series([' \tbbCD\t ', 'ABC', ' mCDm\t', 'abc'])
            # TypingError with expected message is raised internally by Numba
            with self.assertRaises(TypingError) as raises:
                hpat_func(S)
            expected_msg = 'Series.str.{} is not supported yet'.format(method)
            self.assertIn(expected_msg, str(raises.exception))

    @sdc_limitation
    def test_series_append_same_names(self):
        '''SDC discards name'''
        def test_impl():
            s1 = pd.Series(data=[0, 1, 2], name='A')
            s2 = pd.Series(data=[3, 4, 5], name='A')
            return s1.append(s2)

        sdc_func = self.jit(test_impl)
        pd.testing.assert_series_equal(sdc_func(), test_impl())

    @skip_sdc_jit("Old-style append implementation doesn't handle ignore_index argument")
    def test_series_append_single_ignore_index(self):
        '''Verify Series.append() concatenates Series with other single Series ignoring indexes'''
        def test_impl(S, other):
            return S.append(other, ignore_index=True)
        hpat_func = self.jit(test_impl)

        dtype_to_data = {'float': [[-2., 3., 9.1, np.nan], [-2., 5.0, np.inf, 0, -1]],
                         'string': [['a', None, 'bbbb', ''], ['dd', None, '', 'e', 'ttt']]}

        for dtype, data_list in dtype_to_data.items():
            with self.subTest(series_dtype=dtype, concatenated_data=data_list):
                S1, S2 = [pd.Series(data) for data in data_list]
                pd.testing.assert_series_equal(hpat_func(S1, S2), test_impl(S1, S2))

    @skip_sdc_jit("Old-style append implementation doesn't handle ignore_index argument")
    def test_series_append_list_ignore_index(self):
        '''Verify Series.append() concatenates Series with list of other Series ignoring indexes'''
        def test_impl(S1, S2, S3):
            return S1.append([S2, S3], ignore_index=True)
        hpat_func = self.jit(test_impl)

        dtype_to_data = {'float': [[-2., 3., 9.1], [-2., 5.0], [1.0]],
                         'string': [['a', None, ''], ['d', None], ['']]}

        for dtype, data_list in dtype_to_data.items():
            with self.subTest(series_dtype=dtype, concatenated_data=data_list):
                S1, S2, S3 = [pd.Series(data) for data in data_list]
                pd.testing.assert_series_equal(hpat_func(S1, S2, S3), test_impl(S1, S2, S3))

    @unittest.skip('BUG: Pandas 0.25.1 Series.append() doesn\'t support tuple as appending values')
    def test_series_append_tuple_ignore_index(self):
        '''Verify Series.append() concatenates Series with tuple of other Series ignoring indexes'''
        def test_impl(S1, S2, S3):
            return S1.append((S2, S3, ), ignore_index=True)
        hpat_func = self.jit(test_impl)

        dtype_to_data = {'float': [[-2., 3., 9.1], [-2., 5.0], [1.0]]}
        if not sdc.config.config_pipeline_hpat_default:
            dtype_to_data['string'] = [['a', None, ''], ['d', None], ['']]

        for dtype, data_list in dtype_to_data.items():
            with self.subTest(series_dtype=dtype, concatenated_data=data_list):
                S1, S2, S3 = [pd.Series(data) for data in data_list]
                pd.testing.assert_series_equal(hpat_func(S1, S2, S3), test_impl(S1, S2, S3))

    @skip_sdc_jit("BUG: old-style append implementation doesn't handle series index")
    def test_series_append_single_index_default(self):
        '''Verify Series.append() concatenates Series with other single Series respecting default indexes'''
        def test_impl(S, other):
            return S.append(other)
        hpat_func = self.jit(test_impl)

        dtype_to_data = {'float': [[-2., 3., 9.1], [-2., 5.0]]}
        if not sdc.config.config_pipeline_hpat_default:
            dtype_to_data['string'] = [['a', None, 'bbbb', ''], ['dd', None, '', 'e']]

        for dtype, data_list in dtype_to_data.items():
            with self.subTest(series_dtype=dtype, concatenated_data=data_list):
                S1, S2 = [pd.Series(data) for data in data_list]
                pd.testing.assert_series_equal(hpat_func(S1, S2), test_impl(S1, S2))

    @skip_sdc_jit("BUG: old-style append implementation doesn't handle series index")
    def test_series_append_list_index_default(self):
        '''Verify Series.append() concatenates Series with list of other Series respecting default indexes'''
        def test_impl(S1, S2, S3):
            return S1.append([S2, S3])
        hpat_func = self.jit(test_impl)

        dtype_to_data = {'float': [[-2., 3., 9.1], [-2., 5.0], [1.0]]}
        if not sdc.config.config_pipeline_hpat_default:
            dtype_to_data['string'] = [['a', 'b', 'q'], ['d', 'e'], ['s']]

        for dtype, data_list in dtype_to_data.items():
            with self.subTest(series_dtype=dtype, concatenated_data=data_list):
                S1, S2, S3 = [pd.Series(data) for data in data_list]
                pd.testing.assert_series_equal(hpat_func(S1, S2, S3), test_impl(S1, S2, S3))

    @unittest.skip('BUG: Pandas 0.25.1 Series.append() doesn\'t support tuple as appending values')
    def test_series_append_tuple_index_default(self):
        '''Verify Series.append() concatenates Series with tuple of other Series respecting default indexes'''
        def test_impl(S1, S2, S3):
            return S1.append((S2, S3, ))
        hpat_func = self.jit(test_impl)

        dtype_to_data = {'float': [[-2., 3., 9.1], [-2., 5.0], [1.0]]}
        if not sdc.config.config_pipeline_hpat_default:
            dtype_to_data['string'] = [['a', 'b', 'q'], ['d', 'e'], ['s']]

        for dtype, data_list in dtype_to_data.items():
            with self.subTest(series_dtype=dtype, concatenated_data=data_list):
                S1, S2, S3 = [pd.Series(data) for data in data_list]
                pd.testing.assert_series_equal(hpat_func(S1, S2, S3), test_impl(S1, S2, S3))

    @skip_sdc_jit("BUG: old-style append implementation doesn't handle series index")
    def test_series_append_single_index_int(self):
        '''Verify Series.append() concatenates Series with other single Series respecting integer indexes'''
        def test_impl(S, other):
            return S.append(other)
        hpat_func = self.jit(test_impl)

        dtype_to_data = {'float': [[-2., 3., 9.1, np.nan], [-2., 5.0, np.inf, 0, -1]]}
        if not sdc.config.config_pipeline_hpat_default:
            dtype_to_data['string'] = [['a', None, 'bbbb', ''], ['dd', None, '', 'e', 'ttt']]
        indexes = [[1, 2, 3, 4], [7, 8, 11, 3, 4]]

        for dtype, data_list in dtype_to_data.items():
            with self.subTest(series_dtype=dtype, concatenated_data=data_list):
                S1, S2 = [pd.Series(data, index=indexes[i]) for i, data in enumerate(data_list)]
                pd.testing.assert_series_equal(hpat_func(S1, S2), test_impl(S1, S2))

    @skip_sdc_jit("BUG: old-style append implementation doesn't handle series index")
    def test_series_append_list_index_int(self):
        '''Verify Series.append() concatenates Series with list of other Series respecting integer indexes'''
        def test_impl(S1, S2, S3):
            return S1.append([S2, S3])
        hpat_func = self.jit(test_impl)

        dtype_to_data = {'float': [[-2., 3., 9.1, np.nan], [-2., 5.0, np.inf, 0], [-1.0]]}
        if not sdc.config.config_pipeline_hpat_default:
            dtype_to_data['string'] = [['a', None, 'bbbb', ''], ['dd', None, '', 'e'], ['ttt']]
        indexes = [[1, 2, 3, 4], [7, 8, 11, 3], [4]]

        for dtype, data_list in dtype_to_data.items():
            with self.subTest(series_dtype=dtype, concatenated_data=data_list):
                S1, S2, S3 = [pd.Series(data, index=indexes[i]) for i, data in enumerate(data_list)]
                pd.testing.assert_series_equal(hpat_func(S1, S2, S3), test_impl(S1, S2, S3))

    @unittest.skip('BUG: Pandas 0.25.1 Series.append() doesn\'t support tuple as appending values')
    def test_series_append_tuple_index_int(self):
        '''Verify Series.append() concatenates Series with tuple of other Series respecting integer indexes'''
        def test_impl(S1, S2, S3):
            return S1.append((S2, S3, ))
        hpat_func = self.jit(test_impl)

        dtype_to_data = {'float': [[-2., 3., 9.1, np.nan], [-2., 5.0, np.inf, 0], [-1.0]]}
        if not sdc.config.config_pipeline_hpat_default:
            dtype_to_data['string'] = [['a', None, 'bbbb', ''], ['dd', None, '', 'e'], ['ttt']]
        indexes = [[1, 2, 3, 4], [7, 8, 11, 3], [4]]

        for dtype, data_list in dtype_to_data.items():
            with self.subTest(series_dtype=dtype, concatenated_data=data_list):
                S1, S2, S3 = [pd.Series(data, index=indexes[i]) for i, data in enumerate(data_list)]
                pd.testing.assert_series_equal(hpat_func(S1, S2, S3), test_impl(S1, S2, S3))

    @skip_sdc_jit("BUG: old-style append implementation doesn't handle series index")
    def test_series_append_single_index_str(self):
        '''Verify Series.append() concatenates Series with other single Series respecting string indexes'''
        def test_impl(S, other):
            return S.append(other)
        hpat_func = self.jit(test_impl)

        dtype_to_data = {'float': [[-2., 3., 9.1, np.nan], [-2., 5.0, np.inf, 0, -1.0]]}
        if not sdc.config.config_pipeline_hpat_default:
            dtype_to_data['string'] = [['a', None, 'bbbb', ''], ['dd', None, '', 'e', 'ttt']]
        indexes = [['a', 'bb', 'ccc', 'dddd'], ['a1', 'a2', 'a3', 'a4', 'a5']]

        for dtype, data_list in dtype_to_data.items():
            with self.subTest(series_dtype=dtype, concatenated_data=data_list):
                S1, S2 = [pd.Series(data, index=indexes[i]) for i, data in enumerate(data_list)]
                pd.testing.assert_series_equal(hpat_func(S1, S2), test_impl(S1, S2))

    @skip_sdc_jit("BUG: old-style append implementation doesn't handle series index")
    def test_series_append_list_index_str(self):
        '''Verify Series.append() concatenates Series with list of other Series respecting string indexes'''
        def test_impl(S1, S2, S3):
            return S1.append([S2, S3])
        hpat_func = self.jit(test_impl)

        dtype_to_data = {'float': [[-2., 3., 9.1, np.nan], [-2., 5.0, np.inf, 0], [-1.0]]}
        if not sdc.config.config_pipeline_hpat_default:
            dtype_to_data['string'] = [['a', None, 'bbbb', ''], ['dd', None, '', 'e'], ['ttt']]
        indexes = [['a', 'bb', 'ccc', 'dddd'], ['q', 't', 'a', 'x'], ['dd']]

        for dtype, data_list in dtype_to_data.items():
            with self.subTest(series_dtype=dtype, concatenated_data=data_list):
                S1, S2, S3 = [pd.Series(data, index=indexes[i]) for i, data in enumerate(data_list)]
                pd.testing.assert_series_equal(hpat_func(S1, S2, S3), test_impl(S1, S2, S3))

    @unittest.skip('BUG: Pandas 0.25.1 Series.append() doesn\'t support tuple as appending values')
    def test_series_append_tuple_index_str(self):
        '''Verify Series.append() concatenates Series with tuple of other Series respecting string indexes'''
        def test_impl(S1, S2, S3):
            return S1.append((S2, S3, ))
        hpat_func = self.jit(test_impl)

        dtype_to_data = {'float': [[-2., 3., 9.1, np.nan], [-2., 5.0, np.inf, 0], [-1.0]]}
        if not sdc.config.config_pipeline_hpat_default:
            dtype_to_data['string'] = [['a', None, 'bbbb', ''], ['dd', None, '', 'e'], ['ttt']]
        indexes = [['a', 'bb', 'ccc', 'dddd'], ['q', 't', 'a', 'x'], ['dd']]

        for dtype, data_list in dtype_to_data.items():
            with self.subTest(series_dtype=dtype, concatenated_data=data_list):
                S1, S2, S3 = [pd.Series(data, index=indexes[i]) for i, data in enumerate(data_list)]
                pd.testing.assert_series_equal(hpat_func(S1, S2, S3), test_impl(S1, S2, S3))

    @skip_sdc_jit("Old-style append implementation doesn't handle ignore_index argument")
    def test_series_append_ignore_index_literal(self):
        '''Verify Series.append() implementation handles ignore_index argument as Boolean literal'''
        def test_impl(S, other):
            return S.append(other, ignore_index=False)
        hpat_func = self.jit(test_impl)

        S1 = pd.Series([-2., 3., 9.1], ['a1', 'b1', 'c1'])
        S2 = pd.Series([-2., 5.0], ['a2', 'b2'])
        pd.testing.assert_series_equal(hpat_func(S1, S2), test_impl(S1, S2))

    @skip_sdc_jit("Old-style append implementation doesn't handle ignore_index argument")
    def test_series_append_ignore_index_non_literal(self):
        '''Verify Series.append() implementation raises if ignore_index argument is not a Boolean literal'''
        def test_impl(S, other, param):
            return S.append(other, ignore_index=param)
        hpat_func = self.jit(test_impl)

        ignore_index = True
        S1 = pd.Series([-2., 3., 9.1], ['a1', 'b1', 'c1'])
        S2 = pd.Series([-2., 5.0], ['a2', 'b2'])
        with self.assertRaises(TypingError) as raises:
            hpat_func(S1, S2, ignore_index)
        msg = 'Method append(). The ignore_index must be a literal Boolean constant. Given: {}'
        self.assertIn(msg.format(types.bool_), str(raises.exception))

    @skip_sdc_jit("BUG: old-style append implementation doesn't handle series index")
    def test_series_append_single_dtype_promotion(self):
        '''Verify Series.append() implementation handles appending single Series with different dtypes'''
        def test_impl(S, other):
            return S.append(other)
        hpat_func = self.jit(test_impl)

        S1 = pd.Series([-2., 3., 9.1], ['a1', 'b1', 'c1'])
        S2 = pd.Series([-2, 5], ['a2', 'b2'])
        pd.testing.assert_series_equal(hpat_func(S1, S2), test_impl(S1, S2))

    @skip_sdc_jit("BUG: old-style append implementation doesn't handle series index")
    def test_series_append_list_dtype_promotion(self):
        '''Verify Series.append() implementation handles appending list of Series with different dtypes'''
        def test_impl(S1, S2, S3):
            return S1.append([S2, S3])
        hpat_func = self.jit(test_impl)

        S1 = pd.Series([-2, 3, 9])
        S2 = pd.Series([-2., 5.0])
        S3 = pd.Series([1.0])
        pd.testing.assert_series_equal(hpat_func(S1, S2, S3),
                                       test_impl(S1, S2, S3))

    def test_series_isin_list1(self):
        def test_impl(S, values):
            return S.isin(values)
        hpat_func = self.jit(test_impl)

        n = 11
        S = pd.Series(np.arange(n))
        values = [1, 2, 5, 7, 8]
        pd.testing.assert_series_equal(hpat_func(S, values), test_impl(S, values))

    def test_series_isin_index(self):
        def test_impl(S, values):
            return S.isin(values)
        hpat_func = self.jit(test_impl)

        n = 11
        data = np.arange(n)
        index = [item + 1 for item in data]
        S = pd.Series(data=data, index=index)
        values = [1, 2, 5, 7, 8]
        pd.testing.assert_series_equal(hpat_func(S, values), test_impl(S, values))

    def test_series_isin_name(self):
        def test_impl(S, values):
            return S.isin(values)
        hpat_func = self.jit(test_impl)

        n = 11
        S = pd.Series(np.arange(n), name='A')
        values = [1, 2, 5, 7, 8]
        pd.testing.assert_series_equal(hpat_func(S, values), test_impl(S, values))

    def test_series_isin_list2(self):
        def test_impl(S, values):
            return S.isin(values)
        hpat_func = self.jit(test_impl)

        n = 11.0
        S = pd.Series(np.arange(n))
        values = [1., 2., 5., 7., 8.]
        pd.testing.assert_series_equal(hpat_func(S, values), test_impl(S, values))

    def test_series_isin_list3(self):
        def test_impl(S, values):
            return S.isin(values)
        hpat_func = self.jit(test_impl)

        S = pd.Series(['a', 'b', 'q', 'w', 'c', 'd', 'e', 'r'])
        values = ['a', 'q', 'c', 'd', 'e']
        pd.testing.assert_series_equal(hpat_func(S, values), test_impl(S, values))

    def test_series_isin_set1(self):
        def test_impl(S, values):
            return S.isin(values)
        hpat_func = self.jit(test_impl)

        n = 11
        S = pd.Series(np.arange(n))
        values = {1, 2, 5, 7, 8}
        pd.testing.assert_series_equal(hpat_func(S, values), test_impl(S, values))

    def test_series_isin_set2(self):
        def test_impl(S, values):
            return S.isin(values)
        hpat_func = self.jit(test_impl)

        n = 11.0
        S = pd.Series(np.arange(n))
        values = {1., 2., 5., 7., 8.}
        pd.testing.assert_series_equal(hpat_func(S, values), test_impl(S, values))

    @unittest.skip('TODO: requires hashable unicode strings in Numba')
    def test_series_isin_set3(self):
        def test_impl(S, values):
            return S.isin(values)
        hpat_func = self.jit(test_impl)

        S = pd.Series(['a', 'b', 'c', 'd', 'e'] * 2)
        values = {'b', 'c', 'e'}
        pd.testing.assert_series_equal(hpat_func(S, values), test_impl(S, values))

    def test_series_isna(self):
        def test_impl(S):
            return S.isna()

        jit_func = self.jit(test_impl)

        datas = [[0, 1, 2, 3], [0., 1., np.inf, np.nan], ['a', None, 'b', 'c']]
        indices = [None, [3, 2, 1, 0], ['a', 'b', 'c', 'd']]
        names = [None, 'A']

        for data, index, name in product(datas, indices, names):
            with self.subTest(data=data, index=index, name=name):
                series = pd.Series(data=data, index=index, name=name)
                jit_result = jit_func(series)
                ref_result = test_impl(series)
                pd.testing.assert_series_equal(jit_result, ref_result)

    @skip_sdc_jit('Index and name are not supported')
    def test_series_isnull(self):
        def test_impl(S):
            return S.isnull()

        jit_func = self.jit(test_impl)

        datas = [[0, 1, 2, 3], [0., 1., np.inf, np.nan], ['a', None, 'b', 'c']]
        indices = [None, [3, 2, 1, 0], ['a', 'b', 'c', 'd']]
        names = [None, 'A']

        for data, index, name in product(datas, indices, names):
            with self.subTest(data=data, index=index, name=name):
                series = pd.Series(data=data, index=index, name=name)
                jit_result = jit_func(series)
                ref_result = test_impl(series)
                pd.testing.assert_series_equal(jit_result, ref_result)

    def test_series_isnull1(self):
        def test_impl(S):
            return S.isnull()
        hpat_func = self.jit(test_impl)

        # column with NA
        S = pd.Series([np.nan, 2., 3.])
        pd.testing.assert_series_equal(hpat_func(S), test_impl(S))

    def test_series_notna(self):
        def test_impl(S):
            return S.notna()

        jit_func = self.jit(test_impl)

        datas = [[0, 1, 2, 3], [0., 1., np.inf, np.nan], ['a', None, 'b', 'c']]
        indices = [None, [3, 2, 1, 0], ['a', 'b', 'c', 'd']]
        names = [None, 'A']

        for data, index, name in product(datas, indices, names):
            with self.subTest(data=data, index=index, name=name):
                series = pd.Series(data=data, index=index, name=name)
                jit_result = jit_func(series)
                ref_result = test_impl(series)
                pd.testing.assert_series_equal(jit_result, ref_result)

    @unittest.skip('AssertionError: Series are different')
    def test_series_dt_isna1(self):
        def test_impl(S):
            return S.isna()
        hpat_func = self.jit(test_impl)

        S = pd.Series([pd.NaT, pd.Timestamp('1970-12-01'), pd.Timestamp('2012-07-25')])
        pd.testing.assert_series_equal(hpat_func(S), test_impl(S))

    def test_series_nlargest(self):
        def test_impl():
            series = pd.Series([1., np.nan, -1., 0., min_float64, max_float64])
            return series.nlargest(4)
        hpat_func = self.jit(test_impl)

        if sdc.config.config_pipeline_hpat_default:
            np.testing.assert_array_equal(test_impl(), hpat_func())
        else:
            pd.testing.assert_series_equal(test_impl(), hpat_func())

    def test_series_nlargest_unboxing(self):
        def test_impl(series, n):
            return series.nlargest(n)
        hpat_func = self.jit(test_impl)

        for data in test_global_input_data_numeric + [[]]:
            series = pd.Series(data * 3)
            for n in range(-1, 10):
                ref_result = test_impl(series, n)
                jit_result = hpat_func(series, n)
                if sdc.config.config_pipeline_hpat_default:
                    np.testing.assert_array_equal(ref_result, jit_result)
                else:
                    pd.testing.assert_series_equal(ref_result, jit_result)

    @skip_numba_jit('Series.nlargest() parallelism unsupported and parquet not supported')
    def test_series_nlargest_parallel(self):
        # create `kde.parquet` file
        ParquetGenerator.gen_kde_pq()

        def test_impl():
            df = pq.read_table('kde.parquet').to_pandas()
            S = df.points
            return S.nlargest(4)
        hpat_func = self.jit(test_impl)

        if sdc.config.config_pipeline_hpat_default:
            np.testing.assert_array_equal(test_impl(), hpat_func())
        else:
            pd.testing.assert_series_equal(test_impl(), hpat_func())
        self.assertEqual(count_parfor_REPs(), 0)
        self.assertTrue(count_array_OneDs() > 0)

    @skip_sdc_jit('Series.nlargest() parameter keep unsupported')
    def test_series_nlargest_full(self):
        def test_impl(series, n, keep):
            return series.nlargest(n, keep)
        hpat_func = self.jit(test_impl)

        keep = 'first'
        for data in test_global_input_data_numeric + [[]]:
            series = pd.Series(data * 3)
            for n in range(-1, 10):
                ref_result = test_impl(series, n, keep)
                jit_result = hpat_func(series, n, keep)
                pd.testing.assert_series_equal(ref_result, jit_result)

    def test_series_nlargest_index(self):
        def test_impl(series, n):
            return series.nlargest(n)
        hpat_func = self.jit(test_impl)

        # TODO: check data == [] after index is fixed
        for data in test_global_input_data_numeric:
            data_duplicated = data * 3
            # TODO: add integer index not equal to range after index is fixed
            indexes = [range(len(data_duplicated))]
            if not sdc.config.config_pipeline_hpat_default:
                indexes.append(gen_strlist(len(data_duplicated)))

            for index in indexes:
                series = pd.Series(data_duplicated, index)
                for n in range(-1, 10):
                    ref_result = test_impl(series, n)
                    jit_result = hpat_func(series, n)
                    if sdc.config.config_pipeline_hpat_default:
                        np.testing.assert_array_equal(ref_result, jit_result)
                    else:
                        pd.testing.assert_series_equal(ref_result, jit_result)

    @skip_sdc_jit('Series.nlargest() does not raise an exception')
    def test_series_nlargest_typing(self):
        _func_name = 'Method nlargest().'

        def test_impl(series, n, keep):
            return series.nlargest(n, keep)
        hpat_func = self.jit(test_impl)

        series = pd.Series(test_global_input_data_float64[0])
        for n, ntype in [(True, types.boolean), (None, types.none),
                         (0.1, 'float64'), ('n', types.unicode_type)]:
            with self.assertRaises(TypingError) as raises:
                hpat_func(series, n=n, keep='first')
            msg = '{} The object n\n given: {}\n expected: int'
            self.assertIn(msg.format(_func_name, ntype), str(raises.exception))

        for keep, dtype in [(True, types.boolean), (None, types.none),
                            (0.1, 'float64'), (1, 'int64')]:
            with self.assertRaises(TypingError) as raises:
                hpat_func(series, n=5, keep=keep)
            msg = '{} The object keep\n given: {}\n expected: str'
            self.assertIn(msg.format(_func_name, dtype), str(raises.exception))

    @skip_sdc_jit('Series.nlargest() does not raise an exception')
    def test_series_nlargest_unsupported(self):
        msg = "Method nlargest(). Unsupported parameter. Given 'keep' != 'first'"

        def test_impl(series, n, keep):
            return series.nlargest(n, keep)
        hpat_func = self.jit(test_impl)

        series = pd.Series(test_global_input_data_float64[0])
        for keep in ['last', 'all', '']:
            with self.assertRaises(ValueError) as raises:
                hpat_func(series, n=5, keep=keep)
            self.assertIn(msg, str(raises.exception))

        with self.assertRaises(ValueError) as raises:
            hpat_func(series, n=5, keep='last')
        self.assertIn(msg, str(raises.exception))

    def test_series_nsmallest(self):
        def test_impl():
            series = pd.Series([1., np.nan, -1., 0., min_float64, max_float64])
            return series.nsmallest(4)
        hpat_func = self.jit(test_impl)

        if sdc.config.config_pipeline_hpat_default:
            np.testing.assert_array_equal(test_impl(), hpat_func())
        else:
            pd.testing.assert_series_equal(test_impl(), hpat_func())

    def test_series_nsmallest_unboxing(self):
        def test_impl(series, n):
            return series.nsmallest(n)
        hpat_func = self.jit(test_impl)

        for data in test_global_input_data_numeric + [[]]:
            series = pd.Series(data * 3)
            for n in range(-1, 10):
                ref_result = test_impl(series, n)
                jit_result = hpat_func(series, n)
                if sdc.config.config_pipeline_hpat_default:
                    np.testing.assert_array_equal(ref_result, jit_result)
                else:
                    pd.testing.assert_series_equal(ref_result, jit_result)

    @skip_numba_jit('Series.nsmallest() parallelism unsupported and parquet not supported')
    def test_series_nsmallest_parallel(self):
        # create `kde.parquet` file
        ParquetGenerator.gen_kde_pq()

        def test_impl():
            df = pq.read_table('kde.parquet').to_pandas()
            S = df.points
            return S.nsmallest(4)
        hpat_func = self.jit(test_impl)

        if sdc.config.config_pipeline_hpat_default:
            np.testing.assert_array_equal(test_impl(), hpat_func())
        else:
            pd.testing.assert_series_equal(test_impl(), hpat_func())
        self.assertEqual(count_parfor_REPs(), 0)
        self.assertTrue(count_array_OneDs() > 0)

    @skip_sdc_jit('Series.nsmallest() parameter keep unsupported')
    def test_series_nsmallest_full(self):
        def test_impl(series, n, keep):
            return series.nsmallest(n, keep)
        hpat_func = self.jit(test_impl)

        keep = 'first'
        for data in test_global_input_data_numeric + [[]]:
            series = pd.Series(data * 3)
            for n in range(-1, 10):
                ref_result = test_impl(series, n, keep)
                jit_result = hpat_func(series, n, keep)
                pd.testing.assert_series_equal(ref_result, jit_result)

    def test_series_nsmallest_index(self):
        def test_impl(series, n):
            return series.nsmallest(n)
        hpat_func = self.jit(test_impl)

        # TODO: check data == [] after index is fixed
        for data in test_global_input_data_numeric:
            data_duplicated = data * 3
            # TODO: add integer index not equal to range after index is fixed
            indexes = [range(len(data_duplicated))]
            if not sdc.config.config_pipeline_hpat_default:
                indexes.append(gen_strlist(len(data_duplicated)))

            for index in indexes:
                series = pd.Series(data_duplicated, index)
                for n in range(-1, 10):
                    ref_result = test_impl(series, n)
                    jit_result = hpat_func(series, n)
                    if sdc.config.config_pipeline_hpat_default:
                        np.testing.assert_array_equal(ref_result, jit_result)
                    else:
                        pd.testing.assert_series_equal(ref_result, jit_result)

    @skip_sdc_jit('Series.nsmallest() does not raise an exception')
    def test_series_nsmallest_typing(self):
        _func_name = 'Method nsmallest().'

        def test_impl(series, n, keep):
            return series.nsmallest(n, keep)
        hpat_func = self.jit(test_impl)

        series = pd.Series(test_global_input_data_float64[0])
        for n, ntype in [(True, types.boolean), (None, types.none),
                         (0.1, 'float64'), ('n', types.unicode_type)]:
            with self.assertRaises(TypingError) as raises:
                hpat_func(series, n=n, keep='first')
            msg = '{} The object n\n given: {}\n expected: int'
            self.assertIn(msg.format(_func_name, ntype), str(raises.exception))

        for keep, dtype in [(True, types.boolean), (None, types.none),
                            (0.1, 'float64'), (1, 'int64')]:
            with self.assertRaises(TypingError) as raises:
                hpat_func(series, n=5, keep=keep)
            msg = '{} The object keep\n given: {}\n expected: str'
            self.assertIn(msg.format(_func_name, dtype), str(raises.exception))

    @skip_sdc_jit('Series.nsmallest() does not raise an exception')
    def test_series_nsmallest_unsupported(self):
        msg = "Method nsmallest(). Unsupported parameter. Given 'keep' != 'first'"

        def test_impl(series, n, keep):
            return series.nsmallest(n, keep)
        hpat_func = self.jit(test_impl)

        series = pd.Series(test_global_input_data_float64[0])
        for keep in ['last', 'all', '']:
            with self.assertRaises(ValueError) as raises:
                hpat_func(series, n=5, keep=keep)
            self.assertIn(msg, str(raises.exception))

        with self.assertRaises(ValueError) as raises:
            hpat_func(series, n=5, keep='last')
        self.assertIn(msg, str(raises.exception))

    def test_series_head1(self):
        def test_impl(S):
            return S.head(4)
        hpat_func = self.jit(test_impl)

        m = 100
        np.random.seed(0)
        S = pd.Series(np.random.randint(-30, 30, m))
        pd.testing.assert_series_equal(hpat_func(S), test_impl(S))

    def test_series_head_named(self):
        def test_impl(S):
            return S.head(4)
        hpat_func = self.jit(test_impl)

        m = 100
        np.random.seed(0)
        S = pd.Series(data=np.random.randint(-30, 30, m), name='A')
        pd.testing.assert_series_equal(hpat_func(S), test_impl(S))

    def test_series_head_default1(self):
        '''Verifies default head method for non-distributed pass of Series with no index'''
        def test_impl(S):
            return S.head()
        hpat_func = self.jit(test_impl)

        m = 100
        np.random.seed(0)
        S = pd.Series(np.random.randint(-30, 30, m))
        pd.testing.assert_series_equal(hpat_func(S), test_impl(S))

    def test_series_head_index1(self):
        '''Verifies head method for Series with integer index created inside jitted function'''
        def test_impl():
            S = pd.Series([6, 9, 2, 3, 6, 4, 5], [8, 1, 6, 0, 9, 1, 3])
            return S.head(3)
        hpat_func = self.jit(test_impl)

        pd.testing.assert_series_equal(hpat_func(), test_impl())

    def test_series_head_index_named(self):
        '''Verifies head method for Series with integer index created inside jitted function'''
        def test_impl():
            S = pd.Series([6, 9, 2, 3, 6, 4, 5], [8, 1, 6, 0, 9, 1, 3], name='A')
            return S.head(3)
        hpat_func = self.jit(test_impl)

        pd.testing.assert_series_equal(hpat_func(), test_impl())

    def test_series_head_index2(self):
        '''Verifies head method for Series with string index created inside jitted function'''
        def test_impl():
            S = pd.Series([6, 9, 2, 3, 6, 4, 5], ['a', 'ab', 'abc', 'c', 'f', 'hh', ''])
            return S.head(3)
        hpat_func = self.jit(test_impl)

        pd.testing.assert_series_equal(hpat_func(), test_impl())

    def test_series_head_index3(self):
        '''Verifies head method for non-distributed pass of Series with integer index'''
        def test_impl(S):
            return S.head(3)
        hpat_func = self.jit(test_impl)

        S = pd.Series([6, 9, 2, 3, 6, 4, 5], [8, 1, 6, 0, 9, 1, 3])
        pd.testing.assert_series_equal(hpat_func(S), test_impl(S))

    @skip_sdc_jit('Breaks other tests')
    def test_series_head_index4(self):
        '''Verifies head method for non-distributed pass of Series with string index'''
        def test_impl(S):
            return S.head(3)
        hpat_func = self.jit(test_impl)

        S = pd.Series([6, 9, 2, 4, 6, 4, 5], ['a', 'ab', 'abc', 'c', 'f', 'hh', ''])
        pd.testing.assert_series_equal(hpat_func(S), test_impl(S))

    @skip_numba_jit
    def test_series_head_parallel1(self):
        '''Verifies head method for distributed Series with string data and no index'''
        def test_impl(S):
            return S.head(7)

        hpat_func = self.jit(distributed={'S'})(test_impl)

        # need to test different lenghts, as head's size is fixed and implementation
        # depends on relation of size of the data per processor to output data size
        for n in range(1, 5):
            S = pd.Series(['a', 'ab', 'abc', 'c', 'f', 'hh', ''] * n)
            start, end = get_start_end(len(S))
            pd.testing.assert_series_equal(hpat_func(S[start:end]), test_impl(S))
            self.assertTrue(count_array_OneDs() > 0)

    @skip_numba_jit
    @unittest.expectedFailure
    def test_series_head_index_parallel1(self):
        '''Verifies head method for distributed Series with integer index'''
        def test_impl(S):
            return S.head(3)
        hpat_func = self.jit(distributed={'S'})(test_impl)

        S = pd.Series([6, 9, 2, 3, 6, 4, 5], [8, 1, 6, 0, 9, 1, 3])
        start, end = get_start_end(len(S))
        pd.testing.assert_series_equal(hpat_func(S[start:end]), test_impl(S))
        self.assertTrue(count_array_OneDs() > 0)

    @unittest.skip("Passed if run single")
    def test_series_head_index_parallel2(self):
        '''Verifies head method for distributed Series with string index'''
        def test_impl(S):
            return S.head(3)
        hpat_func = self.jit(distributed={'S'})(test_impl)

        S = pd.Series([6, 9, 2, 3, 6, 4, 5], ['a', 'ab', 'abc', 'c', 'f', 'hh', ''])
        start, end = get_start_end(len(S))
        pd.testing.assert_series_equal(hpat_func(S[start:end]), test_impl(S))
        self.assertTrue(count_array_OneDs() > 0)

    def test_series_head_noidx_float(self):
        def test_impl(S, n):
            return S.head(n)
        hpat_func = self.jit(test_impl)
        for input_data in test_global_input_data_float64:
            S = pd.Series(input_data)
            for n in [-1, 0, 2, 3]:
                result_ref = test_impl(S, n)
                result_jit = hpat_func(S, n)
                pd.testing.assert_series_equal(result_jit, result_ref)

    def test_series_head_noidx_int(self):
        def test_impl(S, n):
            return S.head(n)
        hpat_func = self.jit(test_impl)
        for input_data in test_global_input_data_integer64:
            S = pd.Series(input_data)
            for n in [-1, 0, 2, 3]:
                result_ref = test_impl(S, n)
                result_jit = hpat_func(S, n)
                pd.testing.assert_series_equal(result_jit, result_ref)

    def test_series_head_noidx_num(self):
        def test_impl(S, n):
            return S.head(n)
        hpat_func = self.jit(test_impl)
        for input_data in test_global_input_data_numeric:
            S = pd.Series(input_data)
            for n in [-1, 0, 2, 3]:
                result_ref = test_impl(S, n)
                result_jit = hpat_func(S, n)
                pd.testing.assert_series_equal(result_jit, result_ref)

    @unittest.skip("Old implementation not work with n negative and data str")
    def test_series_head_noidx_str(self):
        def test_impl(S, n):
            return S.head(n)
        hpat_func = self.jit(test_impl)
        input_data = test_global_input_data_unicode_kind4
        S = pd.Series(input_data)
        for n in [-1, 0, 2, 3]:
            result_ref = test_impl(S, n)
            result_jit = hpat_func(S, n)
            pd.testing.assert_series_equal(result_jit, result_ref)

    @unittest.skip("Broke another three tests")
    def test_series_head_idx(self):
        def test_impl(S):
            return S.head()

        def test_impl_param(S, n):
            return S.head(n)

        hpat_func = self.jit(test_impl)

        data_test = [[6, 6, 2, 1, 3, 3, 2, 1, 2],
                     [1.1, 0.3, 2.1, 1, 3, 0.3, 2.1, 1.1, 2.2],
                     [6, 6.1, 2.2, 1, 3, 0, 2.2, 1, 2],
                     ['as', 'b', 'abb', 'sss', 'ytr65', '', 'qw', 'a', 'b'],
                     [6, 6, 2, 1, 3, np.inf, np.nan, np.nan, np.nan],
                     [3., 5.3, np.nan, np.nan, np.inf, np.inf, 4.4, 3.7, 8.9]
                     ]

        for input_data in data_test:
            for index_data in data_test:
                S = pd.Series(input_data, index_data)

                result_ref = test_impl(S)
                result = hpat_func(S)
                pd.testing.assert_series_equal(result, result_ref)

                hpat_func_param1 = self.jit(test_impl_param)

                for param1 in [1, 3, 7]:
                    result_param1_ref = test_impl_param(S, param1)
                    result_param1 = hpat_func_param1(S, param1)
                    pd.testing.assert_series_equal(result_param1, result_param1_ref)

    def test_series_median1(self):
        '''Verifies median implementation for float and integer series of random data'''
        def test_impl(S):
            return S.median()
        hpat_func = self.jit(test_impl)

        m = 100
        np.random.seed(0)
        S = pd.Series(np.random.randint(-30, 30, m))
        self.assertEqual(hpat_func(S), test_impl(S))

        S = pd.Series(np.random.ranf(m))
        self.assertEqual(hpat_func(S), test_impl(S))

        # odd size
        m = 101
        S = pd.Series(np.random.randint(-30, 30, m))
        self.assertEqual(hpat_func(S), test_impl(S))

        S = pd.Series(np.random.ranf(m))
        self.assertEqual(hpat_func(S), test_impl(S))

    @skip_sdc_jit("BUG: old-style median implementation doesn't filter NaNs")
    def test_series_median_skipna_default1(self):
        '''Verifies median implementation with default skipna=True argument on a series with NA values'''
        def test_impl(S):
            return S.median()
        hpat_func = self.jit(test_impl)

        S = pd.Series([2., 3., 5., np.nan, 5., 6., 7.])
        self.assertEqual(hpat_func(S), test_impl(S))

    @skip_sdc_jit("Skipna argument is not supported in old-style")
    def test_series_median_skipna_false1(self):
        '''Verifies median implementation with skipna=False on a series with NA values'''
        def test_impl(S):
            return S.median(skipna=False)
        hpat_func = self.jit(test_impl)

        # np.inf is not NaN, so verify that a correct number is returned
        S1 = pd.Series([2., 3., 5., np.inf, 5., 6., 7.])
        self.assertEqual(hpat_func(S1), test_impl(S1))

        # TODO: both return values are 'nan', but SDC's is not np.nan, hence checking with
        # assertIs() doesn't work - check if it's Numba relatated
        S2 = pd.Series([2., 3., 5., np.nan, 5., 6., 7.])
        self.assertEqual(np.isnan(hpat_func(S2)), np.isnan(test_impl(S2)))

    @skip_numba_jit
    def test_series_median_parallel1(self):
        # create `kde.parquet` file
        ParquetGenerator.gen_kde_pq()

        def test_impl():
            df = pq.read_table('kde.parquet').to_pandas()
            S = df.points
            return S.median()
        hpat_func = self.jit(test_impl)

        self.assertEqual(hpat_func(), test_impl())
        self.assertEqual(count_array_REPs(), 0)
        self.assertEqual(count_parfor_REPs(), 0)
        self.assertTrue(count_array_OneDs() > 0)

    @skip_numba_jit
    def test_series_argsort_parallel(self):
        # create `kde.parquet` file
        ParquetGenerator.gen_kde_pq()

        def test_impl():
            df = pq.read_table('kde.parquet').to_pandas()
            S = df.points
            return S.argsort().values
        hpat_func = self.jit(test_impl)

        np.testing.assert_array_equal(hpat_func(), test_impl())

    def test_series_idxmin1(self):
        def test_impl(A):
            return A.idxmin()
        hpat_func = self.jit(test_impl)

        n = 11
        np.random.seed(0)
        S = pd.Series(np.random.ranf(n))
        np.testing.assert_array_equal(hpat_func(S), test_impl(S))

    def test_series_idxmin_str(self):
        def test_impl(S):
            return S.idxmin()
        hpat_func = self.jit(test_impl)

        S = pd.Series([8, 6, 34, np.nan], ['a', 'ab', 'abc', 'c'])
        self.assertEqual(hpat_func(S), test_impl(S))

    @unittest.skip("Skipna is not implemented")
    def test_series_idxmin_str_idx(self):
        def test_impl(S):
            return S.idxmin(skipna=False)

        hpat_func = self.jit(test_impl)

        S = pd.Series([8, 6, 34, np.nan], ['a', 'ab', 'abc', 'c'])
        self.assertEqual(hpat_func(S), test_impl(S))

    def test_series_idxmin_no(self):
        def test_impl(S):
            return S.idxmin()
        hpat_func = self.jit(test_impl)

        S = pd.Series([8, 6, 34, np.nan])
        self.assertEqual(hpat_func(S), test_impl(S))

    def test_series_idxmin_int(self):
        def test_impl(S):
            return S.idxmin()
        hpat_func = self.jit(test_impl)

        S = pd.Series([1, 2, 3], [4, 45, 14])
        self.assertEqual(hpat_func(S), test_impl(S))

    def test_series_idxmin_noidx(self):
        def test_impl(S):
            return S.idxmin()

        hpat_func = self.jit(test_impl)

        data_test = [[6, 6, 2, 1, 3, 3, 2, 1, 2],
                     [1.1, 0.3, 2.1, 1, 3, 0.3, 2.1, 1.1, 2.2],
                     [6, 6.1, 2.2, 1, 3, 0, 2.2, 1, 2],
                     [6, 6, 2, 1, 3, np.inf, np.nan, np.nan, np.nan],
                     [3., 5.3, np.nan, np.nan, np.inf, np.inf, 4.4, 3.7, 8.9]
                     ]

        for input_data in data_test:
            S = pd.Series(input_data)

            result_ref = test_impl(S)
            result = hpat_func(S)
            self.assertEqual(result, result_ref)

    def test_series_idxmin_idx(self):
        def test_impl(S):
            return S.idxmin()

        hpat_func = self.jit(test_impl)

        data_test = [[6, 6, 2, 1, 3, 3, 2, 1, 2],
                     [1.1, 0.3, 2.1, 1, 3, 0.3, 2.1, 1.1, 2.2],
                     [6, 6.1, 2.2, 1, 3, 0, 2.2, 1, 2],
                     [6, 6, 2, 1, 3, -np.inf, np.nan, np.inf, np.nan],
                     [3., 5.3, np.nan, np.nan, np.inf, np.inf, 4.4, 3.7, 8.9]
                     ]

        for input_data in data_test:
            for index_data in data_test:
                S = pd.Series(input_data, index_data)
                result_ref = test_impl(S)
                result = hpat_func(S)
                if np.isnan(result) or np.isnan(result_ref):
                    self.assertEqual(np.isnan(result), np.isnan(result_ref))
                else:
                    self.assertEqual(result, result_ref)

    def test_series_idxmax1(self):
        def test_impl(A):
            return A.idxmax()
        hpat_func = self.jit(test_impl)

        n = 11
        np.random.seed(0)
        S = pd.Series(np.random.ranf(n))
        np.testing.assert_array_equal(hpat_func(S), test_impl(S))

    @unittest.skip("Skipna is not implemented")
    def test_series_idxmax_str_idx(self):
        def test_impl(S):
            return S.idxmax(skipna=False)

        hpat_func = self.jit(test_impl)

        S = pd.Series([8, 6, 34, np.nan], ['a', 'ab', 'abc', 'c'])
        self.assertEqual(hpat_func(S), test_impl(S))

    def test_series_idxmax_noidx(self):
        def test_impl(S):
            return S.idxmax()

        hpat_func = self.jit(test_impl)

        data_test = [[6, 6, 2, 1, 3, 3, 2, 1, 2],
                     [1.1, 0.3, 2.1, 1, 3, 0.3, 2.1, 1.1, 2.2],
                     [6, 6.1, 2.2, 1, 3, 0, 2.2, 1, 2],
                     [6, 6, 2, 1, 3, np.inf, np.nan, np.inf, np.nan],
                     [3., 5.3, np.nan, np.nan, np.inf, np.inf, 4.4, 3.7, 8.9]
                     ]

        for input_data in data_test:
            S = pd.Series(input_data)

            result_ref = test_impl(S)
            result = hpat_func(S)
            self.assertEqual(result, result_ref)

    def test_series_idxmax_idx(self):
        def test_impl(S):
            return S.idxmax()

        hpat_func = self.jit(test_impl)

        data_test = [[6, 6, 2, 1, 3, 3, 2, 1, 2],
                     [1.1, 0.3, 2.1, 1, 3, 0.3, 2.1, 1.1, 2.2],
                     [6, 6.1, 2.2, 1, 3, 0, 2.2, 1, 2],
                     [6, 6, 2, 1, 3, np.nan, np.nan, np.nan, np.nan],
                     [3., 5.3, np.nan, np.nan, np.inf, np.inf, 4.4, 3.7, 8.9]
                     ]

        for input_data in data_test:
            for index_data in data_test:
                S = pd.Series(input_data, index_data)
                result_ref = test_impl(S)
                result = hpat_func(S)
                if np.isnan(result) or np.isnan(result_ref):
                    self.assertEqual(np.isnan(result), np.isnan(result_ref))
                else:
                    self.assertEqual(result, result_ref)

    def test_series_sort_values1(self):
        def test_impl(A):
            return A.sort_values()
        hpat_func = self.jit(test_impl)

        n = 11
        np.random.seed(0)
        S = pd.Series(np.random.ranf(n))
        pd.testing.assert_series_equal(hpat_func(S), test_impl(S))

    def test_series_sort_values2(self):
        def test_impl(S):
            return S.sort_values(ascending=False)
        hpat_func = self.jit(test_impl)

        S = pd.Series(['a', 'd', 'r', 'cc'])
        pd.testing.assert_series_equal(test_impl(S), hpat_func(S))

    def test_series_sort_values_index1(self):
        def test_impl(A, B):
            S = pd.Series(A, B)
            return S.sort_values()
        hpat_func = self.jit(test_impl)

        n = 11
        np.random.seed(0)
        # TODO: support passing Series with Index
        # S = pd.Series(np.random.ranf(n), np.random.randint(0, 100, n))
        A = np.random.ranf(n)
        B = np.random.ranf(n)
        pd.testing.assert_series_equal(hpat_func(A, B), test_impl(A, B))

    def test_series_sort_values_full(self):
        def test_impl(series, ascending, kind):
            return series.sort_values(axis=0, ascending=ascending, inplace=False, kind=kind, na_position='last')

        hpat_func = self.jit(test_impl)

        all_data = test_global_input_data_numeric + [test_global_input_data_unicode_kind1]

        for data in all_data:
            data = data * 3
            for ascending in [True, False]:
                for kind in ['quicksort', 'mergesort']:
                    series = pd.Series(data)
                    ref_result = test_impl(series, ascending, kind=kind)
                    jit_result = hpat_func(series, ascending, kind=kind)
                    ref = restore_series_sort_values(series, ref_result.index, ascending)
                    jit = restore_series_sort_values(series, jit_result.index, ascending)
                    if kind == 'mergesort':
                        pd.testing.assert_series_equal(ref_result, jit_result)
                    else:
                        np.testing.assert_array_equal(ref_result.data, jit_result.data)
                        self.assertEqual(ref, jit)

    @unittest.skip("Creating Python string/unicode object failed")
    def test_series_sort_values_full_unicode4(self):
        def test_impl(series, ascending, kind):
            return series.sort_values(axis=0, ascending=ascending, inplace=False, kind=kind, na_position='last')

        hpat_func = self.jit(test_impl)

        all_data = [test_global_input_data_unicode_kind1]

        for data in all_data:
            data = data * 3
            for ascending in [True, False]:
                for kind in ['quicksort', 'mergesort']:
                    series = pd.Series(data)
                    ref_result = test_impl(series, ascending, kind=kind)
                    jit_result = hpat_func(series, ascending, kind=kind)
                    ref = restore_series_sort_values(series, ref_result.index, ascending)
                    jit = restore_series_sort_values(series, jit_result.index, ascending)
                    if kind == 'mergesort':
                        pd.testing.assert_series_equal(ref_result, jit_result)
                    else:
                        np.testing.assert_array_equal(ref_result.data, jit_result.data)
                        self.assertEqual(ref, jit)

    def test_series_sort_values_full_idx(self):
        def test_impl(series, ascending, kind):
            return series.sort_values(axis=0, ascending=ascending, inplace=False, kind=kind, na_position='last')

        hpat_func = self.jit(test_impl)

        all_data = test_global_input_data_numeric + [test_global_input_data_unicode_kind1]

        for data in all_data:
            data = data * 3
            for index in [gen_srand_array(len(data)), gen_frand_array(len(data)), range(len(data))]:
                for ascending in [True, False]:
                    for kind in ['quicksort', 'mergesort']:
                        series = pd.Series(data, index)
                        ref_result = test_impl(series, ascending, kind=kind)
                        jit_result = hpat_func(series, ascending, kind=kind)
                        ref = restore_series_sort_values(series, ref_result.index, ascending)
                        jit = restore_series_sort_values(series, jit_result.index, ascending)
                        if kind == 'mergesort':
                            pd.testing.assert_series_equal(ref_result, jit_result)
                        else:
                            np.testing.assert_array_equal(ref_result.data, jit_result.data)
                            self.assertEqual(ref, jit)

    @skip_numba_jit
    def test_series_sort_values_parallel1(self):
        # create `kde.parquet` file
        ParquetGenerator.gen_kde_pq()

        def test_impl():
            df = pq.read_table('kde.parquet').to_pandas()
            S = df.points
            return S.sort_values()
        hpat_func = self.jit(test_impl)

        np.testing.assert_array_equal(hpat_func(), test_impl())

    def test_series_shift(self):
        def pyfunc():
            series = pd.Series([1.0, np.nan, -1.0, 0.0, 5e-324])
            return series.shift()

        cfunc = self.jit(pyfunc)
        pd.testing.assert_series_equal(cfunc(), pyfunc())

    def test_series_shift_name(self):
        def pyfunc():
            series = pd.Series([1.0, np.nan, -1.0, 0.0, 5e-324], name='A')
            return series.shift()

        cfunc = self.jit(pyfunc)
        pd.testing.assert_series_equal(cfunc(), pyfunc())

    def test_series_shift_unboxing(self):
        def pyfunc(series):
            return series.shift()

        cfunc = self.jit(pyfunc)
        for data in test_global_input_data_float64:
            series = pd.Series(data)
            pd.testing.assert_series_equal(cfunc(series), pyfunc(series))

    def test_series_shift_full(self):
        def pyfunc(series, periods, freq, axis, fill_value):
            return series.shift(periods=periods, freq=freq, axis=axis, fill_value=fill_value)

        cfunc = self.jit(pyfunc)
        freq = None
        axis = 0
        datas = test_global_input_data_signed_integer64 + test_global_input_data_float64
        for data in datas:
            for periods in [1, 2, -1]:
                for fill_value in [-1, 0, 9.1, np.nan, -3.3, None]:
                    with self.subTest(data=data, periods=periods, fill_value=fill_value):
                        series = pd.Series(data)
                        jit_result = cfunc(series, periods, freq, axis, fill_value)
                        ref_result = pyfunc(series, periods, freq, axis, fill_value)
                        pd.testing.assert_series_equal(jit_result, ref_result)

    @sdc_limitation
    def test_series_shift_0period(self):
        '''SDC implementation always changes dtype to float. Even in case of period = 0'''
        def pyfunc():
            series = pd.Series([6, 4, 3])
            return series.shift(periods=0)

        cfunc = self.jit(pyfunc)
        ref_result = pyfunc()
        pd.testing.assert_series_equal(cfunc(), ref_result)

    def test_series_shift_0period_sdc(self):
        def pyfunc():
            series = pd.Series([6, 4, 3])
            return series.shift(periods=0)

        cfunc = self.jit(pyfunc)
        ref_result = pyfunc()
        pd.testing.assert_series_equal(cfunc(), ref_result, check_dtype=False)

    @sdc_limitation
    def test_series_shift_uint_int(self):
        '''SDC assumes fill_value is int and unifies unsigned int and int to float. Even if fill_value is positive'''
        def pyfunc():
            series = pd.Series([max_uint64])
            return series.shift(fill_value=0)

        cfunc = self.jit(pyfunc)
        ref_result = pyfunc()
        pd.testing.assert_series_equal(cfunc(), ref_result)

    def test_series_shift_uint_int_sdc(self):
        def pyfunc():
            series = pd.Series([max_uint64])
            return series.shift(fill_value=0)

        cfunc = self.jit(pyfunc)
        ref_result = pyfunc()
        pd.testing.assert_series_equal(cfunc(), ref_result, check_dtype=False)

    def test_series_shift_str(self):
        def pyfunc(series):
            return series.shift()

        cfunc = self.jit(pyfunc)
        series = pd.Series(test_global_input_data_unicode_kind4)
        with self.assertRaises(TypingError) as raises:
            cfunc(series)
        msg = 'Method shift(). The object must be a number. Given self.data.dtype: {}'
        self.assertIn(msg.format(types.unicode_type), str(raises.exception))

    def test_series_shift_fill_str(self):
        def pyfunc(series, fill_value):
            return series.shift(fill_value=fill_value)

        cfunc = self.jit(pyfunc)
        series = pd.Series(test_global_input_data_float64[0])
        with self.assertRaises(TypingError) as raises:
            cfunc(series, fill_value='unicode')
        msg = 'Method shift(). The object must be a number. Given fill_value: {}'
        self.assertIn(msg.format(types.unicode_type), str(raises.exception))

    def test_series_shift_unsupported_params(self):
        def pyfunc(series, freq, axis):
            return series.shift(freq=freq, axis=axis)

        cfunc = self.jit(pyfunc)
        series = pd.Series(test_global_input_data_float64[0])
        with self.assertRaises(TypingError) as raises:
            cfunc(series, freq='12H', axis=0)
        msg = 'Method shift(). Unsupported parameters. Given freq: {}'
        self.assertIn(msg.format(types.unicode_type), str(raises.exception))

        with self.assertRaises(TypingError) as raises:
            cfunc(series, freq=None, axis=1)
        msg = 'Method shift(). Unsupported parameters. Given axis != 0'
        self.assertIn(msg, str(raises.exception))

    def test_series_shift_index_str(self):
        def test_impl(S):
            return S.shift()
        hpat_func = self.jit(test_impl)

        S = pd.Series([np.nan, 2., 3., 5., np.nan, 6., 7.], index=['a', 'b', 'c', 'd', 'e', 'f', 'g'])
        pd.testing.assert_series_equal(hpat_func(S), test_impl(S))

    def test_series_shift_index_int(self):
        def test_impl(S):
            return S.shift()

        hpat_func = self.jit(test_impl)

        S = pd.Series([np.nan, 2., 3., 5., np.nan, 6., 7.], index=[1, 2, 3, 4, 5, 6, 7])
        pd.testing.assert_series_equal(hpat_func(S), test_impl(S))

    def test_series_index1(self):
        def test_impl():
            A = pd.Series([1, 2, 3], index=['A', 'C', 'B'])
            return A.index

        hpat_func = self.jit(test_impl)
        np.testing.assert_array_equal(hpat_func(), test_impl())

    def test_series_index2(self):
        def test_impl():
            A = pd.Series([1, 2, 3], index=[0, 1, 2])
            return A.index

        hpat_func = self.jit(test_impl)
        np.testing.assert_array_equal(hpat_func(), test_impl())

    def test_series_index3(self):
        def test_impl():
            A = pd.Series([1, 2, 3])
            return A.index

        hpat_func = self.jit(test_impl)
        np.testing.assert_array_equal(hpat_func(), test_impl())

    def test_series_take_index_default(self):
        def pyfunc():
            series = pd.Series([1.0, 13.0, 9.0, -1.0, 7.0])
            indices = [1, 3]
            return series.take(indices)

        cfunc = self.jit(pyfunc)
        ref_result = pyfunc()
        result = cfunc()
        pd.testing.assert_series_equal(ref_result, result)

    def test_series_take_index_default_unboxing(self):
        def pyfunc(series, indices):
            return series.take(indices)

        cfunc = self.jit(pyfunc)
        series = pd.Series([1.0, 13.0, 9.0, -1.0, 7.0])
        indices = [1, 3]
        ref_result = pyfunc(series, indices)
        result = cfunc(series, indices)
        pd.testing.assert_series_equal(ref_result, result)

    def test_series_take_index_int(self):
        def pyfunc():
            series = pd.Series([1.0, 13.0, 9.0, -1.0, 7.0], index=[3, 0, 4, 2, 1])
            indices = [1, 3]
            return series.take(indices)

        cfunc = self.jit(pyfunc)
        ref_result = pyfunc()
        result = cfunc()
        pd.testing.assert_series_equal(ref_result, result)

    def test_series_take_index_int_unboxing(self):
        def pyfunc(series, indices):
            return series.take(indices)

        cfunc = self.jit(pyfunc)
        series = pd.Series([1.0, 13.0, 9.0, -1.0, 7.0], index=[3, 0, 4, 2, 1])
        indices = [1, 3]
        ref_result = pyfunc(series, indices)
        result = cfunc(series, indices)
        pd.testing.assert_series_equal(ref_result, result)

    def test_series_take_index_str(self):
        def pyfunc():
            series = pd.Series([1.0, 13.0, 9.0, -1.0, 7.0], index=['test', 'series', 'take', 'str', 'index'])
            indices = [1, 3]
            return series.take(indices)

        cfunc = self.jit(pyfunc)
        ref_result = pyfunc()
        result = cfunc()
        pd.testing.assert_series_equal(ref_result, result)

    def test_series_take_index_str_unboxing(self):
        def pyfunc(series, indices):
            return series.take(indices)

        cfunc = self.jit(pyfunc)
        series = pd.Series([1.0, 13.0, 9.0, -1.0, 7.0], index=['test', 'series', 'take', 'str', 'index'])
        indices = [1, 3]
        ref_result = pyfunc(series, indices)
        result = cfunc(series, indices)
        pd.testing.assert_series_equal(ref_result, result)

    def test_series_iterator_int(self):
        def test_impl(A):
            return [i for i in A]

        A = pd.Series([3, 2, 1, 5, 4])
        hpat_func = self.jit(test_impl)
        np.testing.assert_array_equal(hpat_func(A), test_impl(A))

    def test_series_iterator_float(self):
        def test_impl(A):
            return [i for i in A]

        A = pd.Series([0.3, 0.2222, 0.1756, 0.005, 0.4])
        hpat_func = self.jit(test_impl)
        np.testing.assert_array_equal(hpat_func(A), test_impl(A))

    def test_series_iterator_boolean(self):
        def test_impl(A):
            return [i for i in A]

        A = pd.Series([True, False])
        hpat_func = self.jit(test_impl)
        np.testing.assert_array_equal(hpat_func(A), test_impl(A))

    def test_series_iterator_string(self):
        def test_impl(A):
            return [i for i in A]

        A = pd.Series(['a', 'ab', 'abc', '', 'dddd'])
        hpat_func = self.jit(test_impl)
        np.testing.assert_array_equal(hpat_func(A), test_impl(A))

    def test_series_iterator_one_value(self):
        def test_impl(A):
            return [i for i in A]

        A = pd.Series([5])
        hpat_func = self.jit(test_impl)
        np.testing.assert_array_equal(hpat_func(A), test_impl(A))

    @unittest.skip("Fails when NUMA_PES>=2 due to unimplemented sync of such construction after distribution")
    def test_series_iterator_no_param(self):
        def test_impl():
            A = pd.Series([3, 2, 1, 5, 4])
            return [i for i in A]

        hpat_func = self.jit(test_impl)
        np.testing.assert_array_equal(hpat_func(), test_impl())

    def test_series_iterator_empty(self):
        def test_impl(A):
            return [i for i in A]

        A = pd.Series([np.int64(x) for x in range(0)])
        hpat_func = self.jit(test_impl)
        np.testing.assert_array_equal(hpat_func(A), test_impl(A))

    def test_series_default_index(self):
        def test_impl():
            A = pd.Series([3, 2, 1, 5, 4])
            return A.index

        hpat_func = self.jit(test_impl)
        np.testing.assert_array_equal(hpat_func(), test_impl())

    @unittest.skip("Implement drop_duplicates for Series")
    def test_series_drop_duplicates(self):
        def test_impl():
            A = pd.Series(['lama', 'cow', 'lama', 'beetle', 'lama', 'hippo'])
            return A.drop_duplicates()

        hpat_func = self.jit(test_impl)
        pd.testing.assert_series_equal(hpat_func(), test_impl())

    def test_series_quantile(self):
        def test_impl():
            A = pd.Series([1, 2.5, .5, 3, 5])
            return A.quantile()

        hpat_func = self.jit(test_impl)
        np.testing.assert_equal(hpat_func(), test_impl())

    @skip_sdc_jit("Series.quantile() parameter as a list unsupported")
    def test_series_quantile_q_vector(self):
        def test_series_quantile_q_vector_impl(S, param1):
            return S.quantile(param1)

        S = pd.Series(np.random.ranf(100))
        hpat_func = self.jit(test_series_quantile_q_vector_impl)

        param1 = [0.0, 0.25, 0.5, 0.75, 1.0]
        result_ref = test_series_quantile_q_vector_impl(S, param1)
        result = hpat_func(S, param1)
        np.testing.assert_equal(result, result_ref)

    @unittest.skip("Implement unique without sorting like in pandas")
    def test_unique(self):
        def test_impl(S):
            return S.unique()

        hpat_func = self.jit(test_impl)
        S = pd.Series([2, 1, 3, 3])
        pd.testing.assert_series_equal(hpat_func(S), test_impl(S))

    def test_unique_sorted(self):
        def test_impl(S):
            return S.unique()

        hpat_func = self.jit(test_impl)
        n = 11
        S = pd.Series(np.arange(n))
        S[2] = 0
        np.testing.assert_array_equal(hpat_func(S), test_impl(S))

    def test_unique_str(self):
        def test_impl():
            data = pd.Series(['aa', 'aa', 'b', 'b', 'cccc', 'dd', 'ddd', 'dd'])
            return data.unique()

        hpat_func = self.jit(test_impl)

        # since the orider of the elements are diffrent - check count of elements only
        ref_result = test_impl().size
        result = hpat_func().size
        np.testing.assert_array_equal(ref_result, result)

    @skip_numba_jit
    def test_series_groupby_count(self):
        def test_impl():
            A = pd.Series([13, 11, 21, 13, 13, 51, 42, 21])
            grouped = A.groupby(A, sort=False)
            return grouped.count()

        hpat_func = self.jit(test_impl)

        ref_result = test_impl()
        result = hpat_func()
        pd.testing.assert_series_equal(result, ref_result)

    @unittest.skip("getiter for this type is not implemented yet")
    def test_series_groupby_iterator_int(self):
        def test_impl():
            A = pd.Series([13, 11, 21, 13, 13, 51, 42, 21])
            grouped = A.groupby(A)
            return [i for i in grouped]

        hpat_func = self.jit(test_impl)

        ref_result = test_impl()
        result = hpat_func()
        np.testing.assert_array_equal(result, ref_result)

    def test_series_std(self):
        def pyfunc():
            series = pd.Series([1.0, np.nan, -1.0, 0.0, 5e-324])
            return series.std()

        cfunc = self.jit(pyfunc)
        ref_result = pyfunc()
        result = cfunc()
        np.testing.assert_equal(ref_result, result)

    @skip_sdc_jit('Series.std() parameters "skipna" and "ddof" unsupported')
    def test_series_std_unboxing(self):
        def pyfunc(series, skipna, ddof):
            return series.std(skipna=skipna, ddof=ddof)

        cfunc = self.jit(pyfunc)
        for data in test_global_input_data_numeric + [[]]:
            series = pd.Series(data)
            for ddof in [0, 1]:
                for skipna in [True, False]:
                    ref_result = pyfunc(series, skipna=skipna, ddof=ddof)
                    result = cfunc(series, skipna=skipna, ddof=ddof)
                    np.testing.assert_equal(ref_result, result)

    @skip_sdc_jit('Series.std() strings as input data unsupported')
    def test_series_std_str(self):
        def pyfunc(series):
            return series.std()

        cfunc = self.jit(pyfunc)
        series = pd.Series(test_global_input_data_unicode_kind4)
        with self.assertRaises(TypingError) as raises:
            cfunc(series)
        msg = 'Method std(). The object must be a number. Given self.data.dtype: {}'
        self.assertIn(msg.format(types.unicode_type), str(raises.exception))

    @skip_sdc_jit('Series.std() parameters "axis", "level", "numeric_only" unsupported')
    def test_series_std_unsupported_params(self):
        def pyfunc(series, axis, level, numeric_only):
            return series.std(axis=axis, level=level, numeric_only=numeric_only)

        cfunc = self.jit(pyfunc)
        series = pd.Series(test_global_input_data_float64[0])
        msg = 'Method std(). Unsupported parameters. Given {}: {}'
        with self.assertRaises(TypingError) as raises:
            cfunc(series, axis=1, level=None, numeric_only=None)
        self.assertIn(msg.format('axis', 'int'), str(raises.exception))

        with self.assertRaises(TypingError) as raises:
            cfunc(series, axis=None, level=1, numeric_only=None)
        self.assertIn(msg.format('level', 'int'), str(raises.exception))

        with self.assertRaises(TypingError) as raises:
            cfunc(series, axis=None, level=None, numeric_only=True)
        self.assertIn(msg.format('numeric_only', 'bool'), str(raises.exception))

    def test_series_nunique(self):
        def test_series_nunique_impl(S):
            return S.nunique()

        def test_series_nunique_param1_impl(S, dropna):
            return S.nunique(dropna)

        hpat_func = self.jit(test_series_nunique_impl)

        the_same_string = "the same string"
        test_input_data = []
        data_simple = [[6, 6, 2, 1, 3, 3, 2, 1, 2],
                       [1.1, 0.3, 2.1, 1, 3, 0.3, 2.1, 1.1, 2.2],
                       [6, 6.1, 2.2, 1, 3, 3, 2.2, 1, 2],
                       ['aa', 'aa', 'b', 'b', 'cccc', 'dd', 'ddd', 'dd'],
                       ['aa', 'copy aa', the_same_string, 'b', 'b', 'cccc', the_same_string, 'dd', 'ddd', 'dd', 'copy aa', 'copy aa'],
                       []
                       ]

        data_extra = [[6, 6, np.nan, 2, np.nan, 1, 3, 3, np.inf, 2, 1, 2, np.inf],
                      [1.1, 0.3, np.nan, 1.0, np.inf, 0.3, 2.1, np.nan, 2.2, np.inf],
                      [1.1, 0.3, np.nan, 1, np.inf, 0, 1.1, np.nan, 2.2, np.inf, 2, 2],
                      ['aa', np.nan, 'b', 'b', 'cccc', np.nan, 'ddd', 'dd'],
                      [np.nan, 'copy aa', the_same_string, 'b', 'b', 'cccc', the_same_string, 'dd', 'ddd', 'dd', 'copy aa', 'copy aa'],
                      [np.nan, np.nan, np.nan],
                      [np.nan, np.nan, np.inf],
                      ]

        if sdc.config.config_pipeline_hpat_default:
            """
            SDC pipeline Series.nunique() does not support numpy.nan
            """

            test_input_data = data_simple
        else:
            test_input_data = data_simple + data_extra

        for input_data in test_input_data:
            S = pd.Series(input_data)

            result_ref = test_series_nunique_impl(S)
            result = hpat_func(S)
            self.assertEqual(result, result_ref)

            if not sdc.config.config_pipeline_hpat_default:
                """
                SDC pipeline does not support parameter to Series.nunique(dropna=True)
                """

                hpat_func_param1 = self.jit(test_series_nunique_param1_impl)

                for param1 in [True, False]:
                    result_param1_ref = test_series_nunique_param1_impl(S, param1)
                    result_param1 = hpat_func_param1(S, param1)
                    self.assertEqual(result_param1, result_param1_ref)

    def test_series_var(self):
        def pyfunc():
            series = pd.Series([1.0, np.nan, -1.0, 0.0, 5e-324])
            return series.var()

        cfunc = self.jit(pyfunc)
        np.testing.assert_equal(pyfunc(), cfunc())

    @skip_sdc_jit('Series.var() data [max_uint64, max_uint64] unsupported')
    def test_series_var_unboxing(self):
        def pyfunc(series):
            return series.var()

        cfunc = self.jit(pyfunc)
        for data in test_global_input_data_numeric + [[]]:
            series = pd.Series(data)
            np.testing.assert_equal(pyfunc(series), cfunc(series))

    @skip_sdc_jit('Series.var() parameters "ddof" and "skipna" unsupported')
    def test_series_var_full(self):
        def pyfunc(series, skipna, ddof):
            return series.var(skipna=skipna, ddof=ddof)

        cfunc = self.jit(pyfunc)
        for data in test_global_input_data_numeric + [[]]:
            series = pd.Series(data)
            for ddof in [0, 1]:
                for skipna in [True, False]:
                    ref_result = pyfunc(series, skipna=skipna, ddof=ddof)
                    result = cfunc(series, skipna=skipna, ddof=ddof)
                    np.testing.assert_equal(ref_result, result)

    @skip_sdc_jit('Series.var() strings as input data unsupported')
    def test_series_var_str(self):
        def pyfunc(series):
            return series.var()

        cfunc = self.jit(pyfunc)
        series = pd.Series(test_global_input_data_unicode_kind4)
        with self.assertRaises(TypingError) as raises:
            cfunc(series)
        msg = 'Method var(). The object must be a number. Given self.data.dtype: {}'
        self.assertIn(msg.format(types.unicode_type), str(raises.exception))

    @skip_sdc_jit('Series.var() parameters "axis", "level", "numeric_only" unsupported')
    def test_series_var_unsupported_params(self):
        def pyfunc(series, axis, level, numeric_only):
            return series.var(axis=axis, level=level, numeric_only=numeric_only)

        cfunc = self.jit(pyfunc)
        series = pd.Series(test_global_input_data_float64[0])
        msg = 'Method var(). Unsupported parameters. Given {}: {}'
        with self.assertRaises(TypingError) as raises:
            cfunc(series, axis=1, level=None, numeric_only=None)
        self.assertIn(msg.format('axis', 'int'), str(raises.exception))

        with self.assertRaises(TypingError) as raises:
            cfunc(series, axis=None, level=1, numeric_only=None)
        self.assertIn(msg.format('level', 'int'), str(raises.exception))

        with self.assertRaises(TypingError) as raises:
            cfunc(series, axis=None, level=None, numeric_only=True)
        self.assertIn(msg.format('numeric_only', 'bool'), str(raises.exception))

    def test_series_count(self):
        def test_series_count_impl(S):
            return S.count()

        hpat_func = self.jit(test_series_count_impl)

        the_same_string = "the same string"
        test_input_data = [[6, 6, 2, 1, 3, 3, 2, 1, 2],
                           [1.1, 0.3, 2.1, 1, 3, 0.3, 2.1, 1.1, 2.2],
                           [6, 6.1, 2.2, 1, 3, 3, 2.2, 1, 2],
                           ['aa', 'aa', 'b', 'b', 'cccc', 'dd', 'ddd', 'dd'],
                           ['aa', 'copy aa', the_same_string, 'b', 'b', 'cccc', the_same_string, 'dd', 'ddd', 'dd',
                            'copy aa', 'copy aa'],
                           [],
                           [6, 6, np.nan, 2, np.nan, 1, 3, 3, np.inf, 2, 1, 2, np.inf],
                           [1.1, 0.3, np.nan, 1.0, np.inf, 0.3, 2.1, np.nan, 2.2, np.inf],
                           [1.1, 0.3, np.nan, 1, np.inf, 0, 1.1, np.nan, 2.2, np.inf, 2, 2],
                           [np.nan, np.nan, np.nan],
                           [np.nan, np.nan, np.inf]
                           ]

        for input_data in test_input_data:
            S = pd.Series(input_data)

            result_ref = test_series_count_impl(S)
            result = hpat_func(S)
            self.assertEqual(result, result_ref)

    @skip_sdc_jit('Series.cumsum() np.nan as input data unsupported')
    def test_series_cumsum(self):
        def test_impl():
            series = pd.Series([1.0, np.nan, -1.0, 0.0, 5e-324])
            return series.cumsum()

        pyfunc = test_impl
        cfunc = self.jit(pyfunc)
        pd.testing.assert_series_equal(pyfunc(), cfunc())

    @skip_sdc_jit('Series.cumsum() np.nan as input data unsupported')
    def test_series_cumsum_unboxing(self):
        def test_impl(s):
            return s.cumsum()

        pyfunc = test_impl
        cfunc = self.jit(pyfunc)

        for data in test_global_input_data_numeric + [[]]:
            series = pd.Series(data)
            pd.testing.assert_series_equal(pyfunc(series), cfunc(series))

    @skip_sdc_jit('Series.cumsum() parameters "axis", "skipna" unsupported')
    def test_series_cumsum_full(self):
        def test_impl(s, axis, skipna):
            return s.cumsum(axis=axis, skipna=skipna)

        pyfunc = test_impl
        cfunc = self.jit(pyfunc)

        axis = None
        for data in test_global_input_data_numeric + [[]]:
            series = pd.Series(data)
            for skipna in [True, False]:
                ref_result = pyfunc(series, axis=axis, skipna=skipna)
                jit_result = cfunc(series, axis=axis, skipna=skipna)
                pd.testing.assert_series_equal(ref_result, jit_result)

    @skip_sdc_jit('Series.cumsum() strings as input data unsupported')
    def test_series_cumsum_str(self):
        def test_impl(s):
            return s.cumsum()

        cfunc = self.jit(test_impl)
        series = pd.Series(test_global_input_data_unicode_kind4)
        with self.assertRaises(TypingError) as raises:
            cfunc(series)
        msg = 'Method cumsum(). The object must be a number. Given self.data.dtype: {}'
        self.assertIn(msg.format(types.unicode_type), str(raises.exception))

    @skip_sdc_jit('Series.cumsum() parameter "axis" unsupported')
    def test_series_cumsum_unsupported_axis(self):
        def test_impl(s, axis):
            return s.cumsum(axis=axis)

        cfunc = self.jit(test_impl)
        series = pd.Series(test_global_input_data_float64[0])
        for axis in [0, 1]:
            with self.assertRaises(TypingError) as raises:
                cfunc(series, axis=axis)
            msg = 'Method cumsum(). Unsupported parameters. Given axis: int'
            self.assertIn(msg, str(raises.exception))

    @skip_sdc_jit('Series.cov() parameter "min_periods" unsupported')
    def test_series_cov(self):
        def test_series_cov_impl(S1, S2, min_periods=None):
            return S1.cov(S2, min_periods)

        hpat_func = self.jit(test_series_cov_impl)
        test_input_data1 = [[.2, .0, .6, .2],
                            [.2, .0, .6, .2, .5, .6, .7, .8],
                            [],
                            [2, 0, 6, 2],
                            [.2, .1, np.nan, .5, .3],
                            [-1, np.nan, 1, np.inf]]
        test_input_data2 = [[.3, .6, .0, .1],
                            [.3, .6, .0, .1, .8],
                            [],
                            [3, 6, 0, 1],
                            [.3, .2, .9, .6, np.nan],
                            [np.nan, np.nan, np.inf, np.nan]]
        for input_data1 in test_input_data1:
            for input_data2 in test_input_data2:
                S1 = pd.Series(input_data1)
                S2 = pd.Series(input_data2)
                for period in [None, 2, 1, 8, -4]:
                    result_ref = test_series_cov_impl(S1, S2, min_periods=period)
                    result = hpat_func(S1, S2, min_periods=period)
                    np.testing.assert_allclose(result, result_ref)

    @skip_sdc_jit('Series.cov() parameter "min_periods" unsupported')
    def test_series_cov_unsupported_dtype(self):
        def test_series_cov_impl(S1, S2, min_periods=None):
            return S1.cov(S2, min_periods=min_periods)

        hpat_func = self.jit(test_series_cov_impl)
        S1 = pd.Series([.2, .0, .6, .2])
        S2 = pd.Series(['abcdefgh', 'a','abcdefg', 'ab', 'abcdef', 'abc'])
        S3 = pd.Series(['aaaaa', 'bbbb', 'ccc', 'dd', 'e'])
        S4 = pd.Series([.3, .6, .0, .1])

        with self.assertRaises(TypingError) as raises:
            hpat_func(S1, S2, min_periods=5)
        msg = 'Method cov(). The object other.data'
        self.assertIn(msg, str(raises.exception))

        with self.assertRaises(TypingError) as raises:
            hpat_func(S3, S4, min_periods=5)
        msg = 'Method cov(). The object self.data'
        self.assertIn(msg, str(raises.exception))

    @skip_sdc_jit('Series.cov() parameter "min_periods" unsupported')
    def test_series_cov_unsupported_period(self):
        def test_series_cov_impl(S1, S2, min_periods=None):
            return S1.cov(S2, min_periods)

        hpat_func = self.jit(test_series_cov_impl)
        S1 = pd.Series([.2, .0, .6, .2])
        S2 = pd.Series([.3, .6, .0, .1])

        with self.assertRaises(TypingError) as raises:
            hpat_func(S1, S2, min_periods='aaaa')
        msg = 'Method cov(). The object min_periods'
        self.assertIn(msg, str(raises.exception))

        with self.assertRaises(TypingError) as raises:
            hpat_func(S1, S2, min_periods=0.5)
        msg = 'Method cov(). The object min_periods'
        self.assertIn(msg, str(raises.exception))

    @skip_numba_jit
    @skip_sdc_jit('Series.pct_change unsupported some Series')
    def test_series_pct_change(self):
        def test_series_pct_change_impl(S, periods, method):
            return S.pct_change(periods=periods, fill_method=method, limit=None, freq=None)

        hpat_func = self.jit(test_series_pct_change_impl)
        test_input_data = [
            [],
            [np.nan, np.nan, np.nan],
            [np.nan, np.nan, np.inf],
            [0] * 8,
            [0, 0, 0, np.nan, np.nan, 0, 0, np.nan, np.inf, 0, 0, np.inf, np.inf],
            [1.1, 0.3, np.nan, 1, np.inf, 0, 1.1, np.nan, 2.2, np.inf, 2, 2],
            [1, 2, 3, 4, np.nan, np.inf, 0, 0, np.nan, np.nan]
        ]
        for input_data in test_input_data:
            S = pd.Series(input_data)
            for periods in [0, 1, 2, 5, 10, -1, -2, -5]:
                for method in [None, 'pad', 'ffill', 'backfill', 'bfill']:
                    result_ref = test_series_pct_change_impl(S, periods, method)
                    result = hpat_func(S, periods, method)
                    pd.testing.assert_series_equal(result, result_ref)

    @skip_sdc_jit('Series.pct_change() strings as input data unsupported')
    def test_series_pct_change_str(self):
        def test_series_pct_change_impl(S):
            return S.pct_change(periods=1, fill_method='pad', limit=None, freq=None)

        hpat_func = self.jit(test_series_pct_change_impl)
        S = pd.Series(test_global_input_data_unicode_kind4)

        with self.assertRaises(TypingError) as raises:
            hpat_func(S)
        msg = 'Method pct_change(). The object self.data'
        self.assertIn(msg, str(raises.exception))

    @skip_sdc_jit('Series.pct_change() does not raise an exception')
    def test_series_pct_change_not_supported(self):
        def test_series_pct_change_impl(S, periods=1, fill_method='pad', limit=None, freq=None):
            return S.pct_change(periods=periods, fill_method=fill_method, limit=limit, freq=freq)

        hpat_func = self.jit(test_series_pct_change_impl)
        S = pd.Series([0, 0, 0, np.nan, np.nan, 0, 0, np.nan, np.inf, 0, 0, np.inf, np.inf])
        with self.assertRaises(ValueError) as raises:
            hpat_func(S, fill_method='ababa')
        msg = 'Method pct_change(). Unsupported parameter. The function uses fill_method pad (ffill) or backfill (bfill) or None.'
        self.assertIn(msg, str(raises.exception))

        with self.assertRaises(TypingError) as raises:
            hpat_func(S, limit=5)
        msg = 'Method pct_change(). The object limit'
        self.assertIn(msg, str(raises.exception))

        with self.assertRaises(TypingError) as raises:
            hpat_func(S, freq=5)
        msg = 'Method pct_change(). The object freq'
        self.assertIn(msg, str(raises.exception))

        with self.assertRaises(TypingError) as raises:
            hpat_func(S, fill_method=1.6)
        msg = 'Method pct_change(). The object fill_method'
        self.assertIn(msg, str(raises.exception))

        with self.assertRaises(TypingError) as raises:
            hpat_func(S, periods=1.6)
        msg = 'Method pct_change(). The object periods'
        self.assertIn(msg, str(raises.exception))

    @skip_sdc_jit('Arithmetic operations on Series with non-default indexes are not supported in old-style')
    def test_series_operator_add_numeric_scalar(self):
        """Verifies Series.operator.add implementation for numeric series and scalar second operand"""
        def test_impl(A, B):
            return A + B
        hpat_func = self.jit(test_impl)

        n = 7
        dtype_to_index = {'None': None,
                          'int': np.arange(n, dtype='int'),
                          'float': np.arange(n, dtype='float'),
                          'string': ['aa', 'aa', 'b', 'b', 'cccc', 'dd', 'ddd']}

        int_scalar = 24
        for dtype, index_data in dtype_to_index.items():
            with self.subTest(index_dtype=dtype, index=index_data):
                if platform.system() == 'Windows' and not IS_32BITS:
                    A = pd.Series(np.arange(n, dtype=np.int64), index=index_data)
                else:
                    A = pd.Series(np.arange(n), index=index_data)
                result = hpat_func(A, int_scalar)
                result_ref = test_impl(A, int_scalar)
                pd.testing.assert_series_equal(result, result_ref, check_dtype=False, check_names=False)

        float_scalar = 24.0
        for dtype, index_data in dtype_to_index.items():
            with self.subTest(index_dtype=dtype, index=index_data):
                if platform.system() == 'Windows' and not IS_32BITS:
                    A = pd.Series(np.arange(n, dtype=np.int64), index=index_data)
                else:
                    A = pd.Series(np.arange(n), index=index_data)
                ref_result = test_impl(A, float_scalar)
                result = hpat_func(A, float_scalar)
                pd.testing.assert_series_equal(result, ref_result, check_dtype=False, check_names=False)

    def test_series_operator_add_numeric_same_index_default(self):
        """Verifies implementation of Series.operator.add between two numeric Series
        with default indexes and same size"""
        def test_impl(A, B):
            return A + B
        hpat_func = self.jit(test_impl)

        n = 7
        dtypes_to_test = (np.int32, np.int64, np.float32, np.float64)
        for dtype_left, dtype_right in combinations(dtypes_to_test, 2):
            with self.subTest(left_series_dtype=dtype_left, right_series_dtype=dtype_right):
                A = pd.Series(np.arange(n), dtype=dtype_left)
                B = pd.Series(np.arange(n)**2, dtype=dtype_right)
                pd.testing.assert_series_equal(hpat_func(A, B), test_impl(A, B), check_dtype=False)

    @skip_numba_jit
    @skip_sdc_jit("TODO: find out why pandas aligning series indexes produces Int64Index when common dtype is float\n"
                  "AssertionError: Series.index are different\n"
                  "Series.index classes are not equivalent\n"
                  "[left]:  Float64Index([0.0, 1.0, 2.0, 3.0, 4.0, 5.0, 6.0, 7.0, 8.0, 9.0, 10.0], dtype='float64')\n"
                  "[right]: Int64Index([0, 1, 2, 3, 4, 5, 6, 7, 8, 9, 10], dtype='int64')\n")
    def test_series_operator_add_numeric_same_index_numeric(self):
        """Verifies implementation of Series.operator.add between two numeric Series
           with the same numeric indexes of different dtypes"""
        def test_impl(A, B):
            return A + B
        hpat_func = self.jit(test_impl)

        n = 7
        dtypes_to_test = (np.int32, np.int64, np.float32, np.float64)
        for dtype_left, dtype_right in combinations(dtypes_to_test, 2):
            with self.subTest(left_series_dtype=dtype_left, right_series_dtype=dtype_right):
                A = pd.Series(np.arange(n), index=np.arange(n, dtype=dtype_left))
                B = pd.Series(np.arange(n)**2, index=np.arange(n, dtype=dtype_right))
                pd.testing.assert_series_equal(hpat_func(A, B), test_impl(A, B), check_dtype=False)

    @skip_sdc_jit('Arithmetic operations on Series with non-default indexes are not supported in old-style')
    def test_series_operator_add_numeric_same_index_numeric_fixme(self):
        """ Same as test_series_operator_add_same_index_numeric but with w/a for the problem.
        Can be deleted when the latter is fixed """
        def test_impl(A, B):
            return A + B
        hpat_func = self.jit(test_impl)

        n = 7
        index_dtypes_to_test = (np.int32, np.int64, np.float32, np.float64)
        for dtype_left, dtype_right in combinations(index_dtypes_to_test, 2):
            # FIXME: skip the sub-test if one of the dtypes is float and the other is integer
            if not (np.issubdtype(dtype_left, np.integer) and np.issubdtype(dtype_right, np.integer)
                    or np.issubdtype(dtype_left, np.float) and np.issubdtype(dtype_right, np.float)):
                continue

            with self.subTest(left_series_dtype=dtype_left, right_series_dtype=dtype_right):
                A = pd.Series(np.arange(n), index=np.arange(n, dtype=dtype_left))
                B = pd.Series(np.arange(n)**2, index=np.arange(n, dtype=dtype_right))
                pd.testing.assert_series_equal(hpat_func(A, B), test_impl(A, B), check_dtype=False)

    @skip_sdc_jit('Arithmetic operations on Series with non-default indexes are not supported in old-style')
    def test_series_operator_add_numeric_same_index_str(self):
        """Verifies implementation of Series.operator.add between two numeric Series with the same string indexes"""
        def test_impl(A, B):
            return A + B
        hpat_func = self.jit(test_impl)

        n = 7
        A = pd.Series(np.arange(n), index=['a', 'c', 'e', 'c', 'b', 'a', 'o'])
        B = pd.Series(np.arange(n)**2, index=['a', 'c', 'e', 'c', 'b', 'a', 'o'])
        pd.testing.assert_series_equal(hpat_func(A, B), test_impl(A, B), check_dtype=False, check_names=False)

    @skip_sdc_jit('Arithmetic operations on Series with non-default indexes are not supported in old-style')
    def test_series_operator_add_numeric_align_index_int(self):
        """Verifies implementation of Series.operator.add between two numeric Series with non-equal integer indexes"""
        def test_impl(A, B):
            return A + B
        hpat_func = self.jit(test_impl)

        n = 11
        index_A = [0, 1, 1, 2, 3, 3, 3, 4, 6, 8, 9]
        index_B = [0, 1, 1, 3, 4, 4, 5, 5, 6, 6, 9]
        np.random.shuffle(index_A)
        np.random.shuffle(index_B)
        A = pd.Series(np.arange(n), index=index_A)
        B = pd.Series(np.arange(n)**2, index=index_B)
        pd.testing.assert_series_equal(hpat_func(A, B), test_impl(A, B), check_dtype=False, check_names=False)

    @skip_sdc_jit('Arithmetic operations on Series with non-default indexes are not supported in old-style')
    def test_series_operator_add_numeric_align_index_str(self):
        """Verifies implementation of Series.operator.add between two numeric Series with non-equal string indexes"""
        def test_impl(A, B):
            return A + B
        hpat_func = self.jit(test_impl)

        n = 11
        index_A = ['', '', 'aa', 'aa', 'ae', 'ae', 'b', 'ccc', 'cccc', 'oo', 's']
        index_B = ['', '', 'aa', 'aa', 'cc', 'cccc', 'e', 'f', 'h', 'oo', 's']
        np.random.shuffle(index_A)
        np.random.shuffle(index_B)
        A = pd.Series(np.arange(n), index=index_A)
        B = pd.Series(np.arange(n)**2, index=index_B)
        pd.testing.assert_series_equal(hpat_func(A, B), test_impl(A, B), check_dtype=False, check_names=False)

    @skip_numba_jit('TODO: fix Series.sort_values to handle both None and '' in string series')
    @skip_sdc_jit('Arithmetic operations on Series with non-default indexes are not supported in old-style')
    def test_series_operator_add_numeric_align_index_str_fixme(self):
        """Same as test_series_operator_add_align_index_str but with None values in string indexes"""
        def test_impl(A, B):
            return A + B
        hpat_func = self.jit(test_impl)

        n = 11
        index_A = ['', '', 'aa', 'aa', 'ae', 'b', 'ccc', 'cccc', 'oo', None, None]
        index_B = ['', '', 'aa', 'aa', 'cccc', 'f', 'h', 'oo', 's', None, None]
        np.random.shuffle(index_A)
        np.random.shuffle(index_B)
        A = pd.Series(np.arange(n), index=index_A)
        B = pd.Series(np.arange(n)**2, index=index_B)
        pd.testing.assert_series_equal(hpat_func(A, B), test_impl(A, B), check_dtype=False, check_names=False)

    @skip_sdc_jit('Arithmetic operations on Series with non-default indexes are not supported in old-style')
    def test_series_operator_add_numeric_align_index_other_dtype(self):
        """Verifies implementation of Series.operator.add between two numeric Series
        with non-equal integer indexes of different dtypes"""
        def test_impl(A, B):
            return A + B
        hpat_func = self.jit(test_impl)

        n = 7
        A = pd.Series(np.arange(3*n), index=np.arange(-n, 2*n, 1, dtype=np.int64))
        B = pd.Series(np.arange(3*n)**2, index=np.arange(0, 3*n, 1, dtype=np.float64))
        pd.testing.assert_series_equal(hpat_func(A, B), test_impl(A, B), check_dtype=False, check_names=False)

    @skip_sdc_jit('Arithmetic operations on Series with different sizes are not supported in old-style')
    def test_series_operator_add_numeric_diff_series_sizes(self):
        """Verifies implementation of Series.operator.add between two numeric Series with different sizes"""
        def test_impl(A, B):
            return A + B
        hpat_func = self.jit(test_impl)

        size_A, size_B = 7, 25
        A = pd.Series(np.arange(size_A))
        B = pd.Series(np.arange(size_B)**2)
        pd.testing.assert_series_equal(hpat_func(A, B), test_impl(A, B), check_dtype=False, check_names=False)

    @skip_sdc_jit('Arithmetic operations on Series requiring alignment of indexes are not supported in old-style')
    def test_series_operator_add_align_index_int_capacity(self):
        """Verifies implementation of Series.operator.add and alignment of numeric indexes of large size"""
        def test_impl(A, B):
            return A + B
        hpat_func = self.jit(test_impl)

        n = 20000
        np.random.seed(0)
        index1 = np.random.randint(-30, 30, n)
        index2 = np.random.randint(-30, 30, n)
        A = pd.Series(np.random.ranf(n), index=index1)
        B = pd.Series(np.random.ranf(n), index=index2)
        pd.testing.assert_series_equal(hpat_func(A, B), test_impl(A, B), check_dtype=False, check_names=False)

    @skip_numba_jit
    @skip_sdc_jit('Test hangs due to a call of Series.sort_values')
    def test_series_operator_add_align_index_str_capacity(self):
        """Verifies implementation of Series.operator.add and alignment of string indexes of large size"""
        def test_impl(A, B):
            return A + B
        hpat_func = self.jit(test_impl)

        n = 20000
        np.random.seed(0)
        valid_ids = ['', 'aaa', 'a', 'b', 'ccc', 'ef', 'ff', 'fff', 'fa', 'dddd']
        index1 = [valid_ids[i] for i in np.random.randint(0, len(valid_ids), n)]
        index2 = [valid_ids[i] for i in np.random.randint(0, len(valid_ids), n)]
        A = pd.Series(np.random.ranf(n), index=index1)
        B = pd.Series(np.random.ranf(n), index=index2)
        pd.testing.assert_series_equal(hpat_func(A, B), test_impl(A, B), check_dtype=False, check_names=False)

    @skip_sdc_jit
    @skip_numba_jit("TODO: support arithemetic operations on StringArrays and extend Series.operator.add overload")
    def test_series_operator_add_str_same_index_default(self):
        """Verifies implementation of Series.operator.add between two string Series
        with default indexes and same size"""
        def test_impl(A, B):
            return A + B
        hpat_func = self.jit(test_impl)

        A = pd.Series(['a', '', 'ae', 'b', 'cccc', 'oo', None])
        B = pd.Series(['b', 'aa', '', 'b', 'o', None, 'oo'])
        pd.testing.assert_series_equal(hpat_func(A, B), test_impl(A, B), check_dtype=False, check_names=False)

    def test_series_operator_add_result_name1(self):
        """Verifies name of the Series resulting from appying Series.operator.add to different arguments"""
        def test_impl(A, B):
            return A + B
        hpat_func = self.jit(test_impl)

        n = 7
        series_names = ['A', '', None, 'B']
        for left_name, right_name in combinations(series_names, 2):
            S1 = pd.Series(np.arange(n), name=left_name)
            S2 = pd.Series(np.arange(n, 0, -1), name=right_name)
            with self.subTest(left_series_name=left_name, right_series_name=right_name):
                # check_dtype=False because SDC implementation always returns float64 Series
                pd.testing.assert_series_equal(hpat_func(S1, S2), test_impl(S1, S2), check_dtype=False)

        # also verify case when second operator is scalar
        scalar = 3.0
        S1 = pd.Series(np.arange(n), name='A')
        pd.testing.assert_series_equal(hpat_func(S1, S2), test_impl(S1, S2), check_dtype=False)

    @unittest.expectedFailure
    def test_series_operator_add_result_name2(self):
        """Verifies implementation of Series.operator.add differs from Pandas
           in returning unnamed Series when both operands are named Series with the same name"""
        def test_impl(A, B):
            return A + B
        hpat_func = self.jit(test_impl)

        n = 7
        S1 = pd.Series(np.arange(n), name='A')
        S2 = pd.Series(np.arange(n, 0, -1), name='A')
        result = hpat_func(S1, S2)
        result_ref = test_impl(S1, S2)
        # check_dtype=False because SDC implementation always returns float64 Series
        pd.testing.assert_series_equal(result, result_ref, check_dtype=False)

    @unittest.expectedFailure
    def test_series_operator_add_series_dtype_promotion(self):
        """Verifies implementation of Series.operator.add differs from Pandas
           in dtype of resulting Series that is fixed to float64"""
        def test_impl(A, B):
            return A + B
        hpat_func = self.jit(test_impl)

        n = 7
        dtypes_to_test = (np.int32, np.int64, np.float32, np.float64)
        for dtype_left, dtype_right in combinations(dtypes_to_test, 2):
            with self.subTest(left_series_dtype=dtype_left, right_series_dtype=dtype_right):
                A = pd.Series(np.array(np.arange(n), dtype=dtype_left))
                B = pd.Series(np.array(np.arange(n)**2, dtype=dtype_right))
                pd.testing.assert_series_equal(hpat_func(A, B), test_impl(A, B))

    @skip_numba_jit("BUG: new-style impl of arithmetic operators for series do not consider scalar as left argument")
    def test_series_operator_add_scalar_left(self):
        """Verifies using all various Series arithmetic binary operators on two integer Series with default indexes"""
        def test_impl(S, value):
            return value + S
        hpat_func = self.jit(test_impl)

        n = 11
        A = pd.Series(np.arange(-5, -5 + n))
        scalar = 24

        # check_dtype=False because SDC implementation always returns float64 Series
        pd.testing.assert_series_equal(hpat_func(A, scalar), test_impl(A, scalar), check_dtype=False)

    @skip_sdc_jit('Old-style implementation of operators doesn\'t support Series indexes')
    def test_series_operator_lt_index_mismatch1(self):
        """Verifies correct exception is raised when comparing Series with non equal integer indexes"""
        def test_impl(A, B):
            return A < B
        hpat_func = self.jit(test_impl)

        n = 11
        np.random.seed(0)
        index1 = np.arange(n)
        index2 = np.copy(index1)
        np.random.shuffle(index2)
        A = pd.Series([1, 2, -1, 3, 4, 2, -3, 5, 6, 6, 0], index=index1)
        B = pd.Series([3, 2, -2, 1, 4, 1, -5, 6, 6, 3, -1], index=index2)

        with self.assertRaises(Exception) as context:
            test_impl(A, B)
        exception_ref = context.exception

        self.assertRaises(type(exception_ref), hpat_func, A, B)

    @skip_sdc_jit('Old-style implementation of operators doesn\'t support comparing Series of different lengths')
    def test_series_operator_lt_index_mismatch2(self):
        """Verifies correct exception is raised when comparing Series of different size with default indexes"""
        def test_impl(A, B):
            return A < B
        hpat_func = self.jit(test_impl)

        A = pd.Series([1, 2, -1, 3, 4, 2])
        B = pd.Series([3, 2, -2, 1, 4, 1, -5, 6, 6, 3, -1])

        with self.assertRaises(Exception) as context:
            test_impl(A, B)
        exception_ref = context.exception

        self.assertRaises(type(exception_ref), hpat_func, A, B)

    @skip_numba_jit('Numba propagates different exception:\n'
                    'numba.errors.TypingError: Failed in nopython mode pipeline (step: nopython frontend)\n'
                    'Internal error at <numba.typeinfer.IntrinsicCallConstraint ...\n'
                    '\'Signature\' object is not iterable')
    @skip_sdc_jit('Typing checks not implemented for Series operators in old-style')
    def test_series_operator_lt_index_mismatch3(self):
        """Verifies correct exception is raised when comparing two Series with non-comparable indexes"""
        def test_impl(A, B):
            return A < B
        hpat_func = self.jit(test_impl)

        S1 = pd.Series([1, 2, -1, 3, 4, 2])
        S2 = pd.Series(['a', 'b', '', None, '2', 'ccc'])

        with self.assertRaises(TypingError) as raises:
            hpat_func(S1, S2)
        msg = 'Operator lt(). Not supported for series with not-comparable indexes.'
        self.assertIn(msg, str(raises.exception))

    @skip_sdc_jit('Comparison operations on Series with non-default indexes are not supported in old-style')
    @skip_numba_jit("TODO: find out why pandas aligning series indexes produces Int64Index when common dtype is float\n"
                    "AssertionError: Series.index are different\n"
                    "Series.index classes are not equivalent\n"
                    "[left]:  Float64Index([0.0, 1.0, 2.0, 3.0, 4.0, 5.0, 6.0, 7.0, 8.0, 9.0, 10.0], dtype='float64')\n"
                    "[right]: Int64Index([0, 1, 2, 3, 4, 5, 6, 7, 8, 9, 10], dtype='int64')\n")
    def test_series_operator_lt_index_dtype_promotion(self):
        """Verifies implementation of Series.operator.lt between two numeric Series
           with the same numeric indexes of different dtypes"""
        def test_impl(A, B):
            return A < B
        hpat_func = self.jit(test_impl)

        n = 7
        index_dtypes_to_test = (np.int32, np.int64, np.float32, np.float64)
        for dtype_left, dtype_right in combinations(index_dtypes_to_test, 2):
            with self.subTest(left_series_dtype=dtype_left, right_series_dtype=dtype_right):
                A = pd.Series(np.arange(n), index=np.arange(n, dtype=dtype_left))
                B = pd.Series(np.arange(n)**2, index=np.arange(n, dtype=dtype_right))
                pd.testing.assert_series_equal(hpat_func(A, B), test_impl(A, B))

    @skip_sdc_jit('Comparison operations on Series with non-default indexes are not supported in old-style')
    def test_series_operator_lt_index_dtype_promotion_fixme(self):
        """ Same as test_series_operator_lt_index_dtype_promotion but with w/a for the problem.
        Can be deleted when the latter is fixed """
        def test_impl(A, B):
            return A < B
        hpat_func = self.jit(test_impl)

        n = 7
        index_dtypes_to_test = (np.int32, np.int64, np.float32, np.float64)
        for dtype_left, dtype_right in combinations(index_dtypes_to_test, 2):
            # FIXME: skip the sub-test if one of the dtypes is float and the other is integer
            if not (np.issubdtype(dtype_left, np.integer) and np.issubdtype(dtype_right, np.integer)
                    or np.issubdtype(dtype_left, np.float) and np.issubdtype(dtype_right, np.float)):
                continue

            with self.subTest(left_series_dtype=dtype_left, right_series_dtype=dtype_right):
                A = pd.Series(np.arange(n), index=np.arange(n, dtype=dtype_left))
                B = pd.Series(np.arange(n)**2, index=np.arange(n, dtype=dtype_right))
                pd.testing.assert_series_equal(hpat_func(A, B), test_impl(A, B))

    @skip_numba_jit('Numba propagates different exception:\n'
                    'numba.errors.TypingError: Failed in nopython mode pipeline (step: nopython frontend)\n'
                    'Internal error at <numba.typeinfer.IntrinsicCallConstraint ...\n'
                    '\'Signature\' object is not iterable')
    @skip_sdc_jit('Typing checks not implemented for Series operators in old-style')
    def test_series_operator_lt_unsupported_dtypes(self):
        """Verifies correct exception is raised when comparing two Series with non-comparable dtypes"""
        def test_impl(A, B):
            return A < B
        hpat_func = self.jit(test_impl)

        S1 = pd.Series([1, 2, -1, 3, 4, 2])
        S2 = pd.Series(['a', 'b', '', None, '2', 'ccc'])

        with self.assertRaises(TypingError) as raises:
            hpat_func(S1, S2)
        msg = 'Operator lt(). Not supported for series with not-comparable data.'
        self.assertIn(msg, str(raises.exception))

    @skip_sdc_jit
    @skip_numba_jit("TODO: support arithemetic operations on StringArrays and extend Series.operator.lt overload")
    def test_series_operator_lt_str(self):
        """Verifies implementation of Series.operator.lt between two string Series with default indexes"""
        def test_impl(A, B):
            return A < B
        hpat_func = self.jit(test_impl)

        A = pd.Series(['a', '', 'ae', 'b', 'cccc', 'oo', None])
        B = pd.Series(['b', 'aa', '', 'b', 'o', None, 'oo'])
        pd.testing.assert_series_equal(hpat_func(A, B), test_impl(A, B))

<<<<<<< HEAD
    @skip_sdc_jit("Series.str.isalnum is not supported yet")
    def test_series_isalnum_str(self):
        series = [['one', 'one1', '1', ''],
                  ['A B', '1.5', '3,000'],
                  ['23', '⅕', ''],
                  ['leopard', 'Golden Eagle', 'SNAKE', '']
                  ]

        cfunc = self.jit(isalnum_usecase)
        for ser in series:
            S = pd.Series(ser)
            pd.testing.assert_series_equal(cfunc(S), isalnum_usecase(S))
=======
    @skip_sdc_jit("Series.str.istitle is not supported yet")
    def test_series_istitle_str(self):
        series = pd.Series(['Cat', 'dog', 'Bird'])

        cfunc = self.jit(istitle_usecase)
        pd.testing.assert_series_equal(cfunc(series), istitle_usecase(series))

    @skip_sdc_jit("Series.str.istitle is not supported yet")
    @skip_numba_jit("Not work with None and np.nan")
    def test_series_istitle_str(self):
        series = pd.Series(['Cat', 'dog', 'Bird', None, np.nan])

        cfunc = self.jit(istitle_usecase)
        pd.testing.assert_series_equal(cfunc(series), istitle_usecase(series))
>>>>>>> 32e1af19


if __name__ == "__main__":
    unittest.main()<|MERGE_RESOLUTION|>--- conflicted
+++ resolved
@@ -226,13 +226,11 @@
     return series.str.rjust(width, fillchar)
 
 
-<<<<<<< HEAD
+def istitle_usecase(series):
+    return series.str.istitle()
+
 def isalnum_usecase(series):
     return series.str.isalnum()
-=======
-def istitle_usecase(series):
-    return series.str.istitle()
->>>>>>> 32e1af19
 
 
 GLOBAL_VAL = 2
@@ -5294,7 +5292,21 @@
         B = pd.Series(['b', 'aa', '', 'b', 'o', None, 'oo'])
         pd.testing.assert_series_equal(hpat_func(A, B), test_impl(A, B))
 
-<<<<<<< HEAD
+    @skip_sdc_jit("Series.str.istitle is not supported yet")
+    def test_series_istitle_str(self):
+        series = pd.Series(['Cat', 'dog', 'Bird'])
+
+        cfunc = self.jit(istitle_usecase)
+        pd.testing.assert_series_equal(cfunc(series), istitle_usecase(series))
+
+    @skip_sdc_jit("Series.str.istitle is not supported yet")
+    @skip_numba_jit("Not work with None and np.nan")
+    def test_series_istitle_str(self):
+        series = pd.Series(['Cat', 'dog', 'Bird', None, np.nan])
+
+        cfunc = self.jit(istitle_usecase)
+        pd.testing.assert_series_equal(cfunc(series), istitle_usecase(series))
+
     @skip_sdc_jit("Series.str.isalnum is not supported yet")
     def test_series_isalnum_str(self):
         series = [['one', 'one1', '1', ''],
@@ -5307,22 +5319,6 @@
         for ser in series:
             S = pd.Series(ser)
             pd.testing.assert_series_equal(cfunc(S), isalnum_usecase(S))
-=======
-    @skip_sdc_jit("Series.str.istitle is not supported yet")
-    def test_series_istitle_str(self):
-        series = pd.Series(['Cat', 'dog', 'Bird'])
-
-        cfunc = self.jit(istitle_usecase)
-        pd.testing.assert_series_equal(cfunc(series), istitle_usecase(series))
-
-    @skip_sdc_jit("Series.str.istitle is not supported yet")
-    @skip_numba_jit("Not work with None and np.nan")
-    def test_series_istitle_str(self):
-        series = pd.Series(['Cat', 'dog', 'Bird', None, np.nan])
-
-        cfunc = self.jit(istitle_usecase)
-        pd.testing.assert_series_equal(cfunc(series), istitle_usecase(series))
->>>>>>> 32e1af19
 
 
 if __name__ == "__main__":
