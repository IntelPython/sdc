--- conflicted
+++ resolved
@@ -274,10 +274,10 @@
     return series.str.isupper()
 
 
-<<<<<<< HEAD
 def lower_usecase(series):
     return series.str.lower()
-=======
+
+
 def strip_usecase(series, to_strip=None):
     return series.str.strip(to_strip)
 
@@ -288,7 +288,6 @@
 
 def rstrip_usecase(series, to_strip=None):
     return series.str.rstrip(to_strip)
->>>>>>> e61b99b1
 
 
 class TestSeries(
@@ -5981,7 +5980,6 @@
             S = pd.Series(ser)
             pd.testing.assert_series_equal(cfunc(S), islower_usecase(S))
 
-<<<<<<< HEAD
     def test_series_lower_str(self):
         all_data = [['leopard', 'Golden Eagle', 'SNAKE', ''],
                     ['Hello world!', 'hello 123', 'mynameisPeter']
@@ -5991,7 +5989,7 @@
         for data in all_data:
             S = pd.Series(data)
             pd.testing.assert_series_equal(cfunc(S), lower_usecase(S))
-=======
+
     def test_series_strip_str(self):
         s = pd.Series(['1. Ant.  ', '2. Bee!\n', '3. Cat?\t'])
         cfunc = self.jit(strip_usecase)
@@ -6009,7 +6007,6 @@
         cfunc = self.jit(rstrip_usecase)
         for to_strip in [None, '123.', '.!? \n\t', '123.!? \n\t']:
             pd.testing.assert_series_equal(cfunc(s, to_strip), rstrip_usecase(s, to_strip))
->>>>>>> e61b99b1
 
     @skip_sdc_jit("Series.str.isalnum is not supported yet")
     def test_series_isalnum_str(self):
