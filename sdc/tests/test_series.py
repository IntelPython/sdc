# *****************************************************************************
# Copyright (c) 2019, Intel Corporation All rights reserved.
#
# Redistribution and use in source and binary forms, with or without
# modification, are permitted provided that the following conditions are met:
#
#     Redistributions of source code must retain the above copyright notice,
#     this list of conditions and the following disclaimer.
#
#     Redistributions in binary form must reproduce the above copyright notice,
#     this list of conditions and the following disclaimer in the documentation
#     and/or other materials provided with the distribution.
#
# THIS SOFTWARE IS PROVIDED BY THE COPYRIGHT HOLDERS AND CONTRIBUTORS "AS IS"
# AND ANY EXPRESS OR IMPLIED WARRANTIES, INCLUDING, BUT NOT LIMITED TO,
# THE IMPLIED WARRANTIES OF MERCHANTABILITY AND FITNESS FOR A PARTICULAR
# PURPOSE ARE DISCLAIMED. IN NO EVENT SHALL THE COPYRIGHT HOLDER OR
# CONTRIBUTORS BE LIABLE FOR ANY DIRECT, INDIRECT, INCIDENTAL, SPECIAL,
# EXEMPLARY, OR CONSEQUENTIAL DAMAGES (INCLUDING, BUT NOT LIMITED TO,
# PROCUREMENT OF SUBSTITUTE GOODS OR SERVICES; LOSS OF USE, DATA, OR PROFITS;
# OR BUSINESS INTERRUPTION) HOWEVER CAUSED AND ON ANY THEORY OF LIABILITY,
# WHETHER IN CONTRACT, STRICT LIABILITY, OR TORT (INCLUDING NEGLIGENCE OR
# OTHERWISE) ARISING IN ANY WAY OUT OF THE USE OF THIS SOFTWARE,
# EVEN IF ADVISED OF THE POSSIBILITY OF SUCH DAMAGE.
# *****************************************************************************


# -*- coding: utf-8 -*-
import string
import unittest
import platform
import pandas as pd
import numpy as np
import pyarrow.parquet as pq
import sdc
from itertools import islice, permutations, product
from sdc.tests.test_base import TestCase
from sdc.tests.test_utils import (
    count_array_REPs, count_parfor_REPs, count_array_OneDs, get_start_end,
    skip_numba_jit, skip_sdc_jit)
from sdc.tests.gen_test_data import ParquetGenerator
from numba import types
from numba.config import IS_32BITS
from numba.errors import TypingError


_cov_corr_series = [(pd.Series(x), pd.Series(y)) for x, y in [
    (
        [np.nan, -2., 3., 9.1],
        [np.nan, -2., 3., 5.0],
    ),
    # TODO(quasilyte): more intricate data for complex-typed series.
    # Some arguments make assert_almost_equal fail.
    # Functions that yield mismaching results:
    # _column_corr_impl and _column_cov_impl.
    (
        [complex(-2., 1.0), complex(3.0, 1.0)],
        [complex(-3., 1.0), complex(2.0, 1.0)],
    ),
    (
        [complex(-2.0, 1.0), complex(3.0, 1.0)],
        [1.0, -2.0],
    ),
    (
        [1.0, -4.5],
        [complex(-4.5, 1.0), complex(3.0, 1.0)],
    ),
]]

min_float64 = np.finfo('float64').min
max_float64 = np.finfo('float64').max

test_global_input_data_float64 = [
    [1., np.nan, -1., 0., min_float64, max_float64, max_float64, min_float64],
    [np.nan, np.inf, np.inf, np.nan, np.nan, np.nan, np.NINF, np.NZERO]
]

min_int64 = np.iinfo('int64').min
max_int64 = np.iinfo('int64').max
max_uint64 = np.iinfo('uint64').max

test_global_input_data_integer64 = [
    [1, -1, 0],
    [min_int64, max_int64, max_int64, min_int64],
    [max_uint64, max_uint64]
]

test_global_input_data_numeric = test_global_input_data_integer64 + test_global_input_data_float64

test_global_input_data_unicode_kind4 = [
    'ascii',
    '12345',
    '1234567890',
    '¡Y tú quién te crees?',
    '🐍⚡',
    '大处着眼，小处着手。',
]

test_global_input_data_unicode_kind1 = [
    'ascii',
    '12345',
    '1234567890',
]

def gen_srand_array(size, nchars=8):
    """Generate array of strings of specified size based on [a-zA-Z] + [0-9]"""
    accepted_chars = list(string.ascii_letters + string.digits)
    rands_chars = np.array(accepted_chars, dtype=(np.str_, 1))

    np.random.seed(100)
    return np.random.choice(rands_chars, size=nchars * size).view((np.str_, nchars))


def gen_frand_array(size, min=-100, max=100):
    """Generate array of float of specified size based on [-100-100]"""
    np.random.seed(100)
    return (max - min) * np.random.sample(size) + min

def gen_strlist(size, nchars=8):
    """Generate list of strings of specified size based on [a-zA-Z] + [0-9]"""
    accepted_chars = string.ascii_letters + string.digits
    generated_chars = islice(permutations(accepted_chars, nchars), size)

    return [''.join(chars) for chars in generated_chars]


#   Restores a series and checks the correct arrangement of data,
#   taking into account the same elements for unstable sortings
#   Example: pd.Series([15, 3, 7, 3, 1],[2, 4, 6, 8, 10])
#   Result can be pd.Series([4, 1, 3, 2, 0],[2, 4, 6, 8, 10]) or pd.Series([4, 2, 3, 1, 0],[2, 4, 6, 8, 10])
#   return restore series
def restore_series_argsort(series, my_result):
    nona = series.dropna()
    data = np.copy(nona.data)
    new_result = np.copy(series.data)
    result = np.copy(my_result)
    for i in range(len(result)):
        if result[i] != -1:
            new_result[i] = data[result[i]]
        else:
            new_result[i] = np.nan
    return new_result


#   Restores a series and checks the correct arrangement of indices,
#   taking into account the same elements for unstable sortings
#   Example: pd.Series([15, 3, 7, 3, 1],[2, 4, 6, 8, 10])
#   Result can be pd.Series([1, 3, 3, 7, 15],[10, 4, 8, 6, 2]) or pd.Series([1, 3, 3, 7, 15],[10, 8, 4, 6, 2])
#   if indices correct - return 0; wrong - return 1
def restore_series_sort_values(series, my_result_index, ascending):
    value_dict = {}
    nan_list = []
    data = np.copy(series.data)
    index = np.copy(series.index)
    for value in range(len(data)):
        # if np.isnan(data[value]):
        if series.isna()[index[value]]:
            nan_list.append(index[value])
        if data[value] in value_dict:
            value_dict[data[value]].append(index[value])
        else:
            value_dict[data[value]] = [index[value]]
    na = series.isna().sum()
    sort = np.argsort(data)
    result = np.copy(my_result_index)
    if not ascending:
        sort[:len(result)-na] = sort[:len(result)-na][::-1]
    for i in range(len(result)-na):
        check = 0
        for j in value_dict[data[sort[i]]]:
            if j == result[i]:
                check = 1
        if check == 0:
            return 1
    for i in range(len(result)-na, len(result)):
        check = 0
        for j in nan_list:
            if result[i] == j:
                check = 1
        if check == 0:
            return 1
    return 0


def _make_func_from_text(func_text, func_name='test_impl'):
    loc_vars = {}
    exec(func_text, {}, loc_vars)
    test_impl = loc_vars[func_name]
    return test_impl


def _make_func_use_binop1(operator):
    func_text = "def test_impl(A, B):\n"
    func_text += "   return A {} B\n".format(operator)
    return _make_func_from_text(func_text)


def _make_func_use_binop2(operator):
    func_text = "def test_impl(A, B):\n"
    func_text += "   A {} B\n".format(operator)
    func_text += "   return A\n"
    return _make_func_from_text(func_text)


def _make_func_use_method_arg1(method):
    func_text = "def test_impl(A, B):\n"
    func_text += "   return A.{}(B)\n".format(method)
    return _make_func_from_text(func_text)


GLOBAL_VAL = 2


class TestSeries(TestCase):

    @skip_numba_jit
    def test_create1(self):
        def test_impl():
            df = pd.DataFrame({'A': [1, 2, 3]})
            return (df.A == 1).sum()
        hpat_func = self.jit(test_impl)

        self.assertEqual(hpat_func(), test_impl())

    @unittest.skip('Feature request: implement Series::ctor with list(list(type))')
    def test_create_list_list_unicode(self):
        def test_impl():
            S = pd.Series([
                          ['abc', 'defg', 'ijk'],
                          ['lmn', 'opq', 'rstuvwxyz']
                          ])
            return S
        hpat_func = self.jit(test_impl)

        result_ref = test_impl()
        result = hpat_func()
        pd.testing.assert_series_equal(result, result_ref)

    @unittest.skip('Feature request: implement Series::ctor with list(list(type))')
    def test_create_list_list_integer(self):
        def test_impl():
            S = pd.Series([
                          [123, 456, -789],
                          [-112233, 445566, 778899]
                          ])
            return S
        hpat_func = self.jit(test_impl)

        result_ref = test_impl()
        result = hpat_func()
        pd.testing.assert_series_equal(result, result_ref)

    @unittest.skip('Feature request: implement Series::ctor with list(list(type))')
    def test_create_list_list_float(self):
        def test_impl():
            S = pd.Series([
                          [1.23, -4.56, 7.89],
                          [11.2233, 44.5566, -778.899]
                          ])
            return S
        hpat_func = self.jit(test_impl)

        result_ref = test_impl()
        result = hpat_func()
        pd.testing.assert_series_equal(result, result_ref)

    @skip_numba_jit
    def test_create2(self):
        def test_impl(n):
            df = pd.DataFrame({'A': np.arange(n)})
            return (df.A == 2).sum()
        hpat_func = self.jit(test_impl)

        n = 11
        self.assertEqual(hpat_func(n), test_impl(n))

    def test_create_series1(self):
        def test_impl():
            A = pd.Series([1, 2, 3])
            return A
        hpat_func = self.jit(test_impl)

        pd.testing.assert_series_equal(hpat_func(), test_impl())

    def test_create_series_index1(self):
        # create and box an indexed Series
        def test_impl():
            A = pd.Series([1, 2, 3], ['A', 'C', 'B'])
            return A
        hpat_func = self.jit(test_impl)

        pd.testing.assert_series_equal(hpat_func(), test_impl())

    def test_create_series_index2(self):
        def test_impl():
            A = pd.Series([1, 2, 3], index=['A', 'C', 'B'])
            return A
        hpat_func = self.jit(test_impl)

        pd.testing.assert_series_equal(hpat_func(), test_impl())

    def test_create_series_index3(self):
        def test_impl():
            A = pd.Series([1, 2, 3], index=['A', 'C', 'B'], name='A')
            return A
        hpat_func = self.jit(test_impl)

        pd.testing.assert_series_equal(hpat_func(), test_impl())

    def test_create_series_index4(self):
        def test_impl(name):
            A = pd.Series([1, 2, 3], index=['A', 'C', 'B'], name=name)
            return A
        hpat_func = self.jit(test_impl)

        pd.testing.assert_series_equal(hpat_func('A'), test_impl('A'))

    @skip_numba_jit
    def test_create_str(self):
        def test_impl():
            df = pd.DataFrame({'A': ['a', 'b', 'c']})
            return (df.A == 'a').sum()
        hpat_func = self.jit(test_impl)

        self.assertEqual(hpat_func(), test_impl())

    @skip_numba_jit
    def test_pass_df1(self):
        def test_impl(df):
            return (df.A == 2).sum()
        hpat_func = self.jit(test_impl)

        n = 11
        df = pd.DataFrame({'A': np.arange(n)})
        self.assertEqual(hpat_func(df), test_impl(df))

    @skip_numba_jit
    def test_pass_df_str(self):
        def test_impl(df):
            return (df.A == 'a').sum()
        hpat_func = self.jit(test_impl)

        df = pd.DataFrame({'A': ['a', 'b', 'c']})
        self.assertEqual(hpat_func(df), test_impl(df))

    @skip_numba_jit
    def test_pass_series1(self):
        # TODO: check to make sure it is series type
        def test_impl(A):
            return (A == 2).sum()
        hpat_func = self.jit(test_impl)

        n = 11
        df = pd.DataFrame({'A': np.arange(n)})
        self.assertEqual(hpat_func(df.A), test_impl(df.A))

    @skip_numba_jit
    def test_pass_series2(self):
        # test creating dataframe from passed series
        def test_impl(A):
            df = pd.DataFrame({'A': A})
            return (df.A == 2).sum()
        hpat_func = self.jit(test_impl)

        n = 11
        df = pd.DataFrame({'A': np.arange(n)})
        self.assertEqual(hpat_func(df.A), test_impl(df.A))

    @skip_numba_jit
    def test_pass_series_str(self):
        def test_impl(A):
            return (A == 'a').sum()
        hpat_func = self.jit(test_impl)

        df = pd.DataFrame({'A': ['a', 'b', 'c']})
        self.assertEqual(hpat_func(df.A), test_impl(df.A))

    def test_pass_series_index1(self):
        def test_impl(A):
            return A
        hpat_func = self.jit(test_impl)

        S = pd.Series([3, 5, 6], ['a', 'b', 'c'], name='A')
        pd.testing.assert_series_equal(hpat_func(S), test_impl(S))

    def test_series_size(self):
        def test_impl(S):
            return S.size
        hpat_func = self.jit(test_impl)

        n = 11
        for S, expected in [
            (pd.Series(), 0),
            (pd.Series([]), 0),
            (pd.Series(np.arange(n)), n),
            (pd.Series([np.nan, 1, 2]), 3),
            (pd.Series(['1', '2', '3']), 3),
        ]:
            with self.subTest(S=S, expected=expected):
                self.assertEqual(hpat_func(S), expected)
                self.assertEqual(hpat_func(S), test_impl(S))

    @skip_numba_jit
    def test_series_attr2(self):
        def test_impl(A):
            return A.copy().values
        hpat_func = self.jit(test_impl)

        n = 11
        df = pd.DataFrame({'A': np.arange(n)})
        np.testing.assert_array_equal(hpat_func(df.A), test_impl(df.A))

    def test_series_attr3(self):
        def test_impl(A):
            return A.min()
        hpat_func = self.jit(test_impl)

        n = 11
        df = pd.DataFrame({'A': np.arange(n)})
        self.assertEqual(hpat_func(df.A), test_impl(df.A))

    @skip_numba_jit("This test passes in group and fails in single.")
    def test_series_attr4(self):
        def test_impl(A):
            return A.cumsum().values
        hpat_func = self.jit(test_impl)

        n = 11
        df = pd.DataFrame({'A': np.arange(n)})
        np.testing.assert_array_equal(hpat_func(df.A), test_impl(df.A))

    @skip_numba_jit
    def test_series_argsort1(self):
        def test_impl(A):
            return A.argsort()
        hpat_func = self.jit(test_impl)

        n = 11
        A = pd.Series(np.random.ranf(n))
        pd.testing.assert_series_equal(hpat_func(A), test_impl(A))

    @skip_numba_jit
    def test_series_argsort2(self):
        def test_impl(S):
            return S.argsort()
        hpat_func = self.jit(test_impl)

        S = pd.Series([1, -1, 0, 1, np.nan], [1, 2, 3, 4, 5])
        pd.testing.assert_series_equal(test_impl(S), hpat_func(S))

    @skip_numba_jit
    def test_series_argsort_full(self):
        def test_impl(series, kind):
            return series.argsort(axis=0, kind=kind, order=None)

        hpat_func = self.jit(test_impl)

        all_data = test_global_input_data_numeric

        for data in all_data:
            for kind in ['quicksort', 'mergesort']:
                series = pd.Series(data * 3)
                ref_result = test_impl(series, kind=kind)
                jit_result = hpat_func(series, kind=kind)
                ref = restore_series_argsort(series, ref_result.data)
                jit = restore_series_argsort(series, jit_result.data)
                if kind == 'mergesort':
                    pd.testing.assert_series_equal(ref_result, jit_result)
                else:
                    np.testing.assert_array_equal(ref, jit)

    @skip_numba_jit
    def test_series_argsort_full_idx(self):
        def test_impl(series, kind):
            return series.argsort(axis=0, kind=kind, order=None)

        hpat_func = self.jit(test_impl)

        all_data = test_global_input_data_numeric

        for data in all_data:
            data = data * 3
            for index in [gen_srand_array(len(data)), gen_frand_array(len(data)), range(len(data))]:
                for kind in ['quicksort', 'mergesort']:
                    series = pd.Series(data, index)
                    ref_result = test_impl(series, kind=kind)
                    jit_result = hpat_func(series, kind=kind)
                    ref = restore_series_argsort(series, ref_result.data)
                    jit = restore_series_argsort(series, jit_result.data)
                    if kind == 'mergesort':
                        pd.testing.assert_series_equal(ref_result, jit_result)
                    else:
                        np.testing.assert_array_equal(ref, jit)

    @skip_numba_jit
    def test_series_attr6(self):
        def test_impl(A):
            return A.take([2, 3]).values
        hpat_func = self.jit(test_impl)

        n = 11
        df = pd.DataFrame({'A': np.arange(n)})
        np.testing.assert_array_equal(hpat_func(df.A), test_impl(df.A))

    def test_series_attr7(self):
        def test_impl(A):
            return A.astype(np.float64)
        hpat_func = self.jit(test_impl)

        n = 11
        df = pd.DataFrame({'A': np.arange(n)})
        np.testing.assert_array_equal(hpat_func(df.A), test_impl(df.A))

    def test_series_getattr_ndim(self):
        '''Verifies getting Series attribute ndim is supported'''
        def test_impl(S):
            return S.ndim
        hpat_func = self.jit(test_impl)

        n = 11
        S = pd.Series(np.arange(n))
        self.assertEqual(hpat_func(S), test_impl(S))

    def test_series_getattr_T(self):
        '''Verifies getting Series attribute T is supported'''
        def test_impl(S):
            return S.T
        hpat_func = self.jit(test_impl)

        n = 11
        S = pd.Series(np.arange(n))
        np.testing.assert_array_equal(hpat_func(S), test_impl(S))

    def test_series_copy_str1(self):
        def test_impl(A):
            return A.copy()
        hpat_func = self.jit(test_impl)

        S = pd.Series(['aa', 'bb', 'cc'])
        pd.testing.assert_series_equal(hpat_func(S), test_impl(S))

    def test_series_copy_int1(self):
        def test_impl(A):
            return A.copy()
        hpat_func = self.jit(test_impl)

        S = pd.Series([1, 2, 3])
        np.testing.assert_array_equal(hpat_func(S), test_impl(S))

    def test_series_copy_deep(self):
        def test_impl(A, deep):
            return A.copy(deep=deep)
        hpat_func = self.jit(test_impl)

        for S in [
            pd.Series([1, 2]),
            pd.Series([1, 2], index=["a", "b"]),
        ]:
            with self.subTest(S=S):
                for deep in (True, False):
                    with self.subTest(deep=deep):
                        actual = hpat_func(S, deep)
                        expected = test_impl(S, deep)

                        pd.testing.assert_series_equal(actual, expected)

                        self.assertEqual(actual.values is S.values, expected.values is S.values)
                        self.assertEqual(actual.values is S.values, not deep)

                        # Shallow copy of index is not supported yet
                        if deep:
                            self.assertEqual(actual.index is S.index, expected.index is S.index)
                            self.assertEqual(actual.index is S.index, not deep)

    @skip_sdc_jit('Series.corr() parameter "min_periods" unsupported')
    def test_series_corr(self):
        def test_series_corr_impl(S1, S2, min_periods=None):
            return S1.corr(S2, min_periods=min_periods)

        hpat_func = self.jit(test_series_corr_impl)
        test_input_data1 = [[.2, .0, .6, .2],
                            [.2, .0, .6, .2, .5, .6, .7, .8],
                            [],
                            [2, 0, 6, 2],
                            [.2, .1, np.nan, .5, .3],
                            [-1, np.nan, 1, np.inf]]
        test_input_data2 = [[.3, .6, .0, .1],
                            [.3, .6, .0, .1, .8],
                            [],
                            [3, 6, 0, 1],
                            [.3, .2, .9, .6, np.nan],
                            [np.nan, np.nan, np.inf, np.nan]]
        for input_data1 in test_input_data1:
            for input_data2 in test_input_data2:
                S1 = pd.Series(input_data1)
                S2 = pd.Series(input_data2)
                for period in [None, 2, 1, 8, -4]:
                    result_ref = test_series_corr_impl(S1, S2, min_periods=period)
                    result = hpat_func(S1, S2, min_periods=period)
                    np.testing.assert_allclose(result, result_ref)

    @skip_sdc_jit('Series.corr() parameter "min_periods" unsupported')
    def test_series_corr_unsupported_dtype(self):
        def test_series_corr_impl(S1, S2, min_periods=None):
            return S1.corr(S2, min_periods=min_periods)

        hpat_func = self.jit(test_series_corr_impl)
        S1 = pd.Series([.2, .0, .6, .2])
        S2 = pd.Series(['abcdefgh', 'a', 'abcdefg', 'ab', 'abcdef', 'abc'])
        S3 = pd.Series(['aaaaa', 'bbbb', 'ccc', 'dd', 'e'])
        S4 = pd.Series([.3, .6, .0, .1])

        with self.assertRaises(TypingError) as raises:
            hpat_func(S1, S2, min_periods=5)
        msg = 'Method corr(). The object other.data'
        self.assertIn(msg, str(raises.exception))

        with self.assertRaises(TypingError) as raises:
            hpat_func(S3, S4, min_periods=5)
        msg = 'Method corr(). The object self.data'
        self.assertIn(msg, str(raises.exception))

    @skip_sdc_jit('Series.corr() parameter "min_periods" unsupported')
    def test_series_corr_unsupported_period(self):
        def test_series_corr_impl(S1, S2, min_periods=None):
            return S1.corr(S2, min_periods=min_periods)

        hpat_func = self.jit(test_series_corr_impl)
        S1 = pd.Series([.2, .0, .6, .2])
        S2 = pd.Series([.3, .6, .0, .1])

        with self.assertRaises(TypingError) as raises:
            hpat_func(S1, S2, min_periods='aaaa')
        msg = 'Method corr(). The object min_periods'
        self.assertIn(msg, str(raises.exception))

        with self.assertRaises(TypingError) as raises:
            hpat_func(S1, S2, min_periods=0.5)
        msg = 'Method corr(). The object min_periods'
        self.assertIn(msg, str(raises.exception))

    def test_series_astype_int_to_str1(self):
        '''Verifies Series.astype implementation with function 'str' as argument
           converts integer series to series of strings
        '''
        def test_impl(S):
            return S.astype(str)
        hpat_func = self.jit(test_impl)

        n = 11
        S = pd.Series(np.arange(n))
        pd.testing.assert_series_equal(hpat_func(S), test_impl(S))

    def test_series_astype_int_to_str2(self):
        '''Verifies Series.astype implementation with a string literal dtype argument
           converts integer series to series of strings
        '''
        def test_impl(S):
            return S.astype('str')
        hpat_func = self.jit(test_impl)

        n = 11
        S = pd.Series(np.arange(n))
        pd.testing.assert_series_equal(hpat_func(S), test_impl(S))

    def test_series_astype_str_to_str1(self):
        '''Verifies Series.astype implementation with function 'str' as argument
           handles string series not changing it
        '''
        def test_impl(S):
            return S.astype(str)
        hpat_func = self.jit(test_impl)

        S = pd.Series(['aa', 'bb', 'cc'])
        pd.testing.assert_series_equal(hpat_func(S), test_impl(S))

    def test_series_astype_str_to_str2(self):
        '''Verifies Series.astype implementation with a string literal dtype argument
           handles string series not changing it
        '''
        def test_impl(S):
            return S.astype('str')
        hpat_func = self.jit(test_impl)

        S = pd.Series(['aa', 'bb', 'cc'])
        pd.testing.assert_series_equal(hpat_func(S), test_impl(S))

    def test_series_astype_str_to_str_index_str(self):
        '''Verifies Series.astype implementation with function 'str' as argument
           handles string series not changing it
        '''

        def test_impl(S):
            return S.astype(str)

        hpat_func = self.jit(test_impl)

        S = pd.Series(['aa', 'bb', 'cc'], index=['d', 'e', 'f'])
        pd.testing.assert_series_equal(hpat_func(S), test_impl(S))

    def test_series_astype_str_to_str_index_int(self):
        '''Verifies Series.astype implementation with function 'str' as argument
           handles string series not changing it
        '''

        def test_impl(S):
            return S.astype(str)

        hpat_func = self.jit(test_impl)

        S = pd.Series(['aa', 'bb', 'cc'], index=[1, 2, 3])
        pd.testing.assert_series_equal(hpat_func(S), test_impl(S))

    @unittest.skip('TODO: requires str(datetime64) support in Numba')
    def test_series_astype_dt_to_str1(self):
        '''Verifies Series.astype implementation with function 'str' as argument
           converts datetime series to series of strings
        '''
        def test_impl(A):
            return A.astype(str)
        hpat_func = self.jit(test_impl)

        S = pd.Series([pd.Timestamp('20130101 09:00:00'),
                       pd.Timestamp('20130101 09:00:02'),
                       pd.Timestamp('20130101 09:00:03')
                       ])
        pd.testing.assert_series_equal(hpat_func(S), test_impl(S))

    @unittest.skip('AssertionError: Series are different'
                   '[left]:  [0.000000, 1.000000, 2.000000, 3.000000, ...'
                   '[right]:  [0.0, 1.0, 2.0, 3.0, ...'
                   'TODO: needs alignment to NumPy on Numba side')
    def test_series_astype_float_to_str1(self):
        '''Verifies Series.astype implementation with function 'str' as argument
           converts float series to series of strings
        '''
        def test_impl(A):
            return A.astype(str)
        hpat_func = self.jit(test_impl)

        n = 11.0
        S = pd.Series(np.arange(n))
        pd.testing.assert_series_equal(hpat_func(S), test_impl(S))

    def test_series_astype_int32_to_int64(self):
        '''Verifies Series.astype implementation with NumPy dtype argument
           converts series with dtype=int32 to series with dtype=int64
        '''
        def test_impl(A):
            return A.astype(np.int64)
        hpat_func = self.jit(test_impl)

        n = 11
        S = pd.Series(np.arange(n), dtype=np.int32)
        pd.testing.assert_series_equal(hpat_func(S), test_impl(S))

    def test_series_astype_int_to_float64(self):
        '''Verifies Series.astype implementation with NumPy dtype argument
           converts integer series to series of float
        '''
        def test_impl(A):
            return A.astype(np.float64)
        hpat_func = self.jit(test_impl)

        n = 11
        S = pd.Series(np.arange(n))
        pd.testing.assert_series_equal(hpat_func(S), test_impl(S))

    def test_series_astype_float_to_int32(self):
        '''Verifies Series.astype implementation with NumPy dtype argument
           converts float series to series of integers
        '''
        def test_impl(A):
            return A.astype(np.int32)
        hpat_func = self.jit(test_impl)

        n = 11.0
        S = pd.Series(np.arange(n))
        pd.testing.assert_series_equal(hpat_func(S), test_impl(S))

    def test_series_astype_literal_dtype1(self):
        '''Verifies Series.astype implementation with a string literal dtype argument
           converts float series to series of integers
        '''
        def test_impl(A):
            return A.astype('int32')
        hpat_func = self.jit(test_impl)

        n = 11.0
        S = pd.Series(np.arange(n))
        pd.testing.assert_series_equal(hpat_func(S), test_impl(S))

    @unittest.skip('TODO: needs Numba astype impl support converting unicode_type to int')
    def test_series_astype_str_to_int32(self):
        '''Verifies Series.astype implementation with NumPy dtype argument
           converts series of strings to series of integers
        '''
        import numba

        def test_impl(A):
            return A.astype(np.int32)
        hpat_func = self.jit(test_impl)

        n = 11
        S = pd.Series([str(x) for x in np.arange(n) - n // 2])
        pd.testing.assert_series_equal(hpat_func(S), test_impl(S))

    @unittest.skip('TODO: needs Numba astype impl support converting unicode_type to float')
    def test_series_astype_str_to_float64(self):
        '''Verifies Series.astype implementation with NumPy dtype argument
           converts series of strings to series of float
        '''
        def test_impl(A):
            return A.astype(np.float64)
        hpat_func = self.jit(test_impl)

        S = pd.Series(['3.24', '1E+05', '-1', '-1.3E-01', 'nan', 'inf'])
        pd.testing.assert_series_equal(hpat_func(S), test_impl(S))

    def test_series_astype_str_index_str(self):
        '''Verifies Series.astype implementation with function 'str' as argument
           handles string series not changing it
        '''

        def test_impl(S):
            return S.astype(str)
        hpat_func = self.jit(test_impl)

        S = pd.Series(['aa', 'bb', 'cc'], index=['a', 'b', 'c'])
        pd.testing.assert_series_equal(hpat_func(S), test_impl(S))

    def test_series_astype_str_index_int(self):
        '''Verifies Series.astype implementation with function 'str' as argument
           handles string series not changing it
        '''

        def test_impl(S):
            return S.astype(str)

        hpat_func = self.jit(test_impl)

        S = pd.Series(['aa', 'bb', 'cc'], index=[2, 3, 5])
        pd.testing.assert_series_equal(hpat_func(S), test_impl(S))

    def test_series_astype_errors_ignore_return_self_str(self):
        '''Verifies Series.astype implementation return self object on error
           if errors='ignore' is passed in arguments
        '''

        def test_impl(S):
            return S.astype(np.float64, errors='ignore')

        hpat_func = self.jit(test_impl)

        S = pd.Series(['aa', 'bb', 'cc'], index=[2, 3, 5])
        pd.testing.assert_series_equal(hpat_func(S), test_impl(S))

    @skip_numba_jit
    def test_np_call_on_series1(self):
        def test_impl(A):
            return np.min(A)
        hpat_func = self.jit(test_impl)

        n = 11
        df = pd.DataFrame({'A': np.arange(n)})
        np.testing.assert_array_equal(hpat_func(df.A), test_impl(df.A))

    def test_series_values(self):
        def test_impl(A):
            return A.values
        hpat_func = self.jit(test_impl)

        n = 11
        df = pd.DataFrame({'A': np.arange(n)})
        np.testing.assert_array_equal(hpat_func(df.A), test_impl(df.A))

    @skip_numba_jit
    def test_series_values1(self):
        def test_impl(A):
            return (A == 2).values
        hpat_func = self.jit(test_impl)

        n = 11
        df = pd.DataFrame({'A': np.arange(n)})
        np.testing.assert_array_equal(hpat_func(df.A), test_impl(df.A))

    def test_series_shape1(self):
        def test_impl(A):
            return A.shape
        hpat_func = self.jit(test_impl)

        n = 11
        df = pd.DataFrame({'A': np.arange(n)})
        self.assertEqual(hpat_func(df.A), test_impl(df.A))

    @skip_numba_jit
    def test_static_setitem_series1(self):
        def test_impl(A):
            A[0] = 2
            return (A == 2).sum()
        hpat_func = self.jit(test_impl)

        n = 11
        df = pd.DataFrame({'A': np.arange(n)})
        self.assertEqual(hpat_func(df.A), test_impl(df.A))

    @skip_numba_jit
    def test_setitem_series1(self):
        def test_impl(A, i):
            A[i] = 2
            return (A == 2).sum()
        hpat_func = self.jit(test_impl)

        n = 11
        df = pd.DataFrame({'A': np.arange(n)})
        self.assertEqual(hpat_func(df.A.copy(), 0), test_impl(df.A.copy(), 0))

    @skip_numba_jit
    def test_setitem_series2(self):
        def test_impl(A, i):
            A[i] = 100
        hpat_func = self.jit(test_impl)

        n = 11
        df = pd.DataFrame({'A': np.arange(n)})
        A1 = df.A.copy()
        A2 = df.A
        hpat_func(A1, 0)
        test_impl(A2, 0)
        pd.testing.assert_series_equal(A1, A2)

    @unittest.skip("enable after remove dead in hiframes is removed")
    def test_setitem_series3(self):
        def test_impl(A, i):
            S = pd.Series(A)
            S[i] = 100
        hpat_func = self.jit(test_impl)

        n = 11
        A = np.arange(n)
        A1 = A.copy()
        A2 = A
        hpat_func(A1, 0)
        test_impl(A2, 0)
        np.testing.assert_array_equal(A1, A2)

    @skip_numba_jit
    def test_setitem_series_bool1(self):
        def test_impl(A):
            A[A > 3] = 100
        hpat_func = self.jit(test_impl)

        n = 11
        df = pd.DataFrame({'A': np.arange(n)})
        A1 = df.A.copy()
        A2 = df.A
        hpat_func(A1)
        test_impl(A2)
        pd.testing.assert_series_equal(A1, A2)

    @skip_numba_jit
    def test_setitem_series_bool2(self):
        def test_impl(A, B):
            A[A > 3] = B[A > 3]
        hpat_func = self.jit(test_impl)

        n = 11
        df = pd.DataFrame({'A': np.arange(n), 'B': np.arange(n)**2})
        A1 = df.A.copy()
        A2 = df.A
        hpat_func(A1, df.B)
        test_impl(A2, df.B)
        pd.testing.assert_series_equal(A1, A2)

    @skip_numba_jit
    def test_static_getitem_series1(self):
        def test_impl(A):
            return A[0]
        hpat_func = self.jit(test_impl)

        n = 11
        A = pd.Series(np.arange(n))
        self.assertEqual(hpat_func(A), test_impl(A))

    @skip_numba_jit
    def test_getitem_series1(self):
        def test_impl(A, i):
            return A[i]
        hpat_func = self.jit(test_impl)

        n = 11
        df = pd.DataFrame({'A': np.arange(n)})
        self.assertEqual(hpat_func(df.A, 0), test_impl(df.A, 0))

    @skip_numba_jit
    def test_getitem_series_str1(self):
        def test_impl(A, i):
            return A[i]
        hpat_func = self.jit(test_impl)

        df = pd.DataFrame({'A': ['aa', 'bb', 'cc']})
        self.assertEqual(hpat_func(df.A, 0), test_impl(df.A, 0))

    @skip_numba_jit
    def test_series_iat1(self):
        def test_impl(A):
            return A.iat[3]
        hpat_func = self.jit(test_impl)

        n = 11
        S = pd.Series(np.arange(n)**2)
        self.assertEqual(hpat_func(S), test_impl(S))

    @skip_numba_jit
    def test_series_iat2(self):
        def test_impl(A):
            A.iat[3] = 1
            return A
        hpat_func = self.jit(test_impl)

        n = 11
        S = pd.Series(np.arange(n)**2)
        pd.testing.assert_series_equal(hpat_func(S), test_impl(S))

    @skip_numba_jit
    def test_series_iloc1(self):
        def test_impl(A):
            return A.iloc[3]
        hpat_func = self.jit(test_impl)

        n = 11
        S = pd.Series(np.arange(n)**2)
        self.assertEqual(hpat_func(S), test_impl(S))

    @skip_numba_jit
    def test_series_iloc2(self):
        def test_impl(A):
            return A.iloc[3:8]
        hpat_func = self.jit(test_impl)

        n = 11
        S = pd.Series(np.arange(n)**2)
        pd.testing.assert_series_equal(
            hpat_func(S), test_impl(S).reset_index(drop=True))

    @skip_numba_jit
    def test_series_op1(self):
        arithmetic_binops = ('+', '-', '*', '/', '//', '%', '**')
        for operator in arithmetic_binops:
            test_impl = _make_func_use_binop1(operator)
            hpat_func = self.jit(test_impl)

            n = 11
            df = pd.DataFrame({'A': np.arange(1, n), 'B': np.ones(n - 1)})
            pd.testing.assert_series_equal(hpat_func(df.A, df.B), test_impl(df.A, df.B), check_names=False)

    @skip_numba_jit
    def test_series_op2(self):
        arithmetic_binops = ('+', '-', '*', '/', '//', '%', '**')

        for operator in arithmetic_binops:
            test_impl = _make_func_use_binop1(operator)
            hpat_func = self.jit(test_impl)

            n = 11
            if platform.system() == 'Windows' and not IS_32BITS:
                df = pd.DataFrame({'A': np.arange(1, n, dtype=np.int64)})
            else:
                df = pd.DataFrame({'A': np.arange(1, n)})
            pd.testing.assert_series_equal(hpat_func(df.A, 1), test_impl(df.A, 1), check_names=False)

    def test_series_op3(self):
        arithmetic_binops = ('+', '-', '*', '/', '//', '%', '**')

        for operator in arithmetic_binops:
            test_impl = _make_func_use_binop2(operator)
            hpat_func = self.jit(test_impl)

            n = 11
            df = pd.DataFrame({'A': np.arange(1, n), 'B': np.ones(n - 1)})
            pd.testing.assert_series_equal(hpat_func(df.A, df.B), test_impl(df.A, df.B), check_names=False)

    def test_series_op4(self):
        arithmetic_binops = ('+', '-', '*', '/', '//', '%', '**')

        for operator in arithmetic_binops:
            test_impl = _make_func_use_binop2(operator)
            hpat_func = self.jit(test_impl)

            n = 11
            df = pd.DataFrame({'A': np.arange(1, n)})
            pd.testing.assert_series_equal(hpat_func(df.A, 1), test_impl(df.A, 1), check_names=False)

    def test_series_op5(self):
        arithmetic_methods = ('add', 'sub', 'mul', 'div', 'truediv', 'floordiv', 'mod', 'pow')

        for method in arithmetic_methods:
            test_impl = _make_func_use_method_arg1(method)
            hpat_func = self.jit(test_impl)

            n = 11
            df = pd.DataFrame({'A': np.arange(1, n), 'B': np.ones(n - 1)})
            pd.testing.assert_series_equal(hpat_func(df.A, df.B), test_impl(df.A, df.B), check_names=False)

    @unittest.skipIf(platform.system() == 'Windows', 'Series values are different (20.0 %)'
                     '[left]:  [1, 1024, 59049, 1048576, 9765625, 60466176, 282475249, 1073741824, 3486784401, 10000000000]'
                     '[right]: [1, 1024, 59049, 1048576, 9765625, 60466176, 282475249, 1073741824, -808182895, 1410065408]')
    def test_series_op5_integer_scalar(self):
        arithmetic_methods = ('add', 'sub', 'mul', 'div', 'truediv', 'floordiv', 'mod', 'pow')

        for method in arithmetic_methods:
            test_impl = _make_func_use_method_arg1(method)
            hpat_func = self.jit(test_impl)

            n = 11
            if platform.system() == 'Windows' and not IS_32BITS:
                operand_series = pd.Series(np.arange(1, n, dtype=np.int64))
            else:
                operand_series = pd.Series(np.arange(1, n))
            operand_scalar = 10
            pd.testing.assert_series_equal(
                hpat_func(operand_series, operand_scalar),
                test_impl(operand_series, operand_scalar),
                check_names=False)

    def test_series_op5_float_scalar(self):
        arithmetic_methods = ('add', 'sub', 'mul', 'div', 'truediv', 'floordiv', 'mod', 'pow')

        for method in arithmetic_methods:
            test_impl = _make_func_use_method_arg1(method)
            hpat_func = self.jit(test_impl)

            n = 11
            operand_series = pd.Series(np.arange(1, n))
            operand_scalar = .5
            pd.testing.assert_series_equal(
                hpat_func(operand_series, operand_scalar),
                test_impl(operand_series, operand_scalar),
                check_names=False)

    @skip_numba_jit
    def test_series_op6(self):
        def test_impl(A):
            return -A
        hpat_func = self.jit(test_impl)

        n = 11
        A = pd.Series(np.arange(n))
        pd.testing.assert_series_equal(hpat_func(A), test_impl(A))

    @skip_numba_jit
    def test_series_op7(self):
        comparison_binops = ('<', '>', '<=', '>=', '!=', '==')

        for operator in comparison_binops:
            test_impl = _make_func_use_binop1(operator)
            hpat_func = self.jit(test_impl)

            n = 11
            A = pd.Series(np.arange(n))
            B = pd.Series(np.arange(n)**2)
            pd.testing.assert_series_equal(hpat_func(A, B), test_impl(A, B), check_names=False)

    def test_series_op8(self):
        comparison_methods = ('lt', 'gt', 'le', 'ge', 'ne', 'eq')

        for method in comparison_methods:
            test_impl = _make_func_use_method_arg1(method)
            hpat_func = self.jit(test_impl)

            n = 11
            A = pd.Series(np.arange(n))
            B = pd.Series(np.arange(n)**2)
            pd.testing.assert_series_equal(hpat_func(A, B), test_impl(A, B), check_names=False)

    @unittest.skipIf(platform.system() == 'Windows', "Attribute dtype are different: int64, int32")
    def test_series_op8_integer_scalar(self):
        comparison_methods = ('lt', 'gt', 'le', 'ge', 'eq', 'ne')

        for method in comparison_methods:
            test_impl = _make_func_use_method_arg1(method)
            hpat_func = self.jit(test_impl)

            n = 11
            operand_series = pd.Series(np.arange(1, n))
            operand_scalar = 10
            pd.testing.assert_series_equal(
                hpat_func(operand_series, operand_scalar),
                test_impl(operand_series, operand_scalar),
                check_names=False)

    def test_series_op8_float_scalar(self):
        comparison_methods = ('lt', 'gt', 'le', 'ge', 'eq', 'ne')

        for method in comparison_methods:
            test_impl = _make_func_use_method_arg1(method)
            hpat_func = self.jit(test_impl)

            n = 11
            operand_series = pd.Series(np.arange(1, n))
            operand_scalar = .5
            pd.testing.assert_series_equal(
                hpat_func(operand_series, operand_scalar),
                test_impl(operand_series, operand_scalar),
                check_names=False)

    @skip_numba_jit
    def test_series_inplace_binop_array(self):
        def test_impl(A, B):
            A += B
            return A
        hpat_func = self.jit(test_impl)

        n = 11
        A = np.arange(n)**2.0  # TODO: use 2 for test int casting
        B = pd.Series(np.ones(n))
        np.testing.assert_array_equal(hpat_func(A.copy(), B), test_impl(A, B))

    @skip_numba_jit
    def test_series_fusion1(self):
        def test_impl(A, B):
            return A + B + 1
        hpat_func = self.jit(test_impl)

        n = 11
        if platform.system() == 'Windows' and not IS_32BITS:
            A = pd.Series(np.arange(n), dtype=np.int64)
            B = pd.Series(np.arange(n)**2, dtype=np.int64)
        else:
            A = pd.Series(np.arange(n))
            B = pd.Series(np.arange(n)**2)
        pd.testing.assert_series_equal(hpat_func(A, B), test_impl(A, B))
        self.assertEqual(count_parfor_REPs(), 1)

    @skip_numba_jit
    def test_series_fusion2(self):
        # make sure getting data var avoids incorrect single def assumption
        def test_impl(A, B):
            S = B + 2
            if A[0] == 0:
                S = A + 1
            return S + B
        hpat_func = self.jit(test_impl)

        n = 11
        if platform.system() == 'Windows' and not IS_32BITS:
            A = pd.Series(np.arange(n), dtype=np.int64)
            B = pd.Series(np.arange(n)**2, dtype=np.int64)
        else:
            A = pd.Series(np.arange(n))
            B = pd.Series(np.arange(n)**2)
        pd.testing.assert_series_equal(hpat_func(A, B), test_impl(A, B))
        self.assertEqual(count_parfor_REPs(), 3)

    def test_series_len(self):
        def test_impl(A, i):
            return len(A)
        hpat_func = self.jit(test_impl)

        n = 11
        df = pd.DataFrame({'A': np.arange(n)})
        self.assertEqual(hpat_func(df.A, 0), test_impl(df.A, 0))

    def test_series_box(self):
        def test_impl():
            A = pd.Series([1, 2, 3])
            return A
        hpat_func = self.jit(test_impl)

        pd.testing.assert_series_equal(hpat_func(), test_impl())

    def test_series_box2(self):
        def test_impl():
            A = pd.Series(['1', '2', '3'])
            return A
        hpat_func = self.jit(test_impl)

        pd.testing.assert_series_equal(hpat_func(), test_impl())

    @skip_numba_jit
    def test_series_list_str_unbox1(self):
        def test_impl(A):
            return A.iloc[0]
        hpat_func = self.jit(test_impl)

        S = pd.Series([['aa', 'b'], ['ccc'], []])
        np.testing.assert_array_equal(hpat_func(S), test_impl(S))

        # call twice to test potential refcount errors
        np.testing.assert_array_equal(hpat_func(S), test_impl(S))

    def test_np_typ_call_replace(self):
        # calltype replacement is tricky for np.typ() calls since variable
        # type can't provide calltype
        def test_impl(i):
            return np.int32(i)
        hpat_func = self.jit(test_impl)

        self.assertEqual(hpat_func(1), test_impl(1))

    @skip_numba_jit
    def test_series_ufunc1(self):
        def test_impl(A, i):
            return np.isinf(A).values
        hpat_func = self.jit(test_impl)

        n = 11
        df = pd.DataFrame({'A': np.arange(n)})
        np.testing.assert_array_equal(hpat_func(df.A, 1), test_impl(df.A, 1))

    def test_list_convert(self):
        def test_impl():
            df = pd.DataFrame({'one': np.array([-1, np.nan, 2.5]),
                               'two': ['foo', 'bar', 'baz'],
                               'three': [True, False, True]})
            return df.one.values, df.two.values, df.three.values
        hpat_func = self.jit(test_impl)

        one, two, three = hpat_func()
        self.assertTrue(isinstance(one, np.ndarray))
        self.assertTrue(isinstance(two, np.ndarray))
        self.assertTrue(isinstance(three, np.ndarray))

    @unittest.skip("needs empty_like typing fix in npydecl.py")
    def test_series_empty_like(self):
        def test_impl(A):
            return np.empty_like(A)
        hpat_func = self.jit(test_impl)
        n = 11
        df = pd.DataFrame({'A': np.arange(n)})
        self.assertTrue(isinstance(hpat_func(df.A), np.ndarray))

    @skip_sdc_jit('No support of axis argument in old-style Series.fillna() impl')
    def test_series_fillna_axis1(self):
        '''Verifies Series.fillna() implementation handles 'index' as axis argument'''
        def test_impl(S):
            return S.fillna(5.0, axis='index')
        hpat_func = self.jit(test_impl)

        S = pd.Series([1.0, 2.0, np.nan, 1.0, np.inf])
        pd.testing.assert_series_equal(hpat_func(S), test_impl(S))

    @skip_sdc_jit('No support of axis argument in old-style Series.fillna() impl')
    def test_series_fillna_axis2(self):
        '''Verifies Series.fillna() implementation handles 0 as axis argument'''
        def test_impl(S):
            return S.fillna(5.0, axis=0)
        hpat_func = self.jit(test_impl)

        S = pd.Series([1.0, 2.0, np.nan, 1.0, np.inf])
        pd.testing.assert_series_equal(hpat_func(S), test_impl(S))

    @skip_sdc_jit('No support of axis argument in old-style Series.fillna() impl')
    def test_series_fillna_axis3(self):
        '''Verifies Series.fillna() implementation handles correct non-literal axis argument'''
        def test_impl(S, axis):
            return S.fillna(5.0, axis=axis)
        hpat_func = self.jit(test_impl)

        S = pd.Series([1.0, 2.0, np.nan, 1.0, np.inf])
        for axis in [0, 'index']:
            pd.testing.assert_series_equal(hpat_func(S, axis), test_impl(S, axis))

    @skip_sdc_jit('BUG: old-style fillna impl returns series without index')
    def test_series_fillna_float_from_df(self):
        '''Verifies Series.fillna() applied to a named float Series obtained from a DataFrame'''
        def test_impl(S):
            return S.fillna(5.0)
        hpat_func = self.jit(test_impl)

        # TODO: check_names must be fixed
        df = pd.DataFrame({'A': [1.0, 2.0, np.nan, 1.0, np.inf]})
        pd.testing.assert_series_equal(hpat_func(df.A), test_impl(df.A), check_names=False)

    @skip_sdc_jit('BUG: old-style fillna impl returns series without index')
    def test_series_fillna_float_index1(self):
        '''Verifies Series.fillna() implementation for float series with default index'''
        def test_impl(S):
            return S.fillna(5.0)
        hpat_func = self.jit(test_impl)

        for data in test_global_input_data_float64:
            S = pd.Series(data)
            pd.testing.assert_series_equal(hpat_func(S), test_impl(S))

    @skip_sdc_jit('BUG: old-style fillna impl returns series without index')
    def test_series_fillna_float_index2(self):
        '''Verifies Series.fillna() implementation for float series with string index'''
        def test_impl(S):
            return S.fillna(5.0)
        hpat_func = self.jit(test_impl)

        S = pd.Series([1.0, 2.0, np.nan, 1.0, np.inf], ['a', 'b', 'c', 'd', 'e'])
        pd.testing.assert_series_equal(hpat_func(S), test_impl(S))

    @skip_sdc_jit('BUG: old-style fillna impl returns series without index')
    def test_series_fillna_float_index3(self):
        def test_impl(S):
            return S.fillna(5.0)
        hpat_func = self.jit(test_impl)

        S = pd.Series([1.0, 2.0, np.nan, 1.0, np.inf], index=[1, 2, 5, 7, 10])
        pd.testing.assert_series_equal(hpat_func(S), test_impl(S))

    @skip_sdc_jit('BUG: old-style fillna impl returns series without index')
    def test_series_fillna_str_from_df(self):
        '''Verifies Series.fillna() applied to a named float Series obtained from a DataFrame'''
        def test_impl(S):
            return S.fillna("dd")
        hpat_func = self.jit(test_impl)

        # TODO: check_names must be fixed
        df = pd.DataFrame({'A': ['aa', 'b', None, 'cccd', '']})
        pd.testing.assert_series_equal(hpat_func(df.A),
                                       test_impl(df.A), check_names=False)

    @skip_sdc_jit('BUG: old-style fillna impl returns series without index')
    def test_series_fillna_str_index1(self):
        '''Verifies Series.fillna() implementation for series of strings with default index'''
        def test_impl(S):
            return S.fillna("dd")
        hpat_func = self.jit(test_impl)

        S = pd.Series(['aa', 'b', None, 'cccd', ''])
        pd.testing.assert_series_equal(hpat_func(S), test_impl(S))

    @skip_sdc_jit('BUG: old-style fillna impl returns series without index')
    def test_series_fillna_str_index2(self):
        '''Verifies Series.fillna() implementation for series of strings with string index'''
        def test_impl(S):
            return S.fillna("dd")
        hpat_func = self.jit(test_impl)

        S = pd.Series(['aa', 'b', None, 'cccd', ''], ['a', 'b', 'c', 'd', 'e'])
        pd.testing.assert_series_equal(hpat_func(S), test_impl(S))

    @skip_sdc_jit('BUG: old-style fillna impl returns series without index')
    def test_series_fillna_str_index3(self):
        def test_impl(S):
            return S.fillna("dd")

        hpat_func = self.jit(test_impl)

        S = pd.Series(['aa', 'b', None, 'cccd', ''], index=[1, 2, 5, 7, 10])
        pd.testing.assert_series_equal(hpat_func(S), test_impl(S))

    @skip_sdc_jit('BUG: old-style fillna impl returns series without index')
    def test_series_fillna_float_inplace1(self):
        '''Verifies Series.fillna() implementation for float series with default index and inplace argument True'''
        def test_impl(S):
            S.fillna(5.0, inplace=True)
            return S
        hpat_func = self.jit(test_impl)

        S1 = pd.Series([1.0, 2.0, np.nan, 1.0, np.inf])
        S2 = S1.copy()
        pd.testing.assert_series_equal(hpat_func(S1), test_impl(S2))

    @unittest.skip('TODO: add reflection support and check method return value')
    def test_series_fillna_float_inplace2(self):
        '''Verifies Series.fillna(inplace=True) results are reflected back in the original float series'''
        def test_impl(S):
            return S.fillna(inplace=True)
        hpat_func = self.jit(test_impl)

        S1 = pd.Series([1.0, 2.0, np.nan, 1.0, np.inf])
        S2 = S1.copy()
        self.assertIsNone(hpat_func(S1))
        self.assertIsNone(test_impl(S2))
        pd.testing.assert_series_equal(S1, S2)

    def test_series_fillna_float_inplace3(self):
        '''Verifies Series.fillna() implementation correcly handles omitted inplace argument as default False'''
        def test_impl(S):
            return S.fillna(5.0)
        hpat_func = self.jit(test_impl)

        S1 = pd.Series([1.0, 2.0, np.nan, 1.0, np.inf])
        S2 = S1.copy()
        pd.testing.assert_series_equal(hpat_func(S1), test_impl(S1))
        pd.testing.assert_series_equal(S1, S2)

    def test_series_fillna_inplace_non_literal(self):
        '''Verifies Series.fillna() implementation handles only Boolean literals as inplace argument'''
        def test_impl(S, param):
            S.fillna(5.0, inplace=param)
            return S
        hpat_func = self.jit(test_impl)

        S = pd.Series([1.0, 2.0, np.nan, 1.0, np.inf])
        expected = ValueError if sdc.config.config_pipeline_hpat_default else TypingError
        self.assertRaises(expected, hpat_func, S, True)

    @skip_numba_jit('TODO: investigate why Numba types inplace as bool (non-literal value)')
    def test_series_fillna_str_inplace1(self):
        '''Verifies Series.fillna() implementation for series of strings
           with default index and inplace argument True
        '''
        def test_impl(S):
            S.fillna("dd", inplace=True)
            return S
        hpat_func = self.jit(test_impl)

        S1 = pd.Series(['aa', 'b', None, 'cccd', ''])
        S2 = S1.copy()
        pd.testing.assert_series_equal(hpat_func(S1), test_impl(S2))

    @unittest.skip('TODO (both): support StringArrayType reflection'
                   'TODO (new-style): investigate why Numba infers inplace type as bool (non-literal value)')
    def test_series_fillna_str_inplace2(self):
        '''Verifies Series.fillna(inplace=True) results are reflected back in the original string series'''
        def test_impl(S):
            return S.fillna("dd", inplace=True)
        hpat_func = self.jit(test_impl)

        S1 = pd.Series(['aa', 'b', None, 'cccd', ''])
        S2 = S1.copy()
        self.assertIsNone(hpat_func(S1))
        self.assertIsNone(test_impl(S2))
        pd.testing.assert_series_equal(S1, S2)

    @skip_numba_jit('TODO: investigate why Numba types inplace as bool (non-literal value)')
    def test_series_fillna_str_inplace_empty1(self):
        def test_impl(A):
            A.fillna("", inplace=True)
            return A
        hpat_func = self.jit(test_impl)

        S1 = pd.Series(['aa', 'b', None, 'cccd', ''])
        S2 = S1.copy()
        pd.testing.assert_series_equal(hpat_func(S1), test_impl(S2))

    @unittest.skip('AssertionError: Series are different\n'
                   'Series length are different\n'
                   '[left]:  [NaT, 1970-12-01T00:00:00.000000000, 2012-07-25T00:00:00.000000000]\n'
                   '[right]: [2020-05-03T00:00:00.000000000, 1970-12-01T00:00:00.000000000, 2012-07-25T00:00:00.000000000]')
    def test_series_fillna_dt_no_index1(self):
        '''Verifies Series.fillna() implementation for datetime series and np.datetime64 value'''
        def test_impl(S, value):
            return S.fillna(value)
        hpat_func = self.jit(test_impl)

        value = np.datetime64('2020-05-03', 'ns')
        S = pd.Series([pd.NaT, pd.Timestamp('1970-12-01'), pd.Timestamp('2012-07-25'), None])
        pd.testing.assert_series_equal(hpat_func(S, value), test_impl(S, value))

    @unittest.skip('TODO: change unboxing of pd.Timestamp Series or support conversion between PandasTimestampType and datetime64')
    def test_series_fillna_dt_no_index2(self):
        '''Verifies Series.fillna() implementation for datetime series and pd.Timestamp value'''
        def test_impl(S):
            value = pd.Timestamp('2020-05-03')
            return S.fillna(value)
        hpat_func = self.jit(test_impl)

        S = pd.Series([pd.NaT, pd.Timestamp('1970-12-01'), pd.Timestamp('2012-07-25')])
        pd.testing.assert_series_equal(hpat_func(S), test_impl(S))

    def test_series_fillna_bool_no_index1(self):
        '''Verifies Series.fillna() implementation for bool series with default index'''
        def test_impl(S):
            return S.fillna(True)
        hpat_func = self.jit(test_impl)

        S1 = pd.Series([True, False, False, True])
        S2 = S1.copy()
        pd.testing.assert_series_equal(hpat_func(S1), test_impl(S2))

    @skip_sdc_jit('BUG: old-style fillna impl returns series without index')
    def test_series_fillna_int_no_index1(self):
        '''Verifies Series.fillna() implementation for integer series with default index'''
        def test_impl(S):
            return S.fillna(7)
        hpat_func = self.jit(test_impl)

        n = 11
        S1 = pd.Series(np.arange(n, dtype=np.int64))
        S2 = S1.copy()
        pd.testing.assert_series_equal(hpat_func(S1), test_impl(S2))

    @skip_sdc_jit('No support of axis argument in old-style Series.dropna() impl')
    def test_series_dropna_axis1(self):
        '''Verifies Series.dropna() implementation handles 'index' as axis argument'''
        def test_impl(S):
            return S.dropna(axis='index')
        hpat_func = self.jit(test_impl)

        S1 = pd.Series([1.0, 2.0, np.nan, 1.0, np.inf])
        S2 = S1.copy()
        pd.testing.assert_series_equal(hpat_func(S1), test_impl(S2))

    @skip_sdc_jit('No support of axis argument in old-style Series.dropna() impl')
    def test_series_dropna_axis2(self):
        '''Verifies Series.dropna() implementation handles 0 as axis argument'''
        def test_impl(S):
            return S.dropna(axis=0)
        hpat_func = self.jit(test_impl)

        S1 = pd.Series([1.0, 2.0, np.nan, 1.0, np.inf])
        S2 = S1.copy()
        pd.testing.assert_series_equal(hpat_func(S1), test_impl(S2))

    @skip_sdc_jit('No support of axis argument in old-style Series.dropna() impl')
    def test_series_dropna_axis3(self):
        '''Verifies Series.dropna() implementation handles correct non-literal axis argument'''
        def test_impl(S, axis):
            return S.dropna(axis=axis)
        hpat_func = self.jit(test_impl)

        S1 = pd.Series([1.0, 2.0, np.nan, 1.0, np.inf])
        S2 = S1.copy()
        for axis in [0, 'index']:
            pd.testing.assert_series_equal(hpat_func(S1, axis), test_impl(S2, axis))

    @skip_sdc_jit('BUG: old-style dropna impl returns series without index')
    def test_series_dropna_float_index1(self):
        '''Verifies Series.dropna() implementation for float series with default index'''
        def test_impl(S):
            return S.dropna()
        hpat_func = self.jit(test_impl)

        for data in test_global_input_data_float64:
            S1 = pd.Series(data)
            S2 = S1.copy()
            pd.testing.assert_series_equal(hpat_func(S1), test_impl(S2))

    @skip_sdc_jit('BUG: old-style dropna impl returns series without index')
    def test_series_dropna_float_index2(self):
        '''Verifies Series.dropna() implementation for float series with string index'''
        def test_impl(S):
            return S.dropna()
        hpat_func = self.jit(test_impl)

        S1 = pd.Series([1.0, 2.0, np.nan, 1.0, np.inf], ['a', 'b', 'c', 'd', 'e'])
        S2 = S1.copy()
        pd.testing.assert_series_equal(hpat_func(S1), test_impl(S2))

    @skip_sdc_jit('BUG: old-style dropna impl returns series without index')
    def test_series_dropna_str_index1(self):
        '''Verifies Series.dropna() implementation for series of strings with default index'''
        def test_impl(S):
            return S.dropna()
        hpat_func = self.jit(test_impl)

        S1 = pd.Series(['aa', 'b', None, 'cccd', ''])
        S2 = S1.copy()
        pd.testing.assert_series_equal(hpat_func(S1), test_impl(S2))

    @skip_sdc_jit('BUG: old-style dropna impl returns series without index')
    def test_series_dropna_str_index2(self):
        '''Verifies Series.dropna() implementation for series of strings with string index'''
        def test_impl(S):
            return S.dropna()
        hpat_func = self.jit(test_impl)

        S1 = pd.Series(['aa', 'b', None, 'cccd', ''], ['a', 'b', 'c', 'd', 'e'])
        S2 = S1.copy()
        pd.testing.assert_series_equal(hpat_func(S1), test_impl(S2))

    @skip_sdc_jit('BUG: old-style dropna impl returns series without index')
    def test_series_dropna_str_index3(self):
        def test_impl(S):
            return S.dropna()

        hpat_func = self.jit(test_impl)

        S1 = pd.Series(['aa', 'b', None, 'cccd', ''], index=[1, 2, 5, 7, 10])
        S2 = S1.copy()
        pd.testing.assert_series_equal(hpat_func(S1), test_impl(S2))

    @unittest.skip('BUG: old-style dropna impl returns series without index, in new-style inplace is unsupported')
    def test_series_dropna_float_inplace_no_index1(self):
        '''Verifies Series.dropna() implementation for float series with default index and inplace argument True'''
        def test_impl(S):
            S.dropna(inplace=True)
            return S
        hpat_func = self.jit(test_impl)

        S1 = pd.Series([1.0, 2.0, np.nan, 1.0, np.inf])
        S2 = S1.copy()
        pd.testing.assert_series_equal(hpat_func(S1), test_impl(S2))

    @unittest.skip('TODO: add reflection support and check method return value')
    def test_series_dropna_float_inplace_no_index2(self):
        '''Verifies Series.dropna(inplace=True) results are reflected back in the original float series'''
        def test_impl(S):
            return S.dropna(inplace=True)
        hpat_func = self.jit(test_impl)

        S1 = pd.Series([1.0, 2.0, np.nan, 1.0, np.inf])
        S2 = S1.copy()
        self.assertIsNone(hpat_func(S1))
        self.assertIsNone(test_impl(S2))
        pd.testing.assert_series_equal(S1, S2)

    @unittest.skip('BUG: old-style dropna impl returns series without index, in new-style inplace is unsupported')
    def test_series_dropna_str_inplace_no_index1(self):
        '''Verifies Series.dropna() implementation for series of strings
           with default index and inplace argument True
        '''
        def test_impl(S):
            S.dropna(inplace=True)
            return S
        hpat_func = self.jit(test_impl)

        S1 = pd.Series(['aa', 'b', None, 'cccd', ''])
        S2 = S1.copy()
        pd.testing.assert_series_equal(hpat_func(S1), test_impl(S2))

    @unittest.skip('TODO: add reflection support and check method return value')
    def test_series_dropna_str_inplace_no_index2(self):
        '''Verifies Series.dropna(inplace=True) results are reflected back in the original string series'''
        def test_impl(S):
            return S.dropna(inplace=True)
        hpat_func = self.jit(test_impl)

        S1 = pd.Series(['aa', 'b', None, 'cccd', ''])
        S2 = S1.copy()
        self.assertIsNone(hpat_func(S1))
        self.assertIsNone(test_impl(S2))
        pd.testing.assert_series_equal(S1, S2)

    @skip_numba_jit
    def test_series_dropna_str_parallel1(self):
        '''Verifies Series.dropna() distributed work for series of strings with default index'''
        def test_impl(A):
            B = A.dropna()
            return (B == 'gg').sum()
        hpat_func = self.jit(distributed=['A'])(test_impl)

        S1 = pd.Series(['aa', 'b', None, 'ccc', 'dd', 'gg'])
        start, end = get_start_end(len(S1))
        # TODO: gatherv
        self.assertEqual(hpat_func(S1[start:end]), test_impl(S1))
        self.assertEqual(count_array_REPs(), 0)
        self.assertEqual(count_parfor_REPs(), 0)
        self.assertTrue(count_array_OneDs() > 0)

    @unittest.skip('AssertionError: Series are different\n'
                   'Series length are different\n'
                   '[left]:  3, Int64Index([0, 1, 2], dtype=\'int64\')\n'
                   '[right]: 2, Int64Index([1, 2], dtype=\'int64\')')
    def test_series_dropna_dt_no_index1(self):
        '''Verifies Series.dropna() implementation for datetime series with default index'''
        def test_impl(S):
            return S.dropna()
        hpat_func = self.jit(test_impl)

        S1 = pd.Series([pd.NaT, pd.Timestamp('1970-12-01'), pd.Timestamp('2012-07-25')])
        S2 = S1.copy()
        pd.testing.assert_series_equal(hpat_func(S1), test_impl(S2))

    def test_series_dropna_bool_no_index1(self):
        '''Verifies Series.dropna() implementation for bool series with default index'''
        def test_impl(S):
            return S.dropna()
        hpat_func = self.jit(test_impl)

        S1 = pd.Series([True, False, False, True])
        S2 = S1.copy()
        pd.testing.assert_series_equal(hpat_func(S1), test_impl(S2))

    @skip_sdc_jit('BUG: old-style dropna impl returns series without index')
    def test_series_dropna_int_no_index1(self):
        '''Verifies Series.dropna() implementation for integer series with default index'''
        def test_impl(S):
            return S.dropna()
        hpat_func = self.jit(test_impl)

        n = 11
        S1 = pd.Series(np.arange(n, dtype=np.int64))
        S2 = S1.copy()
        pd.testing.assert_series_equal(hpat_func(S1), test_impl(S2))

    def test_series_rename_str_df_noidx(self):
        def test_impl(A):
            return A.rename('B')
        hpat_func = self.jit(test_impl)

        df = pd.DataFrame({'A': [1.0, 2.0, np.nan, 1.0]})
        pd.testing.assert_series_equal(hpat_func(df.A), test_impl(df.A))

    def test_series_rename_str_noidx(self):
        def test_impl(S):
            return S.rename('Name')
        jit_func = self.jit(test_impl)

        S = pd.Series([1, 2, 3])
        pd.testing.assert_series_equal(jit_func(S), test_impl(S))

    def test_series_rename_str_idx(self):
        def test_impl(S):
            return S.rename('Name')
        jit_func = self.jit(test_impl)

        S = pd.Series([1, 2, 3], index=['a', 'b', 'c'])
        pd.testing.assert_series_equal(jit_func(S), test_impl(S))

    def test_series_rename_no_name_str_noidx(self):
        def test_impl(S):
            return S.rename()
        jit_func = self.jit(test_impl)

        S = pd.Series([1, 2, 3], name='Name')
        pd.testing.assert_series_equal(jit_func(S), test_impl(S))

    def test_series_rename_no_name_str_idx(self):
        def test_impl(S):
            return S.rename()
        jit_func = self.jit(test_impl)

        S = pd.Series([1, 2, 3], index=['a', 'b', 'c'], name='Name')
        pd.testing.assert_series_equal(jit_func(S), test_impl(S))

    def test_series_rename_str_noidx_no_copy(self):
        def test_impl(S):
            return S.rename('Another Name', copy=False)
        jit_func = self.jit(test_impl)

        S = pd.Series([1, 2, 3], name='Name')
        pd.testing.assert_series_equal(jit_func(S), test_impl(S))

    def test_series_rename_str_idx_no_copy(self):
        def test_impl(S):
            return S.rename('Another Name', copy=False)
        jit_func = self.jit(test_impl)

        S = pd.Series([1, 2, 3], index=['a', 'b', 'c'], name='Name')
        pd.testing.assert_series_equal(jit_func(S), test_impl(S))

    @skip_sdc_jit("Requires full scalar types (not only str) support as Series name")
    @skip_numba_jit("Requires full scalar types (not only str) support as Series name")
    def test_series_rename_int_noidx(self):
        def test_impl(S):
            return S.rename(1)
        jit_func = self.jit(test_impl)

        S = pd.Series([1, 2, 3], name='Name')
        pd.testing.assert_series_equal(jit_func(S), test_impl(S))

    @skip_sdc_jit("Requires full scalar types (not only str) support as Series name")
    @skip_numba_jit("Requires full scalar types (not only str) support as Series name")
    def test_series_rename_int_idx(self):
        def test_impl(S):
            return S.rename(1)
        jit_func = self.jit(test_impl)

        S = pd.Series([1, 2, 3], index=['a', 'b', 'c'], name='Name')
        pd.testing.assert_series_equal(jit_func(S), test_impl(S))

    @skip_sdc_jit("Requires full scalar types (not only str) support as Series name")
    @skip_numba_jit("Requires full scalar types (not only str) support as Series name")
    def test_series_rename_float_noidx(self):
        def test_impl(S):
            return S.rename(1.1)
        jit_func = self.jit(test_impl)

        S = pd.Series([1, 2, 3], name='Name')
        pd.testing.assert_series_equal(jit_func(S), test_impl(S))

    @skip_sdc_jit("Requires full scalar types (not only str) support as Series name")
    @skip_numba_jit("Requires full scalar types (not only str) support as Series name")
    def test_series_rename_float_idx(self):
        def test_impl(S):
            return S.rename(1.1)
        jit_func = self.jit(test_impl)

        S = pd.Series([1, 2, 3], index=['a', 'b', 'c'], name='Name')
        pd.testing.assert_series_equal(jit_func(S), test_impl(S))

    def test_series_sum_default(self):
        def test_impl(S):
            return S.sum()
        hpat_func = self.jit(test_impl)

        S = pd.Series([1., 2., 3.])
        self.assertEqual(hpat_func(S), test_impl(S))

    def test_series_sum_nan(self):
        def test_impl(S):
            return S.sum()
        hpat_func = self.jit(test_impl)

        # column with NA
        S = pd.Series([np.nan, 2., 3.])
        self.assertEqual(hpat_func(S), test_impl(S))

        # all NA case should produce 0
        S = pd.Series([np.nan, np.nan])
        self.assertEqual(hpat_func(S), test_impl(S))

    @skip_sdc_jit("Old style Series.sum() does not support parameters")
    def test_series_sum_skipna_false(self):
        def test_impl(S):
            return S.sum(skipna=False)
        hpat_func = self.jit(test_impl)

        S = pd.Series([np.nan, 2., 3.])
        self.assertEqual(np.isnan(hpat_func(S)), np.isnan(test_impl(S)))

    @skip_numba_jit("Series.sum() operator + is not implemented yet for Numba")
    def test_series_sum2(self):
        def test_impl(S):
            return (S + S).sum()
        hpat_func = self.jit(test_impl)

        S = pd.Series([np.nan, 2., 3.])
        self.assertEqual(hpat_func(S), test_impl(S))

        S = pd.Series([np.nan, np.nan])
        self.assertEqual(hpat_func(S), test_impl(S))

    def test_series_prod(self):
        def test_impl(S, skipna):
            return S.prod(skipna=skipna)
        hpat_func = self.jit(test_impl)

        data_samples = [
            [6, 6, 2, 1, 3, 3, 2, 1, 2],
            [1.1, 0.3, 2.1, 1, 3, 0.3, 2.1, 1.1, 2.2],
            [6, 6.1, 2.2, 1, 3, 3, 2.2, 1, 2],
            [6, 6, np.nan, 2, np.nan, 1, 3, 3, np.inf, 2, 1, 2, np.inf],
            [1.1, 0.3, np.nan, 1.0, np.inf, 0.3, 2.1, np.nan, 2.2, np.inf],
            [1.1, 0.3, np.nan, 1, np.inf, 0, 1.1, np.nan, 2.2, np.inf, 2, 2],
            [np.nan, np.nan, np.nan],
            [np.nan, np.nan, np.inf],
        ]

        for data in data_samples:
            S = pd.Series(data)

            for skipna_var in [True, False]:
                actual = hpat_func(S, skipna=skipna_var)
                expected = test_impl(S, skipna=skipna_var)

                if np.isnan(actual) or np.isnan(expected):
                    # con not compare Nan != Nan directly
                    self.assertEqual(np.isnan(actual), np.isnan(expected))
                else:
                    self.assertEqual(actual, expected)

    def test_series_prod_skipna_default(self):
        def test_impl(S):
            return S.prod()
        hpat_func = self.jit(test_impl)

        S = pd.Series([np.nan, 2, 3.])
        self.assertEqual(hpat_func(S), test_impl(S))

    def test_series_count1(self):
        def test_impl(S):
            return S.count()
        hpat_func = self.jit(test_impl)

        S = pd.Series([np.nan, 2., 3.])
        self.assertEqual(hpat_func(S), test_impl(S))

        S = pd.Series([np.nan, np.nan])
        self.assertEqual(hpat_func(S), test_impl(S))

        S = pd.Series(['aa', 'bb', np.nan])
        self.assertEqual(hpat_func(S), test_impl(S))

    def test_series_mean(self):
        def test_impl(S):
            return S.mean()
        hpat_func = self.jit(test_impl)

        data_samples = [
            [6, 6, 2, 1, 3, 3, 2, 1, 2],
            [1.1, 0.3, 2.1, 1, 3, 0.3, 2.1, 1.1, 2.2],
            [6, 6.1, 2.2, 1, 3, 3, 2.2, 1, 2],
            [6, 6, np.nan, 2, np.nan, 1, 3, 3, np.inf, 2, 1, 2, np.inf],
            [1.1, 0.3, np.nan, 1.0, np.inf, 0.3, 2.1, np.nan, 2.2, np.inf],
            [1.1, 0.3, np.nan, 1, np.inf, 0, 1.1, np.nan, 2.2, np.inf, 2, 2],
            [np.nan, np.nan, np.nan],
            [np.nan, np.nan, np.inf],
        ]

        for data in data_samples:
            with self.subTest(data=data):
                S = pd.Series(data)
                actual = hpat_func(S)
                expected = test_impl(S)
                if np.isnan(actual) or np.isnan(expected):
                    self.assertEqual(np.isnan(actual), np.isnan(expected))
                else:
                    self.assertEqual(actual, expected)

    @skip_sdc_jit("Series.mean() any parameters unsupported")
    def test_series_mean_skipna(self):
        def test_impl(S, skipna):
            return S.mean(skipna=skipna)
        hpat_func = self.jit(test_impl)

        data_samples = [
            [6, 6, 2, 1, 3, 3, 2, 1, 2],
            [1.1, 0.3, 2.1, 1, 3, 0.3, 2.1, 1.1, 2.2],
            [6, 6.1, 2.2, 1, 3, 3, 2.2, 1, 2],
            [6, 6, np.nan, 2, np.nan, 1, 3, 3, np.inf, 2, 1, 2, np.inf],
            [1.1, 0.3, np.nan, 1.0, np.inf, 0.3, 2.1, np.nan, 2.2, np.inf],
            [1.1, 0.3, np.nan, 1, np.inf, 0, 1.1, np.nan, 2.2, np.inf, 2, 2],
            [np.nan, np.nan, np.nan],
            [np.nan, np.nan, np.inf],
        ]

        for skipna in [True, False]:
            for data in data_samples:
                S = pd.Series(data)
                actual = hpat_func(S, skipna)
                expected = test_impl(S, skipna)
                if np.isnan(actual) or np.isnan(expected):
                    self.assertEqual(np.isnan(actual), np.isnan(expected))
                else:
                    self.assertEqual(actual, expected)

    def test_series_var1(self):
        def test_impl(S):
            return S.var()
        hpat_func = self.jit(test_impl)

        S = pd.Series([np.nan, 2., 3.])
        self.assertEqual(hpat_func(S), test_impl(S))

    def test_series_min(self):
        def test_impl(S):
            return S.min()
        hpat_func = self.jit(test_impl)

        # TODO type_min/type_max
        for input_data in [[np.nan, 2., np.nan, 3., np.inf, 1, -1000],
                           [8, 31, 1123, -1024],
                           [2., 3., 1, -1000, np.inf]]:
            S = pd.Series(input_data)

            result_ref = test_impl(S)
            result = hpat_func(S)
            self.assertEqual(result, result_ref)

    @skip_sdc_jit("Series.min() any parameters unsupported")
    def test_series_min_param(self):
        def test_impl(S, param_skipna):
            return S.min(skipna=param_skipna)

        hpat_func = self.jit(test_impl)

        for input_data, param_skipna in [([np.nan, 2., np.nan, 3., 1, -1000, np.inf], True),
                                         ([2., 3., 1, np.inf, -1000], False)]:
            S = pd.Series(input_data)

            result_ref = test_impl(S, param_skipna)
            result = hpat_func(S, param_skipna)
            self.assertEqual(result, result_ref)

    def test_series_max(self):
        def test_impl(S):
            return S.max()
        hpat_func = self.jit(test_impl)

        # TODO type_min/type_max
        for input_data in [[np.nan, 2., np.nan, 3., np.inf, 1, -1000],
                           [8, 31, 1123, -1024],
                           [2., 3., 1, -1000, np.inf]]:
            S = pd.Series(input_data)

            result_ref = test_impl(S)
            result = hpat_func(S)
            self.assertEqual(result, result_ref)

    @skip_sdc_jit("Series.max() any parameters unsupported")
    def test_series_max_param(self):
        def test_impl(S, param_skipna):
            return S.max(skipna=param_skipna)

        hpat_func = self.jit(test_impl)

        for input_data, param_skipna in [([np.nan, 2., np.nan, 3., 1, -1000, np.inf], True),
                                         ([2., 3., 1, np.inf, -1000], False)]:
            S = pd.Series(input_data)

            result_ref = test_impl(S, param_skipna)
            result = hpat_func(S, param_skipna)
            self.assertEqual(result, result_ref)

    def test_series_value_counts_number(self):
        def test_impl(S):
            return S.value_counts()

        input_data = [test_global_input_data_integer64, test_global_input_data_float64]
        extras = [[1, 2, 3, 1, 1, 3], [0.1, 0., 0.1, 0.1]]

        hpat_func = self.jit(test_impl)

        for data, extra in zip(input_data, extras):
            for d in data:
                S = pd.Series(d + extra)
                # Remove sort_index() after implementing sorting with the same number of frequency
                pd.testing.assert_series_equal(hpat_func(S).sort_index(), test_impl(S).sort_index())


    def test_series_value_counts_sort(self):
        def test_impl(S, asceding):
            return S.value_counts(sort=True, ascending=asceding)

        hpat_func = self.jit(test_impl)

        data = [1, 0, 0, 1, 1, -1, 0, -1, 0]

        for asceding in (False, True):
            S = pd.Series(data)
            pd.testing.assert_series_equal(hpat_func(S, asceding), test_impl(S, asceding))

    @unittest.skip('Unimplemented: need handling of numpy.nan comparison')
    def test_series_value_counts_dropna_false(self):
        def test_impl(S):
            return S.value_counts(dropna=False)

        data_to_test = [[1, 2, 3, 1, 1, 3],
                        [1, 2, 3, np.nan, 1, 3, np.nan, np.inf],
                        [0.1, 3., np.nan, 3., 0.1, 3., np.nan, np.inf, 0.1, 0.1]]

        hpat_func = self.jit(test_impl)

        for data in data_to_test:
            S = pd.Series(data)
            pd.testing.assert_series_equal(hpat_func(S), test_impl(S))

    def test_series_value_counts_str_sort(self):
        def test_impl(S, ascending):
            return S.value_counts(sort=True, ascending=ascending)

        data_to_test = [['a', 'b', 'a', 'b', 'c', 'a'],
                        ['dog', 'cat', 'cat', 'cat', 'dog']]

        hpat_func = self.jit(test_impl)

        for data in data_to_test:
            for ascending in (True, False):
                S = pd.Series(data)
                pd.testing.assert_series_equal(hpat_func(S, ascending), test_impl(S, ascending))

    def test_series_value_counts_index(self):
        def test_impl(S):
            return S.value_counts()

        hpat_func = self.jit(test_impl)

        for data in test_global_input_data_integer64:
            index = np.arange(start=1, stop=len(data) + 1)
            S = pd.Series(data, index=index)
            pd.testing.assert_series_equal(hpat_func(S).sort_index(), test_impl(S).sort_index())

    def test_series_value_counts_no_unboxing(self):
        def test_impl():
            S = pd.Series([1, 2, 3, 1, 1, 3])
            return S.value_counts()

        hpat_func = self.jit(test_impl)
        pd.testing.assert_series_equal(hpat_func(), test_impl())

    @skip_numba_jit
    def test_series_dist_input1(self):
        '''Verify distribution of a Series without index'''
        def test_impl(S):
            return S.max()
        hpat_func = self.jit(distributed={'S'})(test_impl)

        n = 111
        S = pd.Series(np.arange(n))
        start, end = get_start_end(n)
        self.assertEqual(hpat_func(S[start:end]), test_impl(S))
        self.assertEqual(count_array_REPs(), 0)
        self.assertEqual(count_parfor_REPs(), 0)

    @skip_numba_jit
    def test_series_dist_input2(self):
        '''Verify distribution of a Series with integer index'''
        def test_impl(S):
            return S.max()
        hpat_func = self.jit(distributed={'S'})(test_impl)

        n = 111
        S = pd.Series(np.arange(n), 1 + np.arange(n))
        start, end = get_start_end(n)
        self.assertEqual(hpat_func(S[start:end]), test_impl(S))
        self.assertEqual(count_array_REPs(), 0)
        self.assertEqual(count_parfor_REPs(), 0)

    @unittest.skip("Passed if run single")
    def test_series_dist_input3(self):
        '''Verify distribution of a Series with string index'''
        def test_impl(S):
            return S.max()
        hpat_func = self.jit(distributed={'S'})(test_impl)

        n = 111
        S = pd.Series(np.arange(n), ['abc{}'.format(id) for id in range(n)])
        start, end = get_start_end(n)
        self.assertEqual(hpat_func(S[start:end]), test_impl(S))
        self.assertEqual(count_array_REPs(), 0)
        self.assertEqual(count_parfor_REPs(), 0)

    def test_series_tuple_input1(self):
        def test_impl(s_tup):
            return s_tup[0].max()
        hpat_func = self.jit(test_impl)

        n = 111
        S = pd.Series(np.arange(n))
        S2 = pd.Series(np.arange(n) + 1.0)
        s_tup = (S, 1, S2)
        self.assertEqual(hpat_func(s_tup), test_impl(s_tup))

    @unittest.skip("pending handling of build_tuple in dist pass")
    def test_series_tuple_input_dist1(self):
        def test_impl(s_tup):
            return s_tup[0].max()
        hpat_func = self.jit(locals={'s_tup:input': 'distributed'})(test_impl)

        n = 111
        S = pd.Series(np.arange(n))
        S2 = pd.Series(np.arange(n) + 1.0)
        start, end = get_start_end(n)
        s_tup = (S, 1, S2)
        h_s_tup = (S[start:end], 1, S2[start:end])
        self.assertEqual(hpat_func(h_s_tup), test_impl(s_tup))

    @skip_numba_jit
    def test_series_rolling1(self):
        def test_impl(S):
            return S.rolling(3).sum()
        hpat_func = self.jit(test_impl)

        S = pd.Series([1.0, 2., 3., 4., 5.])
        pd.testing.assert_series_equal(hpat_func(S), test_impl(S))

    @skip_numba_jit
    def test_series_concat1(self):
        def test_impl(S1, S2):
            return pd.concat([S1, S2]).values
        hpat_func = self.jit(test_impl)

        S1 = pd.Series([1.0, 2., 3., 4., 5.])
        S2 = pd.Series([6., 7.])
        np.testing.assert_array_equal(hpat_func(S1, S2), test_impl(S1, S2))

    @skip_numba_jit
    def test_series_map1(self):
        def test_impl(S):
            return S.map(lambda a: 2 * a)
        hpat_func = self.jit(test_impl)

        S = pd.Series([1.0, 2., 3., 4., 5.])
        pd.testing.assert_series_equal(hpat_func(S), test_impl(S))

    @skip_numba_jit
    def test_series_map_global1(self):
        def test_impl(S):
            return S.map(lambda a: a + GLOBAL_VAL)
        hpat_func = self.jit(test_impl)

        S = pd.Series([1.0, 2., 3., 4., 5.])
        pd.testing.assert_series_equal(hpat_func(S), test_impl(S))

    @skip_numba_jit
    def test_series_map_tup1(self):
        def test_impl(S):
            return S.map(lambda a: (a, 2 * a))
        hpat_func = self.jit(test_impl)

        S = pd.Series([1.0, 2., 3., 4., 5.])
        pd.testing.assert_series_equal(hpat_func(S), test_impl(S))

    @skip_numba_jit
    def test_series_map_tup_map1(self):
        def test_impl(S):
            A = S.map(lambda a: (a, 2 * a))
            return A.map(lambda a: a[1])
        hpat_func = self.jit(test_impl)

        S = pd.Series([1.0, 2., 3., 4., 5.])
        pd.testing.assert_series_equal(hpat_func(S), test_impl(S))

    @skip_numba_jit
    def test_series_combine(self):
        def test_impl(S1, S2):
            return S1.combine(S2, lambda a, b: 2 * a + b)
        hpat_func = self.jit(test_impl)

        S1 = pd.Series([1.0, 2., 3., 4., 5.])
        S2 = pd.Series([6.0, 21., 3.6, 5.])
        pd.testing.assert_series_equal(hpat_func(S1, S2), test_impl(S1, S2))

    @skip_numba_jit
    def test_series_combine_float3264(self):
        def test_impl(S1, S2):
            return S1.combine(S2, lambda a, b: 2 * a + b)
        hpat_func = self.jit(test_impl)

        S1 = pd.Series([np.float64(1), np.float64(2),
                        np.float64(3), np.float64(4), np.float64(5)])
        S2 = pd.Series([np.float32(1), np.float32(2),
                        np.float32(3), np.float32(4), np.float32(5)])
        pd.testing.assert_series_equal(hpat_func(S1, S2), test_impl(S1, S2))

    @skip_numba_jit
    def test_series_combine_assert1(self):
        def test_impl(S1, S2):
            return S1.combine(S2, lambda a, b: 2 * a + b)
        hpat_func = self.jit(test_impl)

        S1 = pd.Series([1, 2, 3])
        S2 = pd.Series([6., 21., 3., 5.])
        with self.assertRaises(AssertionError):
            hpat_func(S1, S2)

    @skip_numba_jit
    def test_series_combine_assert2(self):
        def test_impl(S1, S2):
            return S1.combine(S2, lambda a, b: 2 * a + b)
        hpat_func = self.jit(test_impl)

        S1 = pd.Series([6., 21., 3., 5.])
        S2 = pd.Series([1, 2, 3])
        with self.assertRaises(AssertionError):
            hpat_func(S1, S2)

    @skip_numba_jit
    def test_series_combine_integer(self):
        def test_impl(S1, S2):
            return S1.combine(S2, lambda a, b: 2 * a + b, 16)
        hpat_func = self.jit(test_impl)

        S1 = pd.Series([1, 2, 3, 4, 5])
        S2 = pd.Series([6, 21, 3, 5])
        pd.testing.assert_series_equal(hpat_func(S1, S2), test_impl(S1, S2))

    @skip_numba_jit
    def test_series_combine_different_types(self):
        def test_impl(S1, S2):
            return S1.combine(S2, lambda a, b: 2 * a + b)
        hpat_func = self.jit(test_impl)

        S1 = pd.Series([6.1, 21.2, 3.3, 5.4, 6.7])
        S2 = pd.Series([1, 2, 3, 4, 5])
        pd.testing.assert_series_equal(hpat_func(S1, S2), test_impl(S1, S2))

    @skip_numba_jit
    def test_series_combine_integer_samelen(self):
        def test_impl(S1, S2):
            return S1.combine(S2, lambda a, b: 2 * a + b)
        hpat_func = self.jit(test_impl)

        S1 = pd.Series([1, 2, 3, 4, 5])
        S2 = pd.Series([6, 21, 17, -5, 4])
        pd.testing.assert_series_equal(hpat_func(S1, S2), test_impl(S1, S2))

    @skip_numba_jit
    def test_series_combine_samelen(self):
        def test_impl(S1, S2):
            return S1.combine(S2, lambda a, b: 2 * a + b)
        hpat_func = self.jit(test_impl)

        S1 = pd.Series([1.0, 2., 3., 4., 5.])
        S2 = pd.Series([6.0, 21., 3.6, 5., 0.0])
        pd.testing.assert_series_equal(hpat_func(S1, S2), test_impl(S1, S2))

    @skip_numba_jit
    def test_series_combine_value(self):
        def test_impl(S1, S2):
            return S1.combine(S2, lambda a, b: 2 * a + b, 1237.56)
        hpat_func = self.jit(test_impl)

        S1 = pd.Series([1.0, 2., 3., 4., 5.])
        S2 = pd.Series([6.0, 21., 3.6, 5.])
        pd.testing.assert_series_equal(hpat_func(S1, S2), test_impl(S1, S2))

    @skip_numba_jit
    def test_series_combine_value_samelen(self):
        def test_impl(S1, S2):
            return S1.combine(S2, lambda a, b: 2 * a + b, 1237.56)
        hpat_func = self.jit(test_impl)

        S1 = pd.Series([1.0, 2., 3., 4., 5.])
        S2 = pd.Series([6.0, 21., 3.6, 5., 0.0])
        pd.testing.assert_series_equal(hpat_func(S1, S2), test_impl(S1, S2))

    @skip_numba_jit
    def test_series_apply1(self):
        def test_impl(S):
            return S.apply(lambda a: 2 * a)
        hpat_func = self.jit(test_impl)

        S = pd.Series([1.0, 2., 3., 4., 5.])
        pd.testing.assert_series_equal(hpat_func(S), test_impl(S))

    def test_series_abs1(self):
        def test_impl(S):
            return S.abs()
        hpat_func = self.jit(test_impl)

        S = pd.Series([np.nan, -2., 3., 0.5E-01, 0xFF, 0o7, 0b101])
        pd.testing.assert_series_equal(hpat_func(S), test_impl(S))

    def test_series_cov1(self):
        def test_impl(S1, S2):
            return S1.cov(S2)
        hpat_func = self.jit(test_impl)

        for pair in _cov_corr_series:
            S1, S2 = pair
            np.testing.assert_almost_equal(
                hpat_func(S1, S2), test_impl(S1, S2),
                err_msg='S1={}\nS2={}'.format(S1, S2))

    @skip_numba_jit
    def test_series_corr1(self):
        def test_impl(S1, S2):
            return S1.corr(S2)
        hpat_func = self.jit(test_impl)

        for pair in _cov_corr_series:
            S1, S2 = pair
            np.testing.assert_almost_equal(
                hpat_func(S1, S2), test_impl(S1, S2),
                err_msg='S1={}\nS2={}'.format(S1, S2))

<<<<<<< HEAD
    def test_series_str_center_default_fillchar(self):
        def test_impl(series, width):
            return series.str.center(width)

        hpat_func = self.jit(test_impl)

        data = test_global_input_data_unicode_kind1
        series = pd.Series(data)
        width = max(len(s) for s in data) + 10

        pd.testing.assert_series_equal(hpat_func(series, width),
                                       test_impl(series, width))

    def test_series_str_center(self):
        def test_impl(series, width, fillchar):
            return series.str.center(width, fillchar)

        hpat_func = self.jit(test_impl)

        data = test_global_input_data_unicode_kind1
        data_lengths = [len(s) for s in data]
        widths = [max(data_lengths) + 10, min(data_lengths)]

        for index in [None, list(range(len(data)))[::-1], data[::-1]]:
            series = pd.Series(data, index, name='A')
            for width, fillchar in product(widths, ['\t']):
                jit_result = hpat_func(series, width, fillchar)
                ref_result = test_impl(series, width, fillchar)
                pd.testing.assert_series_equal(jit_result, ref_result)

    def test_series_str_center_exception_unsupported_fillchar(self):
        def test_impl(series, width, fillchar):
            return series.str.center(width, fillchar)

        hpat_func = self.jit(test_impl)

        data = test_global_input_data_unicode_kind1
        series = pd.Series(data)
        width = max(len(s) for s in data) + 10

        with self.assertRaises(TypingError) as raises:
            hpat_func(series, width, 10)
        msg_tmpl = 'Method center(). The object fillchar\n {}'
        msg = msg_tmpl.format('given: int64\n expected: str')
        self.assertIn(msg, str(raises.exception))

    def test_series_str_center_exception_unsupported_kind4(self):
        def test_impl(series, width):
            return series.str.center(width)

        hpat_func = self.jit(test_impl)

        data = test_global_input_data_unicode_kind4
        series = pd.Series(data)
        width = max(len(s) for s in data) + 10

        with self.assertRaises(SystemError) as raises:
            hpat_func(series, width)
        msg = 'NULL object passed to Py_BuildValue'
=======
    def test_series_str_endswith(self):
        def test_impl(series, pat):
            return series.str.endswith(pat)

        hpat_func = self.jit(test_impl)

        data = test_global_input_data_unicode_kind4
        pats = [''] + [s[-min(len(s) for s in data):] for s in data] + data
        indices = [None, list(range(len(data)))[::-1], data[::-1]]
        names = [None, 'A']
        for index, name in product(indices, names):
            series = pd.Series(data, index, name=name)
            for pat in pats:
                pd.testing.assert_series_equal(hpat_func(series, pat),
                                               test_impl(series, pat))

    def test_series_str_endswith_exception_unsupported_na(self):
        def test_impl(series, pat, na):
            return series.str.endswith(pat, na)

        hpat_func = self.jit(test_impl)

        series = pd.Series(test_global_input_data_unicode_kind4)
        msg_tmpl = 'Method endswith(). The object na\n {}'

        with self.assertRaises(TypingError) as raises:
            hpat_func(series, '', 'None')
        msg = msg_tmpl.format('given: unicode_type\n expected: bool')
        self.assertIn(msg, str(raises.exception))

        with self.assertRaises(ValueError) as raises:
            hpat_func(series, '', False)
        msg = msg_tmpl.format('expected: None')
>>>>>>> 99abf616
        self.assertIn(msg, str(raises.exception))

    def test_series_str_find(self):
        def test_impl(series, sub):
            return series.str.find(sub)
        hpat_func = self.jit(test_impl)

        data = test_global_input_data_unicode_kind4
        subs = [''] + [s[:min(len(s) for s in data)] for s in data] + data
        indices = [None, list(range(len(data)))[::-1], data[::-1]]
        names = [None, 'A']
        for index, name in product(indices, names):
            series = pd.Series(data, index, name=name)
            for sub in subs:
                pd.testing.assert_series_equal(hpat_func(series, sub),
                                               test_impl(series, sub))

    def test_series_str_find_exception_unsupported_start(self):
        def test_impl(series, sub, start):
            return series.str.find(sub, start)
        hpat_func = self.jit(test_impl)

        series = pd.Series(test_global_input_data_unicode_kind4)
        msg_tmpl = 'Method {}(). The object {}\n {}'

        with self.assertRaises(TypingError) as raises:
            hpat_func(series, '', '0')
        msg = msg_tmpl.format('find', 'start', 'given: unicode_type\n '
                                               'expected: None, int')
        self.assertIn(msg, str(raises.exception))

        with self.assertRaises(ValueError) as raises:
            hpat_func(series, '', 1)
        msg = msg_tmpl.format('find', 'start', 'expected: 0')
        self.assertIn(msg, str(raises.exception))

    def test_series_str_find_exception_unsupported_end(self):
        def test_impl(series, sub, start, end):
            return series.str.find(sub, start, end)
        hpat_func = self.jit(test_impl)

        series = pd.Series(test_global_input_data_unicode_kind4)
        msg_tmpl = 'Method {}(). The object {}\n {}'

        with self.assertRaises(TypingError) as raises:
            hpat_func(series, '', 0, 'None')
        msg = msg_tmpl.format('find', 'end', 'given: unicode_type\n '
                                             'expected: None, int')
        self.assertIn(msg, str(raises.exception))

        with self.assertRaises(ValueError) as raises:
            hpat_func(series, '', 0, 0)
        msg = msg_tmpl.format('find', 'end', 'expected: None')
        self.assertIn(msg, str(raises.exception))

    def test_series_str_len1(self):
        def test_impl(S):
            return S.str.len()
        hpat_func = self.jit(test_impl)

        data = ['aa', 'abc', 'c', 'cccd']
        indices = [None, [1, 3, 2, 0], data]
        names = [None, 'A']
        for index, name in product(indices, names):
            S = pd.Series(data, index, name=name)
            pd.testing.assert_series_equal(hpat_func(S), test_impl(S))

    def test_series_str2str(self):
        common_methods = ['lower', 'upper', 'isupper']
        sdc_methods = ['capitalize', 'swapcase', 'title',
                       'lstrip', 'rstrip', 'strip']
        str2str_methods = common_methods[:]

        data = [' \tbbCD\t ', 'ABC', ' mCDm\t', 'abc']
        indices = [None]
        names = [None, 'A']
        if sdc.config.config_pipeline_hpat_default:
            str2str_methods += sdc_methods
        else:
            indices += [[1, 3, 2, 0], data]

        for method in str2str_methods:
            func_lines = ['def test_impl(S):',
                          '  return S.str.{}()'.format(method)]
            func_text = '\n'.join(func_lines)
            test_impl = _make_func_from_text(func_text)
            hpat_func = self.jit(test_impl)

            check_names = method in common_methods
            for index, name in product(indices, names):
                S = pd.Series(data, index, name=name)
                pd.testing.assert_series_equal(hpat_func(S), test_impl(S),
                                               check_names=check_names)

    @skip_sdc_jit('Series.str.<method>() unsupported')
    def test_series_str2str_unsupported(self):
        unsupported_methods = ['capitalize', 'swapcase', 'title']
        for method in unsupported_methods:
            func_lines = ['def test_impl(S):',
                          '  return S.str.{}()'.format(method)]
            func_text = '\n'.join(func_lines)
            test_impl = _make_func_from_text(func_text)
            hpat_func = self.jit(test_impl)

            S = pd.Series([' \tbbCD\t ', 'ABC', ' mCDm\t', 'abc'])
            # TypingError with expected message is raised internally by Numba
            with self.assertRaises(TypingError) as raises:
                hpat_func(S)
            expected_msg = 'Series.str.{} is not supported yet'.format(method)
            self.assertIn(expected_msg, str(raises.exception))

    @skip_sdc_jit("Old-style append implementation doesn't handle ignore_index argument")
    def test_series_append_single_ignore_index(self):
        '''Verify Series.append() concatenates Series with other single Series ignoring indexes'''
        def test_impl(S, other):
            return S.append(other, ignore_index=True)
        hpat_func = self.jit(test_impl)

        dtype_to_data = {'float': [[-2., 3., 9.1, np.nan], [-2., 5.0, np.inf, 0, -1]],
                         'string': [['a', None, 'bbbb', ''], ['dd', None, '', 'e', 'ttt']]}

        for dtype, data_list in dtype_to_data.items():
            with self.subTest(series_dtype=dtype, concatenated_data=data_list):
                S1, S2 = [pd.Series(data) for data in data_list]
                pd.testing.assert_series_equal(hpat_func(S1, S2), test_impl(S1, S2))

    @skip_sdc_jit("Old-style append implementation doesn't handle ignore_index argument")
    def test_series_append_list_ignore_index(self):
        '''Verify Series.append() concatenates Series with list of other Series ignoring indexes'''
        def test_impl(S1, S2, S3):
            return S1.append([S2, S3], ignore_index=True)
        hpat_func = self.jit(test_impl)

        dtype_to_data = {'float': [[-2., 3., 9.1], [-2., 5.0], [1.0]]}
        if not sdc.config.config_pipeline_hpat_default:
            dtype_to_data['string'] = [['a', None, ''], ['d', None], ['']]

        for dtype, data_list in dtype_to_data.items():
            with self.subTest(series_dtype=dtype, concatenated_data=data_list):
                S1, S2, S3 = [pd.Series(data) for data in data_list]
                pd.testing.assert_series_equal(hpat_func(S1, S2, S3), test_impl(S1, S2, S3))

    @unittest.skip('BUG: Pandas 0.25.1 Series.append() doesn\'t support tuple as appending values')
    def test_series_append_tuple_ignore_index(self):
        '''Verify Series.append() concatenates Series with tuple of other Series ignoring indexes'''
        def test_impl(S1, S2, S3):
            return S1.append((S2, S3, ), ignore_index=True)
        hpat_func = self.jit(test_impl)

        dtype_to_data = {'float': [[-2., 3., 9.1], [-2., 5.0], [1.0]]}
        if not sdc.config.config_pipeline_hpat_default:
            dtype_to_data['string'] = [['a', None, ''], ['d', None], ['']]

        for dtype, data_list in dtype_to_data.items():
            with self.subTest(series_dtype=dtype, concatenated_data=data_list):
                S1, S2, S3 = [pd.Series(data) for data in data_list]
                pd.testing.assert_series_equal(hpat_func(S1, S2, S3), test_impl(S1, S2, S3))

    @skip_sdc_jit("BUG: old-style append implementation doesn't handle series index")
    def test_series_append_single_index_default(self):
        '''Verify Series.append() concatenates Series with other single Series respecting default indexes'''
        def test_impl(S, other):
            return S.append(other)
        hpat_func = self.jit(test_impl)

        dtype_to_data = {'float': [[-2., 3., 9.1], [-2., 5.0]]}
        if not sdc.config.config_pipeline_hpat_default:
            dtype_to_data['string'] = [['a', None, 'bbbb', ''], ['dd', None, '', 'e']]

        for dtype, data_list in dtype_to_data.items():
            with self.subTest(series_dtype=dtype, concatenated_data=data_list):
                S1, S2 = [pd.Series(data) for data in data_list]
                pd.testing.assert_series_equal(hpat_func(S1, S2), test_impl(S1, S2))

    @skip_sdc_jit("BUG: old-style append implementation doesn't handle series index")
    def test_series_append_list_index_default(self):
        '''Verify Series.append() concatenates Series with list of other Series respecting default indexes'''
        def test_impl(S1, S2, S3):
            return S1.append([S2, S3])
        hpat_func = self.jit(test_impl)

        dtype_to_data = {'float': [[-2., 3., 9.1], [-2., 5.0], [1.0]]}
        if not sdc.config.config_pipeline_hpat_default:
            dtype_to_data['string'] = [['a', 'b', 'q'], ['d', 'e'], ['s']]

        for dtype, data_list in dtype_to_data.items():
            with self.subTest(series_dtype=dtype, concatenated_data=data_list):
                S1, S2, S3 = [pd.Series(data) for data in data_list]
                pd.testing.assert_series_equal(hpat_func(S1, S2, S3), test_impl(S1, S2, S3))

    @unittest.skip('BUG: Pandas 0.25.1 Series.append() doesn\'t support tuple as appending values')
    def test_series_append_tuple_index_default(self):
        '''Verify Series.append() concatenates Series with tuple of other Series respecting default indexes'''
        def test_impl(S1, S2, S3):
            return S1.append((S2, S3, ))
        hpat_func = self.jit(test_impl)

        dtype_to_data = {'float': [[-2., 3., 9.1], [-2., 5.0], [1.0]]}
        if not sdc.config.config_pipeline_hpat_default:
            dtype_to_data['string'] = [['a', 'b', 'q'], ['d', 'e'], ['s']]

        for dtype, data_list in dtype_to_data.items():
            with self.subTest(series_dtype=dtype, concatenated_data=data_list):
                S1, S2, S3 = [pd.Series(data) for data in data_list]
                pd.testing.assert_series_equal(hpat_func(S1, S2, S3), test_impl(S1, S2, S3))

    @skip_sdc_jit("BUG: old-style append implementation doesn't handle series index")
    def test_series_append_single_index_int(self):
        '''Verify Series.append() concatenates Series with other single Series respecting integer indexes'''
        def test_impl(S, other):
            return S.append(other)
        hpat_func = self.jit(test_impl)

        dtype_to_data = {'float': [[-2., 3., 9.1, np.nan], [-2., 5.0, np.inf, 0, -1]]}
        if not sdc.config.config_pipeline_hpat_default:
            dtype_to_data['string'] = [['a', None, 'bbbb', ''], ['dd', None, '', 'e', 'ttt']]
        indexes = [[1, 2, 3, 4], [7, 8, 11, 3, 4]]

        for dtype, data_list in dtype_to_data.items():
            with self.subTest(series_dtype=dtype, concatenated_data=data_list):
                S1, S2 = [pd.Series(data, index=indexes[i]) for i, data in enumerate(data_list)]
                pd.testing.assert_series_equal(hpat_func(S1, S2), test_impl(S1, S2))

    @skip_sdc_jit("BUG: old-style append implementation doesn't handle series index")
    def test_series_append_list_index_int(self):
        '''Verify Series.append() concatenates Series with list of other Series respecting integer indexes'''
        def test_impl(S1, S2, S3):
            return S1.append([S2, S3])
        hpat_func = self.jit(test_impl)

        dtype_to_data = {'float': [[-2., 3., 9.1, np.nan], [-2., 5.0, np.inf, 0], [-1.0]]}
        if not sdc.config.config_pipeline_hpat_default:
            dtype_to_data['string'] = [['a', None, 'bbbb', ''], ['dd', None, '', 'e'], ['ttt']]
        indexes = [[1, 2, 3, 4], [7, 8, 11, 3], [4]]

        for dtype, data_list in dtype_to_data.items():
            with self.subTest(series_dtype=dtype, concatenated_data=data_list):
                S1, S2, S3 = [pd.Series(data, index=indexes[i]) for i, data in enumerate(data_list)]
                pd.testing.assert_series_equal(hpat_func(S1, S2, S3), test_impl(S1, S2, S3))

    @unittest.skip('BUG: Pandas 0.25.1 Series.append() doesn\'t support tuple as appending values')
    def test_series_append_tuple_index_int(self):
        '''Verify Series.append() concatenates Series with tuple of other Series respecting integer indexes'''
        def test_impl(S1, S2, S3):
            return S1.append((S2, S3, ))
        hpat_func = self.jit(test_impl)

        dtype_to_data = {'float': [[-2., 3., 9.1, np.nan], [-2., 5.0, np.inf, 0], [-1.0]]}
        if not sdc.config.config_pipeline_hpat_default:
            dtype_to_data['string'] = [['a', None, 'bbbb', ''], ['dd', None, '', 'e'], ['ttt']]
        indexes = [[1, 2, 3, 4], [7, 8, 11, 3], [4]]

        for dtype, data_list in dtype_to_data.items():
            with self.subTest(series_dtype=dtype, concatenated_data=data_list):
                S1, S2, S3 = [pd.Series(data, index=indexes[i]) for i, data in enumerate(data_list)]
                pd.testing.assert_series_equal(hpat_func(S1, S2, S3), test_impl(S1, S2, S3))

    @skip_sdc_jit("BUG: old-style append implementation doesn't handle series index")
    def test_series_append_single_index_str(self):
        '''Verify Series.append() concatenates Series with other single Series respecting string indexes'''
        def test_impl(S, other):
            return S.append(other)
        hpat_func = self.jit(test_impl)

        dtype_to_data = {'float': [[-2., 3., 9.1, np.nan], [-2., 5.0, np.inf, 0, -1.0]]}
        if not sdc.config.config_pipeline_hpat_default:
            dtype_to_data['string'] = [['a', None, 'bbbb', ''], ['dd', None, '', 'e', 'ttt']]
        indexes = [['a', 'bb', 'ccc', 'dddd'], ['a1', 'a2', 'a3', 'a4', 'a5']]

        for dtype, data_list in dtype_to_data.items():
            with self.subTest(series_dtype=dtype, concatenated_data=data_list):
                S1, S2 = [pd.Series(data, index=indexes[i]) for i, data in enumerate(data_list)]
                pd.testing.assert_series_equal(hpat_func(S1, S2), test_impl(S1, S2))

    @skip_sdc_jit("BUG: old-style append implementation doesn't handle series index")
    def test_series_append_list_index_str(self):
        '''Verify Series.append() concatenates Series with list of other Series respecting string indexes'''
        def test_impl(S1, S2, S3):
            return S1.append([S2, S3])
        hpat_func = self.jit(test_impl)

        dtype_to_data = {'float': [[-2., 3., 9.1, np.nan], [-2., 5.0, np.inf, 0], [-1.0]]}
        if not sdc.config.config_pipeline_hpat_default:
            dtype_to_data['string'] = [['a', None, 'bbbb', ''], ['dd', None, '', 'e'], ['ttt']]
        indexes = [['a', 'bb', 'ccc', 'dddd'], ['q', 't', 'a', 'x'], ['dd']]

        for dtype, data_list in dtype_to_data.items():
            with self.subTest(series_dtype=dtype, concatenated_data=data_list):
                S1, S2, S3 = [pd.Series(data, index=indexes[i]) for i, data in enumerate(data_list)]
                pd.testing.assert_series_equal(hpat_func(S1, S2, S3), test_impl(S1, S2, S3))

    @unittest.skip('BUG: Pandas 0.25.1 Series.append() doesn\'t support tuple as appending values')
    def test_series_append_tuple_index_str(self):
        '''Verify Series.append() concatenates Series with tuple of other Series respecting string indexes'''
        def test_impl(S1, S2, S3):
            return S1.append((S2, S3, ))
        hpat_func = self.jit(test_impl)

        dtype_to_data = {'float': [[-2., 3., 9.1, np.nan], [-2., 5.0, np.inf, 0], [-1.0]]}
        if not sdc.config.config_pipeline_hpat_default:
            dtype_to_data['string'] = [['a', None, 'bbbb', ''], ['dd', None, '', 'e'], ['ttt']]
        indexes = [['a', 'bb', 'ccc', 'dddd'], ['q', 't', 'a', 'x'], ['dd']]

        for dtype, data_list in dtype_to_data.items():
            with self.subTest(series_dtype=dtype, concatenated_data=data_list):
                S1, S2, S3 = [pd.Series(data, index=indexes[i]) for i, data in enumerate(data_list)]
                pd.testing.assert_series_equal(hpat_func(S1, S2, S3), test_impl(S1, S2, S3))

    @skip_sdc_jit("Old-style append implementation doesn't handle ignore_index argument")
    def test_series_append_ignore_index_literal(self):
        '''Verify Series.append() implementation handles ignore_index argument as Boolean literal'''
        def test_impl(S, other):
            return S.append(other, ignore_index=False)
        hpat_func = self.jit(test_impl)

        S1 = pd.Series([-2., 3., 9.1], ['a1', 'b1', 'c1'])
        S2 = pd.Series([-2., 5.0], ['a2', 'b2'])
        pd.testing.assert_series_equal(hpat_func(S1, S2), test_impl(S1, S2))

    @skip_sdc_jit("Old-style append implementation doesn't handle ignore_index argument")
    def test_series_append_ignore_index_non_literal(self):
        '''Verify Series.append() implementation raises if ignore_index argument is not a Boolean literal'''
        def test_impl(S, other, param):
            return S.append(other, ignore_index=param)
        hpat_func = self.jit(test_impl)

        ignore_index = True
        S1 = pd.Series([-2., 3., 9.1], ['a1', 'b1', 'c1'])
        S2 = pd.Series([-2., 5.0], ['a2', 'b2'])
        with self.assertRaises(TypingError) as raises:
            hpat_func(S1, S2, ignore_index)
        msg = 'Method append(). The ignore_index must be a literal Boolean constant. Given: {}'
        self.assertIn(msg.format(types.bool_), str(raises.exception))

    @skip_sdc_jit("BUG: old-style append implementation doesn't handle series index")
    def test_series_append_single_dtype_promotion(self):
        '''Verify Series.append() implementation handles appending single Series with different dtypes'''
        def test_impl(S, other):
            return S.append(other)
        hpat_func = self.jit(test_impl)

        S1 = pd.Series([-2., 3., 9.1], ['a1', 'b1', 'c1'])
        S2 = pd.Series([-2, 5], ['a2', 'b2'])
        pd.testing.assert_series_equal(hpat_func(S1, S2), test_impl(S1, S2))

    @skip_sdc_jit("BUG: old-style append implementation doesn't handle series index")
    def test_series_append_list_dtype_promotion(self):
        '''Verify Series.append() implementation handles appending list of Series with different dtypes'''
        def test_impl(S1, S2, S3):
            return S1.append([S2, S3])
        hpat_func = self.jit(test_impl)

        S1 = pd.Series([-2, 3, 9])
        S2 = pd.Series([-2., 5.0])
        S3 = pd.Series([1.0])
        pd.testing.assert_series_equal(hpat_func(S1, S2, S3),
                                       test_impl(S1, S2, S3))

    def test_series_isin_list1(self):
        def test_impl(S, values):
            return S.isin(values)
        hpat_func = self.jit(test_impl)

        n = 11
        S = pd.Series(np.arange(n))
        values = [1, 2, 5, 7, 8]
        pd.testing.assert_series_equal(hpat_func(S, values), test_impl(S, values))

    def test_series_isin_list2(self):
        def test_impl(S, values):
            return S.isin(values)
        hpat_func = self.jit(test_impl)

        n = 11.0
        S = pd.Series(np.arange(n))
        values = [1., 2., 5., 7., 8.]
        pd.testing.assert_series_equal(hpat_func(S, values), test_impl(S, values))

    def test_series_isin_list3(self):
        def test_impl(S, values):
            return S.isin(values)
        hpat_func = self.jit(test_impl)

        S = pd.Series(['a', 'b', 'q', 'w', 'c', 'd', 'e', 'r'])
        values = ['a', 'q', 'c', 'd', 'e']
        pd.testing.assert_series_equal(hpat_func(S, values), test_impl(S, values))

    def test_series_isin_set1(self):
        def test_impl(S, values):
            return S.isin(values)
        hpat_func = self.jit(test_impl)

        n = 11
        S = pd.Series(np.arange(n))
        values = {1, 2, 5, 7, 8}
        pd.testing.assert_series_equal(hpat_func(S, values), test_impl(S, values))

    def test_series_isin_set2(self):
        def test_impl(S, values):
            return S.isin(values)
        hpat_func = self.jit(test_impl)

        n = 11.0
        S = pd.Series(np.arange(n))
        values = {1., 2., 5., 7., 8.}
        pd.testing.assert_series_equal(hpat_func(S, values), test_impl(S, values))

    @unittest.skip('TODO: requires hashable unicode strings in Numba')
    def test_series_isin_set3(self):
        def test_impl(S, values):
            return S.isin(values)
        hpat_func = self.jit(test_impl)

        S = pd.Series(['a', 'b', 'c', 'd', 'e'] * 2)
        values = {'b', 'c', 'e'}
        pd.testing.assert_series_equal(hpat_func(S, values), test_impl(S, values))

    def test_series_isna1(self):
        def test_impl(S):
            return S.isna()
        hpat_func = self.jit(test_impl)

        # column with NA
        S = pd.Series([np.nan, 2., 3., np.inf])
        pd.testing.assert_series_equal(hpat_func(S), test_impl(S))

    def test_series_isnull1(self):
        def test_impl(S):
            return S.isnull()
        hpat_func = self.jit(test_impl)

        # column with NA
        S = pd.Series([np.nan, 2., 3.])
        pd.testing.assert_series_equal(hpat_func(S), test_impl(S))

    def test_series_isnull_full(self):
        def test_impl(series):
            return series.isnull()

        hpat_func = self.jit(test_impl)

        for data in test_global_input_data_numeric + [test_global_input_data_unicode_kind4]:
            series = pd.Series(data * 3)
            ref_result = test_impl(series)
            jit_result = hpat_func(series)
            pd.testing.assert_series_equal(ref_result, jit_result)

    def test_series_notna1(self):
        def test_impl(S):
            return S.notna()
        hpat_func = self.jit(test_impl)

        # column with NA
        S = pd.Series([np.nan, 2., 3.])
        pd.testing.assert_series_equal(hpat_func(S), test_impl(S))

    def test_series_notna_noidx_float(self):
        def test_impl(S):
            return S.notna()

        hpat_func = self.jit(test_impl)
        for input_data in test_global_input_data_float64:
            S = pd.Series(input_data)
            result_ref = test_impl(S)
            result_jit = hpat_func(S)
            pd.testing.assert_series_equal(result_jit, result_ref)

    @unittest.skip("Need fix test_global_input_data_integer64")
    def test_series_notna_noidx_int(self):
        def test_impl(S):
            return S.notna()

        hpat_func = self.jit(test_impl)
        for input_data in test_global_input_data_integer64:
            S = pd.Series(input_data)
            result_ref = test_impl(S)
            result_jit = hpat_func(S)
            pd.testing.assert_series_equal(result_jit, result_ref)

    @unittest.skip("Need fix test_global_input_data_integer64")
    def test_series_notna_noidx_num(self):
        def test_impl(S):
            return S.notna()

        hpat_func = self.jit(test_impl)
        for input_data in test_global_input_data_numeric:
            S = pd.Series(input_data)
            result_ref = test_impl(S)
            result_jit = hpat_func(S)
            pd.testing.assert_series_equal(result_jit, result_ref)

    def test_series_notna_noidx_str(self):
        def test_impl(S):
            return S.notna()

        hpat_func = self.jit(test_impl)
        input_data = test_global_input_data_unicode_kind4
        S = pd.Series(input_data)
        result_ref = test_impl(S)
        result_jit = hpat_func(S)
        pd.testing.assert_series_equal(result_jit, result_ref)

    def test_series_str_notna(self):
        def test_impl(S):
            return S.notna()
        hpat_func = self.jit(test_impl)

        S = pd.Series(['aa', None, 'c', 'cccd'])
        pd.testing.assert_series_equal(hpat_func(S), test_impl(S))

    def test_series_str_isna1(self):
        def test_impl(S):
            return S.isna()
        hpat_func = self.jit(test_impl)

        S = pd.Series(['aa', None, 'c', 'cccd'])
        pd.testing.assert_series_equal(hpat_func(S), test_impl(S))

    @unittest.skip('AssertionError: Series are different')
    def test_series_dt_isna1(self):
        def test_impl(S):
            return S.isna()
        hpat_func = self.jit(test_impl)

        S = pd.Series([pd.NaT, pd.Timestamp('1970-12-01'), pd.Timestamp('2012-07-25')])
        pd.testing.assert_series_equal(hpat_func(S), test_impl(S))

    def test_series_nlargest(self):
        def test_impl():
            series = pd.Series([1., np.nan, -1., 0., min_float64, max_float64])
            return series.nlargest(4)
        hpat_func = self.jit(test_impl)

        if sdc.config.config_pipeline_hpat_default:
            np.testing.assert_array_equal(test_impl(), hpat_func())
        else:
            pd.testing.assert_series_equal(test_impl(), hpat_func())

    def test_series_nlargest_unboxing(self):
        def test_impl(series, n):
            return series.nlargest(n)
        hpat_func = self.jit(test_impl)

        for data in test_global_input_data_numeric + [[]]:
            series = pd.Series(data * 3)
            for n in range(-1, 10):
                ref_result = test_impl(series, n)
                jit_result = hpat_func(series, n)
                if sdc.config.config_pipeline_hpat_default:
                    np.testing.assert_array_equal(ref_result, jit_result)
                else:
                    pd.testing.assert_series_equal(ref_result, jit_result)

    @skip_numba_jit('Series.nlargest() parallelism unsupported and parquet not supported')
    def test_series_nlargest_parallel(self):
        # create `kde.parquet` file
        ParquetGenerator.gen_kde_pq()

        def test_impl():
            df = pq.read_table('kde.parquet').to_pandas()
            S = df.points
            return S.nlargest(4)
        hpat_func = self.jit(test_impl)

        if sdc.config.config_pipeline_hpat_default:
            np.testing.assert_array_equal(test_impl(), hpat_func())
        else:
            pd.testing.assert_series_equal(test_impl(), hpat_func())
        self.assertEqual(count_parfor_REPs(), 0)
        self.assertTrue(count_array_OneDs() > 0)

    @skip_sdc_jit('Series.nlargest() parameter keep unsupported')
    def test_series_nlargest_full(self):
        def test_impl(series, n, keep):
            return series.nlargest(n, keep)
        hpat_func = self.jit(test_impl)

        keep = 'first'
        for data in test_global_input_data_numeric + [[]]:
            series = pd.Series(data * 3)
            for n in range(-1, 10):
                ref_result = test_impl(series, n, keep)
                jit_result = hpat_func(series, n, keep)
                pd.testing.assert_series_equal(ref_result, jit_result)

    def test_series_nlargest_index(self):
        def test_impl(series, n):
            return series.nlargest(n)
        hpat_func = self.jit(test_impl)

        # TODO: check data == [] after index is fixed
        for data in test_global_input_data_numeric:
            data_duplicated = data * 3
            # TODO: add integer index not equal to range after index is fixed
            indexes = [range(len(data_duplicated))]
            if not sdc.config.config_pipeline_hpat_default:
                indexes.append(gen_strlist(len(data_duplicated)))

            for index in indexes:
                series = pd.Series(data_duplicated, index)
                for n in range(-1, 10):
                    ref_result = test_impl(series, n)
                    jit_result = hpat_func(series, n)
                    if sdc.config.config_pipeline_hpat_default:
                        np.testing.assert_array_equal(ref_result, jit_result)
                    else:
                        pd.testing.assert_series_equal(ref_result, jit_result)

    @skip_sdc_jit('Series.nlargest() does not raise an exception')
    def test_series_nlargest_typing(self):
        _func_name = 'Method nlargest().'

        def test_impl(series, n, keep):
            return series.nlargest(n, keep)
        hpat_func = self.jit(test_impl)

        series = pd.Series(test_global_input_data_float64[0])
        for n, ntype in [(True, types.boolean), (None, types.none),
                         (0.1, 'float64'), ('n', types.unicode_type)]:
            with self.assertRaises(TypingError) as raises:
                hpat_func(series, n=n, keep='first')
            msg = '{} The object n\n given: {}\n expected: int'
            self.assertIn(msg.format(_func_name, ntype), str(raises.exception))

        for keep, dtype in [(True, types.boolean), (None, types.none),
                            (0.1, 'float64'), (1, 'int64')]:
            with self.assertRaises(TypingError) as raises:
                hpat_func(series, n=5, keep=keep)
            msg = '{} The object keep\n given: {}\n expected: str'
            self.assertIn(msg.format(_func_name, dtype), str(raises.exception))

    @skip_sdc_jit('Series.nlargest() does not raise an exception')
    def test_series_nlargest_unsupported(self):
        msg = "Method nlargest(). Unsupported parameter. Given 'keep' != 'first'"

        def test_impl(series, n, keep):
            return series.nlargest(n, keep)
        hpat_func = self.jit(test_impl)

        series = pd.Series(test_global_input_data_float64[0])
        for keep in ['last', 'all', '']:
            with self.assertRaises(ValueError) as raises:
                hpat_func(series, n=5, keep=keep)
            self.assertIn(msg, str(raises.exception))

        with self.assertRaises(ValueError) as raises:
            hpat_func(series, n=5, keep='last')
        self.assertIn(msg, str(raises.exception))

    def test_series_nsmallest(self):
        def test_impl():
            series = pd.Series([1., np.nan, -1., 0., min_float64, max_float64])
            return series.nsmallest(4)
        hpat_func = self.jit(test_impl)

        if sdc.config.config_pipeline_hpat_default:
            np.testing.assert_array_equal(test_impl(), hpat_func())
        else:
            pd.testing.assert_series_equal(test_impl(), hpat_func())

    def test_series_nsmallest_unboxing(self):
        def test_impl(series, n):
            return series.nsmallest(n)
        hpat_func = self.jit(test_impl)

        for data in test_global_input_data_numeric + [[]]:
            series = pd.Series(data * 3)
            for n in range(-1, 10):
                ref_result = test_impl(series, n)
                jit_result = hpat_func(series, n)
                if sdc.config.config_pipeline_hpat_default:
                    np.testing.assert_array_equal(ref_result, jit_result)
                else:
                    pd.testing.assert_series_equal(ref_result, jit_result)

    @skip_numba_jit('Series.nsmallest() parallelism unsupported and parquet not supported')
    def test_series_nsmallest_parallel(self):
        # create `kde.parquet` file
        ParquetGenerator.gen_kde_pq()

        def test_impl():
            df = pq.read_table('kde.parquet').to_pandas()
            S = df.points
            return S.nsmallest(4)
        hpat_func = self.jit(test_impl)

        if sdc.config.config_pipeline_hpat_default:
            np.testing.assert_array_equal(test_impl(), hpat_func())
        else:
            pd.testing.assert_series_equal(test_impl(), hpat_func())
        self.assertEqual(count_parfor_REPs(), 0)
        self.assertTrue(count_array_OneDs() > 0)

    @skip_sdc_jit('Series.nsmallest() parameter keep unsupported')
    def test_series_nsmallest_full(self):
        def test_impl(series, n, keep):
            return series.nsmallest(n, keep)
        hpat_func = self.jit(test_impl)

        keep = 'first'
        for data in test_global_input_data_numeric + [[]]:
            series = pd.Series(data * 3)
            for n in range(-1, 10):
                ref_result = test_impl(series, n, keep)
                jit_result = hpat_func(series, n, keep)
                pd.testing.assert_series_equal(ref_result, jit_result)

    def test_series_nsmallest_index(self):
        def test_impl(series, n):
            return series.nsmallest(n)
        hpat_func = self.jit(test_impl)

        # TODO: check data == [] after index is fixed
        for data in test_global_input_data_numeric:
            data_duplicated = data * 3
            # TODO: add integer index not equal to range after index is fixed
            indexes = [range(len(data_duplicated))]
            if not sdc.config.config_pipeline_hpat_default:
                indexes.append(gen_strlist(len(data_duplicated)))

            for index in indexes:
                series = pd.Series(data_duplicated, index)
                for n in range(-1, 10):
                    ref_result = test_impl(series, n)
                    jit_result = hpat_func(series, n)
                    if sdc.config.config_pipeline_hpat_default:
                        np.testing.assert_array_equal(ref_result, jit_result)
                    else:
                        pd.testing.assert_series_equal(ref_result, jit_result)

    @skip_sdc_jit('Series.nsmallest() does not raise an exception')
    def test_series_nsmallest_typing(self):
        _func_name = 'Method nsmallest().'

        def test_impl(series, n, keep):
            return series.nsmallest(n, keep)
        hpat_func = self.jit(test_impl)

        series = pd.Series(test_global_input_data_float64[0])
        for n, ntype in [(True, types.boolean), (None, types.none),
                         (0.1, 'float64'), ('n', types.unicode_type)]:
            with self.assertRaises(TypingError) as raises:
                hpat_func(series, n=n, keep='first')
            msg = '{} The object n\n given: {}\n expected: int'
            self.assertIn(msg.format(_func_name, ntype), str(raises.exception))

        for keep, dtype in [(True, types.boolean), (None, types.none),
                            (0.1, 'float64'), (1, 'int64')]:
            with self.assertRaises(TypingError) as raises:
                hpat_func(series, n=5, keep=keep)
            msg = '{} The object keep\n given: {}\n expected: str'
            self.assertIn(msg.format(_func_name, dtype), str(raises.exception))

    @skip_sdc_jit('Series.nsmallest() does not raise an exception')
    def test_series_nsmallest_unsupported(self):
        msg = "Method nsmallest(). Unsupported parameter. Given 'keep' != 'first'"

        def test_impl(series, n, keep):
            return series.nsmallest(n, keep)
        hpat_func = self.jit(test_impl)

        series = pd.Series(test_global_input_data_float64[0])
        for keep in ['last', 'all', '']:
            with self.assertRaises(ValueError) as raises:
                hpat_func(series, n=5, keep=keep)
            self.assertIn(msg, str(raises.exception))

        with self.assertRaises(ValueError) as raises:
            hpat_func(series, n=5, keep='last')
        self.assertIn(msg, str(raises.exception))

    def test_series_head1(self):
        def test_impl(S):
            return S.head(4)
        hpat_func = self.jit(test_impl)

        m = 100
        np.random.seed(0)
        S = pd.Series(np.random.randint(-30, 30, m))
        pd.testing.assert_series_equal(hpat_func(S), test_impl(S))

    def test_series_head_default1(self):
        '''Verifies default head method for non-distributed pass of Series with no index'''
        def test_impl(S):
            return S.head()
        hpat_func = self.jit(test_impl)

        m = 100
        np.random.seed(0)
        S = pd.Series(np.random.randint(-30, 30, m))
        pd.testing.assert_series_equal(hpat_func(S), test_impl(S))

    def test_series_head_index1(self):
        '''Verifies head method for Series with integer index created inside jitted function'''
        def test_impl():
            S = pd.Series([6, 9, 2, 3, 6, 4, 5], [8, 1, 6, 0, 9, 1, 3])
            return S.head(3)
        hpat_func = self.jit(test_impl)

        pd.testing.assert_series_equal(hpat_func(), test_impl())

    def test_series_head_index2(self):
        '''Verifies head method for Series with string index created inside jitted function'''
        def test_impl():
            S = pd.Series([6, 9, 2, 3, 6, 4, 5], ['a', 'ab', 'abc', 'c', 'f', 'hh', ''])
            return S.head(3)
        hpat_func = self.jit(test_impl)

        pd.testing.assert_series_equal(hpat_func(), test_impl())

    def test_series_head_index3(self):
        '''Verifies head method for non-distributed pass of Series with integer index'''
        def test_impl(S):
            return S.head(3)
        hpat_func = self.jit(test_impl)

        S = pd.Series([6, 9, 2, 3, 6, 4, 5], [8, 1, 6, 0, 9, 1, 3])
        pd.testing.assert_series_equal(hpat_func(S), test_impl(S))

    @unittest.skip("Passed if run single")
    def test_series_head_index4(self):
        '''Verifies head method for non-distributed pass of Series with string index'''
        def test_impl(S):
            return S.head(3)
        hpat_func = self.jit(test_impl)

        S = pd.Series([6, 9, 2, 4, 6, 4, 5], ['a', 'ab', 'abc', 'c', 'f', 'hh', ''])
        pd.testing.assert_series_equal(hpat_func(S), test_impl(S))

    @skip_numba_jit
    def test_series_head_parallel1(self):
        '''Verifies head method for distributed Series with string data and no index'''
        def test_impl(S):
            return S.head(7)

        hpat_func = self.jit(distributed={'S'})(test_impl)

        # need to test different lenghts, as head's size is fixed and implementation
        # depends on relation of size of the data per processor to output data size
        for n in range(1, 5):
            S = pd.Series(['a', 'ab', 'abc', 'c', 'f', 'hh', ''] * n)
            start, end = get_start_end(len(S))
            pd.testing.assert_series_equal(hpat_func(S[start:end]), test_impl(S))
            self.assertTrue(count_array_OneDs() > 0)

    @skip_numba_jit
    def test_series_head_index_parallel1(self):
        '''Verifies head method for distributed Series with integer index'''
        def test_impl(S):
            return S.head(3)
        hpat_func = self.jit(distributed={'S'})(test_impl)

        S = pd.Series([6, 9, 2, 3, 6, 4, 5], [8, 1, 6, 0, 9, 1, 3])
        start, end = get_start_end(len(S))
        pd.testing.assert_series_equal(hpat_func(S[start:end]), test_impl(S))
        self.assertTrue(count_array_OneDs() > 0)

    @unittest.skip("Passed if run single")
    def test_series_head_index_parallel2(self):
        '''Verifies head method for distributed Series with string index'''
        def test_impl(S):
            return S.head(3)
        hpat_func = self.jit(distributed={'S'})(test_impl)

        S = pd.Series([6, 9, 2, 3, 6, 4, 5], ['a', 'ab', 'abc', 'c', 'f', 'hh', ''])
        start, end = get_start_end(len(S))
        pd.testing.assert_series_equal(hpat_func(S[start:end]), test_impl(S))
        self.assertTrue(count_array_OneDs() > 0)

    def test_series_head_noidx_float(self):
        def test_impl(S, n):
            return S.head(n)
        hpat_func = self.jit(test_impl)
        for input_data in test_global_input_data_float64:
            S = pd.Series(input_data)
            for n in [-1, 0, 2, 3]:
                result_ref = test_impl(S, n)
                result_jit = hpat_func(S, n)
                pd.testing.assert_series_equal(result_jit, result_ref)

    @unittest.skip("Need fix test_global_input_data_integer64")
    def test_series_head_noidx_int(self):
        def test_impl(S, n):
            return S.head(n)
        hpat_func = self.jit(test_impl)
        for input_data in test_global_input_data_integer64:
            S = pd.Series(input_data)
            for n in [-1, 0, 2, 3]:
                result_ref = test_impl(S, n)
                result_jit = hpat_func(S, n)
                pd.testing.assert_series_equal(result_jit, result_ref)

    @unittest.skip("Need fix test_global_input_data_integer64")
    def test_series_head_noidx_num(self):
        def test_impl(S, n):
            return S.head(n)
        hpat_func = self.jit(test_impl)
        for input_data in test_global_input_data_numeric:
            S = pd.Series(input_data)
            for n in [-1, 0, 2, 3]:
                result_ref = test_impl(S, n)
                result_jit = hpat_func(S, n)
                pd.testing.assert_series_equal(result_jit, result_ref)

    @unittest.skip("Old implementation not work with n negative and data str")
    def test_series_head_noidx_str(self):
        def test_impl(S, n):
            return S.head(n)
        hpat_func = self.jit(test_impl)
        input_data = test_global_input_data_unicode_kind4
        S = pd.Series(input_data)
        for n in [-1, 0, 2, 3]:
            result_ref = test_impl(S, n)
            result_jit = hpat_func(S, n)
            pd.testing.assert_series_equal(result_jit, result_ref)

    @unittest.skip("Broke another three tests")
    def test_series_head_idx(self):
        def test_impl(S):
            return S.head()

        def test_impl_param(S, n):
            return S.head(n)

        hpat_func = self.jit(test_impl)

        data_test = [[6, 6, 2, 1, 3, 3, 2, 1, 2],
                     [1.1, 0.3, 2.1, 1, 3, 0.3, 2.1, 1.1, 2.2],
                     [6, 6.1, 2.2, 1, 3, 0, 2.2, 1, 2],
                     ['as', 'b', 'abb', 'sss', 'ytr65', '', 'qw', 'a', 'b'],
                     [6, 6, 2, 1, 3, np.inf, np.nan, np.nan, np.nan],
                     [3., 5.3, np.nan, np.nan, np.inf, np.inf, 4.4, 3.7, 8.9]
                     ]

        for input_data in data_test:
            for index_data in data_test:
                S = pd.Series(input_data, index_data)

                result_ref = test_impl(S)
                result = hpat_func(S)
                pd.testing.assert_series_equal(result, result_ref)

                hpat_func_param1 = self.jit(test_impl_param)

                for param1 in [1, 3, 7]:
                    result_param1_ref = test_impl_param(S, param1)
                    result_param1 = hpat_func_param1(S, param1)
                    pd.testing.assert_series_equal(result_param1, result_param1_ref)

    def test_series_median1(self):
        '''Verifies median implementation for float and integer series of random data'''
        def test_impl(S):
            return S.median()
        hpat_func = self.jit(test_impl)

        m = 100
        np.random.seed(0)
        S = pd.Series(np.random.randint(-30, 30, m))
        self.assertEqual(hpat_func(S), test_impl(S))

        S = pd.Series(np.random.ranf(m))
        self.assertEqual(hpat_func(S), test_impl(S))

        # odd size
        m = 101
        S = pd.Series(np.random.randint(-30, 30, m))
        self.assertEqual(hpat_func(S), test_impl(S))

        S = pd.Series(np.random.ranf(m))
        self.assertEqual(hpat_func(S), test_impl(S))

    @skip_sdc_jit("BUG: old-style median implementation doesn't filter NaNs")
    def test_series_median_skipna_default1(self):
        '''Verifies median implementation with default skipna=True argument on a series with NA values'''
        def test_impl(S):
            return S.median()
        hpat_func = self.jit(test_impl)

        S = pd.Series([2., 3., 5., np.nan, 5., 6., 7.])
        self.assertEqual(hpat_func(S), test_impl(S))

    @skip_sdc_jit("Skipna argument is not supported in old-style")
    def test_series_median_skipna_false1(self):
        '''Verifies median implementation with skipna=False on a series with NA values'''
        def test_impl(S):
            return S.median(skipna=False)
        hpat_func = self.jit(test_impl)

        # np.inf is not NaN, so verify that a correct number is returned
        S1 = pd.Series([2., 3., 5., np.inf, 5., 6., 7.])
        self.assertEqual(hpat_func(S1), test_impl(S1))

        # TODO: both return values are 'nan', but SDC's is not np.nan, hence checking with
        # assertIs() doesn't work - check if it's Numba relatated
        S2 = pd.Series([2., 3., 5., np.nan, 5., 6., 7.])
        self.assertEqual(np.isnan(hpat_func(S2)), np.isnan(test_impl(S2)))

    @skip_numba_jit
    def test_series_median_parallel1(self):
        # create `kde.parquet` file
        ParquetGenerator.gen_kde_pq()

        def test_impl():
            df = pq.read_table('kde.parquet').to_pandas()
            S = df.points
            return S.median()
        hpat_func = self.jit(test_impl)

        self.assertEqual(hpat_func(), test_impl())
        self.assertEqual(count_array_REPs(), 0)
        self.assertEqual(count_parfor_REPs(), 0)
        self.assertTrue(count_array_OneDs() > 0)

    @skip_numba_jit
    def test_series_argsort_parallel(self):
        # create `kde.parquet` file
        ParquetGenerator.gen_kde_pq()

        def test_impl():
            df = pq.read_table('kde.parquet').to_pandas()
            S = df.points
            return S.argsort().values
        hpat_func = self.jit(test_impl)

        np.testing.assert_array_equal(hpat_func(), test_impl())

    def test_series_idxmin1(self):
        def test_impl(A):
            return A.idxmin()
        hpat_func = self.jit(test_impl)

        n = 11
        np.random.seed(0)
        S = pd.Series(np.random.ranf(n))
        np.testing.assert_array_equal(hpat_func(S), test_impl(S))

    def test_series_idxmin_str(self):
        def test_impl(S):
            return S.idxmin()
        hpat_func = self.jit(test_impl)

        S = pd.Series([8, 6, 34, np.nan], ['a', 'ab', 'abc', 'c'])
        self.assertEqual(hpat_func(S), test_impl(S))

    @unittest.skip("Skipna is not implemented")
    def test_series_idxmin_str_idx(self):
        def test_impl(S):
            return S.idxmin(skipna=False)

        hpat_func = self.jit(test_impl)

        S = pd.Series([8, 6, 34, np.nan], ['a', 'ab', 'abc', 'c'])
        self.assertEqual(hpat_func(S), test_impl(S))

    def test_series_idxmin_no(self):
        def test_impl(S):
            return S.idxmin()
        hpat_func = self.jit(test_impl)

        S = pd.Series([8, 6, 34, np.nan])
        self.assertEqual(hpat_func(S), test_impl(S))

    def test_series_idxmin_int(self):
        def test_impl(S):
            return S.idxmin()
        hpat_func = self.jit(test_impl)

        S = pd.Series([1, 2, 3], [4, 45, 14])
        self.assertEqual(hpat_func(S), test_impl(S))

    def test_series_idxmin_noidx(self):
        def test_impl(S):
            return S.idxmin()

        hpat_func = self.jit(test_impl)

        data_test = [[6, 6, 2, 1, 3, 3, 2, 1, 2],
                     [1.1, 0.3, 2.1, 1, 3, 0.3, 2.1, 1.1, 2.2],
                     [6, 6.1, 2.2, 1, 3, 0, 2.2, 1, 2],
                     [6, 6, 2, 1, 3, np.inf, np.nan, np.nan, np.nan],
                     [3., 5.3, np.nan, np.nan, np.inf, np.inf, 4.4, 3.7, 8.9]
                     ]

        for input_data in data_test:
            S = pd.Series(input_data)

            result_ref = test_impl(S)
            result = hpat_func(S)
            self.assertEqual(result, result_ref)

    def test_series_idxmin_idx(self):
        def test_impl(S):
            return S.idxmin()

        hpat_func = self.jit(test_impl)

        data_test = [[6, 6, 2, 1, 3, 3, 2, 1, 2],
                     [1.1, 0.3, 2.1, 1, 3, 0.3, 2.1, 1.1, 2.2],
                     [6, 6.1, 2.2, 1, 3, 0, 2.2, 1, 2],
                     [6, 6, 2, 1, 3, -np.inf, np.nan, np.inf, np.nan],
                     [3., 5.3, np.nan, np.nan, np.inf, np.inf, 4.4, 3.7, 8.9]
                     ]

        for input_data in data_test:
            for index_data in data_test:
                S = pd.Series(input_data, index_data)
                result_ref = test_impl(S)
                result = hpat_func(S)
                if np.isnan(result) or np.isnan(result_ref):
                    self.assertEqual(np.isnan(result), np.isnan(result_ref))
                else:
                    self.assertEqual(result, result_ref)

    def test_series_idxmax1(self):
        def test_impl(A):
            return A.idxmax()
        hpat_func = self.jit(test_impl)

        n = 11
        np.random.seed(0)
        S = pd.Series(np.random.ranf(n))
        np.testing.assert_array_equal(hpat_func(S), test_impl(S))

    @unittest.skip("Skipna is not implemented")
    def test_series_idxmax_str_idx(self):
        def test_impl(S):
            return S.idxmax(skipna=False)

        hpat_func = self.jit(test_impl)

        S = pd.Series([8, 6, 34, np.nan], ['a', 'ab', 'abc', 'c'])
        self.assertEqual(hpat_func(S), test_impl(S))

    def test_series_idxmax_noidx(self):
        def test_impl(S):
            return S.idxmax()

        hpat_func = self.jit(test_impl)

        data_test = [[6, 6, 2, 1, 3, 3, 2, 1, 2],
                     [1.1, 0.3, 2.1, 1, 3, 0.3, 2.1, 1.1, 2.2],
                     [6, 6.1, 2.2, 1, 3, 0, 2.2, 1, 2],
                     [6, 6, 2, 1, 3, np.inf, np.nan, np.inf, np.nan],
                     [3., 5.3, np.nan, np.nan, np.inf, np.inf, 4.4, 3.7, 8.9]
                     ]

        for input_data in data_test:
            S = pd.Series(input_data)

            result_ref = test_impl(S)
            result = hpat_func(S)
            self.assertEqual(result, result_ref)

    def test_series_idxmax_idx(self):
        def test_impl(S):
            return S.idxmax()

        hpat_func = self.jit(test_impl)

        data_test = [[6, 6, 2, 1, 3, 3, 2, 1, 2],
                     [1.1, 0.3, 2.1, 1, 3, 0.3, 2.1, 1.1, 2.2],
                     [6, 6.1, 2.2, 1, 3, 0, 2.2, 1, 2],
                     [6, 6, 2, 1, 3, np.nan, np.nan, np.nan, np.nan],
                     [3., 5.3, np.nan, np.nan, np.inf, np.inf, 4.4, 3.7, 8.9]
                     ]

        for input_data in data_test:
            for index_data in data_test:
                S = pd.Series(input_data, index_data)
                result_ref = test_impl(S)
                result = hpat_func(S)
                if np.isnan(result) or np.isnan(result_ref):
                    self.assertEqual(np.isnan(result), np.isnan(result_ref))
                else:
                    self.assertEqual(result, result_ref)

    def test_series_sort_values1(self):
        def test_impl(A):
            return A.sort_values()
        hpat_func = self.jit(test_impl)

        n = 11
        np.random.seed(0)
        S = pd.Series(np.random.ranf(n))
        pd.testing.assert_series_equal(hpat_func(S), test_impl(S))

    def test_series_sort_values2(self):
        def test_impl(S):
            return S.sort_values(ascending=False)
        hpat_func = self.jit(test_impl)

        S = pd.Series(['a', 'd', 'r', 'cc'])
        pd.testing.assert_series_equal(test_impl(S), hpat_func(S))

    def test_series_sort_values_index1(self):
        def test_impl(A, B):
            S = pd.Series(A, B)
            return S.sort_values()
        hpat_func = self.jit(test_impl)

        n = 11
        np.random.seed(0)
        # TODO: support passing Series with Index
        # S = pd.Series(np.random.ranf(n), np.random.randint(0, 100, n))
        A = np.random.ranf(n)
        B = np.random.ranf(n)
        pd.testing.assert_series_equal(hpat_func(A, B), test_impl(A, B))

    def test_series_sort_values_full(self):
        def test_impl(series, ascending, kind):
            return series.sort_values(axis=0, ascending=ascending, inplace=False, kind=kind, na_position='last')

        hpat_func = self.jit(test_impl)

        all_data = test_global_input_data_numeric + [test_global_input_data_unicode_kind1]

        for data in all_data:
            data = data * 3
            for ascending in [True, False]:
                for kind in ['quicksort', 'mergesort']:
                    series = pd.Series(data)
                    ref_result = test_impl(series, ascending, kind=kind)
                    jit_result = hpat_func(series, ascending, kind=kind)
                    ref = restore_series_sort_values(series, ref_result.index, ascending)
                    jit = restore_series_sort_values(series, jit_result.index, ascending)
                    if kind == 'mergesort':
                        pd.testing.assert_series_equal(ref_result, jit_result)
                    else:
                        np.testing.assert_array_equal(ref_result.data, jit_result.data)
                        self.assertEqual(ref, jit)

    @unittest.skip("Creating Python string/unicode object failed")
    def test_series_sort_values_full_unicode4(self):
        def test_impl(series, ascending, kind):
            return series.sort_values(axis=0, ascending=ascending, inplace=False, kind=kind, na_position='last')

        hpat_func = self.jit(test_impl)

        all_data = [test_global_input_data_unicode_kind1]

        for data in all_data:
            data = data * 3
            for ascending in [True, False]:
                for kind in ['quicksort', 'mergesort']:
                    series = pd.Series(data)
                    ref_result = test_impl(series, ascending, kind=kind)
                    jit_result = hpat_func(series, ascending, kind=kind)
                    ref = restore_series_sort_values(series, ref_result.index, ascending)
                    jit = restore_series_sort_values(series, jit_result.index, ascending)
                    if kind == 'mergesort':
                        pd.testing.assert_series_equal(ref_result, jit_result)
                    else:
                        np.testing.assert_array_equal(ref_result.data, jit_result.data)
                        self.assertEqual(ref, jit)

    def test_series_sort_values_full_idx(self):
        def test_impl(series, ascending, kind):
            return series.sort_values(axis=0, ascending=ascending, inplace=False, kind=kind, na_position='last')

        hpat_func = self.jit(test_impl)

        all_data = test_global_input_data_numeric + [test_global_input_data_unicode_kind1]

        for data in all_data:
            data = data * 3
            for index in [gen_srand_array(len(data)), gen_frand_array(len(data)), range(len(data))]:
                for ascending in [True, False]:
                    for kind in ['quicksort', 'mergesort']:
                        series = pd.Series(data, index)
                        ref_result = test_impl(series, ascending, kind=kind)
                        jit_result = hpat_func(series, ascending, kind=kind)
                        ref = restore_series_sort_values(series, ref_result.index, ascending)
                        jit = restore_series_sort_values(series, jit_result.index, ascending)
                        if kind == 'mergesort':
                            pd.testing.assert_series_equal(ref_result, jit_result)
                        else:
                            np.testing.assert_array_equal(ref_result.data, jit_result.data)
                            self.assertEqual(ref, jit)

    @skip_numba_jit
    def test_series_sort_values_parallel1(self):
        # create `kde.parquet` file
        ParquetGenerator.gen_kde_pq()

        def test_impl():
            df = pq.read_table('kde.parquet').to_pandas()
            S = df.points
            return S.sort_values()
        hpat_func = self.jit(test_impl)

        np.testing.assert_array_equal(hpat_func(), test_impl())

    def test_series_shift(self):
        def pyfunc():
            series = pd.Series([1.0, np.nan, -1.0, 0.0, 5e-324])
            return series.shift()

        cfunc = self.jit(pyfunc)
        pd.testing.assert_series_equal(cfunc(), pyfunc())

    def test_series_shift_unboxing(self):
        def pyfunc(series):
            return series.shift()

        cfunc = self.jit(pyfunc)
        for data in test_global_input_data_float64:
            series = pd.Series(data)
            pd.testing.assert_series_equal(cfunc(series), pyfunc(series))

    def test_series_shift_full(self):
        def pyfunc(series, periods, freq, axis, fill_value):
            return series.shift(periods=periods, freq=freq, axis=axis, fill_value=fill_value)

        cfunc = self.jit(pyfunc)
        freq = None
        axis = 0
        for data in test_global_input_data_float64:
            series = pd.Series(data)
            for periods in [-2, 0, 3]:
                for fill_value in [9.1, np.nan, -3.3, None]:
                    jit_result = cfunc(series, periods, freq, axis, fill_value)
                    ref_result = pyfunc(series, periods, freq, axis, fill_value)
                    pd.testing.assert_series_equal(jit_result, ref_result)

    def test_series_shift_str(self):
        def pyfunc(series):
            return series.shift()

        cfunc = self.jit(pyfunc)
        series = pd.Series(test_global_input_data_unicode_kind4)
        with self.assertRaises(TypingError) as raises:
            cfunc(series)
        msg = 'Method shift(). The object must be a number. Given self.data.dtype: {}'
        self.assertIn(msg.format(types.unicode_type), str(raises.exception))

    def test_series_shift_fill_str(self):
        def pyfunc(series, fill_value):
            return series.shift(fill_value=fill_value)

        cfunc = self.jit(pyfunc)
        series = pd.Series(test_global_input_data_float64[0])
        with self.assertRaises(TypingError) as raises:
            cfunc(series, fill_value='unicode')
        msg = 'Method shift(). The object must be a number. Given fill_value: {}'
        self.assertIn(msg.format(types.unicode_type), str(raises.exception))

    def test_series_shift_unsupported_params(self):
        def pyfunc(series, freq, axis):
            return series.shift(freq=freq, axis=axis)

        cfunc = self.jit(pyfunc)
        series = pd.Series(test_global_input_data_float64[0])
        with self.assertRaises(TypingError) as raises:
            cfunc(series, freq='12H', axis=0)
        msg = 'Method shift(). Unsupported parameters. Given freq: {}'
        self.assertIn(msg.format(types.unicode_type), str(raises.exception))

        with self.assertRaises(TypingError) as raises:
            cfunc(series, freq=None, axis=1)
        msg = 'Method shift(). Unsupported parameters. Given axis != 0'
        self.assertIn(msg, str(raises.exception))

    @unittest.skip('Unsupported functionality: failed to handle index')
    def test_series_shift_index_str(self):
        def test_impl(S):
            return S.shift()
        hpat_func = self.jit(test_impl)

        S = pd.Series([np.nan, 2., 3., 5., np.nan, 6., 7.], index=['a', 'b', 'c', 'd', 'e', 'f', 'g'])
        pd.testing.assert_series_equal(hpat_func(S), test_impl(S))

    @unittest.skip('Unsupported functionality: failed to handle index')
    def test_series_shift_index_int(self):
        def test_impl(S):
            return S.shift()

        hpat_func = self.jit(test_impl)

        S = pd.Series([np.nan, 2., 3., 5., np.nan, 6., 7.], index=[1, 2, 3, 4, 5, 6, 7])
        pd.testing.assert_series_equal(hpat_func(S), test_impl(S))

    def test_series_index1(self):
        def test_impl():
            A = pd.Series([1, 2, 3], index=['A', 'C', 'B'])
            return A.index

        hpat_func = self.jit(test_impl)
        np.testing.assert_array_equal(hpat_func(), test_impl())

    def test_series_index2(self):
        def test_impl():
            A = pd.Series([1, 2, 3], index=[0, 1, 2])
            return A.index

        hpat_func = self.jit(test_impl)
        np.testing.assert_array_equal(hpat_func(), test_impl())

    def test_series_index3(self):
        def test_impl():
            A = pd.Series([1, 2, 3])
            return A.index

        hpat_func = self.jit(test_impl)
        np.testing.assert_array_equal(hpat_func(), test_impl())

    def test_series_take_index_default(self):
        def pyfunc():
            series = pd.Series([1.0, 13.0, 9.0, -1.0, 7.0])
            indices = [1, 3]
            return series.take(indices)

        cfunc = self.jit(pyfunc)
        ref_result = pyfunc()
        result = cfunc()
        pd.testing.assert_series_equal(ref_result, result)

    def test_series_take_index_default_unboxing(self):
        def pyfunc(series, indices):
            return series.take(indices)

        cfunc = self.jit(pyfunc)
        series = pd.Series([1.0, 13.0, 9.0, -1.0, 7.0])
        indices = [1, 3]
        ref_result = pyfunc(series, indices)
        result = cfunc(series, indices)
        pd.testing.assert_series_equal(ref_result, result)

    def test_series_take_index_int(self):
        def pyfunc():
            series = pd.Series([1.0, 13.0, 9.0, -1.0, 7.0], index=[3, 0, 4, 2, 1])
            indices = [1, 3]
            return series.take(indices)

        cfunc = self.jit(pyfunc)
        ref_result = pyfunc()
        result = cfunc()
        pd.testing.assert_series_equal(ref_result, result)

    def test_series_take_index_int_unboxing(self):
        def pyfunc(series, indices):
            return series.take(indices)

        cfunc = self.jit(pyfunc)
        series = pd.Series([1.0, 13.0, 9.0, -1.0, 7.0], index=[3, 0, 4, 2, 1])
        indices = [1, 3]
        ref_result = pyfunc(series, indices)
        result = cfunc(series, indices)
        pd.testing.assert_series_equal(ref_result, result)

    def test_series_take_index_str(self):
        def pyfunc():
            series = pd.Series([1.0, 13.0, 9.0, -1.0, 7.0], index=['test', 'series', 'take', 'str', 'index'])
            indices = [1, 3]
            return series.take(indices)

        cfunc = self.jit(pyfunc)
        ref_result = pyfunc()
        result = cfunc()
        pd.testing.assert_series_equal(ref_result, result)

    def test_series_take_index_str_unboxing(self):
        def pyfunc(series, indices):
            return series.take(indices)

        cfunc = self.jit(pyfunc)
        series = pd.Series([1.0, 13.0, 9.0, -1.0, 7.0], index=['test', 'series', 'take', 'str', 'index'])
        indices = [1, 3]
        ref_result = pyfunc(series, indices)
        result = cfunc(series, indices)
        pd.testing.assert_series_equal(ref_result, result)

    def test_series_iterator_int(self):
        def test_impl(A):
            return [i for i in A]

        A = pd.Series([3, 2, 1, 5, 4])
        hpat_func = self.jit(test_impl)
        np.testing.assert_array_equal(hpat_func(A), test_impl(A))

    def test_series_iterator_float(self):
        def test_impl(A):
            return [i for i in A]

        A = pd.Series([0.3, 0.2222, 0.1756, 0.005, 0.4])
        hpat_func = self.jit(test_impl)
        np.testing.assert_array_equal(hpat_func(A), test_impl(A))

    def test_series_iterator_boolean(self):
        def test_impl(A):
            return [i for i in A]

        A = pd.Series([True, False])
        hpat_func = self.jit(test_impl)
        np.testing.assert_array_equal(hpat_func(A), test_impl(A))

    def test_series_iterator_string(self):
        def test_impl(A):
            return [i for i in A]

        A = pd.Series(['a', 'ab', 'abc', '', 'dddd'])
        hpat_func = self.jit(test_impl)
        np.testing.assert_array_equal(hpat_func(A), test_impl(A))

    def test_series_iterator_one_value(self):
        def test_impl(A):
            return [i for i in A]

        A = pd.Series([5])
        hpat_func = self.jit(test_impl)
        np.testing.assert_array_equal(hpat_func(A), test_impl(A))

    @unittest.skip("Fails when NUMA_PES>=2 due to unimplemented sync of such construction after distribution")
    def test_series_iterator_no_param(self):
        def test_impl():
            A = pd.Series([3, 2, 1, 5, 4])
            return [i for i in A]

        hpat_func = self.jit(test_impl)
        np.testing.assert_array_equal(hpat_func(), test_impl())

    def test_series_iterator_empty(self):
        def test_impl(A):
            return [i for i in A]

        A = pd.Series([np.int64(x) for x in range(0)])
        hpat_func = self.jit(test_impl)
        np.testing.assert_array_equal(hpat_func(A), test_impl(A))

    def test_series_default_index(self):
        def test_impl():
            A = pd.Series([3, 2, 1, 5, 4])
            return A.index

        hpat_func = self.jit(test_impl)
        np.testing.assert_array_equal(hpat_func(), test_impl())

    @unittest.skip("Implement drop_duplicates for Series")
    def test_series_drop_duplicates(self):
        def test_impl():
            A = pd.Series(['lama', 'cow', 'lama', 'beetle', 'lama', 'hippo'])
            return A.drop_duplicates()

        hpat_func = self.jit(test_impl)
        pd.testing.assert_series_equal(hpat_func(), test_impl())

    def test_series_quantile(self):
        def test_impl():
            A = pd.Series([1, 2.5, .5, 3, 5])
            return A.quantile()

        hpat_func = self.jit(test_impl)
        np.testing.assert_equal(hpat_func(), test_impl())

    @skip_sdc_jit("Series.quantile() parameter as a list unsupported")
    def test_series_quantile_q_vector(self):
        def test_series_quantile_q_vector_impl(S, param1):
            return S.quantile(param1)

        S = pd.Series(np.random.ranf(100))
        hpat_func = self.jit(test_series_quantile_q_vector_impl)

        param1 = [0.0, 0.25, 0.5, 0.75, 1.0]
        result_ref = test_series_quantile_q_vector_impl(S, param1)
        result = hpat_func(S, param1)
        np.testing.assert_equal(result, result_ref)

    @unittest.skip("Implement unique without sorting like in pandas")
    def test_unique(self):
        def test_impl(S):
            return S.unique()

        hpat_func = self.jit(test_impl)
        S = pd.Series([2, 1, 3, 3])
        pd.testing.assert_series_equal(hpat_func(S), test_impl(S))

    def test_unique_sorted(self):
        def test_impl(S):
            return S.unique()

        hpat_func = self.jit(test_impl)
        n = 11
        S = pd.Series(np.arange(n))
        S[2] = 0
        np.testing.assert_array_equal(hpat_func(S), test_impl(S))

    def test_unique_str(self):
        def test_impl():
            data = pd.Series(['aa', 'aa', 'b', 'b', 'cccc', 'dd', 'ddd', 'dd'])
            return data.unique()

        hpat_func = self.jit(test_impl)

        # since the orider of the elements are diffrent - check count of elements only
        ref_result = test_impl().size
        result = hpat_func().size
        np.testing.assert_array_equal(ref_result, result)

    @skip_numba_jit
    def test_series_groupby_count(self):
        def test_impl():
            A = pd.Series([13, 11, 21, 13, 13, 51, 42, 21])
            grouped = A.groupby(A, sort=False)
            return grouped.count()

        hpat_func = self.jit(test_impl)

        ref_result = test_impl()
        result = hpat_func()
        pd.testing.assert_series_equal(result, ref_result)

    @unittest.skip("getiter for this type is not implemented yet")
    def test_series_groupby_iterator_int(self):
        def test_impl():
            A = pd.Series([13, 11, 21, 13, 13, 51, 42, 21])
            grouped = A.groupby(A)
            return [i for i in grouped]

        hpat_func = self.jit(test_impl)

        ref_result = test_impl()
        result = hpat_func()
        np.testing.assert_array_equal(result, ref_result)

    def test_series_std(self):
        def pyfunc():
            series = pd.Series([1.0, np.nan, -1.0, 0.0, 5e-324])
            return series.std()

        cfunc = self.jit(pyfunc)
        ref_result = pyfunc()
        result = cfunc()
        np.testing.assert_equal(ref_result, result)

    @skip_sdc_jit('Series.std() parameters "skipna" and "ddof" unsupported')
    def test_series_std_unboxing(self):
        def pyfunc(series, skipna, ddof):
            return series.std(skipna=skipna, ddof=ddof)

        cfunc = self.jit(pyfunc)
        for data in test_global_input_data_numeric + [[]]:
            series = pd.Series(data)
            for ddof in [0, 1]:
                for skipna in [True, False]:
                    ref_result = pyfunc(series, skipna=skipna, ddof=ddof)
                    result = cfunc(series, skipna=skipna, ddof=ddof)
                    np.testing.assert_equal(ref_result, result)

    @skip_sdc_jit('Series.std() strings as input data unsupported')
    def test_series_std_str(self):
        def pyfunc(series):
            return series.std()

        cfunc = self.jit(pyfunc)
        series = pd.Series(test_global_input_data_unicode_kind4)
        with self.assertRaises(TypingError) as raises:
            cfunc(series)
        msg = 'Method std(). The object must be a number. Given self.data.dtype: {}'
        self.assertIn(msg.format(types.unicode_type), str(raises.exception))

    @skip_sdc_jit('Series.std() parameters "axis", "level", "numeric_only" unsupported')
    def test_series_std_unsupported_params(self):
        def pyfunc(series, axis, level, numeric_only):
            return series.std(axis=axis, level=level, numeric_only=numeric_only)

        cfunc = self.jit(pyfunc)
        series = pd.Series(test_global_input_data_float64[0])
        msg = 'Method std(). Unsupported parameters. Given {}: {}'
        with self.assertRaises(TypingError) as raises:
            cfunc(series, axis=1, level=None, numeric_only=None)
        self.assertIn(msg.format('axis', 'int'), str(raises.exception))

        with self.assertRaises(TypingError) as raises:
            cfunc(series, axis=None, level=1, numeric_only=None)
        self.assertIn(msg.format('level', 'int'), str(raises.exception))

        with self.assertRaises(TypingError) as raises:
            cfunc(series, axis=None, level=None, numeric_only=True)
        self.assertIn(msg.format('numeric_only', 'bool'), str(raises.exception))


    def test_series_nunique(self):
        def test_series_nunique_impl(S):
            return S.nunique()

        def test_series_nunique_param1_impl(S, dropna):
            return S.nunique(dropna)

        hpat_func = self.jit(test_series_nunique_impl)

        the_same_string = "the same string"
        test_input_data = []
        data_simple = [[6, 6, 2, 1, 3, 3, 2, 1, 2],
                       [1.1, 0.3, 2.1, 1, 3, 0.3, 2.1, 1.1, 2.2],
                       [6, 6.1, 2.2, 1, 3, 3, 2.2, 1, 2],
                       ['aa', 'aa', 'b', 'b', 'cccc', 'dd', 'ddd', 'dd'],
                       ['aa', 'copy aa', the_same_string, 'b', 'b', 'cccc', the_same_string, 'dd', 'ddd', 'dd', 'copy aa', 'copy aa'],
                       []
                       ]

        data_extra = [[6, 6, np.nan, 2, np.nan, 1, 3, 3, np.inf, 2, 1, 2, np.inf],
                      [1.1, 0.3, np.nan, 1.0, np.inf, 0.3, 2.1, np.nan, 2.2, np.inf],
                      [1.1, 0.3, np.nan, 1, np.inf, 0, 1.1, np.nan, 2.2, np.inf, 2, 2],
                      ['aa', np.nan, 'b', 'b', 'cccc', np.nan, 'ddd', 'dd'],
                      [np.nan, 'copy aa', the_same_string, 'b', 'b', 'cccc', the_same_string, 'dd', 'ddd', 'dd', 'copy aa', 'copy aa'],
                      [np.nan, np.nan, np.nan],
                      [np.nan, np.nan, np.inf],
                      ]

        if sdc.config.config_pipeline_hpat_default:
            """
            SDC pipeline Series.nunique() does not support numpy.nan
            """

            test_input_data = data_simple
        else:
            test_input_data = data_simple + data_extra

        for input_data in test_input_data:
            S = pd.Series(input_data)

            result_ref = test_series_nunique_impl(S)
            result = hpat_func(S)
            self.assertEqual(result, result_ref)

            if not sdc.config.config_pipeline_hpat_default:
                """
                SDC pipeline does not support parameter to Series.nunique(dropna=True)
                """

                hpat_func_param1 = self.jit(test_series_nunique_param1_impl)

                for param1 in [True, False]:
                    result_param1_ref = test_series_nunique_param1_impl(S, param1)
                    result_param1 = hpat_func_param1(S, param1)
                    self.assertEqual(result_param1, result_param1_ref)

    def test_series_var(self):
        def pyfunc():
            series = pd.Series([1.0, np.nan, -1.0, 0.0, 5e-324])
            return series.var()

        cfunc = self.jit(pyfunc)
        np.testing.assert_equal(pyfunc(), cfunc())

    @skip_sdc_jit('Series.var() data [max_uint64, max_uint64] unsupported')
    def test_series_var_unboxing(self):
        def pyfunc(series):
            return series.var()

        cfunc = self.jit(pyfunc)
        for data in test_global_input_data_numeric + [[]]:
            series = pd.Series(data)
            np.testing.assert_equal(pyfunc(series), cfunc(series))

    @skip_sdc_jit('Series.var() parameters "ddof" and "skipna" unsupported')
    def test_series_var_full(self):
        def pyfunc(series, skipna, ddof):
            return series.var(skipna=skipna, ddof=ddof)

        cfunc = self.jit(pyfunc)
        for data in test_global_input_data_numeric + [[]]:
            series = pd.Series(data)
            for ddof in [0, 1]:
                for skipna in [True, False]:
                    ref_result = pyfunc(series, skipna=skipna, ddof=ddof)
                    result = cfunc(series, skipna=skipna, ddof=ddof)
                    np.testing.assert_equal(ref_result, result)

    @skip_sdc_jit('Series.var() strings as input data unsupported')
    def test_series_var_str(self):
        def pyfunc(series):
            return series.var()

        cfunc = self.jit(pyfunc)
        series = pd.Series(test_global_input_data_unicode_kind4)
        with self.assertRaises(TypingError) as raises:
            cfunc(series)
        msg = 'Method var(). The object must be a number. Given self.data.dtype: {}'
        self.assertIn(msg.format(types.unicode_type), str(raises.exception))

    @skip_sdc_jit('Series.var() parameters "axis", "level", "numeric_only" unsupported')
    def test_series_var_unsupported_params(self):
        def pyfunc(series, axis, level, numeric_only):
            return series.var(axis=axis, level=level, numeric_only=numeric_only)

        cfunc = self.jit(pyfunc)
        series = pd.Series(test_global_input_data_float64[0])
        msg = 'Method var(). Unsupported parameters. Given {}: {}'
        with self.assertRaises(TypingError) as raises:
            cfunc(series, axis=1, level=None, numeric_only=None)
        self.assertIn(msg.format('axis', 'int'), str(raises.exception))

        with self.assertRaises(TypingError) as raises:
            cfunc(series, axis=None, level=1, numeric_only=None)
        self.assertIn(msg.format('level', 'int'), str(raises.exception))

        with self.assertRaises(TypingError) as raises:
            cfunc(series, axis=None, level=None, numeric_only=True)
        self.assertIn(msg.format('numeric_only', 'bool'), str(raises.exception))

    def test_series_count(self):
        def test_series_count_impl(S):
            return S.count()

        hpat_func = self.jit(test_series_count_impl)

        the_same_string = "the same string"
        test_input_data = [[6, 6, 2, 1, 3, 3, 2, 1, 2],
                           [1.1, 0.3, 2.1, 1, 3, 0.3, 2.1, 1.1, 2.2],
                           [6, 6.1, 2.2, 1, 3, 3, 2.2, 1, 2],
                           ['aa', 'aa', 'b', 'b', 'cccc', 'dd', 'ddd', 'dd'],
                           ['aa', 'copy aa', the_same_string, 'b', 'b', 'cccc', the_same_string, 'dd', 'ddd', 'dd',
                            'copy aa', 'copy aa'],
                           [],
                           [6, 6, np.nan, 2, np.nan, 1, 3, 3, np.inf, 2, 1, 2, np.inf],
                           [1.1, 0.3, np.nan, 1.0, np.inf, 0.3, 2.1, np.nan, 2.2, np.inf],
                           [1.1, 0.3, np.nan, 1, np.inf, 0, 1.1, np.nan, 2.2, np.inf, 2, 2],
                           [np.nan, np.nan, np.nan],
                           [np.nan, np.nan, np.inf]
                           ]

        for input_data in test_input_data:
            S = pd.Series(input_data)

            result_ref = test_series_count_impl(S)
            result = hpat_func(S)
            self.assertEqual(result, result_ref)


    @skip_sdc_jit('Series.cumsum() np.nan as input data unsupported')
    def test_series_cumsum(self):
        def test_impl():
            series = pd.Series([1.0, np.nan, -1.0, 0.0, 5e-324])
            return series.cumsum()

        pyfunc = test_impl
        cfunc = self.jit(pyfunc)
        pd.testing.assert_series_equal(pyfunc(), cfunc())

    @skip_sdc_jit('Series.cumsum() np.nan as input data unsupported')
    def test_series_cumsum_unboxing(self):
        def test_impl(s):
            return s.cumsum()

        pyfunc = test_impl
        cfunc = self.jit(pyfunc)

        for data in test_global_input_data_numeric + [[]]:
            series = pd.Series(data)
            pd.testing.assert_series_equal(pyfunc(series), cfunc(series))

    @skip_sdc_jit('Series.cumsum() parameters "axis", "skipna" unsupported')
    def test_series_cumsum_full(self):
        def test_impl(s, axis, skipna):
            return s.cumsum(axis=axis, skipna=skipna)

        pyfunc = test_impl
        cfunc = self.jit(pyfunc)

        axis = None
        for data in test_global_input_data_numeric + [[]]:
            series = pd.Series(data)
            for skipna in [True, False]:
                ref_result = pyfunc(series, axis=axis, skipna=skipna)
                jit_result = cfunc(series, axis=axis, skipna=skipna)
                pd.testing.assert_series_equal(ref_result, jit_result)

    @skip_sdc_jit('Series.cumsum() strings as input data unsupported')
    def test_series_cumsum_str(self):
        def test_impl(s):
            return s.cumsum()

        cfunc = self.jit(test_impl)
        series = pd.Series(test_global_input_data_unicode_kind4)
        with self.assertRaises(TypingError) as raises:
            cfunc(series)
        msg = 'Method cumsum(). The object must be a number. Given self.data.dtype: {}'
        self.assertIn(msg.format(types.unicode_type), str(raises.exception))

    @skip_sdc_jit('Series.cumsum() parameter "axis" unsupported')
    def test_series_cumsum_unsupported_axis(self):
        def test_impl(s, axis):
            return s.cumsum(axis=axis)

        cfunc = self.jit(test_impl)
        series = pd.Series(test_global_input_data_float64[0])
        for axis in [0, 1]:
            with self.assertRaises(TypingError) as raises:
                cfunc(series, axis=axis)
            msg = 'Method cumsum(). Unsupported parameters. Given axis: int'
            self.assertIn(msg, str(raises.exception))

    @skip_sdc_jit('Series.cov() parameter "min_periods" unsupported')
    def test_series_cov(self):
        def test_series_cov_impl(S1, S2, min_periods=None):
            return S1.cov(S2, min_periods)

        hpat_func = self.jit(test_series_cov_impl)
        test_input_data1 = [[.2, .0, .6, .2],
                            [.2, .0, .6, .2, .5, .6, .7, .8],
                            [],
                            [2, 0, 6, 2],
                            [.2, .1, np.nan, .5, .3],
                            [-1, np.nan, 1, np.inf]]
        test_input_data2 = [[.3, .6, .0, .1],
                            [.3, .6, .0, .1, .8],
                            [],
                            [3, 6, 0, 1],
                            [.3, .2, .9, .6, np.nan],
                            [np.nan, np.nan, np.inf, np.nan]]
        for input_data1 in test_input_data1:
            for input_data2 in test_input_data2:
                S1 = pd.Series(input_data1)
                S2 = pd.Series(input_data2)
                for period in [None, 2, 1, 8, -4]:
                    result_ref = test_series_cov_impl(S1, S2, min_periods=period)
                    result = hpat_func(S1, S2, min_periods=period)
                    np.testing.assert_allclose(result, result_ref)

    @skip_sdc_jit('Series.cov() parameter "min_periods" unsupported')
    def test_series_cov_unsupported_dtype(self):
        def test_series_cov_impl(S1, S2, min_periods=None):
            return S1.cov(S2, min_periods=min_periods)

        hpat_func = self.jit(test_series_cov_impl)
        S1 = pd.Series([.2, .0, .6, .2])
        S2 = pd.Series(['abcdefgh', 'a','abcdefg', 'ab', 'abcdef', 'abc'])
        S3 = pd.Series(['aaaaa', 'bbbb', 'ccc', 'dd', 'e'])
        S4 = pd.Series([.3, .6, .0, .1])

        with self.assertRaises(TypingError) as raises:
            hpat_func(S1, S2, min_periods=5)
        msg = 'Method cov(). The object other.data'
        self.assertIn(msg, str(raises.exception))

        with self.assertRaises(TypingError) as raises:
            hpat_func(S3, S4, min_periods=5)
        msg = 'Method cov(). The object self.data'
        self.assertIn(msg, str(raises.exception))

    @skip_sdc_jit('Series.cov() parameter "min_periods" unsupported')
    def test_series_cov_unsupported_period(self):
        def test_series_cov_impl(S1, S2, min_periods=None):
            return S1.cov(S2, min_periods)

        hpat_func = self.jit(test_series_cov_impl)
        S1 = pd.Series([.2, .0, .6, .2])
        S2 = pd.Series([.3, .6, .0, .1])

        with self.assertRaises(TypingError) as raises:
            hpat_func(S1, S2, min_periods='aaaa')
        msg = 'Method cov(). The object min_periods'
        self.assertIn(msg, str(raises.exception))

        with self.assertRaises(TypingError) as raises:
            hpat_func(S1, S2, min_periods=0.5)
        msg = 'Method cov(). The object min_periods'
        self.assertIn(msg, str(raises.exception))

    @skip_numba_jit
    @skip_sdc_jit('Series.pct_change unsupported some Series')
    def test_series_pct_change(self):
        def test_series_pct_change_impl(S, periods, method):
            return S.pct_change(periods=periods, fill_method=method, limit=None, freq=None)

        hpat_func = self.jit(test_series_pct_change_impl)
        test_input_data = [
            [],
            [np.nan, np.nan, np.nan],
            [np.nan, np.nan, np.inf],
            [0] * 8,
            [0, 0, 0, np.nan, np.nan, 0, 0, np.nan, np.inf, 0, 0, np.inf, np.inf],
            [1.1, 0.3, np.nan, 1, np.inf, 0, 1.1, np.nan, 2.2, np.inf, 2, 2],
            [1, 2, 3, 4, np.nan, np.inf, 0, 0, np.nan, np.nan]
        ]
        for input_data in test_input_data:
            S = pd.Series(input_data)
            for periods in [0, 1, 2, 5, 10, -1, -2, -5]:
                for method in [None, 'pad', 'ffill', 'backfill', 'bfill']:
                    result_ref = test_series_pct_change_impl(S, periods, method)
                    result = hpat_func(S, periods, method)
                    pd.testing.assert_series_equal(result, result_ref)

    @skip_sdc_jit('Series.pct_change() strings as input data unsupported')
    def test_series_pct_change_str(self):
        def test_series_pct_change_impl(S):
            return S.pct_change(periods=1, fill_method='pad', limit=None, freq=None)

        hpat_func = self.jit(test_series_pct_change_impl)
        S = pd.Series(test_global_input_data_unicode_kind4)

        with self.assertRaises(TypingError) as raises:
            hpat_func(S)
        msg = 'Method pct_change(). The object self.data'
        self.assertIn(msg, str(raises.exception))

    @skip_sdc_jit('Series.pct_change() does not raise an exception')
    def test_series_pct_change_not_supported(self):
        def test_series_pct_change_impl(S, periods=1, fill_method='pad', limit=None, freq=None):
            return S.pct_change(periods=periods, fill_method=fill_method, limit=limit, freq=freq)

        hpat_func = self.jit(test_series_pct_change_impl)
        S = pd.Series([0, 0, 0, np.nan, np.nan, 0, 0, np.nan, np.inf, 0, 0, np.inf, np.inf])
        with self.assertRaises(ValueError) as raises:
            hpat_func(S, fill_method='ababa')
        msg = 'Method pct_change(). Unsupported parameter. The function uses fill_method pad (ffill) or backfill (bfill) or None.'
        self.assertIn(msg, str(raises.exception))

        with self.assertRaises(TypingError) as raises:
            hpat_func(S, limit=5)
        msg = 'Method pct_change(). The object limit'
        self.assertIn(msg, str(raises.exception))

        with self.assertRaises(TypingError) as raises:
            hpat_func(S, freq=5)
        msg = 'Method pct_change(). The object freq'
        self.assertIn(msg, str(raises.exception))

        with self.assertRaises(TypingError) as raises:
            hpat_func(S, fill_method=1.6)
        msg = 'Method pct_change(). The object fill_method'
        self.assertIn(msg, str(raises.exception))

        with self.assertRaises(TypingError) as raises:
            hpat_func(S, periods=1.6)
        msg = 'Method pct_change(). The object periods'
        self.assertIn(msg, str(raises.exception))


if __name__ == "__main__":
    unittest.main()<|MERGE_RESOLUTION|>--- conflicted
+++ resolved
@@ -2424,7 +2424,6 @@
                 hpat_func(S1, S2), test_impl(S1, S2),
                 err_msg='S1={}\nS2={}'.format(S1, S2))
 
-<<<<<<< HEAD
     def test_series_str_center_default_fillchar(self):
         def test_impl(series, width):
             return series.str.center(width)
@@ -2484,7 +2483,8 @@
         with self.assertRaises(SystemError) as raises:
             hpat_func(series, width)
         msg = 'NULL object passed to Py_BuildValue'
-=======
+        self.assertIn(msg, str(raises.exception))
+
     def test_series_str_endswith(self):
         def test_impl(series, pat):
             return series.str.endswith(pat)
@@ -2518,7 +2518,6 @@
         with self.assertRaises(ValueError) as raises:
             hpat_func(series, '', False)
         msg = msg_tmpl.format('expected: None')
->>>>>>> 99abf616
         self.assertIn(msg, str(raises.exception))
 
     def test_series_str_find(self):
