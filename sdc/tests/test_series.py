# *****************************************************************************
# Copyright (c) 2020, Intel Corporation All rights reserved.
#
# Redistribution and use in source and binary forms, with or without
# modification, are permitted provided that the following conditions are met:
#
#     Redistributions of source code must retain the above copyright notice,
#     this list of conditions and the following disclaimer.
#
#     Redistributions in binary form must reproduce the above copyright notice,
#     this list of conditions and the following disclaimer in the documentation
#     and/or other materials provided with the distribution.
#
# THIS SOFTWARE IS PROVIDED BY THE COPYRIGHT HOLDERS AND CONTRIBUTORS "AS IS"
# AND ANY EXPRESS OR IMPLIED WARRANTIES, INCLUDING, BUT NOT LIMITED TO,
# THE IMPLIED WARRANTIES OF MERCHANTABILITY AND FITNESS FOR A PARTICULAR
# PURPOSE ARE DISCLAIMED. IN NO EVENT SHALL THE COPYRIGHT HOLDER OR
# CONTRIBUTORS BE LIABLE FOR ANY DIRECT, INDIRECT, INCIDENTAL, SPECIAL,
# EXEMPLARY, OR CONSEQUENTIAL DAMAGES (INCLUDING, BUT NOT LIMITED TO,
# PROCUREMENT OF SUBSTITUTE GOODS OR SERVICES; LOSS OF USE, DATA, OR PROFITS;
# OR BUSINESS INTERRUPTION) HOWEVER CAUSED AND ON ANY THEORY OF LIABILITY,
# WHETHER IN CONTRACT, STRICT LIABILITY, OR TORT (INCLUDING NEGLIGENCE OR
# OTHERWISE) ARISING IN ANY WAY OUT OF THE USE OF THIS SOFTWARE,
# EVEN IF ADVISED OF THE POSSIBILITY OF SUCH DAMAGE.
# *****************************************************************************


# -*- coding: utf-8 -*-
import string
import unittest
import platform
import pandas as pd
import numpy as np
import pyarrow.parquet as pq
import sdc
from itertools import islice, permutations, product, combinations, combinations_with_replacement
from sdc.tests.test_base import TestCase
from sdc.tests.test_utils import (
    count_array_REPs, count_parfor_REPs, count_array_OneDs, get_start_end,
    skip_numba_jit, skip_sdc_jit, sdc_limitation, skip_parallel, skip_inline)
from sdc.tests.gen_test_data import ParquetGenerator
from numba import types
from numba.config import IS_32BITS
from numba.errors import TypingError
<<<<<<< HEAD
from numba.special import literally
=======

from .test_series_apply import TestSeries_apply

>>>>>>> 0b3c1ad9

_cov_corr_series = [(pd.Series(x), pd.Series(y)) for x, y in [
    (
        [np.nan, -2., 3., 9.1],
        [np.nan, -2., 3., 5.0],
    ),
    # TODO(quasilyte): more intricate data for complex-typed series.
    # Some arguments make assert_almost_equal fail.
    # Functions that yield mismaching results:
    # _column_corr_impl and _column_cov_impl.
    (
        [complex(-2., 1.0), complex(3.0, 1.0)],
        [complex(-3., 1.0), complex(2.0, 1.0)],
    ),
    (
        [complex(-2.0, 1.0), complex(3.0, 1.0)],
        [1.0, -2.0],
    ),
    (
        [1.0, -4.5],
        [complex(-4.5, 1.0), complex(3.0, 1.0)],
    ),
]]

min_float64 = np.finfo('float64').min
max_float64 = np.finfo('float64').max

test_global_input_data_float64 = [
    [11., 35.2, -24., 0., np.NZERO, np.NINF, np.PZERO, min_float64],
    [1., np.nan, -1., 0., min_float64, max_float64, max_float64, min_float64],
    [np.nan, np.inf, np.inf, np.nan, np.nan, np.nan, np.NINF, np.NZERO]
]

min_int64 = np.iinfo('int64').min
max_int64 = np.iinfo('int64').max
max_uint64 = np.iinfo('uint64').max

test_global_input_data_signed_integer64 = [
    [1, -1, 0],
    [min_int64, max_int64, max_int64, min_int64],
]

test_global_input_data_integer64 = test_global_input_data_signed_integer64 + [[max_uint64, max_uint64]]

test_global_input_data_numeric = test_global_input_data_integer64 + test_global_input_data_float64

test_global_input_data_unicode_kind4 = [
    'ascii',
    '12345',
    '1234567890',
    '¡Y tú quién te crees?',
    '🐍⚡',
    '大处着眼，小处着手。',
]

test_global_input_data_unicode_kind1 = [
    'ascii',
    '12345',
    '1234567890',
]

def gen_srand_array(size, nchars=8):
    """Generate array of strings of specified size based on [a-zA-Z] + [0-9]"""
    accepted_chars = list(string.ascii_letters + string.digits)
    rands_chars = np.array(accepted_chars, dtype=(np.str_, 1))

    np.random.seed(100)
    return np.random.choice(rands_chars, size=nchars * size).view((np.str_, nchars))


def gen_frand_array(size, min=-100, max=100):
    """Generate array of float of specified size based on [-100-100]"""
    np.random.seed(100)
    return (max - min) * np.random.sample(size) + min

def gen_strlist(size, nchars=8):
    """Generate list of strings of specified size based on [a-zA-Z] + [0-9]"""
    accepted_chars = string.ascii_letters + string.digits
    generated_chars = islice(permutations(accepted_chars, nchars), size)

    return [''.join(chars) for chars in generated_chars]


#   Restores a series and checks the correct arrangement of data,
#   taking into account the same elements for unstable sortings
#   Example: pd.Series([15, 3, 7, 3, 1],[2, 4, 6, 8, 10])
#   Result can be pd.Series([4, 1, 3, 2, 0],[2, 4, 6, 8, 10]) or pd.Series([4, 2, 3, 1, 0],[2, 4, 6, 8, 10])
#   return restore series
def restore_series_argsort(series, my_result):
    nona = series.dropna()
    data = np.copy(nona.data)
    new_result = np.copy(series.data)
    result = np.copy(my_result)
    for i in range(len(result)):
        if result[i] != -1:
            new_result[i] = data[result[i]]
        else:
            new_result[i] = np.nan
    return new_result


#   Restores a series and checks the correct arrangement of indices,
#   taking into account the same elements for unstable sortings
#   Example: pd.Series([15, 3, 7, 3, 1],[2, 4, 6, 8, 10])
#   Result can be pd.Series([1, 3, 3, 7, 15],[10, 4, 8, 6, 2]) or pd.Series([1, 3, 3, 7, 15],[10, 8, 4, 6, 2])
#   if indices correct - return 0; wrong - return 1
def restore_series_sort_values(series, my_result_index, ascending):
    value_dict = {}
    nan_list = []
    data = np.copy(series.data)
    index = np.copy(series.index)
    for value in range(len(data)):
        # if np.isnan(data[value]):
        if series.isna()[index[value]]:
            nan_list.append(index[value])
        if data[value] in value_dict:
            value_dict[data[value]].append(index[value])
        else:
            value_dict[data[value]] = [index[value]]
    na = series.isna().sum()
    sort = np.argsort(data)
    result = np.copy(my_result_index)
    if not ascending:
        sort[:len(result)-na] = sort[:len(result)-na][::-1]
    for i in range(len(result)-na):
        check = 0
        for j in value_dict[data[sort[i]]]:
            if j == result[i]:
                check = 1
        if check == 0:
            return 1
    for i in range(len(result)-na, len(result)):
        check = 0
        for j in nan_list:
            if result[i] == j:
                check = 1
        if check == 0:
            return 1
    return 0


def _make_func_from_text(func_text, func_name='test_impl'):
    loc_vars = {}
    exec(func_text, {}, loc_vars)
    test_impl = loc_vars[func_name]
    return test_impl


def _make_func_use_binop1(operator):
    func_text = "def test_impl(A, B):\n"
    func_text += "   return A {} B\n".format(operator)
    return _make_func_from_text(func_text)


def _make_func_use_binop2(operator):
    func_text = "def test_impl(A, B):\n"
    func_text += "   A {} B\n".format(operator)
    func_text += "   return A\n"
    return _make_func_from_text(func_text)


def _make_func_use_method_arg1(method):
    func_text = "def test_impl(A, B):\n"
    func_text += "   return A.{}(B)\n".format(method)
    return _make_func_from_text(func_text)


def ljust_usecase(series, width):
    return series.str.ljust(width)


def ljust_with_fillchar_usecase(series, width, fillchar):
    return series.str.ljust(width, fillchar)


def rjust_usecase(series, width):
    return series.str.rjust(width)


def rjust_with_fillchar_usecase(series, width, fillchar):
    return series.str.rjust(width, fillchar)


def istitle_usecase(series):
    return series.str.istitle()


def isspace_usecase(series):
    return series.str.isspace()


def isalpha_usecase(series):
    return series.str.isalpha()


def islower_usecase(series):
    return series.str.islower()


def isalnum_usecase(series):
    return series.str.isalnum()


GLOBAL_VAL = 2


class TestSeries(TestSeries_apply, TestCase):

    @skip_numba_jit
    def test_create1(self):
        def test_impl():
            df = pd.DataFrame({'A': [1, 2, 3]})
            return (df.A == 1).sum()
        hpat_func = self.jit(test_impl)

        self.assertEqual(hpat_func(), test_impl())

    @unittest.skip('Feature request: implement Series::ctor with list(list(type))')
    def test_create_list_list_unicode(self):
        def test_impl():
            S = pd.Series([
                          ['abc', 'defg', 'ijk'],
                          ['lmn', 'opq', 'rstuvwxyz']
                          ])
            return S
        hpat_func = self.jit(test_impl)

        result_ref = test_impl()
        result = hpat_func()
        pd.testing.assert_series_equal(result, result_ref)

    @unittest.skip('Feature request: implement Series::ctor with list(list(type))')
    def test_create_list_list_integer(self):
        def test_impl():
            S = pd.Series([
                          [123, 456, -789],
                          [-112233, 445566, 778899]
                          ])
            return S
        hpat_func = self.jit(test_impl)

        result_ref = test_impl()
        result = hpat_func()
        pd.testing.assert_series_equal(result, result_ref)

    @unittest.skip('Feature request: implement Series::ctor with list(list(type))')
    def test_create_list_list_float(self):
        def test_impl():
            S = pd.Series([
                          [1.23, -4.56, 7.89],
                          [11.2233, 44.5566, -778.899]
                          ])
            return S
        hpat_func = self.jit(test_impl)

        result_ref = test_impl()
        result = hpat_func()
        pd.testing.assert_series_equal(result, result_ref)

    @skip_numba_jit
    def test_create2(self):
        def test_impl(n):
            df = pd.DataFrame({'A': np.arange(n)})
            return (df.A == 2).sum()
        hpat_func = self.jit(test_impl)

        n = 11
        self.assertEqual(hpat_func(n), test_impl(n))

    def test_create_series1(self):
        def test_impl():
            A = pd.Series([1, 2, 3])
            return A
        hpat_func = self.jit(test_impl)

        pd.testing.assert_series_equal(hpat_func(), test_impl())

    def test_create_series_index1(self):
        # create and box an indexed Series
        def test_impl():
            A = pd.Series([1, 2, 3], ['A', 'C', 'B'])
            return A
        hpat_func = self.jit(test_impl)

        pd.testing.assert_series_equal(hpat_func(), test_impl())

    def test_create_series_index2(self):
        def test_impl():
            A = pd.Series([1, 2, 3], index=[2, 1, 0])
            return A
        hpat_func = self.jit(test_impl)

        pd.testing.assert_series_equal(hpat_func(), test_impl())

    def test_create_series_index3(self):
        def test_impl():
            A = pd.Series([1, 2, 3], index=['A', 'C', 'B'], name='A')
            return A
        hpat_func = self.jit(test_impl)

        pd.testing.assert_series_equal(hpat_func(), test_impl())

    def test_create_series_index4(self):
        def test_impl(name):
            A = pd.Series([1, 2, 3], index=['A', 'C', 'B'], name=name)
            return A
        hpat_func = self.jit(test_impl)

        pd.testing.assert_series_equal(hpat_func('A'), test_impl('A'))

    @skip_numba_jit
    def test_create_str(self):
        def test_impl():
            df = pd.DataFrame({'A': ['a', 'b', 'c']})
            return (df.A == 'a').sum()
        hpat_func = self.jit(test_impl)

        self.assertEqual(hpat_func(), test_impl())

    @skip_numba_jit
    def test_pass_df1(self):
        def test_impl(df):
            return (df.A == 2).sum()
        hpat_func = self.jit(test_impl)

        n = 11
        df = pd.DataFrame({'A': np.arange(n)})
        self.assertEqual(hpat_func(df), test_impl(df))

    @skip_numba_jit
    def test_pass_df_str(self):
        def test_impl(df):
            return (df.A == 'a').sum()
        hpat_func = self.jit(test_impl)

        df = pd.DataFrame({'A': ['a', 'b', 'c']})
        self.assertEqual(hpat_func(df), test_impl(df))

    @skip_numba_jit
    def test_pass_series1(self):
        # TODO: check to make sure it is series type
        def test_impl(A):
            return (A == 2).sum()
        hpat_func = self.jit(test_impl)

        n = 11
        df = pd.DataFrame({'A': np.arange(n)})
        self.assertEqual(hpat_func(df.A), test_impl(df.A))

    @skip_numba_jit
    def test_pass_series2(self):
        # test creating dataframe from passed series
        def test_impl(A):
            df = pd.DataFrame({'A': A})
            return (df.A == 2).sum()
        hpat_func = self.jit(test_impl)

        n = 11
        df = pd.DataFrame({'A': np.arange(n)})
        self.assertEqual(hpat_func(df.A), test_impl(df.A))

    @skip_numba_jit
    def test_pass_series_str(self):
        def test_impl(A):
            return (A == 'a').sum()
        hpat_func = self.jit(test_impl)

        df = pd.DataFrame({'A': ['a', 'b', 'c']})
        self.assertEqual(hpat_func(df.A), test_impl(df.A))

    def test_pass_series_index1(self):
        def test_impl(A):
            return A
        hpat_func = self.jit(test_impl)

        S = pd.Series([3, 5, 6], ['a', 'b', 'c'], name='A')
        pd.testing.assert_series_equal(hpat_func(S), test_impl(S))

    def test_series_size(self):
        def test_impl(S):
            return S.size
        hpat_func = self.jit(test_impl)

        n = 11
        for S, expected in [
            (pd.Series(), 0),
            (pd.Series([]), 0),
            (pd.Series(np.arange(n)), n),
            (pd.Series([np.nan, 1, 2]), 3),
            (pd.Series(['1', '2', '3']), 3),
        ]:
            with self.subTest(S=S, expected=expected):
                self.assertEqual(hpat_func(S), expected)
                self.assertEqual(hpat_func(S), test_impl(S))

    @skip_numba_jit
    def test_series_attr2(self):
        def test_impl(A):
            return A.copy().values
        hpat_func = self.jit(test_impl)

        n = 11
        df = pd.DataFrame({'A': np.arange(n)})
        np.testing.assert_array_equal(hpat_func(df.A), test_impl(df.A))

    def test_series_attr3(self):
        def test_impl(A):
            return A.min()
        hpat_func = self.jit(test_impl)

        n = 11
        df = pd.DataFrame({'A': np.arange(n)})
        self.assertEqual(hpat_func(df.A), test_impl(df.A))

    @skip_numba_jit("This test passes in group and fails in single.")
    def test_series_attr4(self):
        def test_impl(A):
            return A.cumsum().values
        hpat_func = self.jit(test_impl)

        n = 11
        df = pd.DataFrame({'A': np.arange(n)})
        np.testing.assert_array_equal(hpat_func(df.A), test_impl(df.A))

    @skip_numba_jit
    def test_series_argsort1(self):
        def test_impl(A):
            return A.argsort()
        hpat_func = self.jit(test_impl)

        n = 11
        A = pd.Series(np.random.ranf(n))
        pd.testing.assert_series_equal(hpat_func(A), test_impl(A))

    @skip_sdc_jit("Fails to compile with latest Numba")
    @skip_numba_jit
    def test_series_argsort2(self):
        def test_impl(S):
            return S.argsort()
        hpat_func = self.jit(test_impl)

        S = pd.Series([1, -1, 0, 1, np.nan], [1, 2, 3, 4, 5])
        pd.testing.assert_series_equal(test_impl(S), hpat_func(S))

    @skip_sdc_jit("Fails to compile with latest Numba")
    @skip_numba_jit
    def test_series_argsort_full(self):
        def test_impl(series, kind):
            return series.argsort(axis=0, kind=kind, order=None)

        hpat_func = self.jit(test_impl)

        all_data = test_global_input_data_numeric

        for data in all_data:
            for kind in ['quicksort', 'mergesort']:
                series = pd.Series(data * 3)
                ref_result = test_impl(series, kind=kind)
                jit_result = hpat_func(series, kind=kind)
                ref = restore_series_argsort(series, ref_result.data)
                jit = restore_series_argsort(series, jit_result.data)
                if kind == 'mergesort':
                    pd.testing.assert_series_equal(ref_result, jit_result)
                else:
                    np.testing.assert_array_equal(ref, jit)

    @skip_sdc_jit("Fails to compile with latest Numba")
    @skip_numba_jit
    def test_series_argsort_full_idx(self):
        def test_impl(series, kind):
            return series.argsort(axis=0, kind=kind, order=None)

        hpat_func = self.jit(test_impl)

        all_data = test_global_input_data_numeric

        for data in all_data:
            data = data * 3
            for index in [gen_srand_array(len(data)), gen_frand_array(len(data)), range(len(data))]:
                for kind in ['quicksort', 'mergesort']:
                    series = pd.Series(data, index)
                    ref_result = test_impl(series, kind=kind)
                    jit_result = hpat_func(series, kind=kind)
                    ref = restore_series_argsort(series, ref_result.data)
                    jit = restore_series_argsort(series, jit_result.data)
                    if kind == 'mergesort':
                        pd.testing.assert_series_equal(ref_result, jit_result)
                    else:
                        np.testing.assert_array_equal(ref, jit)

    @skip_sdc_jit("Fails to compile with latest Numba")
    @skip_numba_jit
    def test_series_attr6(self):
        def test_impl(A):
            return A.take([2, 3]).values
        hpat_func = self.jit(test_impl)

        n = 11
        df = pd.DataFrame({'A': np.arange(n)})
        np.testing.assert_array_equal(hpat_func(df.A), test_impl(df.A))

    def test_series_attr7(self):
        def test_impl(A):
            return A.astype(np.float64)
        hpat_func = self.jit(test_impl)

        n = 11
        df = pd.DataFrame({'A': np.arange(n)})
        np.testing.assert_array_equal(hpat_func(df.A), test_impl(df.A))

    def test_series_getattr_ndim(self):
        '''Verifies getting Series attribute ndim is supported'''
        def test_impl(S):
            return S.ndim
        hpat_func = self.jit(test_impl)

        n = 11
        S = pd.Series(np.arange(n))
        self.assertEqual(hpat_func(S), test_impl(S))

    def test_series_getattr_T(self):
        '''Verifies getting Series attribute T is supported'''
        def test_impl(S):
            return S.T
        hpat_func = self.jit(test_impl)

        n = 11
        S = pd.Series(np.arange(n))
        np.testing.assert_array_equal(hpat_func(S), test_impl(S))

    def test_series_copy_str1(self):
        def test_impl(A):
            return A.copy()
        hpat_func = self.jit(test_impl)

        S = pd.Series(['aa', 'bb', 'cc'])
        pd.testing.assert_series_equal(hpat_func(S), test_impl(S))

    def test_series_copy_int1(self):
        def test_impl(A):
            return A.copy()
        hpat_func = self.jit(test_impl)

        S = pd.Series([1, 2, 3])
        pd.testing.assert_series_equal(hpat_func(S), test_impl(S))

    def test_series_copy_deep(self):
        def test_impl(A, deep):
            return A.copy(deep=deep)
        hpat_func = self.jit(test_impl)

        for S in [
            pd.Series([1, 2]),
            pd.Series([1, 2], index=["a", "b"]),
            pd.Series([1, 2], name='A'),
            pd.Series([1, 2], index=["a", "b"], name='A'),
        ]:
            with self.subTest(S=S):
                for deep in (True, False):
                    with self.subTest(deep=deep):
                        actual = hpat_func(S, deep)
                        expected = test_impl(S, deep)

                        pd.testing.assert_series_equal(actual, expected)

                        self.assertEqual(actual.values is S.values, expected.values is S.values)
                        self.assertEqual(actual.values is S.values, not deep)

                        # Shallow copy of index is not supported yet
                        if deep:
                            self.assertEqual(actual.index is S.index, expected.index is S.index)
                            self.assertEqual(actual.index is S.index, not deep)

    @skip_parallel
    @skip_sdc_jit('Series.corr() parameter "min_periods" unsupported')
    def test_series_corr(self):
        def test_series_corr_impl(S1, S2, min_periods=None):
            return S1.corr(S2, min_periods=min_periods)

        hpat_func = self.jit(test_series_corr_impl)
        test_input_data1 = [[.2, .0, .6, .2],
                            [.2, .0, .6, .2, .5, .6, .7, .8],
                            [],
                            [2, 0, 6, 2],
                            [.2, .1, np.nan, .5, .3],
                            [-1, np.nan, 1, np.inf]]
        test_input_data2 = [[.3, .6, .0, .1],
                            [.3, .6, .0, .1, .8],
                            [],
                            [3, 6, 0, 1],
                            [.3, .2, .9, .6, np.nan],
                            [np.nan, np.nan, np.inf, np.nan]]
        for input_data1 in test_input_data1:
            for input_data2 in test_input_data2:
                S1 = pd.Series(input_data1)
                S2 = pd.Series(input_data2)
                for period in [None, 2, 1, 8, -4]:
                    result_ref = test_series_corr_impl(S1, S2, min_periods=period)
                    result = hpat_func(S1, S2, min_periods=period)
                    np.testing.assert_allclose(result, result_ref)

    @skip_sdc_jit('Series.corr() parameter "min_periods" unsupported')
    def test_series_corr_unsupported_dtype(self):
        def test_series_corr_impl(S1, S2, min_periods=None):
            return S1.corr(S2, min_periods=min_periods)

        hpat_func = self.jit(test_series_corr_impl)
        S1 = pd.Series([.2, .0, .6, .2])
        S2 = pd.Series(['abcdefgh', 'a', 'abcdefg', 'ab', 'abcdef', 'abc'])
        S3 = pd.Series(['aaaaa', 'bbbb', 'ccc', 'dd', 'e'])
        S4 = pd.Series([.3, .6, .0, .1])

        with self.assertRaises(TypingError) as raises:
            hpat_func(S1, S2, min_periods=5)
        msg = 'Method corr(). The object other.data'
        self.assertIn(msg, str(raises.exception))

        with self.assertRaises(TypingError) as raises:
            hpat_func(S3, S4, min_periods=5)
        msg = 'Method corr(). The object self.data'
        self.assertIn(msg, str(raises.exception))

    @skip_sdc_jit('Series.corr() parameter "min_periods" unsupported')
    def test_series_corr_unsupported_period(self):
        def test_series_corr_impl(S1, S2, min_periods=None):
            return S1.corr(S2, min_periods=min_periods)

        hpat_func = self.jit(test_series_corr_impl)
        S1 = pd.Series([.2, .0, .6, .2])
        S2 = pd.Series([.3, .6, .0, .1])

        with self.assertRaises(TypingError) as raises:
            hpat_func(S1, S2, min_periods='aaaa')
        msg = 'Method corr(). The object min_periods'
        self.assertIn(msg, str(raises.exception))

        with self.assertRaises(TypingError) as raises:
            hpat_func(S1, S2, min_periods=0.5)
        msg = 'Method corr(). The object min_periods'
        self.assertIn(msg, str(raises.exception))

    @skip_parallel
    @skip_inline
    def test_series_astype_int_to_str1(self):
        '''Verifies Series.astype implementation with function 'str' as argument
           converts integer series to series of strings
        '''
        def test_impl(S):
            return S.astype(str)
        hpat_func = self.jit(test_impl)

        n = 11
        S = pd.Series(np.arange(n))
        pd.testing.assert_series_equal(hpat_func(S), test_impl(S))

    @skip_parallel
    @skip_inline
    def test_series_astype_int_to_str2(self):
        '''Verifies Series.astype implementation with a string literal dtype argument
           converts integer series to series of strings
        '''
        def test_impl(S):
            return S.astype('str')
        hpat_func = self.jit(test_impl)

        n = 11
        S = pd.Series(np.arange(n))
        pd.testing.assert_series_equal(hpat_func(S), test_impl(S))

    @skip_parallel
    @skip_inline
    def test_series_astype_str_to_str1(self):
        '''Verifies Series.astype implementation with function 'str' as argument
           handles string series not changing it
        '''
        def test_impl(S):
            return S.astype(str)
        hpat_func = self.jit(test_impl)

        S = pd.Series(['aa', 'bb', 'cc'])
        pd.testing.assert_series_equal(hpat_func(S), test_impl(S))

    @skip_parallel
    @skip_inline
    def test_series_astype_str_to_str2(self):
        '''Verifies Series.astype implementation with a string literal dtype argument
           handles string series not changing it
        '''
        def test_impl(S):
            return S.astype('str')
        hpat_func = self.jit(test_impl)

        S = pd.Series(['aa', 'bb', 'cc'])
        pd.testing.assert_series_equal(hpat_func(S), test_impl(S))

    @skip_parallel
    @skip_inline
    def test_series_astype_str_to_str_index_str(self):
        '''Verifies Series.astype implementation with function 'str' as argument
           handles string series not changing it
        '''

        def test_impl(S):
            return S.astype(str)

        hpat_func = self.jit(test_impl)

        S = pd.Series(['aa', 'bb', 'cc'], index=['d', 'e', 'f'])
        pd.testing.assert_series_equal(hpat_func(S), test_impl(S))

    @skip_parallel
    @skip_inline
    def test_series_astype_str_to_str_index_int(self):
        '''Verifies Series.astype implementation with function 'str' as argument
           handles string series not changing it
        '''

        def test_impl(S):
            return S.astype(str)

        hpat_func = self.jit(test_impl)

        S = pd.Series(['aa', 'bb', 'cc'], index=[1, 2, 3])
        pd.testing.assert_series_equal(hpat_func(S), test_impl(S))

    @unittest.skip('TODO: requires str(datetime64) support in Numba')
    def test_series_astype_dt_to_str1(self):
        '''Verifies Series.astype implementation with function 'str' as argument
           converts datetime series to series of strings
        '''
        def test_impl(A):
            return A.astype(str)
        hpat_func = self.jit(test_impl)

        S = pd.Series([pd.Timestamp('20130101 09:00:00'),
                       pd.Timestamp('20130101 09:00:02'),
                       pd.Timestamp('20130101 09:00:03')
                       ])
        pd.testing.assert_series_equal(hpat_func(S), test_impl(S))

    @unittest.skip('AssertionError: Series are different'
                   '[left]:  [0.000000, 1.000000, 2.000000, 3.000000, ...'
                   '[right]:  [0.0, 1.0, 2.0, 3.0, ...'
                   'TODO: needs alignment to NumPy on Numba side')
    def test_series_astype_float_to_str1(self):
        '''Verifies Series.astype implementation with function 'str' as argument
           converts float series to series of strings
        '''
        def test_impl(A):
            return A.astype(str)
        hpat_func = self.jit(test_impl)

        n = 11.0
        S = pd.Series(np.arange(n))
        pd.testing.assert_series_equal(hpat_func(S), test_impl(S))

    def test_series_astype_int32_to_int64(self):
        '''Verifies Series.astype implementation with NumPy dtype argument
           converts series with dtype=int32 to series with dtype=int64
        '''
        def test_impl(A):
            return A.astype(np.int64)
        hpat_func = self.jit(test_impl)

        n = 11
        S = pd.Series(np.arange(n), dtype=np.int32)
        pd.testing.assert_series_equal(hpat_func(S), test_impl(S))

    def test_series_astype_int_to_float64(self):
        '''Verifies Series.astype implementation with NumPy dtype argument
           converts integer series to series of float
        '''
        def test_impl(A):
            return A.astype(np.float64)
        hpat_func = self.jit(test_impl)

        n = 11
        S = pd.Series(np.arange(n))
        pd.testing.assert_series_equal(hpat_func(S), test_impl(S))

    def test_series_astype_float_to_int32(self):
        '''Verifies Series.astype implementation with NumPy dtype argument
           converts float series to series of integers
        '''
        def test_impl(A):
            return A.astype(np.int32)
        hpat_func = self.jit(test_impl)

        n = 11.0
        S = pd.Series(np.arange(n))
        pd.testing.assert_series_equal(hpat_func(S), test_impl(S))

    def test_series_astype_literal_dtype1(self):
        '''Verifies Series.astype implementation with a string literal dtype argument
           converts float series to series of integers
        '''
        def test_impl(A):
            return A.astype('int32')
        hpat_func = self.jit(test_impl)

        n = 11.0
        S = pd.Series(np.arange(n))
        pd.testing.assert_series_equal(hpat_func(S), test_impl(S))

    @unittest.skip('TODO: needs Numba astype impl support converting unicode_type to int')
    def test_series_astype_str_to_int32(self):
        '''Verifies Series.astype implementation with NumPy dtype argument
           converts series of strings to series of integers
        '''
        import numba

        def test_impl(A):
            return A.astype(np.int32)
        hpat_func = self.jit(test_impl)

        n = 11
        S = pd.Series([str(x) for x in np.arange(n) - n // 2])
        pd.testing.assert_series_equal(hpat_func(S), test_impl(S))

    @unittest.skip('TODO: needs Numba astype impl support converting unicode_type to float')
    def test_series_astype_str_to_float64(self):
        '''Verifies Series.astype implementation with NumPy dtype argument
           converts series of strings to series of float
        '''
        def test_impl(A):
            return A.astype(np.float64)
        hpat_func = self.jit(test_impl)

        S = pd.Series(['3.24', '1E+05', '-1', '-1.3E-01', 'nan', 'inf'])
        pd.testing.assert_series_equal(hpat_func(S), test_impl(S))

    @skip_parallel
    @skip_inline
    def test_series_astype_str_index_str(self):
        '''Verifies Series.astype implementation with function 'str' as argument
           handles string series not changing it
        '''

        def test_impl(S):
            return S.astype(str)
        hpat_func = self.jit(test_impl)

        S = pd.Series(['aa', 'bb', 'cc'], index=['a', 'b', 'c'])
        pd.testing.assert_series_equal(hpat_func(S), test_impl(S))

    @skip_parallel
    @skip_inline
    def test_series_astype_str_index_int(self):
        '''Verifies Series.astype implementation with function 'str' as argument
           handles string series not changing it
        '''

        def test_impl(S):
            return S.astype(str)

        hpat_func = self.jit(test_impl)

        S = pd.Series(['aa', 'bb', 'cc'], index=[2, 3, 5])
        pd.testing.assert_series_equal(hpat_func(S), test_impl(S))

    def test_series_astype_errors_ignore_return_self_str(self):
        '''Verifies Series.astype implementation return self object on error
           if errors='ignore' is passed in arguments
        '''

        def test_impl(S):
            return S.astype(np.float64, errors='ignore')

        hpat_func = self.jit(test_impl)

        S = pd.Series(['aa', 'bb', 'cc'], index=[2, 3, 5])
        pd.testing.assert_series_equal(hpat_func(S), test_impl(S))

    @skip_numba_jit
    def test_np_call_on_series1(self):
        def test_impl(A):
            return np.min(A)
        hpat_func = self.jit(test_impl)

        n = 11
        df = pd.DataFrame({'A': np.arange(n)})
        np.testing.assert_array_equal(hpat_func(df.A), test_impl(df.A))

    def test_series_values(self):
        def test_impl(A):
            return A.values
        hpat_func = self.jit(test_impl)

        n = 11
        df = pd.DataFrame({'A': np.arange(n)})
        np.testing.assert_array_equal(hpat_func(df.A), test_impl(df.A))

    @skip_numba_jit
    def test_series_values1(self):
        def test_impl(A):
            return (A == 2).values
        hpat_func = self.jit(test_impl)

        n = 11
        df = pd.DataFrame({'A': np.arange(n)})
        np.testing.assert_array_equal(hpat_func(df.A), test_impl(df.A))

    def test_series_shape1(self):
        def test_impl(A):
            return A.shape
        hpat_func = self.jit(test_impl)

        n = 11
        df = pd.DataFrame({'A': np.arange(n)})
        self.assertEqual(hpat_func(df.A), test_impl(df.A))

    @skip_numba_jit
    def test_static_setitem_series1(self):
        def test_impl(A):
            A[0] = 2
            return (A == 2).sum()
        hpat_func = self.jit(test_impl)

        n = 11
        df = pd.DataFrame({'A': np.arange(n)})
        self.assertEqual(hpat_func(df.A), test_impl(df.A))

    @skip_numba_jit
    def test_setitem_series1(self):
        def test_impl(A, i):
            A[i] = 2
            return (A == 2).sum()
        hpat_func = self.jit(test_impl)

        n = 11
        df = pd.DataFrame({'A': np.arange(n)})
        self.assertEqual(hpat_func(df.A.copy(), 0), test_impl(df.A.copy(), 0))

    @skip_numba_jit
    def test_setitem_series2(self):
        def test_impl(A, i):
            A[i] = 100
        hpat_func = self.jit(test_impl)

        n = 11
        df = pd.DataFrame({'A': np.arange(n)})
        A1 = df.A.copy()
        A2 = df.A
        hpat_func(A1, 0)
        test_impl(A2, 0)
        pd.testing.assert_series_equal(A1, A2)

    @unittest.skip("enable after remove dead in hiframes is removed")
    def test_setitem_series3(self):
        def test_impl(A, i):
            S = pd.Series(A)
            S[i] = 100
        hpat_func = self.jit(test_impl)

        n = 11
        A = np.arange(n)
        A1 = A.copy()
        A2 = A
        hpat_func(A1, 0)
        test_impl(A2, 0)
        np.testing.assert_array_equal(A1, A2)

    @skip_numba_jit
    def test_setitem_series_bool1(self):
        def test_impl(A):
            A[A > 3] = 100
        hpat_func = self.jit(test_impl)

        n = 11
        df = pd.DataFrame({'A': np.arange(n)})
        A1 = df.A.copy()
        A2 = df.A
        hpat_func(A1)
        test_impl(A2)
        pd.testing.assert_series_equal(A1, A2)

    @unittest.skip('cannot assign slice from input of different size')
    def test_setitem_series_bool2(self):
        def test_impl(A, B):
            A[A > 3] = B[A > 3]
        hpat_func = self.jit(test_impl)

        n = 11
        df = pd.DataFrame({'A': np.arange(n), 'B': np.arange(n)**2})
        A1 = df.A.copy()
        A2 = df.A
        hpat_func(A1, df.B)
        test_impl(A2, df.B)
        pd.testing.assert_series_equal(A1, A2)

    @skip_sdc_jit('Not impl in old style')
    def test_static_getitem_series1(self):
        def test_impl(A):
            return A[1]
        hpat_func = self.jit(test_impl)

        A = pd.Series([1, 3, 5], ['1', '4', '2'])
        self.assertEqual(hpat_func(A), test_impl(A))

    @unittest.skip('Dtype Series different')
    def test_getitem_series1(self):
        def test_impl(A, i):
            return A[i]
        hpat_func = self.jit(test_impl)

        n = 11
        df = pd.DataFrame({'A': np.arange(n)})
        pd.testing.assert_series_equal(hpat_func(df.A, 0), pd.Series(test_impl(df.A, 0)))

    @skip_sdc_jit('Not impl in old style')
    def test_getitem_series2(self):
        def test_impl(A, i):
            return A[i]
        hpat_func = self.jit(test_impl)

        n = 11
        df = pd.DataFrame({'A': np.arange(n)})
        self.assertEqual(hpat_func(df.A, 0).data[0], test_impl(df.A, 0))

    @skip_sdc_jit('Not impl in old style')
    def test_getitem_series_str1(self):
        def test_impl(A, i):
            return A[i]
        hpat_func = self.jit(test_impl)

        df = pd.DataFrame({'A': ['aa', 'bb', 'cc']})
        pd.testing.assert_series_equal(hpat_func(df.A, 0), pd.Series(test_impl(df.A, 0)))

    @skip_sdc_jit('Not impl in old style')
    def test_series_iat1(self):
        def test_impl(A):
            return A.iat[3]
        hpat_func = self.jit(test_impl)

        n = 11
        S = pd.Series(np.arange(n)**2)
        self.assertEqual(hpat_func(S), test_impl(S))

    @unittest.skip('Setitem not implement')
    def test_series_iat2(self):
        def test_impl(A):
            A.iat[3] = 1
            return A
        hpat_func = self.jit(test_impl)

        n = 11
        S = pd.Series(np.arange(n)**2)
        pd.testing.assert_series_equal(hpat_func(S), test_impl(S))

    @skip_sdc_jit('Not impl in old style')
    def test_series_getitem_series_list(self):
        def test_impl(A, B):
            return A[B]
        hpat_func = self.jit(test_impl)

        S = pd.Series([1, 2, 3, 4], [6, 7, 8, 9])
        n = np.array([True, False, False, True])
        pd.testing.assert_series_equal(hpat_func(S, n), test_impl(S, n))

    @skip_sdc_jit('Not impl in old style')
    def test_series_getitem_series_list_bool(self):
        def test_impl(A, B):
            return A[B]
        hpat_func = self.jit(test_impl)

        S = pd.Series([2, 3, 1, 5], [11, 2, 44, 5])
        S2 = pd.Series([True, False, False, True], [11, 2, 44, 5])
        pd.testing.assert_series_equal(hpat_func(S, S2), test_impl(S, S2))

    @skip_sdc_jit('Not impl in old style')
    def test_series_getitem_series_list_bool2(self):
        def test_impl(A, B):
            return A[B]
        hpat_func = self.jit(test_impl)

        S = pd.Series([2, 3, 1, 5])
        S2 = pd.Series([True, False, False, True])
        pd.testing.assert_series_equal(hpat_func(S, S2), test_impl(S, S2))

    @skip_sdc_jit('Not impl in old style')
    def test_series_getitem_series(self):
        def test_impl(A, B):
            return A[B]
        hpat_func = self.jit(test_impl)

        S = pd.Series([1, 2, 3, 4, 5], [6, 0, 8, 0, 0])
        S2 = pd.Series([8, 6, 0], [12, 11, 14])
        pd.testing.assert_series_equal(hpat_func(S, S2), test_impl(S, S2))

    @skip_sdc_jit('Not impl in old style')
    def test_series_getitem_series_noidx(self):
        def test_impl(A, B):
            return A[B]
        hpat_func = self.jit(test_impl)

        S = pd.Series([1, 2, 3, 4, 5])
        S2 = pd.Series([3, 2, 0])
        pd.testing.assert_series_equal(hpat_func(S, S2), test_impl(S, S2))

    @unittest.skip('Getitem Series with str index not implement')
    def test_series_getitem_series1(self):
        def test_impl(A, B):
            return A[B]
        hpat_func = self.jit(test_impl)

        S = pd.Series(['1', '2', '3', '4', '5'], ['6', '7', '8', '9', '0'])
        S2 = pd.Series(['8', '6', '0'], ['12', '11', '14'])
        pd.testing.assert_series_equal(hpat_func(S, S2), test_impl(S, S2))

    def test_series_iloc1(self):
        def test_impl(A):
            return A.iloc[3]
        hpat_func = self.jit(test_impl)

        n = 11
        S = pd.Series(np.arange(n)**2)
        self.assertEqual(hpat_func(S), test_impl(S))

    @skip_sdc_jit('Not impl in old style')
    def test_series_loc_return_ser(self):
        def test_impl(A):
            return A.loc[3]
        hpat_func = self.jit(test_impl)

        S = pd.Series([2, 4, 6, 5, 7], [1, 3, 5, 3, 3])
        pd.testing.assert_series_equal(hpat_func(S), test_impl(S))

    @skip_sdc_jit('Not impl in old style')
    def test_series_getitem(self):
        def test_impl(S, key):
            return S[key]

        jit_impl = self.jit(test_impl)

        keys = [2, 2, 3]
        indices = [[2, 3, 5], [2, 3, 5], [2, 3, 5]]
        for key, index in zip(keys, indices):
            S = pd.Series([11, 22, 33], index)
            np.testing.assert_array_equal(jit_impl(S, key).data, np.array(test_impl(S, key)))

    @skip_sdc_jit('Not impl in old style')
    def test_series_getitem_return_ser(self):
        def test_impl(A):
            return A[3]
        hpat_func = self.jit(test_impl)

        S = pd.Series([2, 4, 6, 33, 7], [1, 3, 5, 3, 3])
        pd.testing.assert_series_equal(hpat_func(S), test_impl(S))

    @skip_sdc_jit('Not impl in old style')
    def test_series_getitem_slice(self):
        def test_impl(S, start, end):
            return S[start:end]

        jit_impl = self.jit(test_impl)

        starts = [0, 0]
        ends = [2, 2]
        indices = [[2, 3, 5], ['2', '3', '5'], ['2', '3', '5']]
        for start, end, index in zip(starts, ends, indices):
            S = pd.Series([11, 22, 33], index)
            ref_result = test_impl(S, start, end)
            jit_result = jit_impl(S, start, end)
            pd.testing.assert_series_equal(jit_result, ref_result)

    @unittest.skip('String slice not implement')
    def test_series_getitem_str(self):
        def test_impl(A):
            return A['1':'7']
        hpat_func = self.jit(test_impl)

        S = pd.Series(['1', '4', '6', '33', '7'], ['1', '3', '5', '4', '7'])
        pd.testing.assert_series_equal(hpat_func(S), test_impl(S))

    def test_series_at(self):
        def test_impl(S, key):
            return S.at[key]

        jit_impl = self.jit(test_impl)

        keys = ['2', '2']
        all_data = [[11, 22, 33], [11, 22, 33]]
        indices = [['2', '22', '0'], ['2', '3', '5']]
        for key, data, index in zip(keys, all_data, indices):
            S = pd.Series(data, index)
            self.assertEqual(jit_impl(S, key), test_impl(S, key))

    def test_series_at_array(self):
        def test_impl(A):
            return A.at[3]
        hpat_func = self.jit(test_impl)

        S = pd.Series([2, 4, 6, 12, 0], [1, 3, 5, 3, 3])
        np.testing.assert_array_equal(hpat_func(S), test_impl(S))

    @skip_sdc_jit('Not impl in old style')
    def test_series_loc(self):
        def test_impl(S, key):
            return S.loc[key]

        jit_impl = self.jit(test_impl)

        keys = [2, 2, 2]
        all_data = [[11, 22, 33], [11, 22, 33], [11, 22, 33]]
        indices = [[2, 3, 5], [2, 2, 2], [2, 4, 15]]
        for key, data, index in zip(keys, all_data, indices):
            S = pd.Series(data, index)
            np.testing.assert_array_equal(jit_impl(S, key).data, np.array(test_impl(S, key)))

    @skip_sdc_jit('Not impl in old style')
    def test_series_loc_str(self):
        def test_impl(A):
            return A.loc['1']
        hpat_func = self.jit(test_impl)

        S = pd.Series([2, 4, 6], ['1', '3', '5'])
        np.testing.assert_array_equal(hpat_func(S), test_impl(S))

    @skip_sdc_jit('Not impl in old style')
    def test_series_at_str(self):
        def test_impl(A):
            return A.at['1']
        hpat_func = self.jit(test_impl)

        S = pd.Series([2, 4, 6], ['1', '3', '5'])
        np.testing.assert_array_equal(hpat_func(S), test_impl(S))

    @skip_sdc_jit('Not impl in old style')
    def test_series_slice_nonidx(self):
        def test_impl(A):
            return A.loc[1:3]
        hpat_func = self.jit(test_impl)

        S = pd.Series([2, 4, 6, 6, 3])
        pd.testing.assert_series_equal(hpat_func(S), test_impl(S))

    @unittest.skip('Slice string index not impl')
    def test_series_slice_empty(self):
        def test_impl(A):
            return A.loc['301':'-4']
        hpat_func = self.jit(test_impl)

        S = pd.Series([2, 4, 6, 6, 3], ['-22', '-5', '-2', '300', '40000'])
        pd.testing.assert_series_equal(hpat_func(S), test_impl(S))

    @skip_sdc_jit('Not impl in old style')
    def test_series_iloc2(self):
        def test_impl(A):
            return A.iloc[3:8]
        hpat_func = self.jit(test_impl)

        n = 11
        S = pd.Series(np.arange(n)**2)
        pd.testing.assert_series_equal(
            hpat_func(S), test_impl(S))

    @skip_sdc_jit('Not impl in old style')
    def test_series_slice_loc_start(self):
        def test_impl(A, n):
            return A.loc[n:]
        hpat_func = self.jit(test_impl)

        all_data = [[1, 3, 5, 13, 22], [1, 3, 3, 13, 22], [22, 13, 5, 3, 1], [100, 3, 1, -3, -3]]
        key = [1, 3, 18]
        for index in all_data:
            for n in key:
                with self.subTest(index=index, start=n):
                    S = pd.Series([2, 4, 6, 6, 3], index)
                    pd.testing.assert_series_equal(hpat_func(S, n), test_impl(S, n))

    @unittest.expectedFailure
    def test_series_slice_loc_stop(self):
        def test_impl(A, n):
            return A.loc[:n]
        hpat_func = self.jit(test_impl)

        all_data = [[1, 3, 5, 13, 22], [1, 3, 3, 13, 22], [22, 13, 5, 3, 1], [100, 3, 0, -3, -3]]
        key = [1, 3, 18]
        for index in all_data:
            for n in key:
                with self.subTest(index=index, stop=n):
                    S = pd.Series([2, 4, 6, 6, 3], index)
                    pd.testing.assert_series_equal(hpat_func(S, n), test_impl(S, n))

    @skip_sdc_jit('Not impl in old style')
    def test_series_slice_loc_start_stop(self):
        def test_impl(A, n, k):
            return A.loc[n:k]
        hpat_func = self.jit(test_impl)

        all_data = [[1, 3, 5, 13, 22], [1, 3, 3, 13, 22], [22, 13, 5, 3, 1], [100, 3, 0, -3, -3]]
        key = [-100, 1, 3, 18, 22, 100]
        for index in all_data:
            for data_left, data_right in combinations_with_replacement(key, 2):
                with self.subTest(index=index, left=data_left, right=data_right):
                    S = pd.Series([2, 4, 6, 6, 3], index)
                    pd.testing.assert_series_equal(hpat_func(S, data_left, data_right),
                                                   test_impl(S, data_left, data_right))

    @skip_parallel
    @skip_sdc_jit('Old-style implementation of operators doesn\'t support comparing Series of different lengths')
    def test_series_op1_integer(self):
        '''Verifies using all various Series arithmetic binary operators on two integer Series with default indexes'''
        n = 11
        np.random.seed(0)
        data_to_test = [np.arange(-5, -5 + n, dtype=np.int32),
                        np.ones(n + 3, dtype=np.int32),
                        np.random.randint(-5, 5, n + 7)]

        arithmetic_binops = ('+', '-', '*', '/', '//', '%', '**')
        for operator in arithmetic_binops:
            test_impl = _make_func_use_binop1(operator)
            hpat_func = self.jit(test_impl)
            for data_left, data_right in combinations_with_replacement(data_to_test, 2):
                # integers to negative powers are not allowed
                if (operator == '**' and np.any(data_right < 0)):
                    data_right = np.abs(data_right)

                with self.subTest(left=data_left, right=data_right, operator=operator):
                    S1 = pd.Series(data_left)
                    S2 = pd.Series(data_right)
                    # check_dtype=False because SDC implementation always returns float64 Series
                    pd.testing.assert_series_equal(hpat_func(S1, S2), test_impl(S1, S2), check_dtype=False)

    @skip_parallel
    @skip_sdc_jit('Old-style implementation of operators doesn\'t support division/modulo/etc by zero')
    def test_series_op2_integer(self):
        '''Verifies using all various Series arithmetic binary operators
           on an integer Series with default index and a scalar value'''
        n = 11
        np.random.seed(0)
        data_to_test = [np.arange(-5, -5 + n, dtype=np.int32),
                        np.ones(n + 3, dtype=np.int32),
                        np.random.randint(-5, 5, n + 7)]
        scalar_values = [1, -1, 0, 3, 7, -5]

        arithmetic_binops = ('+', '-', '*', '/', '//', '%', '**')
        for operator in arithmetic_binops:
            test_impl = _make_func_use_binop1(operator)
            hpat_func = self.jit(test_impl)
            for data_left in data_to_test:
                for scalar in scalar_values:
                    # integers to negative powers are not allowed
                    if (operator == '**' and scalar < 0):
                        scalar = abs(scalar)

                    with self.subTest(left=data_left, right=scalar, operator=operator):
                        S = pd.Series(data_left)
                        # check_dtype=False because SDC implementation always returns float64 Series
                        pd.testing.assert_series_equal(hpat_func(S, scalar), test_impl(S, scalar), check_dtype=False)

    @skip_parallel
    @skip_sdc_jit('Old-style implementation of operators doesn\'t support comparing Series of different lengths')
    def test_series_op1_float(self):
        '''Verifies using all various Series arithmetic binary operators on two float Series with default indexes'''
        n = 11
        np.random.seed(0)
        data_to_test = [np.arange(-5, -5 + n, dtype=np.float32),
                        np.ones(n + 3, dtype=np.float32),
                        np.random.ranf(n + 7)]

        arithmetic_binops = ('+', '-', '*', '/', '//', '%', '**')
        for operator in arithmetic_binops:
            test_impl = _make_func_use_binop1(operator)
            hpat_func = self.jit(test_impl)
            for data_left, data_right in combinations_with_replacement(data_to_test, 2):
                with self.subTest(left=data_left, right=data_right, operator=operator):
                    S1 = pd.Series(data_left)
                    S2 = pd.Series(data_right)
                    # check_dtype=False because SDC implementation always returns float64 Series
                    pd.testing.assert_series_equal(hpat_func(S1, S2), test_impl(S1, S2), check_dtype=False)

    @skip_parallel
    @skip_sdc_jit('Old-style implementation of operators doesn\'t support division/modulo/etc by zero')
    def test_series_op2_float(self):
        '''Verifies using all various Series arithmetic binary operators
           on a float Series with default index and a scalar value'''
        n = 11
        np.random.seed(0)
        data_to_test = [np.arange(-5, -5 + n, dtype=np.float32),
                        np.ones(n + 3, dtype=np.float32),
                        np.random.ranf(n + 7)]
        scalar_values = [1., -1., 0., -0., 7., -5.]

        arithmetic_binops = ('+', '-', '*', '/', '//', '%', '**')
        for operator in arithmetic_binops:
            test_impl = _make_func_use_binop1(operator)
            hpat_func = self.jit(test_impl)
            for data_left in data_to_test:
                for scalar in scalar_values:
                    with self.subTest(left=data_left, right=scalar, operator=operator):
                        S = pd.Series(data_left)
                        pd.testing.assert_series_equal(hpat_func(S, scalar), test_impl(S, scalar), check_dtype=False)

    @skip_parallel
    @skip_numba_jit('Not implemented in new-pipeline yet')
    def test_series_op3(self):
        arithmetic_binops = ('+=', '-=', '*=', '/=', '//=', '%=', '**=')

        for operator in arithmetic_binops:
            test_impl = _make_func_use_binop2(operator)
            hpat_func = self.jit(test_impl)

            # TODO: extend to test arithmetic operations between numeric Series of different dtypes
            n = 11
            df = pd.DataFrame({'A': np.arange(1, n, dtype=np.float64), 'B': np.ones(n - 1)})
            pd.testing.assert_series_equal(hpat_func(df.A, df.B), test_impl(df.A, df.B), check_names=False)

    @skip_parallel
    @skip_numba_jit('Not implemented in new-pipeline yet')
    def test_series_op4(self):
        arithmetic_binops = ('+=', '-=', '*=', '/=', '//=', '%=', '**=')

        for operator in arithmetic_binops:
            test_impl = _make_func_use_binop2(operator)
            hpat_func = self.jit(test_impl)

            # TODO: extend to test arithmetic operations between numeric Series of different dtypes
            n = 11
            df = pd.DataFrame({'A': np.arange(1, n, dtype=np.float64)})
            pd.testing.assert_series_equal(hpat_func(df.A, 1), test_impl(df.A, 1), check_names=False)

    @skip_parallel
    def test_series_op5(self):
        arithmetic_methods = ('add', 'sub', 'mul', 'div', 'truediv', 'floordiv', 'mod', 'pow')

        for method in arithmetic_methods:
            test_impl = _make_func_use_method_arg1(method)
            hpat_func = self.jit(test_impl)

            n = 11
            df = pd.DataFrame({'A': np.arange(1, n), 'B': np.ones(n - 1)})
            pd.testing.assert_series_equal(hpat_func(df.A, df.B), test_impl(df.A, df.B), check_names=False)

    @skip_parallel
    @unittest.skipIf(platform.system() == 'Windows', 'Series values are different (20.0 %)'
                     '[left]:  [1, 1024, 59049, 1048576, 9765625, 60466176, 282475249, 1073741824, 3486784401, 10000000000]'
                     '[right]: [1, 1024, 59049, 1048576, 9765625, 60466176, 282475249, 1073741824, -808182895, 1410065408]')
    def test_series_op5_integer_scalar(self):
        arithmetic_methods = ('add', 'sub', 'mul', 'div', 'truediv', 'floordiv', 'mod', 'pow')

        for method in arithmetic_methods:
            test_impl = _make_func_use_method_arg1(method)
            hpat_func = self.jit(test_impl)

            n = 11
            if platform.system() == 'Windows' and not IS_32BITS:
                operand_series = pd.Series(np.arange(1, n, dtype=np.int64))
            else:
                operand_series = pd.Series(np.arange(1, n))
            operand_scalar = 10
            pd.testing.assert_series_equal(
                hpat_func(operand_series, operand_scalar),
                test_impl(operand_series, operand_scalar),
                check_names=False)

    @skip_parallel
    def test_series_op5_float_scalar(self):
        arithmetic_methods = ('add', 'sub', 'mul', 'div', 'truediv', 'floordiv', 'mod', 'pow')

        for method in arithmetic_methods:
            test_impl = _make_func_use_method_arg1(method)
            hpat_func = self.jit(test_impl)

            n = 11
            operand_series = pd.Series(np.arange(1, n))
            operand_scalar = .5
            pd.testing.assert_series_equal(
                hpat_func(operand_series, operand_scalar),
                test_impl(operand_series, operand_scalar),
                check_names=False)

    @skip_parallel
    @skip_numba_jit
    def test_series_op6(self):
        def test_impl(A):
            return -A
        hpat_func = self.jit(test_impl)

        n = 11
        A = pd.Series(np.arange(n))
        pd.testing.assert_series_equal(hpat_func(A), test_impl(A))

    @skip_parallel
    @skip_sdc_jit('Old-style implementation of operators doesn\'t support Series indexes')
    def test_series_op7(self):
        """Verifies using all various Series comparison binary operators on two integer Series with various indexes"""
        n = 11
        data_left = [1, 2, -1, 3, 4, 2, -3, 5, 6, 6, 0]
        data_right = [3, 2, -2, 1, 4, 1, -5, 6, 6, 3, -1]
        dtype_to_index = {'None': None,
                          'int': np.arange(n, dtype='int'),
                          'float': np.arange(n, dtype='float'),
                          'string': ['aa', 'aa', '', '', 'b', 'b', 'cccc', None, 'dd', 'ddd', None]}

        comparison_binops = ('<', '>', '<=', '>=', '!=', '==')
        for operator in comparison_binops:
            test_impl = _make_func_use_binop1(operator)
            hpat_func = self.jit(test_impl)
            for dtype, index_data in dtype_to_index.items():
                with self.subTest(operator=operator, index_dtype=dtype, index=index_data):
                    A = pd.Series(data_left, index=index_data)
                    B = pd.Series(data_right, index=index_data)
                    pd.testing.assert_series_equal(hpat_func(A, B), test_impl(A, B))

    @skip_parallel
    @skip_sdc_jit('Old-style implementation of operators doesn\'t support comparing to inf')
    def test_series_op7_scalar(self):
        """Verifies using all various Series comparison binary operators on an integer Series and scalar values"""
        S = pd.Series([1, 2, -1, 3, 4, 2, -3, 5, 6, 6, 0])

        scalar_values = [2, 2.0, -3, np.inf, -np.inf, np.PZERO, np.NZERO]
        comparison_binops = ('<', '>', '<=', '>=', '!=', '==')
        for operator in comparison_binops:
            test_impl = _make_func_use_binop1(operator)
            hpat_func = self.jit(test_impl)
            for scalar in scalar_values:
                with self.subTest(left=S, right=scalar, operator=operator):
                    pd.testing.assert_series_equal(hpat_func(S, scalar), test_impl(S, scalar))

    @skip_parallel
    def test_series_op8(self):
        comparison_methods = ('lt', 'gt', 'le', 'ge', 'ne', 'eq')

        for method in comparison_methods:
            test_impl = _make_func_use_method_arg1(method)
            hpat_func = self.jit(test_impl)

            n = 11
            A = pd.Series(np.arange(n))
            B = pd.Series(np.arange(n)**2)
            pd.testing.assert_series_equal(hpat_func(A, B), test_impl(A, B), check_names=False)

    @skip_parallel
    @unittest.skipIf(platform.system() == 'Windows', "Attribute dtype are different: int64, int32")
    def test_series_op8_integer_scalar(self):
        comparison_methods = ('lt', 'gt', 'le', 'ge', 'eq', 'ne')

        for method in comparison_methods:
            test_impl = _make_func_use_method_arg1(method)
            hpat_func = self.jit(test_impl)

            n = 11
            operand_series = pd.Series(np.arange(1, n))
            operand_scalar = 10
            pd.testing.assert_series_equal(
                hpat_func(operand_series, operand_scalar),
                test_impl(operand_series, operand_scalar),
                check_names=False)

    @skip_parallel
    def test_series_op8_float_scalar(self):
        comparison_methods = ('lt', 'gt', 'le', 'ge', 'eq', 'ne')

        for method in comparison_methods:
            test_impl = _make_func_use_method_arg1(method)
            hpat_func = self.jit(test_impl)

            n = 11
            operand_series = pd.Series(np.arange(1, n))
            operand_scalar = .5
            pd.testing.assert_series_equal(
                hpat_func(operand_series, operand_scalar),
                test_impl(operand_series, operand_scalar),
                check_names=False)

    @skip_parallel
    @skip_numba_jit
    def test_series_inplace_binop_array(self):
        def test_impl(A, B):
            A += B
            return A
        hpat_func = self.jit(test_impl)

        n = 11
        A = np.arange(n)**2.0  # TODO: use 2 for test int casting
        B = pd.Series(np.ones(n))
        np.testing.assert_array_equal(hpat_func(A.copy(), B), test_impl(A, B))

    @skip_numba_jit
    def test_series_fusion1(self):
        def test_impl(A, B):
            return A + B + 1
        hpat_func = self.jit(test_impl)

        n = 11
        if platform.system() == 'Windows' and not IS_32BITS:
            A = pd.Series(np.arange(n), dtype=np.int64)
            B = pd.Series(np.arange(n)**2, dtype=np.int64)
        else:
            A = pd.Series(np.arange(n))
            B = pd.Series(np.arange(n)**2)
        pd.testing.assert_series_equal(hpat_func(A, B), test_impl(A, B))
        self.assertEqual(count_parfor_REPs(), 1)

    @unittest.skip("Operator add not implement")
    def test_series_fusion2(self):
        # make sure getting data var avoids incorrect single def assumption
        def test_impl(A, B):
            S = B + 2
            if A[0] == 0:
                S = A + 1
            return S + B
        hpat_func = self.jit(test_impl)

        n = 11
        if platform.system() == 'Windows' and not IS_32BITS:
            A = pd.Series(np.arange(n), dtype=np.int64)
            B = pd.Series(np.arange(n)**2, dtype=np.int64)
        else:
            A = pd.Series(np.arange(n))
            B = pd.Series(np.arange(n)**2)
        pd.testing.assert_series_equal(hpat_func(A, B), test_impl(A, B))
        self.assertEqual(count_parfor_REPs(), 3)

    def test_series_len(self):
        def test_impl(A, i):
            return len(A)
        hpat_func = self.jit(test_impl)

        n = 11
        df = pd.DataFrame({'A': np.arange(n)})
        self.assertEqual(hpat_func(df.A, 0), test_impl(df.A, 0))

    def test_series_box(self):
        def test_impl():
            A = pd.Series([1, 2, 3])
            return A
        hpat_func = self.jit(test_impl)

        pd.testing.assert_series_equal(hpat_func(), test_impl())

    def test_series_box2(self):
        def test_impl():
            A = pd.Series(['1', '2', '3'])
            return A
        hpat_func = self.jit(test_impl)

        pd.testing.assert_series_equal(hpat_func(), test_impl())

    def test_series_list_str_unbox1(self):
        def test_impl(A):
            return A.iloc[0]
        hpat_func = self.jit(test_impl)

        S = pd.Series([['aa', 'b'], ['ccc'], []])
        np.testing.assert_array_equal(hpat_func(S), test_impl(S))

        # call twice to test potential refcount errors
        np.testing.assert_array_equal(hpat_func(S), test_impl(S))

    @skip_sdc_jit('Not impl in old style')
    def test_series_iloc_array(self):
        def test_impl(A, n):
            return A.iloc[n]
        hpat_func = self.jit(test_impl)

        S = pd.Series([1, 2, 4, 8, 6, 0], [1, 2, 4, 8, 6, 0])
        n = np.array([0, 4, 2])
        pd.testing.assert_series_equal(hpat_func(S, n), test_impl(S, n))

    @skip_sdc_jit('Not impl in old style')
    def test_series_iloc_callable(self):
        def test_impl(S):
            return S.iloc[(lambda a: abs(4 - a))]
        hpat_func = self.jit(test_impl)
        S = pd.Series([0, 6, 4, 7, 8], [0, 6, 66, 6, 8])
        pd.testing.assert_series_equal(hpat_func(S), test_impl(S))

    def test_np_typ_call_replace(self):
        # calltype replacement is tricky for np.typ() calls since variable
        # type can't provide calltype
        def test_impl(i):
            return np.int32(i)
        hpat_func = self.jit(test_impl)

        self.assertEqual(hpat_func(1), test_impl(1))

    @skip_numba_jit
    def test_series_ufunc1(self):
        def test_impl(A, i):
            return np.isinf(A).values
        hpat_func = self.jit(test_impl)

        n = 11
        df = pd.DataFrame({'A': np.arange(n)})
        np.testing.assert_array_equal(hpat_func(df.A, 1), test_impl(df.A, 1))

    @skip_numba_jit
    def test_list_convert(self):
        def test_impl():
            df = pd.DataFrame({'one': np.array([-1, np.nan, 2.5]),
                               'two': ['foo', 'bar', 'baz'],
                               'three': [True, False, True]})
            return df.one.values, df.two.values, df.three.values
        hpat_func = self.jit(test_impl)

        one, two, three = hpat_func()
        self.assertTrue(isinstance(one, np.ndarray))
        self.assertTrue(isinstance(two, np.ndarray))
        self.assertTrue(isinstance(three, np.ndarray))

    @unittest.skip("needs empty_like typing fix in npydecl.py")
    def test_series_empty_like(self):
        def test_impl(A):
            return np.empty_like(A)
        hpat_func = self.jit(test_impl)
        n = 11
        df = pd.DataFrame({'A': np.arange(n)})
        self.assertTrue(isinstance(hpat_func(df.A), np.ndarray))

    @skip_parallel
    @skip_sdc_jit('No support of axis argument in old-style Series.fillna() impl')
    def test_series_fillna_axis1(self):
        '''Verifies Series.fillna() implementation handles 'index' as axis argument'''
        def test_impl(S):
            return S.fillna(5.0, axis='index')
        hpat_func = self.jit(test_impl)

        S = pd.Series([1.0, 2.0, np.nan, 1.0, np.inf])
        pd.testing.assert_series_equal(hpat_func(S), test_impl(S))

    @skip_parallel
    @skip_sdc_jit('No support of axis argument in old-style Series.fillna() impl')
    def test_series_fillna_axis2(self):
        '''Verifies Series.fillna() implementation handles 0 as axis argument'''
        def test_impl(S):
            return S.fillna(5.0, axis=0)
        hpat_func = self.jit(test_impl)

        S = pd.Series([1.0, 2.0, np.nan, 1.0, np.inf])
        pd.testing.assert_series_equal(hpat_func(S), test_impl(S))

    @skip_parallel
    @skip_sdc_jit('No support of axis argument in old-style Series.fillna() impl')
    def test_series_fillna_axis3(self):
        '''Verifies Series.fillna() implementation handles correct non-literal axis argument'''
        def test_impl(S, axis):
            return S.fillna(5.0, axis=axis)
        hpat_func = self.jit(test_impl)

        S = pd.Series([1.0, 2.0, np.nan, 1.0, np.inf])
        for axis in [0, 'index']:
            pd.testing.assert_series_equal(hpat_func(S, axis), test_impl(S, axis))

    @skip_parallel
    @skip_sdc_jit('BUG: old-style fillna impl returns series without index')
    def test_series_fillna_float_from_df(self):
        '''Verifies Series.fillna() applied to a named float Series obtained from a DataFrame'''
        def test_impl(S):
            return S.fillna(5.0)
        hpat_func = self.jit(test_impl)

        # TODO: check_names must be fixed
        df = pd.DataFrame({'A': [1.0, 2.0, np.nan, 1.0, np.inf]})
        pd.testing.assert_series_equal(hpat_func(df.A), test_impl(df.A), check_names=False)

    @skip_parallel
    @skip_sdc_jit('BUG: old-style fillna impl returns series without index')
    def test_series_fillna_float_index1(self):
        '''Verifies Series.fillna() implementation for float series with default index'''
        def test_impl(S):
            return S.fillna(5.0)
        hpat_func = self.jit(test_impl)

        for data in test_global_input_data_float64:
            S = pd.Series(data)
            pd.testing.assert_series_equal(hpat_func(S), test_impl(S))

    @skip_parallel
    @skip_sdc_jit('BUG: old-style fillna impl returns series without index')
    def test_series_fillna_float_index2(self):
        '''Verifies Series.fillna() implementation for float series with string index'''
        def test_impl(S):
            return S.fillna(5.0)
        hpat_func = self.jit(test_impl)

        S = pd.Series([1.0, 2.0, np.nan, 1.0, np.inf], ['a', 'b', 'c', 'd', 'e'])
        pd.testing.assert_series_equal(hpat_func(S), test_impl(S))

    @skip_parallel
    @skip_sdc_jit('BUG: old-style fillna impl returns series without index')
    def test_series_fillna_float_index3(self):
        def test_impl(S):
            return S.fillna(5.0)
        hpat_func = self.jit(test_impl)

        S = pd.Series([1.0, 2.0, np.nan, 1.0, np.inf], index=[1, 2, 5, 7, 10])
        pd.testing.assert_series_equal(hpat_func(S), test_impl(S))

    @skip_parallel
    @skip_inline
    @skip_sdc_jit('BUG: old-style fillna impl returns series without index')
    def test_series_fillna_str_from_df(self):
        '''Verifies Series.fillna() applied to a named string Series obtained from a DataFrame'''
        def test_impl(S):
            return S.fillna("dd")
        hpat_func = self.jit(test_impl)

        # TODO: check_names must be fixed
        df = pd.DataFrame({'A': ['aa', 'b', None, 'cccd', '']})
        pd.testing.assert_series_equal(hpat_func(df.A),
                                       test_impl(df.A), check_names=False)

    @skip_parallel
    @skip_inline
    @skip_sdc_jit('BUG: old-style fillna impl returns series without index')
    def test_series_fillna_str_index1(self):
        '''Verifies Series.fillna() implementation for series of strings with default index'''
        def test_impl(S):
            return S.fillna("dd")
        hpat_func = self.jit(test_impl)

        S = pd.Series(['aa', 'b', None, 'cccd', ''])
        pd.testing.assert_series_equal(hpat_func(S), test_impl(S))

    @skip_parallel
    @skip_inline
    @skip_sdc_jit('BUG: old-style fillna impl returns series without index')
    def test_series_fillna_str_index2(self):
        '''Verifies Series.fillna() implementation for series of strings with string index'''
        def test_impl(S):
            return S.fillna("dd")
        hpat_func = self.jit(test_impl)

        S = pd.Series(['aa', 'b', None, 'cccd', ''], ['a', 'b', 'c', 'd', 'e'])
        pd.testing.assert_series_equal(hpat_func(S), test_impl(S))

    @skip_parallel
    @skip_inline
    @skip_sdc_jit('BUG: old-style fillna impl returns series without index')
    def test_series_fillna_str_index3(self):
        def test_impl(S):
            return S.fillna("dd")

        hpat_func = self.jit(test_impl)

        S = pd.Series(['aa', 'b', None, 'cccd', ''], index=[1, 2, 5, 7, 10])
        pd.testing.assert_series_equal(hpat_func(S), test_impl(S))

    @skip_parallel
    @skip_sdc_jit('BUG: old-style fillna impl returns series without index')
    def test_series_fillna_float_inplace1(self):
        '''Verifies Series.fillna() implementation for float series with default index and inplace argument True'''
        def test_impl(S):
            S.fillna(5.0, inplace=True)
            return S
        hpat_func = self.jit(test_impl)

        S1 = pd.Series([1.0, 2.0, np.nan, 1.0, np.inf])
        S2 = S1.copy()
        pd.testing.assert_series_equal(hpat_func(S1), test_impl(S2))

    @skip_parallel
    @unittest.skip('TODO: add reflection support and check method return value')
    def test_series_fillna_float_inplace2(self):
        '''Verifies Series.fillna(inplace=True) results are reflected back in the original float series'''
        def test_impl(S):
            return S.fillna(inplace=True)
        hpat_func = self.jit(test_impl)

        S1 = pd.Series([1.0, 2.0, np.nan, 1.0, np.inf])
        S2 = S1.copy()
        self.assertIsNone(hpat_func(S1))
        self.assertIsNone(test_impl(S2))
        pd.testing.assert_series_equal(S1, S2)

    @skip_parallel
    def test_series_fillna_float_inplace3(self):
        '''Verifies Series.fillna() implementation correcly handles omitted inplace argument as default False'''
        def test_impl(S):
            return S.fillna(5.0)
        hpat_func = self.jit(test_impl)

        S1 = pd.Series([1.0, 2.0, np.nan, 1.0, np.inf])
        S2 = S1.copy()
        pd.testing.assert_series_equal(hpat_func(S1), test_impl(S1))
        pd.testing.assert_series_equal(S1, S2)

    @skip_parallel
    def test_series_fillna_inplace_non_literal(self):
        '''Verifies Series.fillna() implementation handles only Boolean literals as inplace argument'''
        def test_impl(S, param):
            S.fillna(5.0, inplace=param)
            return S
        hpat_func = self.jit(test_impl)

        S = pd.Series([1.0, 2.0, np.nan, 1.0, np.inf])
        expected = ValueError if sdc.config.config_pipeline_hpat_default else TypingError
        self.assertRaises(expected, hpat_func, S, True)

    @skip_parallel
    @skip_numba_jit('TODO: investigate why Numba types inplace as bool (non-literal value)')
    def test_series_fillna_str_inplace1(self):
        '''Verifies Series.fillna() implementation for series of strings
           with default index and inplace argument True
        '''
        def test_impl(S):
            S.fillna("dd", inplace=True)
            return S
        hpat_func = self.jit(test_impl)

        S1 = pd.Series(['aa', 'b', None, 'cccd', ''])
        S2 = S1.copy()
        pd.testing.assert_series_equal(hpat_func(S1), test_impl(S2))

    @unittest.skip('TODO (both): support StringArrayType reflection'
                   'TODO (new-style): investigate why Numba infers inplace type as bool (non-literal value)')
    def test_series_fillna_str_inplace2(self):
        '''Verifies Series.fillna(inplace=True) results are reflected back in the original string series'''
        def test_impl(S):
            return S.fillna("dd", inplace=True)
        hpat_func = self.jit(test_impl)

        S1 = pd.Series(['aa', 'b', None, 'cccd', ''])
        S2 = S1.copy()
        self.assertIsNone(hpat_func(S1))
        self.assertIsNone(test_impl(S2))
        pd.testing.assert_series_equal(S1, S2)

    @skip_parallel
    @skip_numba_jit('TODO: investigate why Numba types inplace as bool (non-literal value)')
    def test_series_fillna_str_inplace_empty1(self):
        def test_impl(A):
            A.fillna("", inplace=True)
            return A
        hpat_func = self.jit(test_impl)

        S1 = pd.Series(['aa', 'b', None, 'cccd', ''])
        S2 = S1.copy()
        pd.testing.assert_series_equal(hpat_func(S1), test_impl(S2))

    @unittest.skip('AssertionError: Series are different\n'
                   'Series length are different\n'
                   '[left]:  [NaT, 1970-12-01T00:00:00.000000000, 2012-07-25T00:00:00.000000000]\n'
                   '[right]: [2020-05-03T00:00:00.000000000, 1970-12-01T00:00:00.000000000, 2012-07-25T00:00:00.000000000]')
    def test_series_fillna_dt_no_index1(self):
        '''Verifies Series.fillna() implementation for datetime series and np.datetime64 value'''
        def test_impl(S, value):
            return S.fillna(value)
        hpat_func = self.jit(test_impl)

        value = np.datetime64('2020-05-03', 'ns')
        S = pd.Series([pd.NaT, pd.Timestamp('1970-12-01'), pd.Timestamp('2012-07-25'), None])
        pd.testing.assert_series_equal(hpat_func(S, value), test_impl(S, value))

    @unittest.skip('TODO: change unboxing of pd.Timestamp Series or support conversion between PandasTimestampType and datetime64')
    def test_series_fillna_dt_no_index2(self):
        '''Verifies Series.fillna() implementation for datetime series and pd.Timestamp value'''
        def test_impl(S):
            value = pd.Timestamp('2020-05-03')
            return S.fillna(value)
        hpat_func = self.jit(test_impl)

        S = pd.Series([pd.NaT, pd.Timestamp('1970-12-01'), pd.Timestamp('2012-07-25')])
        pd.testing.assert_series_equal(hpat_func(S), test_impl(S))

    @skip_parallel
    def test_series_fillna_bool_no_index1(self):
        '''Verifies Series.fillna() implementation for bool series with default index'''
        def test_impl(S):
            return S.fillna(True)
        hpat_func = self.jit(test_impl)

        S1 = pd.Series([True, False, False, True])
        S2 = S1.copy()
        pd.testing.assert_series_equal(hpat_func(S1), test_impl(S2))

    @skip_parallel
    @skip_sdc_jit('BUG: old-style fillna impl returns series without index')
    def test_series_fillna_int_no_index1(self):
        '''Verifies Series.fillna() implementation for integer series with default index'''
        def test_impl(S):
            return S.fillna(7)
        hpat_func = self.jit(test_impl)

        n = 11
        S1 = pd.Series(np.arange(n, dtype=np.int64))
        S2 = S1.copy()
        pd.testing.assert_series_equal(hpat_func(S1), test_impl(S2))

    @skip_sdc_jit('No support of axis argument in old-style Series.dropna() impl')
    def test_series_dropna_axis1(self):
        '''Verifies Series.dropna() implementation handles 'index' as axis argument'''
        def test_impl(S):
            return S.dropna(axis='index')
        hpat_func = self.jit(test_impl)

        S1 = pd.Series([1.0, 2.0, np.nan, 1.0, np.inf])
        S2 = S1.copy()
        pd.testing.assert_series_equal(hpat_func(S1), test_impl(S2))

    @skip_sdc_jit('No support of axis argument in old-style Series.dropna() impl')
    def test_series_dropna_axis2(self):
        '''Verifies Series.dropna() implementation handles 0 as axis argument'''
        def test_impl(S):
            return S.dropna(axis=0)
        hpat_func = self.jit(test_impl)

        S1 = pd.Series([1.0, 2.0, np.nan, 1.0, np.inf])
        S2 = S1.copy()
        pd.testing.assert_series_equal(hpat_func(S1), test_impl(S2))

    @skip_sdc_jit('No support of axis argument in old-style Series.dropna() impl')
    def test_series_dropna_axis3(self):
        '''Verifies Series.dropna() implementation handles correct non-literal axis argument'''
        def test_impl(S, axis):
            return S.dropna(axis=axis)
        hpat_func = self.jit(test_impl)

        S1 = pd.Series([1.0, 2.0, np.nan, 1.0, np.inf])
        S2 = S1.copy()
        for axis in [0, 'index']:
            pd.testing.assert_series_equal(hpat_func(S1, axis), test_impl(S2, axis))

    @skip_sdc_jit('BUG: old-style dropna impl returns series without index')
    def test_series_dropna_float_index1(self):
        '''Verifies Series.dropna() implementation for float series with default index'''
        def test_impl(S):
            return S.dropna()
        hpat_func = self.jit(test_impl)

        for data in test_global_input_data_float64:
            S1 = pd.Series(data)
            S2 = S1.copy()
            pd.testing.assert_series_equal(hpat_func(S1), test_impl(S2))

    @skip_sdc_jit('BUG: old-style dropna impl returns series without index')
    def test_series_dropna_float_index2(self):
        '''Verifies Series.dropna() implementation for float series with string index'''
        def test_impl(S):
            return S.dropna()
        hpat_func = self.jit(test_impl)

        S1 = pd.Series([1.0, 2.0, np.nan, 1.0, np.inf], ['a', 'b', 'c', 'd', 'e'])
        S2 = S1.copy()
        pd.testing.assert_series_equal(hpat_func(S1), test_impl(S2))

    @skip_sdc_jit('BUG: old-style dropna impl returns series without index')
    def test_series_dropna_str_index1(self):
        '''Verifies Series.dropna() implementation for series of strings with default index'''
        def test_impl(S):
            return S.dropna()
        hpat_func = self.jit(test_impl)

        S1 = pd.Series(['aa', 'b', None, 'cccd', ''])
        S2 = S1.copy()
        pd.testing.assert_series_equal(hpat_func(S1), test_impl(S2))

    @skip_sdc_jit('BUG: old-style dropna impl returns series without index')
    def test_series_dropna_str_index2(self):
        '''Verifies Series.dropna() implementation for series of strings with string index'''
        def test_impl(S):
            return S.dropna()
        hpat_func = self.jit(test_impl)

        S1 = pd.Series(['aa', 'b', None, 'cccd', ''], ['a', 'b', 'c', 'd', 'e'])
        S2 = S1.copy()
        pd.testing.assert_series_equal(hpat_func(S1), test_impl(S2))

    @skip_sdc_jit('BUG: old-style dropna impl returns series without index')
    def test_series_dropna_str_index3(self):
        def test_impl(S):
            return S.dropna()

        hpat_func = self.jit(test_impl)

        S1 = pd.Series(['aa', 'b', None, 'cccd', ''], index=[1, 2, 5, 7, 10])
        S2 = S1.copy()
        pd.testing.assert_series_equal(hpat_func(S1), test_impl(S2))

    @unittest.skip('BUG: old-style dropna impl returns series without index, in new-style inplace is unsupported')
    def test_series_dropna_float_inplace_no_index1(self):
        '''Verifies Series.dropna() implementation for float series with default index and inplace argument True'''
        def test_impl(S):
            S.dropna(inplace=True)
            return S
        hpat_func = self.jit(test_impl)

        S1 = pd.Series([1.0, 2.0, np.nan, 1.0, np.inf])
        S2 = S1.copy()
        pd.testing.assert_series_equal(hpat_func(S1), test_impl(S2))

    @unittest.skip('TODO: add reflection support and check method return value')
    def test_series_dropna_float_inplace_no_index2(self):
        '''Verifies Series.dropna(inplace=True) results are reflected back in the original float series'''
        def test_impl(S):
            return S.dropna(inplace=True)
        hpat_func = self.jit(test_impl)

        S1 = pd.Series([1.0, 2.0, np.nan, 1.0, np.inf])
        S2 = S1.copy()
        self.assertIsNone(hpat_func(S1))
        self.assertIsNone(test_impl(S2))
        pd.testing.assert_series_equal(S1, S2)

    @unittest.skip('BUG: old-style dropna impl returns series without index, in new-style inplace is unsupported')
    def test_series_dropna_str_inplace_no_index1(self):
        '''Verifies Series.dropna() implementation for series of strings
           with default index and inplace argument True
        '''
        def test_impl(S):
            S.dropna(inplace=True)
            return S
        hpat_func = self.jit(test_impl)

        S1 = pd.Series(['aa', 'b', None, 'cccd', ''])
        S2 = S1.copy()
        pd.testing.assert_series_equal(hpat_func(S1), test_impl(S2))

    @unittest.skip('TODO: add reflection support and check method return value')
    def test_series_dropna_str_inplace_no_index2(self):
        '''Verifies Series.dropna(inplace=True) results are reflected back in the original string series'''
        def test_impl(S):
            return S.dropna(inplace=True)
        hpat_func = self.jit(test_impl)

        S1 = pd.Series(['aa', 'b', None, 'cccd', ''])
        S2 = S1.copy()
        self.assertIsNone(hpat_func(S1))
        self.assertIsNone(test_impl(S2))
        pd.testing.assert_series_equal(S1, S2)

    @skip_numba_jit
    def test_series_dropna_str_parallel1(self):
        '''Verifies Series.dropna() distributed work for series of strings with default index'''
        def test_impl(A):
            B = A.dropna()
            return (B == 'gg').sum()
        hpat_func = self.jit(distributed=['A'])(test_impl)

        S1 = pd.Series(['aa', 'b', None, 'ccc', 'dd', 'gg'])
        start, end = get_start_end(len(S1))
        # TODO: gatherv
        self.assertEqual(hpat_func(S1[start:end]), test_impl(S1))
        self.assertEqual(count_array_REPs(), 0)
        self.assertEqual(count_parfor_REPs(), 0)
        self.assertTrue(count_array_OneDs() > 0)

    @unittest.skip('AssertionError: Series are different\n'
                   'Series length are different\n'
                   '[left]:  3, Int64Index([0, 1, 2], dtype=\'int64\')\n'
                   '[right]: 2, Int64Index([1, 2], dtype=\'int64\')')
    def test_series_dropna_dt_no_index1(self):
        '''Verifies Series.dropna() implementation for datetime series with default index'''
        def test_impl(S):
            return S.dropna()
        hpat_func = self.jit(test_impl)

        S1 = pd.Series([pd.NaT, pd.Timestamp('1970-12-01'), pd.Timestamp('2012-07-25')])
        S2 = S1.copy()
        pd.testing.assert_series_equal(hpat_func(S1), test_impl(S2))

    def test_series_dropna_bool_no_index1(self):
        '''Verifies Series.dropna() implementation for bool series with default index'''
        def test_impl(S):
            return S.dropna()
        hpat_func = self.jit(test_impl)

        S1 = pd.Series([True, False, False, True])
        S2 = S1.copy()
        pd.testing.assert_series_equal(hpat_func(S1), test_impl(S2))

    @skip_sdc_jit('BUG: old-style dropna impl returns series without index')
    def test_series_dropna_int_no_index1(self):
        '''Verifies Series.dropna() implementation for integer series with default index'''
        def test_impl(S):
            return S.dropna()
        hpat_func = self.jit(test_impl)

        n = 11
        S1 = pd.Series(np.arange(n, dtype=np.int64))
        S2 = S1.copy()
        pd.testing.assert_series_equal(hpat_func(S1), test_impl(S2))

    def test_series_rename_str_df_noidx(self):
        def test_impl(A):
            return A.rename('B')
        hpat_func = self.jit(test_impl)

        df = pd.DataFrame({'A': [1.0, 2.0, np.nan, 1.0]})
        pd.testing.assert_series_equal(hpat_func(df.A), test_impl(df.A))

    def test_series_rename_str_noidx(self):
        def test_impl(S):
            return S.rename('Name')
        jit_func = self.jit(test_impl)

        S = pd.Series([1, 2, 3])
        pd.testing.assert_series_equal(jit_func(S), test_impl(S))

    def test_series_rename_str_idx(self):
        def test_impl(S):
            return S.rename('Name')
        jit_func = self.jit(test_impl)

        S = pd.Series([1, 2, 3], index=['a', 'b', 'c'])
        pd.testing.assert_series_equal(jit_func(S), test_impl(S))

    def test_series_rename_no_name_str_noidx(self):
        def test_impl(S):
            return S.rename()
        jit_func = self.jit(test_impl)

        S = pd.Series([1, 2, 3], name='Name')
        pd.testing.assert_series_equal(jit_func(S), test_impl(S))

    def test_series_rename_no_name_str_idx(self):
        def test_impl(S):
            return S.rename()
        jit_func = self.jit(test_impl)

        S = pd.Series([1, 2, 3], index=['a', 'b', 'c'], name='Name')
        pd.testing.assert_series_equal(jit_func(S), test_impl(S))

    def test_series_rename_str_noidx_no_copy(self):
        def test_impl(S):
            return S.rename('Another Name', copy=False)
        jit_func = self.jit(test_impl)

        S = pd.Series([1, 2, 3], name='Name')
        pd.testing.assert_series_equal(jit_func(S), test_impl(S))

    def test_series_rename_str_idx_no_copy(self):
        def test_impl(S):
            return S.rename('Another Name', copy=False)
        jit_func = self.jit(test_impl)

        S = pd.Series([1, 2, 3], index=['a', 'b', 'c'], name='Name')
        pd.testing.assert_series_equal(jit_func(S), test_impl(S))

    @skip_sdc_jit("Requires full scalar types (not only str) support as Series name")
    @skip_numba_jit("Requires full scalar types (not only str) support as Series name")
    def test_series_rename_int_noidx(self):
        def test_impl(S):
            return S.rename(1)
        jit_func = self.jit(test_impl)

        S = pd.Series([1, 2, 3], name='Name')
        pd.testing.assert_series_equal(jit_func(S), test_impl(S))

    @skip_sdc_jit("Requires full scalar types (not only str) support as Series name")
    @skip_numba_jit("Requires full scalar types (not only str) support as Series name")
    def test_series_rename_int_idx(self):
        def test_impl(S):
            return S.rename(1)
        jit_func = self.jit(test_impl)

        S = pd.Series([1, 2, 3], index=['a', 'b', 'c'], name='Name')
        pd.testing.assert_series_equal(jit_func(S), test_impl(S))

    @skip_sdc_jit("Requires full scalar types (not only str) support as Series name")
    @skip_numba_jit("Requires full scalar types (not only str) support as Series name")
    def test_series_rename_float_noidx(self):
        def test_impl(S):
            return S.rename(1.1)
        jit_func = self.jit(test_impl)

        S = pd.Series([1, 2, 3], name='Name')
        pd.testing.assert_series_equal(jit_func(S), test_impl(S))

    @skip_sdc_jit("Requires full scalar types (not only str) support as Series name")
    @skip_numba_jit("Requires full scalar types (not only str) support as Series name")
    def test_series_rename_float_idx(self):
        def test_impl(S):
            return S.rename(1.1)
        jit_func = self.jit(test_impl)

        S = pd.Series([1, 2, 3], index=['a', 'b', 'c'], name='Name')
        pd.testing.assert_series_equal(jit_func(S), test_impl(S))

    def test_series_sum_default(self):
        def test_impl(S):
            return S.sum()
        hpat_func = self.jit(test_impl)

        S = pd.Series([1., 2., 3.])
        self.assertEqual(hpat_func(S), test_impl(S))

    def test_series_sum_nan(self):
        def test_impl(S):
            return S.sum()
        hpat_func = self.jit(test_impl)

        # column with NA
        S = pd.Series([np.nan, 2., 3.])
        self.assertEqual(hpat_func(S), test_impl(S))

        # all NA case should produce 0
        S = pd.Series([np.nan, np.nan])
        self.assertEqual(hpat_func(S), test_impl(S))

    @skip_sdc_jit("Old style Series.sum() does not support parameters")
    def test_series_sum_skipna_false(self):
        def test_impl(S):
            return S.sum(skipna=False)
        hpat_func = self.jit(test_impl)

        S = pd.Series([np.nan, 2., 3.])
        self.assertEqual(np.isnan(hpat_func(S)), np.isnan(test_impl(S)))

    @skip_numba_jit("Series.sum() operator + is not implemented yet for Numba")
    def test_series_sum2(self):
        def test_impl(S):
            return (S + S).sum()
        hpat_func = self.jit(test_impl)

        S = pd.Series([np.nan, 2., 3.])
        self.assertEqual(hpat_func(S), test_impl(S))

        S = pd.Series([np.nan, np.nan])
        self.assertEqual(hpat_func(S), test_impl(S))

    def test_series_prod(self):
        def test_impl(S, skipna):
            return S.prod(skipna=skipna)
        hpat_func = self.jit(test_impl)

        data_samples = [
            [6, 6, 2, 1, 3, 3, 2, 1, 2],
            [1.1, 0.3, 2.1, 1, 3, 0.3, 2.1, 1.1, 2.2],
            [6, 6.1, 2.2, 1, 3, 3, 2.2, 1, 2],
            [6, 6, np.nan, 2, np.nan, 1, 3, 3, np.inf, 2, 1, 2, np.inf],
            [1.1, 0.3, np.nan, 1.0, np.inf, 0.3, 2.1, np.nan, 2.2, np.inf],
            [1.1, 0.3, np.nan, 1, np.inf, 0, 1.1, np.nan, 2.2, np.inf, 2, 2],
            [np.nan, np.nan, np.nan],
            [np.nan, np.nan, np.inf],
        ]

        for data in data_samples:
            S = pd.Series(data)

            for skipna_var in [True, False]:
                actual = hpat_func(S, skipna=skipna_var)
                expected = test_impl(S, skipna=skipna_var)

                if np.isnan(actual) or np.isnan(expected):
                    # con not compare Nan != Nan directly
                    self.assertEqual(np.isnan(actual), np.isnan(expected))
                else:
                    self.assertEqual(actual, expected)

    def test_series_prod_skipna_default(self):
        def test_impl(S):
            return S.prod()
        hpat_func = self.jit(test_impl)

        S = pd.Series([np.nan, 2, 3.])
        self.assertEqual(hpat_func(S), test_impl(S))

    def test_series_count1(self):
        def test_impl(S):
            return S.count()
        hpat_func = self.jit(test_impl)

        S = pd.Series([np.nan, 2., 3.])
        self.assertEqual(hpat_func(S), test_impl(S))

        S = pd.Series([np.nan, np.nan])
        self.assertEqual(hpat_func(S), test_impl(S))

        S = pd.Series(['aa', 'bb', np.nan])
        self.assertEqual(hpat_func(S), test_impl(S))

    def test_series_mean(self):
        def test_impl(S):
            return S.mean()
        hpat_func = self.jit(test_impl)

        data_samples = [
            [6, 6, 2, 1, 3, 3, 2, 1, 2],
            [1.1, 0.3, 2.1, 1, 3, 0.3, 2.1, 1.1, 2.2],
            [6, 6.1, 2.2, 1, 3, 3, 2.2, 1, 2],
            [6, 6, np.nan, 2, np.nan, 1, 3, 3, np.inf, 2, 1, 2, np.inf],
            [1.1, 0.3, np.nan, 1.0, np.inf, 0.3, 2.1, np.nan, 2.2, np.inf],
            [1.1, 0.3, np.nan, 1, np.inf, 0, 1.1, np.nan, 2.2, np.inf, 2, 2],
            [np.nan, np.nan, np.nan],
            [np.nan, np.nan, np.inf],
        ]

        for data in data_samples:
            with self.subTest(data=data):
                S = pd.Series(data)
                actual = hpat_func(S)
                expected = test_impl(S)
                if np.isnan(actual) or np.isnan(expected):
                    self.assertEqual(np.isnan(actual), np.isnan(expected))
                else:
                    self.assertEqual(actual, expected)

    @skip_sdc_jit("Series.mean() any parameters unsupported")
    def test_series_mean_skipna(self):
        def test_impl(S, skipna):
            return S.mean(skipna=skipna)
        hpat_func = self.jit(test_impl)

        data_samples = [
            [6, 6, 2, 1, 3, 3, 2, 1, 2],
            [1.1, 0.3, 2.1, 1, 3, 0.3, 2.1, 1.1, 2.2],
            [6, 6.1, 2.2, 1, 3, 3, 2.2, 1, 2],
            [6, 6, np.nan, 2, np.nan, 1, 3, 3, np.inf, 2, 1, 2, np.inf],
            [1.1, 0.3, np.nan, 1.0, np.inf, 0.3, 2.1, np.nan, 2.2, np.inf],
            [1.1, 0.3, np.nan, 1, np.inf, 0, 1.1, np.nan, 2.2, np.inf, 2, 2],
            [np.nan, np.nan, np.nan],
            [np.nan, np.nan, np.inf],
        ]

        for skipna in [True, False]:
            for data in data_samples:
                S = pd.Series(data)
                actual = hpat_func(S, skipna)
                expected = test_impl(S, skipna)
                if np.isnan(actual) or np.isnan(expected):
                    self.assertAlmostEqual(np.isnan(actual), np.isnan(expected))
                else:
                    self.assertAlmostEqual(actual, expected)

    def test_series_var1(self):
        def test_impl(S):
            return S.var()
        hpat_func = self.jit(test_impl)

        S = pd.Series([np.nan, 2., 3.])
        self.assertEqual(hpat_func(S), test_impl(S))

    def test_series_min(self):
        def test_impl(S):
            return S.min()
        hpat_func = self.jit(test_impl)

        # TODO type_min/type_max
        for input_data in [[np.nan, 2., np.nan, 3., np.inf, 1, -1000],
                           [8, 31, 1123, -1024],
                           [2., 3., 1, -1000, np.inf]]:
            S = pd.Series(input_data)

            result_ref = test_impl(S)
            result = hpat_func(S)
            self.assertEqual(result, result_ref)

    @skip_sdc_jit("Series.min() any parameters unsupported")
    def test_series_min_param(self):
        def test_impl(S, param_skipna):
            return S.min(skipna=param_skipna)

        hpat_func = self.jit(test_impl)

        for input_data, param_skipna in [([np.nan, 2., np.nan, 3., 1, -1000, np.inf], True),
                                         ([2., 3., 1, np.inf, -1000], False)]:
            S = pd.Series(input_data)

            result_ref = test_impl(S, param_skipna)
            result = hpat_func(S, param_skipna)
            self.assertEqual(result, result_ref)

    def test_series_max(self):
        def test_impl(S):
            return S.max()
        hpat_func = self.jit(test_impl)

        # TODO type_min/type_max
        for input_data in [[np.nan, 2., np.nan, 3., np.inf, 1, -1000],
                           [8, 31, 1123, -1024],
                           [2., 3., 1, -1000, np.inf]]:
            S = pd.Series(input_data)

            result_ref = test_impl(S)
            result = hpat_func(S)
            self.assertEqual(result, result_ref)

    @skip_sdc_jit("Series.max() any parameters unsupported")
    def test_series_max_param(self):
        def test_impl(S, param_skipna):
            return S.max(skipna=param_skipna)

        hpat_func = self.jit(test_impl)

        for input_data, param_skipna in [([np.nan, 2., np.nan, 3., 1, -1000, np.inf], True),
                                         ([2., 3., 1, np.inf, -1000], False)]:
            S = pd.Series(input_data)

            result_ref = test_impl(S, param_skipna)
            result = hpat_func(S, param_skipna)
            self.assertEqual(result, result_ref)

    @skip_sdc_jit('Old-style value_counts implementation doesn\'t handle numpy.nan values')
    def test_series_value_counts_number(self):
        def test_impl(S):
            return S.value_counts()

        input_data = [test_global_input_data_integer64, test_global_input_data_float64]
        extras = [[1, 2, 3, 1, 1, 3], [0.1, 0., 0.1, 0.1]]

        hpat_func = self.jit(test_impl)

        for data_to_test, extra in zip(input_data, extras):
            for d in data_to_test:
                data = d + extra
                with self.subTest(series_data=data):
                    S = pd.Series(data)
                    # use sort_index() due to possible different order of values with the same counts in results
                    result_ref = test_impl(S).sort_index()
                    result = hpat_func(S).sort_index()
                    pd.testing.assert_series_equal(result, result_ref)

    @skip_sdc_jit('Bug in old-style value_counts implementation for ascending param support')
    def test_series_value_counts_sort(self):
        def test_impl(S, value):
            return S.value_counts(sort=True, ascending=value)

        hpat_func = self.jit(test_impl)

        data = [1, 0, 0, 1, 1, -1, 0, -1, 0]

        for ascending in (False, True):
            with self.subTest(ascending=ascending):
                S = pd.Series(data)
                # to test sorting of result series works correctly do not use sort_index() on results!
                # instead ensure that there are no elements with the same frequency in the data
                result_ref = test_impl(S, ascending)
                result = hpat_func(S, ascending)
                pd.testing.assert_series_equal(result, result_ref)

    @skip_sdc_jit('Old-style value_counts implementation doesn\'t handle numpy.nan values')
    def test_series_value_counts_numeric_dropna_false(self):
        def test_impl(S):
            return S.value_counts(dropna=False)

        data_to_test = [[1, 2, 3, 1, 1, 3],
                        [1, 2, 3, np.nan, 1, 3, np.nan, np.inf],
                        [0.1, 3., np.nan, 3., 0.1, 3., np.nan, np.inf, 0.1, 0.1]]

        hpat_func = self.jit(test_impl)

        for data in data_to_test:
            with self.subTest(series_data=data):
                S = pd.Series(data)
                pd.testing.assert_series_equal(hpat_func(S), test_impl(S))

    @skip_sdc_jit('Old-style value_counts implementation doesn\'t handle None values in string series')
    def test_series_value_counts_str_dropna_false(self):
        def test_impl(S):
            return S.value_counts(dropna=False)

        data_to_test = [['a', '', 'a', '', 'b', None, 'a', '', None, 'b'],
                        ['dog', None, 'NaN', '', 'cat', None, 'cat', None, 'dog', ''],
                        ['dog', 'NaN', '', 'cat', 'cat', 'dog', '']]

        hpat_func = self.jit(test_impl)

        for data in data_to_test:
            with self.subTest(series_data=data):
                S = pd.Series(data)
                # use sort_index() due to possible different order of values with the same counts in results
                result_ref = test_impl(S).sort_index()
                result = hpat_func(S).sort_index()
                pd.testing.assert_series_equal(result, result_ref)

    @skip_sdc_jit('Old-style value_counts implementation doesn\'t handle sort argument')
    def test_series_value_counts_str_sort(self):
        def test_impl(S, ascending):
            return S.value_counts(sort=True, ascending=ascending)

        data_to_test = [['a', '', 'a', '', 'b', None, 'a', '', 'a', 'b'],
                        ['dog', 'cat', 'cat', 'cat', 'dog']]

        hpat_func = self.jit(test_impl)

        for data in data_to_test:
            for ascending in (True, False):
                with self.subTest(series_data=data, ascending=ascending):
                    S = pd.Series(data)
                    # to test sorting of result series works correctly do not use sort_index() on results!
                    # instead ensure that there are no elements with the same frequency in the data
                    result_ref = test_impl(S, ascending)
                    result = hpat_func(S, ascending)
                    pd.testing.assert_series_equal(result, result_ref)

    @skip_sdc_jit("Fails to compile with latest Numba")
    def test_series_value_counts_index(self):
        def test_impl(S):
            return S.value_counts()

        hpat_func = self.jit(test_impl)

        for data in test_global_input_data_integer64:
            with self.subTest(series_data=data):
                index = np.arange(start=1, stop=len(data) + 1)
                S = pd.Series(data, index=index)
                pd.testing.assert_series_equal(hpat_func(S).sort_index(), test_impl(S).sort_index())

    def test_series_value_counts_no_unboxing(self):
        def test_impl():
            S = pd.Series([1, 2, 3, 1, 1, 3])
            return S.value_counts()

        hpat_func = self.jit(test_impl)
        pd.testing.assert_series_equal(hpat_func(), test_impl())

    @skip_numba_jit
    def test_series_dist_input1(self):
        '''Verify distribution of a Series without index'''
        def test_impl(S):
            return S.max()
        hpat_func = self.jit(distributed={'S'})(test_impl)

        n = 111
        S = pd.Series(np.arange(n))
        start, end = get_start_end(n)
        self.assertEqual(hpat_func(S[start:end]), test_impl(S))
        self.assertEqual(count_array_REPs(), 0)
        self.assertEqual(count_parfor_REPs(), 0)

    @skip_sdc_jit("Fails to compile with latest Numba")
    @skip_numba_jit
    def test_series_dist_input2(self):
        '''Verify distribution of a Series with integer index'''
        def test_impl(S):
            return S.max()
        hpat_func = self.jit(distributed={'S'})(test_impl)

        n = 111
        S = pd.Series(np.arange(n), 1 + np.arange(n))
        start, end = get_start_end(n)
        self.assertEqual(hpat_func(S[start:end]), test_impl(S[start:end]))
        self.assertEqual(count_array_REPs(), 0)
        self.assertEqual(count_parfor_REPs(), 0)

    @unittest.skip("Passed if run single")
    def test_series_dist_input3(self):
        '''Verify distribution of a Series with string index'''
        def test_impl(S):
            return S.max()
        hpat_func = self.jit(distributed={'S'})(test_impl)

        n = 111
        S = pd.Series(np.arange(n), ['abc{}'.format(id) for id in range(n)])
        start, end = get_start_end(n)
        self.assertEqual(hpat_func(S[start:end]), test_impl(S))
        self.assertEqual(count_array_REPs(), 0)
        self.assertEqual(count_parfor_REPs(), 0)

    def test_series_tuple_input1(self):
        def test_impl(s_tup):
            return s_tup[0].max()
        hpat_func = self.jit(test_impl)

        n = 111
        S = pd.Series(np.arange(n))
        S2 = pd.Series(np.arange(n) + 1.0)
        s_tup = (S, 1, S2)
        self.assertEqual(hpat_func(s_tup), test_impl(s_tup))

    @unittest.skip("pending handling of build_tuple in dist pass")
    def test_series_tuple_input_dist1(self):
        def test_impl(s_tup):
            return s_tup[0].max()
        hpat_func = self.jit(locals={'s_tup:input': 'distributed'})(test_impl)

        n = 111
        S = pd.Series(np.arange(n))
        S2 = pd.Series(np.arange(n) + 1.0)
        start, end = get_start_end(n)
        s_tup = (S, 1, S2)
        h_s_tup = (S[start:end], 1, S2[start:end])
        self.assertEqual(hpat_func(h_s_tup), test_impl(s_tup))

    @skip_numba_jit
    def test_series_rolling1(self):
        def test_impl(S):
            return S.rolling(3).sum()
        hpat_func = self.jit(test_impl)

        S = pd.Series([1.0, 2., 3., 4., 5.])
        pd.testing.assert_series_equal(hpat_func(S), test_impl(S))

    @skip_numba_jit
    def test_series_concat1(self):
        def test_impl(S1, S2):
            return pd.concat([S1, S2]).values
        hpat_func = self.jit(test_impl)

        S1 = pd.Series([1.0, 2., 3., 4., 5.])
        S2 = pd.Series([6., 7.])
        np.testing.assert_array_equal(hpat_func(S1, S2), test_impl(S1, S2))

    @skip_numba_jit
    def test_series_map1(self):
        def test_impl(S):
            return S.map(lambda a: 2 * a)
        hpat_func = self.jit(test_impl)

        S = pd.Series([1.0, 2., 3., 4., 5.])
        pd.testing.assert_series_equal(hpat_func(S), test_impl(S))

    @skip_numba_jit
    def test_series_map_global1(self):
        def test_impl(S):
            return S.map(lambda a: a + GLOBAL_VAL)
        hpat_func = self.jit(test_impl)

        S = pd.Series([1.0, 2., 3., 4., 5.])
        pd.testing.assert_series_equal(hpat_func(S), test_impl(S))

    @skip_numba_jit
    def test_series_map_tup1(self):
        def test_impl(S):
            return S.map(lambda a: (a, 2 * a))
        hpat_func = self.jit(test_impl)

        S = pd.Series([1.0, 2., 3., 4., 5.])
        pd.testing.assert_series_equal(hpat_func(S), test_impl(S))

    @skip_numba_jit
    def test_series_map_tup_map1(self):
        def test_impl(S):
            A = S.map(lambda a: (a, 2 * a))
            return A.map(lambda a: a[1])
        hpat_func = self.jit(test_impl)

        S = pd.Series([1.0, 2., 3., 4., 5.])
        pd.testing.assert_series_equal(hpat_func(S), test_impl(S))

    @skip_numba_jit
    def test_series_combine(self):
        def test_impl(S1, S2):
            return S1.combine(S2, lambda a, b: 2 * a + b)
        hpat_func = self.jit(test_impl)

        S1 = pd.Series([1.0, 2., 3., 4., 5.])
        S2 = pd.Series([6.0, 21., 3.6, 5.])
        pd.testing.assert_series_equal(hpat_func(S1, S2), test_impl(S1, S2))

    @skip_numba_jit
    def test_series_combine_float3264(self):
        def test_impl(S1, S2):
            return S1.combine(S2, lambda a, b: 2 * a + b)
        hpat_func = self.jit(test_impl)

        S1 = pd.Series([np.float64(1), np.float64(2),
                        np.float64(3), np.float64(4), np.float64(5)])
        S2 = pd.Series([np.float32(1), np.float32(2),
                        np.float32(3), np.float32(4), np.float32(5)])
        pd.testing.assert_series_equal(hpat_func(S1, S2), test_impl(S1, S2))

    @skip_numba_jit
    def test_series_combine_assert1(self):
        def test_impl(S1, S2):
            return S1.combine(S2, lambda a, b: 2 * a + b)
        hpat_func = self.jit(test_impl)

        S1 = pd.Series([1, 2, 3])
        S2 = pd.Series([6., 21., 3., 5.])
        with self.assertRaises(AssertionError):
            hpat_func(S1, S2)

    @skip_numba_jit
    def test_series_combine_assert2(self):
        def test_impl(S1, S2):
            return S1.combine(S2, lambda a, b: 2 * a + b)
        hpat_func = self.jit(test_impl)

        S1 = pd.Series([6., 21., 3., 5.])
        S2 = pd.Series([1, 2, 3])
        with self.assertRaises(AssertionError):
            hpat_func(S1, S2)

    @skip_numba_jit
    def test_series_combine_integer(self):
        def test_impl(S1, S2):
            return S1.combine(S2, lambda a, b: 2 * a + b, 16)
        hpat_func = self.jit(test_impl)

        S1 = pd.Series([1, 2, 3, 4, 5])
        S2 = pd.Series([6, 21, 3, 5])
        pd.testing.assert_series_equal(hpat_func(S1, S2), test_impl(S1, S2))

    @skip_numba_jit
    def test_series_combine_different_types(self):
        def test_impl(S1, S2):
            return S1.combine(S2, lambda a, b: 2 * a + b)
        hpat_func = self.jit(test_impl)

        S1 = pd.Series([6.1, 21.2, 3.3, 5.4, 6.7])
        S2 = pd.Series([1, 2, 3, 4, 5])
        pd.testing.assert_series_equal(hpat_func(S1, S2), test_impl(S1, S2))

    @skip_numba_jit
    def test_series_combine_integer_samelen(self):
        def test_impl(S1, S2):
            return S1.combine(S2, lambda a, b: 2 * a + b)
        hpat_func = self.jit(test_impl)

        S1 = pd.Series([1, 2, 3, 4, 5])
        S2 = pd.Series([6, 21, 17, -5, 4])
        pd.testing.assert_series_equal(hpat_func(S1, S2), test_impl(S1, S2))

    @skip_numba_jit
    def test_series_combine_samelen(self):
        def test_impl(S1, S2):
            return S1.combine(S2, lambda a, b: 2 * a + b)
        hpat_func = self.jit(test_impl)

        S1 = pd.Series([1.0, 2., 3., 4., 5.])
        S2 = pd.Series([6.0, 21., 3.6, 5., 0.0])
        pd.testing.assert_series_equal(hpat_func(S1, S2), test_impl(S1, S2))

    @skip_numba_jit
    def test_series_combine_value(self):
        def test_impl(S1, S2):
            return S1.combine(S2, lambda a, b: 2 * a + b, 1237.56)
        hpat_func = self.jit(test_impl)

        S1 = pd.Series([1.0, 2., 3., 4., 5.])
        S2 = pd.Series([6.0, 21., 3.6, 5.])
        pd.testing.assert_series_equal(hpat_func(S1, S2), test_impl(S1, S2))

    @skip_numba_jit
    def test_series_combine_value_samelen(self):
        def test_impl(S1, S2):
            return S1.combine(S2, lambda a, b: 2 * a + b, 1237.56)
        hpat_func = self.jit(test_impl)

        S1 = pd.Series([1.0, 2., 3., 4., 5.])
        S2 = pd.Series([6.0, 21., 3.6, 5., 0.0])
        pd.testing.assert_series_equal(hpat_func(S1, S2), test_impl(S1, S2))

    def test_series_abs1(self):
        def test_impl(S):
            return S.abs()
        hpat_func = self.jit(test_impl)

        S = pd.Series([np.nan, -2., 3., 0.5E-01, 0xFF, 0o7, 0b101])
        pd.testing.assert_series_equal(hpat_func(S), test_impl(S))

    @skip_numba_jit
    def test_series_corr1(self):
        def test_impl(S1, S2):
            return S1.corr(S2)
        hpat_func = self.jit(test_impl)

        for pair in _cov_corr_series:
            S1, S2 = pair
            np.testing.assert_almost_equal(
                hpat_func(S1, S2), test_impl(S1, S2),
                err_msg='S1={}\nS2={}'.format(S1, S2))

    def test_series_str_center_default_fillchar(self):
        def test_impl(series, width):
            return series.str.center(width)

        hpat_func = self.jit(test_impl)

        data = test_global_input_data_unicode_kind1
        series = pd.Series(data)
        width = max(len(s) for s in data) + 10

        pd.testing.assert_series_equal(hpat_func(series, width),
                                       test_impl(series, width))

    def test_series_str_center(self):
        def test_impl(series, width, fillchar):
            return series.str.center(width, fillchar)

        hpat_func = self.jit(test_impl)

        data = test_global_input_data_unicode_kind1
        data_lengths = [len(s) for s in data]
        widths = [max(data_lengths) + 10, min(data_lengths)]

        for index in [None, list(range(len(data)))[::-1], data[::-1]]:
            series = pd.Series(data, index, name='A')
            for width, fillchar in product(widths, ['\t']):
                jit_result = hpat_func(series, width, fillchar)
                ref_result = test_impl(series, width, fillchar)
                pd.testing.assert_series_equal(jit_result, ref_result)

    def test_series_str_center_exception_unsupported_fillchar(self):
        def test_impl(series, width, fillchar):
            return series.str.center(width, fillchar)

        hpat_func = self.jit(test_impl)

        data = test_global_input_data_unicode_kind1
        series = pd.Series(data)
        width = max(len(s) for s in data) + 10

        with self.assertRaises(TypingError) as raises:
            hpat_func(series, width, 10)
        msg_tmpl = 'Method center(). The object fillchar\n {}'
        msg = msg_tmpl.format('given: int64\n expected: str')
        self.assertIn(msg, str(raises.exception))

    def test_series_str_center_exception_unsupported_kind4(self):
        def test_impl(series, width):
            return series.str.center(width)

        hpat_func = self.jit(test_impl)

        data = test_global_input_data_unicode_kind4
        series = pd.Series(data)
        width = max(len(s) for s in data) + 10

        with self.assertRaises(SystemError) as raises:
            hpat_func(series, width)
        msg = 'NULL object passed to Py_BuildValue'
        self.assertIn(msg, str(raises.exception))

    def test_series_str_endswith(self):
        def test_impl(series, pat):
            return series.str.endswith(pat)

        hpat_func = self.jit(test_impl)

        data = test_global_input_data_unicode_kind4
        pats = [''] + [s[-min(len(s) for s in data):] for s in data] + data
        indices = [None, list(range(len(data)))[::-1], data[::-1]]
        names = [None, 'A']
        for index, name in product(indices, names):
            series = pd.Series(data, index, name=name)
            for pat in pats:
                pd.testing.assert_series_equal(hpat_func(series, pat),
                                               test_impl(series, pat))

    def test_series_str_endswith_exception_unsupported_na(self):
        def test_impl(series, pat, na):
            return series.str.endswith(pat, na)

        hpat_func = self.jit(test_impl)

        series = pd.Series(test_global_input_data_unicode_kind4)
        msg_tmpl = 'Method endswith(). The object na\n {}'

        with self.assertRaises(TypingError) as raises:
            hpat_func(series, '', 'None')
        msg = msg_tmpl.format('given: unicode_type\n expected: bool')
        self.assertIn(msg, str(raises.exception))

        with self.assertRaises(ValueError) as raises:
            hpat_func(series, '', False)
        msg = msg_tmpl.format('expected: None')
        self.assertIn(msg, str(raises.exception))

    def test_series_str_find(self):
        def test_impl(series, sub):
            return series.str.find(sub)
        hpat_func = self.jit(test_impl)

        data = test_global_input_data_unicode_kind4
        subs = [''] + [s[:min(len(s) for s in data)] for s in data] + data
        indices = [None, list(range(len(data)))[::-1], data[::-1]]
        names = [None, 'A']
        for index, name in product(indices, names):
            series = pd.Series(data, index, name=name)
            for sub in subs:
                pd.testing.assert_series_equal(hpat_func(series, sub),
                                               test_impl(series, sub))

    def test_series_str_find_exception_unsupported_start(self):
        def test_impl(series, sub, start):
            return series.str.find(sub, start)
        hpat_func = self.jit(test_impl)

        series = pd.Series(test_global_input_data_unicode_kind4)
        msg_tmpl = 'Method find(). The object start\n {}'

        with self.assertRaises(TypingError) as raises:
            hpat_func(series, '', '0')
        msg = msg_tmpl.format('given: unicode_type\n expected: None, int')
        self.assertIn(msg, str(raises.exception))

        with self.assertRaises(ValueError) as raises:
            hpat_func(series, '', 1)
        msg = msg_tmpl.format('expected: 0')
        self.assertIn(msg, str(raises.exception))

    def test_series_str_find_exception_unsupported_end(self):
        def test_impl(series, sub, start, end):
            return series.str.find(sub, start, end)
        hpat_func = self.jit(test_impl)

        series = pd.Series(test_global_input_data_unicode_kind4)
        msg_tmpl = 'Method find(). The object end\n {}'

        with self.assertRaises(TypingError) as raises:
            hpat_func(series, '', 0, 'None')
        msg = msg_tmpl.format('given: unicode_type\n expected: None, int')
        self.assertIn(msg, str(raises.exception))

        with self.assertRaises(ValueError) as raises:
            hpat_func(series, '', 0, 0)
        msg = msg_tmpl.format('expected: None')
        self.assertIn(msg, str(raises.exception))

    def test_series_str_len1(self):
        def test_impl(S):
            return S.str.len()
        hpat_func = self.jit(test_impl)

        data = ['aa', 'abc', 'c', 'cccd']
        indices = [None, [1, 3, 2, 0], data]
        names = [None, 'A']
        for index, name in product(indices, names):
            S = pd.Series(data, index, name=name)
            pd.testing.assert_series_equal(hpat_func(S), test_impl(S))

    def test_series_str_just_default_fillchar(self):
        data = test_global_input_data_unicode_kind1
        series = pd.Series(data)
        width = max(len(s) for s in data) + 5

        pyfuncs = [ljust_usecase, rjust_usecase]
        for pyfunc in pyfuncs:
            cfunc = self.jit(pyfunc)
            pd.testing.assert_series_equal(cfunc(series, width),
                                           pyfunc(series, width))

    def test_series_str_just(self):
        data = test_global_input_data_unicode_kind1
        data_lengths = [len(s) for s in data]
        widths = [max(data_lengths) + 5, min(data_lengths)]

        pyfuncs = [ljust_with_fillchar_usecase, rjust_with_fillchar_usecase]
        for index in [None, list(range(len(data)))[::-1], data[::-1]]:
            series = pd.Series(data, index, name='A')
            for width, fillchar in product(widths, ['\t']):
                for pyfunc in pyfuncs:
                    cfunc = self.jit(pyfunc)
                    jit_result = cfunc(series, width, fillchar)
                    ref_result = pyfunc(series, width, fillchar)
                    pd.testing.assert_series_equal(jit_result, ref_result)

    def test_series_str_just_exception_unsupported_fillchar(self):
        data = test_global_input_data_unicode_kind1
        series = pd.Series(data)
        width = max(len(s) for s in data) + 5
        msg_tmpl = 'Method {}(). The object fillchar\n given: int64\n expected: str'

        pyfuncs = [('ljust', ljust_with_fillchar_usecase),
                   ('rjust', rjust_with_fillchar_usecase)]
        for name, pyfunc in pyfuncs:
            cfunc = self.jit(pyfunc)
            with self.assertRaises(TypingError) as raises:
                cfunc(series, width, 5)
            self.assertIn(msg_tmpl.format(name), str(raises.exception))

    def test_series_str_just_exception_unsupported_kind4(self):
        data = test_global_input_data_unicode_kind4
        series = pd.Series(data)
        width = max(len(s) for s in data) + 5
        msg = 'NULL object passed to Py_BuildValue'

        for pyfunc in [ljust_usecase, rjust_usecase]:
            cfunc = self.jit(pyfunc)
            with self.assertRaises(SystemError) as raises:
                cfunc(series, width)
            self.assertIn(msg, str(raises.exception))

    def test_series_str_startswith(self):
        def test_impl(series, pat):
            return series.str.startswith(pat)

        hpat_func = self.jit(test_impl)

        data = test_global_input_data_unicode_kind4
        pats = [''] + [s[:min(len(s) for s in data)] for s in data] + data
        indices = [None, list(range(len(data)))[::-1], data[::-1]]
        names = [None, 'A']
        for index, name in product(indices, names):
            series = pd.Series(data, index, name=name)
            for pat in pats:
                pd.testing.assert_series_equal(hpat_func(series, pat),
                                               test_impl(series, pat))

    def test_series_str_startswith_exception_unsupported_na(self):
        def test_impl(series, pat, na):
            return series.str.startswith(pat, na)

        hpat_func = self.jit(test_impl)

        series = pd.Series(test_global_input_data_unicode_kind4)
        msg_tmpl = 'Method startswith(). The object na\n {}'

        with self.assertRaises(TypingError) as raises:
            hpat_func(series, '', 'None')
        msg = msg_tmpl.format('given: unicode_type\n expected: bool')
        self.assertIn(msg, str(raises.exception))

        with self.assertRaises(ValueError) as raises:
            hpat_func(series, '', False)
        msg = msg_tmpl.format('expected: None')
        self.assertIn(msg, str(raises.exception))

    def test_series_str_zfill(self):
        def test_impl(series, width):
            return series.str.zfill(width)

        hpat_func = self.jit(test_impl)

        data = test_global_input_data_unicode_kind1
        data_lengths = [len(s) for s in data]

        for index in [None, list(range(len(data)))[::-1], data[::-1]]:
            series = pd.Series(data, index, name='A')
            for width in [max(data_lengths) + 5, min(data_lengths)]:
                jit_result = hpat_func(series, width)
                ref_result = test_impl(series, width)
                pd.testing.assert_series_equal(jit_result, ref_result)

    def test_series_str_zfill_exception_unsupported_kind4(self):
        def test_impl(series, width):
            return series.str.zfill(width)

        hpat_func = self.jit(test_impl)

        data = test_global_input_data_unicode_kind4
        series = pd.Series(data)
        width = max(len(s) for s in data) + 5

        with self.assertRaises(SystemError) as raises:
            hpat_func(series, width)
        msg = 'NULL object passed to Py_BuildValue'
        self.assertIn(msg, str(raises.exception))

    def test_series_str2str(self):
        common_methods = ['lower', 'upper', 'isupper']
        sdc_methods = ['capitalize', 'swapcase', 'title',
                       'lstrip', 'rstrip', 'strip']
        str2str_methods = common_methods[:]

        data = [' \tbbCD\t ', 'ABC', ' mCDm\t', 'abc']
        indices = [None]
        names = [None, 'A']
        if sdc.config.config_pipeline_hpat_default:
            str2str_methods += sdc_methods
        else:
            indices += [[1, 3, 2, 0], data]

        for method in str2str_methods:
            func_lines = ['def test_impl(S):',
                          '  return S.str.{}()'.format(method)]
            func_text = '\n'.join(func_lines)
            test_impl = _make_func_from_text(func_text)
            hpat_func = self.jit(test_impl)

            check_names = method in common_methods
            for index, name in product(indices, names):
                S = pd.Series(data, index, name=name)
                pd.testing.assert_series_equal(hpat_func(S), test_impl(S),
                                               check_names=check_names)

    @skip_sdc_jit('Series.str.<method>() unsupported')
    def test_series_str2str_unsupported(self):
        unsupported_methods = ['capitalize', 'swapcase', 'title']
        for method in unsupported_methods:
            func_lines = ['def test_impl(S):',
                          '  return S.str.{}()'.format(method)]
            func_text = '\n'.join(func_lines)
            test_impl = _make_func_from_text(func_text)
            hpat_func = self.jit(test_impl)

            S = pd.Series([' \tbbCD\t ', 'ABC', ' mCDm\t', 'abc'])
            # TypingError with expected message is raised internally by Numba
            with self.assertRaises(TypingError) as raises:
                hpat_func(S)
            expected_msg = 'Series.str.{} is not supported yet'.format(method)
            self.assertIn(expected_msg, str(raises.exception))

    @sdc_limitation
    def test_series_append_same_names(self):
        '''SDC discards name'''
        def test_impl():
            s1 = pd.Series(data=[0, 1, 2], name='A')
            s2 = pd.Series(data=[3, 4, 5], name='A')
            return s1.append(s2)

        sdc_func = self.jit(test_impl)
        pd.testing.assert_series_equal(sdc_func(), test_impl())

    @skip_sdc_jit("Old-style append implementation doesn't handle ignore_index argument")
    def test_series_append_single_ignore_index(self):
        '''Verify Series.append() concatenates Series with other single Series ignoring indexes'''
        def test_impl(S, other):
            return S.append(other, ignore_index=True)
        hpat_func = self.jit(test_impl)

        dtype_to_data = {'float': [[-2., 3., 9.1, np.nan], [-2., 5.0, np.inf, 0, -1]],
                         'string': [['a', None, 'bbbb', ''], ['dd', None, '', 'e', 'ttt']]}

        for dtype, data_list in dtype_to_data.items():
            with self.subTest(series_dtype=dtype, concatenated_data=data_list):
                S1, S2 = [pd.Series(data) for data in data_list]
                pd.testing.assert_series_equal(hpat_func(S1, S2), test_impl(S1, S2))

    @skip_sdc_jit("Old-style append implementation doesn't handle ignore_index argument")
    def test_series_append_list_ignore_index(self):
        '''Verify Series.append() concatenates Series with list of other Series ignoring indexes'''
        def test_impl(S1, S2, S3):
            return S1.append([S2, S3], ignore_index=True)
        hpat_func = self.jit(test_impl)

        dtype_to_data = {'float': [[-2., 3., 9.1], [-2., 5.0], [1.0]],
                         'string': [['a', None, ''], ['d', None], ['']]}

        for dtype, data_list in dtype_to_data.items():
            with self.subTest(series_dtype=dtype, concatenated_data=data_list):
                S1, S2, S3 = [pd.Series(data) for data in data_list]
                pd.testing.assert_series_equal(hpat_func(S1, S2, S3), test_impl(S1, S2, S3))

    @unittest.skip('BUG: Pandas 0.25.1 Series.append() doesn\'t support tuple as appending values')
    def test_series_append_tuple_ignore_index(self):
        '''Verify Series.append() concatenates Series with tuple of other Series ignoring indexes'''
        def test_impl(S1, S2, S3):
            return S1.append((S2, S3, ), ignore_index=True)
        hpat_func = self.jit(test_impl)

        dtype_to_data = {'float': [[-2., 3., 9.1], [-2., 5.0], [1.0]]}
        if not sdc.config.config_pipeline_hpat_default:
            dtype_to_data['string'] = [['a', None, ''], ['d', None], ['']]

        for dtype, data_list in dtype_to_data.items():
            with self.subTest(series_dtype=dtype, concatenated_data=data_list):
                S1, S2, S3 = [pd.Series(data) for data in data_list]
                pd.testing.assert_series_equal(hpat_func(S1, S2, S3), test_impl(S1, S2, S3))

    @skip_sdc_jit("BUG: old-style append implementation doesn't handle series index")
    def test_series_append_single_index_default(self):
        '''Verify Series.append() concatenates Series with other single Series respecting default indexes'''
        def test_impl(S, other):
            return S.append(other)
        hpat_func = self.jit(test_impl)

        dtype_to_data = {'float': [[-2., 3., 9.1], [-2., 5.0]]}
        if not sdc.config.config_pipeline_hpat_default:
            dtype_to_data['string'] = [['a', None, 'bbbb', ''], ['dd', None, '', 'e']]

        for dtype, data_list in dtype_to_data.items():
            with self.subTest(series_dtype=dtype, concatenated_data=data_list):
                S1, S2 = [pd.Series(data) for data in data_list]
                pd.testing.assert_series_equal(hpat_func(S1, S2), test_impl(S1, S2))

    @skip_sdc_jit("BUG: old-style append implementation doesn't handle series index")
    def test_series_append_list_index_default(self):
        '''Verify Series.append() concatenates Series with list of other Series respecting default indexes'''
        def test_impl(S1, S2, S3):
            return S1.append([S2, S3])
        hpat_func = self.jit(test_impl)

        dtype_to_data = {'float': [[-2., 3., 9.1], [-2., 5.0], [1.0]]}
        if not sdc.config.config_pipeline_hpat_default:
            dtype_to_data['string'] = [['a', 'b', 'q'], ['d', 'e'], ['s']]

        for dtype, data_list in dtype_to_data.items():
            with self.subTest(series_dtype=dtype, concatenated_data=data_list):
                S1, S2, S3 = [pd.Series(data) for data in data_list]
                pd.testing.assert_series_equal(hpat_func(S1, S2, S3), test_impl(S1, S2, S3))

    @unittest.skip('BUG: Pandas 0.25.1 Series.append() doesn\'t support tuple as appending values')
    def test_series_append_tuple_index_default(self):
        '''Verify Series.append() concatenates Series with tuple of other Series respecting default indexes'''
        def test_impl(S1, S2, S3):
            return S1.append((S2, S3, ))
        hpat_func = self.jit(test_impl)

        dtype_to_data = {'float': [[-2., 3., 9.1], [-2., 5.0], [1.0]]}
        if not sdc.config.config_pipeline_hpat_default:
            dtype_to_data['string'] = [['a', 'b', 'q'], ['d', 'e'], ['s']]

        for dtype, data_list in dtype_to_data.items():
            with self.subTest(series_dtype=dtype, concatenated_data=data_list):
                S1, S2, S3 = [pd.Series(data) for data in data_list]
                pd.testing.assert_series_equal(hpat_func(S1, S2, S3), test_impl(S1, S2, S3))

    @skip_sdc_jit("BUG: old-style append implementation doesn't handle series index")
    def test_series_append_single_index_int(self):
        '''Verify Series.append() concatenates Series with other single Series respecting integer indexes'''
        def test_impl(S, other):
            return S.append(other)
        hpat_func = self.jit(test_impl)

        dtype_to_data = {'float': [[-2., 3., 9.1, np.nan], [-2., 5.0, np.inf, 0, -1]]}
        if not sdc.config.config_pipeline_hpat_default:
            dtype_to_data['string'] = [['a', None, 'bbbb', ''], ['dd', None, '', 'e', 'ttt']]
        indexes = [[1, 2, 3, 4], [7, 8, 11, 3, 4]]

        for dtype, data_list in dtype_to_data.items():
            with self.subTest(series_dtype=dtype, concatenated_data=data_list):
                S1, S2 = [pd.Series(data, index=indexes[i]) for i, data in enumerate(data_list)]
                pd.testing.assert_series_equal(hpat_func(S1, S2), test_impl(S1, S2))

    @skip_sdc_jit("BUG: old-style append implementation doesn't handle series index")
    def test_series_append_list_index_int(self):
        '''Verify Series.append() concatenates Series with list of other Series respecting integer indexes'''
        def test_impl(S1, S2, S3):
            return S1.append([S2, S3])
        hpat_func = self.jit(test_impl)

        dtype_to_data = {'float': [[-2., 3., 9.1, np.nan], [-2., 5.0, np.inf, 0], [-1.0]]}
        if not sdc.config.config_pipeline_hpat_default:
            dtype_to_data['string'] = [['a', None, 'bbbb', ''], ['dd', None, '', 'e'], ['ttt']]
        indexes = [[1, 2, 3, 4], [7, 8, 11, 3], [4]]

        for dtype, data_list in dtype_to_data.items():
            with self.subTest(series_dtype=dtype, concatenated_data=data_list):
                S1, S2, S3 = [pd.Series(data, index=indexes[i]) for i, data in enumerate(data_list)]
                pd.testing.assert_series_equal(hpat_func(S1, S2, S3), test_impl(S1, S2, S3))

    @unittest.skip('BUG: Pandas 0.25.1 Series.append() doesn\'t support tuple as appending values')
    def test_series_append_tuple_index_int(self):
        '''Verify Series.append() concatenates Series with tuple of other Series respecting integer indexes'''
        def test_impl(S1, S2, S3):
            return S1.append((S2, S3, ))
        hpat_func = self.jit(test_impl)

        dtype_to_data = {'float': [[-2., 3., 9.1, np.nan], [-2., 5.0, np.inf, 0], [-1.0]]}
        if not sdc.config.config_pipeline_hpat_default:
            dtype_to_data['string'] = [['a', None, 'bbbb', ''], ['dd', None, '', 'e'], ['ttt']]
        indexes = [[1, 2, 3, 4], [7, 8, 11, 3], [4]]

        for dtype, data_list in dtype_to_data.items():
            with self.subTest(series_dtype=dtype, concatenated_data=data_list):
                S1, S2, S3 = [pd.Series(data, index=indexes[i]) for i, data in enumerate(data_list)]
                pd.testing.assert_series_equal(hpat_func(S1, S2, S3), test_impl(S1, S2, S3))

    @skip_sdc_jit("BUG: old-style append implementation doesn't handle series index")
    def test_series_append_single_index_str(self):
        '''Verify Series.append() concatenates Series with other single Series respecting string indexes'''
        def test_impl(S, other):
            return S.append(other)
        hpat_func = self.jit(test_impl)

        dtype_to_data = {'float': [[-2., 3., 9.1, np.nan], [-2., 5.0, np.inf, 0, -1.0]]}
        if not sdc.config.config_pipeline_hpat_default:
            dtype_to_data['string'] = [['a', None, 'bbbb', ''], ['dd', None, '', 'e', 'ttt']]
        indexes = [['a', 'bb', 'ccc', 'dddd'], ['a1', 'a2', 'a3', 'a4', 'a5']]

        for dtype, data_list in dtype_to_data.items():
            with self.subTest(series_dtype=dtype, concatenated_data=data_list):
                S1, S2 = [pd.Series(data, index=indexes[i]) for i, data in enumerate(data_list)]
                pd.testing.assert_series_equal(hpat_func(S1, S2), test_impl(S1, S2))

    @skip_sdc_jit("BUG: old-style append implementation doesn't handle series index")
    def test_series_append_list_index_str(self):
        '''Verify Series.append() concatenates Series with list of other Series respecting string indexes'''
        def test_impl(S1, S2, S3):
            return S1.append([S2, S3])
        hpat_func = self.jit(test_impl)

        dtype_to_data = {'float': [[-2., 3., 9.1, np.nan], [-2., 5.0, np.inf, 0], [-1.0]]}
        if not sdc.config.config_pipeline_hpat_default:
            dtype_to_data['string'] = [['a', None, 'bbbb', ''], ['dd', None, '', 'e'], ['ttt']]
        indexes = [['a', 'bb', 'ccc', 'dddd'], ['q', 't', 'a', 'x'], ['dd']]

        for dtype, data_list in dtype_to_data.items():
            with self.subTest(series_dtype=dtype, concatenated_data=data_list):
                S1, S2, S3 = [pd.Series(data, index=indexes[i]) for i, data in enumerate(data_list)]
                pd.testing.assert_series_equal(hpat_func(S1, S2, S3), test_impl(S1, S2, S3))

    @unittest.skip('BUG: Pandas 0.25.1 Series.append() doesn\'t support tuple as appending values')
    def test_series_append_tuple_index_str(self):
        '''Verify Series.append() concatenates Series with tuple of other Series respecting string indexes'''
        def test_impl(S1, S2, S3):
            return S1.append((S2, S3, ))
        hpat_func = self.jit(test_impl)

        dtype_to_data = {'float': [[-2., 3., 9.1, np.nan], [-2., 5.0, np.inf, 0], [-1.0]]}
        if not sdc.config.config_pipeline_hpat_default:
            dtype_to_data['string'] = [['a', None, 'bbbb', ''], ['dd', None, '', 'e'], ['ttt']]
        indexes = [['a', 'bb', 'ccc', 'dddd'], ['q', 't', 'a', 'x'], ['dd']]

        for dtype, data_list in dtype_to_data.items():
            with self.subTest(series_dtype=dtype, concatenated_data=data_list):
                S1, S2, S3 = [pd.Series(data, index=indexes[i]) for i, data in enumerate(data_list)]
                pd.testing.assert_series_equal(hpat_func(S1, S2, S3), test_impl(S1, S2, S3))

    @skip_sdc_jit("Old-style append implementation doesn't handle ignore_index argument")
    def test_series_append_ignore_index_literal(self):
        '''Verify Series.append() implementation handles ignore_index argument as Boolean literal'''
        def test_impl(S, other):
            return S.append(other, ignore_index=False)
        hpat_func = self.jit(test_impl)

        S1 = pd.Series([-2., 3., 9.1], ['a1', 'b1', 'c1'])
        S2 = pd.Series([-2., 5.0], ['a2', 'b2'])
        pd.testing.assert_series_equal(hpat_func(S1, S2), test_impl(S1, S2))

    @skip_sdc_jit("Old-style append implementation doesn't handle ignore_index argument")
    def test_series_append_ignore_index_non_literal(self):
        '''Verify Series.append() implementation raises if ignore_index argument is not a Boolean literal'''
        def test_impl(S, other, param):
            return S.append(other, ignore_index=param)
        hpat_func = self.jit(test_impl)

        ignore_index = True
        S1 = pd.Series([-2., 3., 9.1], ['a1', 'b1', 'c1'])
        S2 = pd.Series([-2., 5.0], ['a2', 'b2'])
        with self.assertRaises(TypingError) as raises:
            hpat_func(S1, S2, ignore_index)
        msg = 'Method append(). The ignore_index must be a literal Boolean constant. Given: {}'
        self.assertIn(msg.format(types.bool_), str(raises.exception))

    @skip_sdc_jit("BUG: old-style append implementation doesn't handle series index")
    def test_series_append_single_dtype_promotion(self):
        '''Verify Series.append() implementation handles appending single Series with different dtypes'''
        def test_impl(S, other):
            return S.append(other)
        hpat_func = self.jit(test_impl)

        S1 = pd.Series([-2., 3., 9.1], ['a1', 'b1', 'c1'])
        S2 = pd.Series([-2, 5], ['a2', 'b2'])
        pd.testing.assert_series_equal(hpat_func(S1, S2), test_impl(S1, S2))

    @skip_sdc_jit("BUG: old-style append implementation doesn't handle series index")
    def test_series_append_list_dtype_promotion(self):
        '''Verify Series.append() implementation handles appending list of Series with different dtypes'''
        def test_impl(S1, S2, S3):
            return S1.append([S2, S3])
        hpat_func = self.jit(test_impl)

        S1 = pd.Series([-2, 3, 9])
        S2 = pd.Series([-2., 5.0])
        S3 = pd.Series([1.0])
        pd.testing.assert_series_equal(hpat_func(S1, S2, S3),
                                       test_impl(S1, S2, S3))

    def test_series_isin_list1(self):
        def test_impl(S, values):
            return S.isin(values)
        hpat_func = self.jit(test_impl)

        n = 11
        S = pd.Series(np.arange(n))
        values = [1, 2, 5, 7, 8]
        pd.testing.assert_series_equal(hpat_func(S, values), test_impl(S, values))

    def test_series_isin_index(self):
        def test_impl(S, values):
            return S.isin(values)
        hpat_func = self.jit(test_impl)

        n = 11
        data = np.arange(n)
        index = [item + 1 for item in data]
        S = pd.Series(data=data, index=index)
        values = [1, 2, 5, 7, 8]
        pd.testing.assert_series_equal(hpat_func(S, values), test_impl(S, values))

    def test_series_isin_name(self):
        def test_impl(S, values):
            return S.isin(values)
        hpat_func = self.jit(test_impl)

        n = 11
        S = pd.Series(np.arange(n), name='A')
        values = [1, 2, 5, 7, 8]
        pd.testing.assert_series_equal(hpat_func(S, values), test_impl(S, values))

    def test_series_isin_list2(self):
        def test_impl(S, values):
            return S.isin(values)
        hpat_func = self.jit(test_impl)

        n = 11.0
        S = pd.Series(np.arange(n))
        values = [1., 2., 5., 7., 8.]
        pd.testing.assert_series_equal(hpat_func(S, values), test_impl(S, values))

    def test_series_isin_list3(self):
        def test_impl(S, values):
            return S.isin(values)
        hpat_func = self.jit(test_impl)

        S = pd.Series(['a', 'b', 'q', 'w', 'c', 'd', 'e', 'r'])
        values = ['a', 'q', 'c', 'd', 'e']
        pd.testing.assert_series_equal(hpat_func(S, values), test_impl(S, values))

    def test_series_isin_set1(self):
        def test_impl(S, values):
            return S.isin(values)
        hpat_func = self.jit(test_impl)

        n = 11
        S = pd.Series(np.arange(n))
        values = {1, 2, 5, 7, 8}
        pd.testing.assert_series_equal(hpat_func(S, values), test_impl(S, values))

    def test_series_isin_set2(self):
        def test_impl(S, values):
            return S.isin(values)
        hpat_func = self.jit(test_impl)

        n = 11.0
        S = pd.Series(np.arange(n))
        values = {1., 2., 5., 7., 8.}
        pd.testing.assert_series_equal(hpat_func(S, values), test_impl(S, values))

    @unittest.skip('TODO: requires hashable unicode strings in Numba')
    def test_series_isin_set3(self):
        def test_impl(S, values):
            return S.isin(values)
        hpat_func = self.jit(test_impl)

        S = pd.Series(['a', 'b', 'c', 'd', 'e'] * 2)
        values = {'b', 'c', 'e'}
        pd.testing.assert_series_equal(hpat_func(S, values), test_impl(S, values))

    def test_series_isna(self):
        def test_impl(S):
            return S.isna()

        jit_func = self.jit(test_impl)

        datas = [[0, 1, 2, 3], [0., 1., np.inf, np.nan], ['a', None, 'b', 'c']]
        indices = [None, [3, 2, 1, 0], ['a', 'b', 'c', 'd']]
        names = [None, 'A']

        for data, index, name in product(datas, indices, names):
            with self.subTest(data=data, index=index, name=name):
                series = pd.Series(data=data, index=index, name=name)
                jit_result = jit_func(series)
                ref_result = test_impl(series)
                pd.testing.assert_series_equal(jit_result, ref_result)

    @skip_sdc_jit('Index and name are not supported')
    def test_series_isnull(self):
        def test_impl(S):
            return S.isnull()

        jit_func = self.jit(test_impl)

        datas = [[0, 1, 2, 3], [0., 1., np.inf, np.nan], ['a', None, 'b', 'c']]
        indices = [None, [3, 2, 1, 0], ['a', 'b', 'c', 'd']]
        names = [None, 'A']

        for data, index, name in product(datas, indices, names):
            with self.subTest(data=data, index=index, name=name):
                series = pd.Series(data=data, index=index, name=name)
                jit_result = jit_func(series)
                ref_result = test_impl(series)
                pd.testing.assert_series_equal(jit_result, ref_result)

    def test_series_isnull1(self):
        def test_impl(S):
            return S.isnull()
        hpat_func = self.jit(test_impl)

        # column with NA
        S = pd.Series([np.nan, 2., 3.])
        pd.testing.assert_series_equal(hpat_func(S), test_impl(S))

    def test_series_notna(self):
        def test_impl(S):
            return S.notna()

        jit_func = self.jit(test_impl)

        datas = [[0, 1, 2, 3], [0., 1., np.inf, np.nan], ['a', None, 'b', 'c']]
        indices = [None, [3, 2, 1, 0], ['a', 'b', 'c', 'd']]
        names = [None, 'A']

        for data, index, name in product(datas, indices, names):
            with self.subTest(data=data, index=index, name=name):
                series = pd.Series(data=data, index=index, name=name)
                jit_result = jit_func(series)
                ref_result = test_impl(series)
                pd.testing.assert_series_equal(jit_result, ref_result)

    @unittest.skip('AssertionError: Series are different')
    def test_series_dt_isna1(self):
        def test_impl(S):
            return S.isna()
        hpat_func = self.jit(test_impl)

        S = pd.Series([pd.NaT, pd.Timestamp('1970-12-01'), pd.Timestamp('2012-07-25')])
        pd.testing.assert_series_equal(hpat_func(S), test_impl(S))

    def test_series_nlargest(self):
        def test_impl():
            series = pd.Series([1., np.nan, -1., 0., min_float64, max_float64])
            return series.nlargest(4)
        hpat_func = self.jit(test_impl)

        if sdc.config.config_pipeline_hpat_default:
            np.testing.assert_array_equal(test_impl(), hpat_func())
        else:
            pd.testing.assert_series_equal(test_impl(), hpat_func())

    def test_series_nlargest_unboxing(self):
        def test_impl(series, n):
            return series.nlargest(n)
        hpat_func = self.jit(test_impl)

        for data in test_global_input_data_numeric + [[]]:
            series = pd.Series(data * 3)
            for n in range(-1, 10):
                ref_result = test_impl(series, n)
                jit_result = hpat_func(series, n)
                if sdc.config.config_pipeline_hpat_default:
                    np.testing.assert_array_equal(ref_result, jit_result)
                else:
                    pd.testing.assert_series_equal(ref_result, jit_result)

    @skip_numba_jit('Series.nlargest() parallelism unsupported and parquet not supported')
    def test_series_nlargest_parallel(self):
        # create `kde.parquet` file
        ParquetGenerator.gen_kde_pq()

        def test_impl():
            df = pq.read_table('kde.parquet').to_pandas()
            S = df.points
            return S.nlargest(4)
        hpat_func = self.jit(test_impl)

        if sdc.config.config_pipeline_hpat_default:
            np.testing.assert_array_equal(test_impl(), hpat_func())
        else:
            pd.testing.assert_series_equal(test_impl(), hpat_func())
        self.assertEqual(count_parfor_REPs(), 0)
        self.assertTrue(count_array_OneDs() > 0)

    @skip_sdc_jit('Series.nlargest() parameter keep unsupported')
    def test_series_nlargest_full(self):
        def test_impl(series, n, keep):
            return series.nlargest(n, keep)
        hpat_func = self.jit(test_impl)

        keep = 'first'
        for data in test_global_input_data_numeric + [[]]:
            series = pd.Series(data * 3)
            for n in range(-1, 10):
                ref_result = test_impl(series, n, keep)
                jit_result = hpat_func(series, n, keep)
                pd.testing.assert_series_equal(ref_result, jit_result)

    def test_series_nlargest_index(self):
        def test_impl(series, n):
            return series.nlargest(n)
        hpat_func = self.jit(test_impl)

        # TODO: check data == [] after index is fixed
        for data in test_global_input_data_numeric:
            data_duplicated = data * 3
            # TODO: add integer index not equal to range after index is fixed
            indexes = [range(len(data_duplicated))]
            if not sdc.config.config_pipeline_hpat_default:
                indexes.append(gen_strlist(len(data_duplicated)))

            for index in indexes:
                series = pd.Series(data_duplicated, index)
                for n in range(-1, 10):
                    ref_result = test_impl(series, n)
                    jit_result = hpat_func(series, n)
                    if sdc.config.config_pipeline_hpat_default:
                        np.testing.assert_array_equal(ref_result, jit_result)
                    else:
                        pd.testing.assert_series_equal(ref_result, jit_result)

    @skip_sdc_jit('Series.nlargest() does not raise an exception')
    def test_series_nlargest_typing(self):
        _func_name = 'Method nlargest().'

        def test_impl(series, n, keep):
            return series.nlargest(n, keep)
        hpat_func = self.jit(test_impl)

        series = pd.Series(test_global_input_data_float64[0])
        for n, ntype in [(True, types.boolean), (None, types.none),
                         (0.1, 'float64'), ('n', types.unicode_type)]:
            with self.assertRaises(TypingError) as raises:
                hpat_func(series, n=n, keep='first')
            msg = '{} The object n\n given: {}\n expected: int'
            self.assertIn(msg.format(_func_name, ntype), str(raises.exception))

        for keep, dtype in [(True, types.boolean), (None, types.none),
                            (0.1, 'float64'), (1, 'int64')]:
            with self.assertRaises(TypingError) as raises:
                hpat_func(series, n=5, keep=keep)
            msg = '{} The object keep\n given: {}\n expected: str'
            self.assertIn(msg.format(_func_name, dtype), str(raises.exception))

    @skip_sdc_jit('Series.nlargest() does not raise an exception')
    def test_series_nlargest_unsupported(self):
        msg = "Method nlargest(). Unsupported parameter. Given 'keep' != 'first'"

        def test_impl(series, n, keep):
            return series.nlargest(n, keep)
        hpat_func = self.jit(test_impl)

        series = pd.Series(test_global_input_data_float64[0])
        for keep in ['last', 'all', '']:
            with self.assertRaises(ValueError) as raises:
                hpat_func(series, n=5, keep=keep)
            self.assertIn(msg, str(raises.exception))

        with self.assertRaises(ValueError) as raises:
            hpat_func(series, n=5, keep='last')
        self.assertIn(msg, str(raises.exception))

    def test_series_nsmallest(self):
        def test_impl():
            series = pd.Series([1., np.nan, -1., 0., min_float64, max_float64])
            return series.nsmallest(4)
        hpat_func = self.jit(test_impl)

        if sdc.config.config_pipeline_hpat_default:
            np.testing.assert_array_equal(test_impl(), hpat_func())
        else:
            pd.testing.assert_series_equal(test_impl(), hpat_func())

    def test_series_nsmallest_unboxing(self):
        def test_impl(series, n):
            return series.nsmallest(n)
        hpat_func = self.jit(test_impl)

        for data in test_global_input_data_numeric + [[]]:
            series = pd.Series(data * 3)
            for n in range(-1, 10):
                ref_result = test_impl(series, n)
                jit_result = hpat_func(series, n)
                if sdc.config.config_pipeline_hpat_default:
                    np.testing.assert_array_equal(ref_result, jit_result)
                else:
                    pd.testing.assert_series_equal(ref_result, jit_result)

    @skip_numba_jit('Series.nsmallest() parallelism unsupported and parquet not supported')
    def test_series_nsmallest_parallel(self):
        # create `kde.parquet` file
        ParquetGenerator.gen_kde_pq()

        def test_impl():
            df = pq.read_table('kde.parquet').to_pandas()
            S = df.points
            return S.nsmallest(4)
        hpat_func = self.jit(test_impl)

        if sdc.config.config_pipeline_hpat_default:
            np.testing.assert_array_equal(test_impl(), hpat_func())
        else:
            pd.testing.assert_series_equal(test_impl(), hpat_func())
        self.assertEqual(count_parfor_REPs(), 0)
        self.assertTrue(count_array_OneDs() > 0)

    @skip_sdc_jit('Series.nsmallest() parameter keep unsupported')
    def test_series_nsmallest_full(self):
        def test_impl(series, n, keep):
            return series.nsmallest(n, keep)
        hpat_func = self.jit(test_impl)

        keep = 'first'
        for data in test_global_input_data_numeric + [[]]:
            series = pd.Series(data * 3)
            for n in range(-1, 10):
                ref_result = test_impl(series, n, keep)
                jit_result = hpat_func(series, n, keep)
                pd.testing.assert_series_equal(ref_result, jit_result)

    def test_series_nsmallest_index(self):
        def test_impl(series, n):
            return series.nsmallest(n)
        hpat_func = self.jit(test_impl)

        # TODO: check data == [] after index is fixed
        for data in test_global_input_data_numeric:
            data_duplicated = data * 3
            # TODO: add integer index not equal to range after index is fixed
            indexes = [range(len(data_duplicated))]
            if not sdc.config.config_pipeline_hpat_default:
                indexes.append(gen_strlist(len(data_duplicated)))

            for index in indexes:
                series = pd.Series(data_duplicated, index)
                for n in range(-1, 10):
                    ref_result = test_impl(series, n)
                    jit_result = hpat_func(series, n)
                    if sdc.config.config_pipeline_hpat_default:
                        np.testing.assert_array_equal(ref_result, jit_result)
                    else:
                        pd.testing.assert_series_equal(ref_result, jit_result)

    @skip_sdc_jit('Series.nsmallest() does not raise an exception')
    def test_series_nsmallest_typing(self):
        _func_name = 'Method nsmallest().'

        def test_impl(series, n, keep):
            return series.nsmallest(n, keep)
        hpat_func = self.jit(test_impl)

        series = pd.Series(test_global_input_data_float64[0])
        for n, ntype in [(True, types.boolean), (None, types.none),
                         (0.1, 'float64'), ('n', types.unicode_type)]:
            with self.assertRaises(TypingError) as raises:
                hpat_func(series, n=n, keep='first')
            msg = '{} The object n\n given: {}\n expected: int'
            self.assertIn(msg.format(_func_name, ntype), str(raises.exception))

        for keep, dtype in [(True, types.boolean), (None, types.none),
                            (0.1, 'float64'), (1, 'int64')]:
            with self.assertRaises(TypingError) as raises:
                hpat_func(series, n=5, keep=keep)
            msg = '{} The object keep\n given: {}\n expected: str'
            self.assertIn(msg.format(_func_name, dtype), str(raises.exception))

    @skip_sdc_jit('Series.nsmallest() does not raise an exception')
    def test_series_nsmallest_unsupported(self):
        msg = "Method nsmallest(). Unsupported parameter. Given 'keep' != 'first'"

        def test_impl(series, n, keep):
            return series.nsmallest(n, keep)
        hpat_func = self.jit(test_impl)

        series = pd.Series(test_global_input_data_float64[0])
        for keep in ['last', 'all', '']:
            with self.assertRaises(ValueError) as raises:
                hpat_func(series, n=5, keep=keep)
            self.assertIn(msg, str(raises.exception))

        with self.assertRaises(ValueError) as raises:
            hpat_func(series, n=5, keep='last')
        self.assertIn(msg, str(raises.exception))

    def test_series_head1(self):
        def test_impl(S):
            return S.head(4)
        hpat_func = self.jit(test_impl)

        m = 100
        np.random.seed(0)
        S = pd.Series(np.random.randint(-30, 30, m))
        pd.testing.assert_series_equal(hpat_func(S), test_impl(S))

    def test_series_head_named(self):
        def test_impl(S):
            return S.head(4)
        hpat_func = self.jit(test_impl)

        m = 100
        np.random.seed(0)
        S = pd.Series(data=np.random.randint(-30, 30, m), name='A')
        pd.testing.assert_series_equal(hpat_func(S), test_impl(S))

    def test_series_head_default1(self):
        '''Verifies default head method for non-distributed pass of Series with no index'''
        def test_impl(S):
            return S.head()
        hpat_func = self.jit(test_impl)

        m = 100
        np.random.seed(0)
        S = pd.Series(np.random.randint(-30, 30, m))
        pd.testing.assert_series_equal(hpat_func(S), test_impl(S))

    def test_series_head_index1(self):
        '''Verifies head method for Series with integer index created inside jitted function'''
        def test_impl():
            S = pd.Series([6, 9, 2, 3, 6, 4, 5], [8, 1, 6, 0, 9, 1, 3])
            return S.head(3)
        hpat_func = self.jit(test_impl)

        pd.testing.assert_series_equal(hpat_func(), test_impl())

    def test_series_head_index_named(self):
        '''Verifies head method for Series with integer index created inside jitted function'''
        def test_impl():
            S = pd.Series([6, 9, 2, 3, 6, 4, 5], [8, 1, 6, 0, 9, 1, 3], name='A')
            return S.head(3)
        hpat_func = self.jit(test_impl)

        pd.testing.assert_series_equal(hpat_func(), test_impl())

    def test_series_head_index2(self):
        '''Verifies head method for Series with string index created inside jitted function'''
        def test_impl():
            S = pd.Series([6, 9, 2, 3, 6, 4, 5], ['a', 'ab', 'abc', 'c', 'f', 'hh', ''])
            return S.head(3)
        hpat_func = self.jit(test_impl)

        pd.testing.assert_series_equal(hpat_func(), test_impl())

    @skip_sdc_jit("Fails to compile with latest Numba")
    def test_series_head_index3(self):
        '''Verifies head method for non-distributed pass of Series with integer index'''
        def test_impl(S):
            return S.head(3)
        hpat_func = self.jit(test_impl)

        S = pd.Series([6, 9, 2, 3, 6, 4, 5], [8, 1, 6, 0, 9, 1, 3])
        pd.testing.assert_series_equal(hpat_func(S), test_impl(S))

    @skip_sdc_jit('Breaks other tests')
    def test_series_head_index4(self):
        '''Verifies head method for non-distributed pass of Series with string index'''
        def test_impl(S):
            return S.head(3)
        hpat_func = self.jit(test_impl)

        S = pd.Series([6, 9, 2, 4, 6, 4, 5], ['a', 'ab', 'abc', 'c', 'f', 'hh', ''])
        pd.testing.assert_series_equal(hpat_func(S), test_impl(S))

    @skip_numba_jit
    def test_series_head_parallel1(self):
        '''Verifies head method for distributed Series with string data and no index'''
        def test_impl(S):
            return S.head(7)

        hpat_func = self.jit(distributed={'S'})(test_impl)

        # need to test different lenghts, as head's size is fixed and implementation
        # depends on relation of size of the data per processor to output data size
        for n in range(1, 5):
            S = pd.Series(['a', 'ab', 'abc', 'c', 'f', 'hh', ''] * n)
            start, end = get_start_end(len(S))
            pd.testing.assert_series_equal(hpat_func(S[start:end]), test_impl(S[start:end]))
            self.assertTrue(count_array_OneDs() > 0)

    @skip_numba_jit
    @unittest.expectedFailure
    def test_series_head_index_parallel1(self):
        '''Verifies head method for distributed Series with integer index'''
        def test_impl(S):
            return S.head(3)
        hpat_func = self.jit(distributed={'S'})(test_impl)

        S = pd.Series([6, 9, 2, 3, 6, 4, 5], [8, 1, 6, 0, 9, 1, 3])
        start, end = get_start_end(len(S))
        pd.testing.assert_series_equal(hpat_func(S[start:end]), test_impl(S[start:end]))
        self.assertTrue(count_array_OneDs() > 0)

    @unittest.skip("Passed if run single")
    def test_series_head_index_parallel2(self):
        '''Verifies head method for distributed Series with string index'''
        def test_impl(S):
            return S.head(3)
        hpat_func = self.jit(distributed={'S'})(test_impl)

        S = pd.Series([6, 9, 2, 3, 6, 4, 5], ['a', 'ab', 'abc', 'c', 'f', 'hh', ''])
        start, end = get_start_end(len(S))
        pd.testing.assert_series_equal(hpat_func(S[start:end]), test_impl(S))
        self.assertTrue(count_array_OneDs() > 0)

    def test_series_head_noidx_float(self):
        def test_impl(S, n):
            return S.head(n)
        hpat_func = self.jit(test_impl)
        for input_data in test_global_input_data_float64:
            S = pd.Series(input_data)
            for n in [-1, 0, 2, 3]:
                result_ref = test_impl(S, n)
                result_jit = hpat_func(S, n)
                pd.testing.assert_series_equal(result_jit, result_ref)

    def test_series_head_noidx_int(self):
        def test_impl(S, n):
            return S.head(n)
        hpat_func = self.jit(test_impl)
        for input_data in test_global_input_data_integer64:
            S = pd.Series(input_data)
            for n in [-1, 0, 2, 3]:
                result_ref = test_impl(S, n)
                result_jit = hpat_func(S, n)
                pd.testing.assert_series_equal(result_jit, result_ref)

    def test_series_head_noidx_num(self):
        def test_impl(S, n):
            return S.head(n)
        hpat_func = self.jit(test_impl)
        for input_data in test_global_input_data_numeric:
            S = pd.Series(input_data)
            for n in [-1, 0, 2, 3]:
                result_ref = test_impl(S, n)
                result_jit = hpat_func(S, n)
                pd.testing.assert_series_equal(result_jit, result_ref)

    @unittest.skip("Old implementation not work with n negative and data str")
    def test_series_head_noidx_str(self):
        def test_impl(S, n):
            return S.head(n)
        hpat_func = self.jit(test_impl)
        input_data = test_global_input_data_unicode_kind4
        S = pd.Series(input_data)
        for n in [-1, 0, 2, 3]:
            result_ref = test_impl(S, n)
            result_jit = hpat_func(S, n)
            pd.testing.assert_series_equal(result_jit, result_ref)

    @unittest.skip("Broke another three tests")
    def test_series_head_idx(self):
        def test_impl(S):
            return S.head()

        def test_impl_param(S, n):
            return S.head(n)

        hpat_func = self.jit(test_impl)

        data_test = [[6, 6, 2, 1, 3, 3, 2, 1, 2],
                     [1.1, 0.3, 2.1, 1, 3, 0.3, 2.1, 1.1, 2.2],
                     [6, 6.1, 2.2, 1, 3, 0, 2.2, 1, 2],
                     ['as', 'b', 'abb', 'sss', 'ytr65', '', 'qw', 'a', 'b'],
                     [6, 6, 2, 1, 3, np.inf, np.nan, np.nan, np.nan],
                     [3., 5.3, np.nan, np.nan, np.inf, np.inf, 4.4, 3.7, 8.9]
                     ]

        for input_data in data_test:
            for index_data in data_test:
                S = pd.Series(input_data, index_data)

                result_ref = test_impl(S)
                result = hpat_func(S)
                pd.testing.assert_series_equal(result, result_ref)

                hpat_func_param1 = self.jit(test_impl_param)

                for param1 in [1, 3, 7]:
                    result_param1_ref = test_impl_param(S, param1)
                    result_param1 = hpat_func_param1(S, param1)
                    pd.testing.assert_series_equal(result_param1, result_param1_ref)

    def test_series_median1(self):
        '''Verifies median implementation for float and integer series of random data'''
        def test_impl(S):
            return S.median()
        hpat_func = self.jit(test_impl)

        m = 100
        np.random.seed(0)
        S = pd.Series(np.random.randint(-30, 30, m))
        self.assertEqual(hpat_func(S), test_impl(S))

        S = pd.Series(np.random.ranf(m))
        self.assertEqual(hpat_func(S), test_impl(S))

        # odd size
        m = 101
        S = pd.Series(np.random.randint(-30, 30, m))
        self.assertEqual(hpat_func(S), test_impl(S))

        S = pd.Series(np.random.ranf(m))
        self.assertEqual(hpat_func(S), test_impl(S))

    @skip_sdc_jit("BUG: old-style median implementation doesn't filter NaNs")
    def test_series_median_skipna_default1(self):
        '''Verifies median implementation with default skipna=True argument on a series with NA values'''
        def test_impl(S):
            return S.median()
        hpat_func = self.jit(test_impl)

        S = pd.Series([2., 3., 5., np.nan, 5., 6., 7.])
        self.assertEqual(hpat_func(S), test_impl(S))

    @skip_sdc_jit("Skipna argument is not supported in old-style")
    def test_series_median_skipna_false1(self):
        '''Verifies median implementation with skipna=False on a series with NA values'''
        def test_impl(S):
            return S.median(skipna=False)
        hpat_func = self.jit(test_impl)

        # np.inf is not NaN, so verify that a correct number is returned
        S1 = pd.Series([2., 3., 5., np.inf, 5., 6., 7.])
        self.assertEqual(hpat_func(S1), test_impl(S1))

        # TODO: both return values are 'nan', but SDC's is not np.nan, hence checking with
        # assertIs() doesn't work - check if it's Numba relatated
        S2 = pd.Series([2., 3., 5., np.nan, 5., 6., 7.])
        self.assertEqual(np.isnan(hpat_func(S2)), np.isnan(test_impl(S2)))

    @skip_numba_jit
    def test_series_median_parallel1(self):
        # create `kde.parquet` file
        ParquetGenerator.gen_kde_pq()

        def test_impl():
            df = pq.read_table('kde.parquet').to_pandas()
            S = df.points
            return S.median()
        hpat_func = self.jit(test_impl)

        self.assertEqual(hpat_func(), test_impl())
        self.assertEqual(count_array_REPs(), 0)
        self.assertEqual(count_parfor_REPs(), 0)
        self.assertTrue(count_array_OneDs() > 0)

    @skip_numba_jit
    def test_series_argsort_parallel(self):
        # create `kde.parquet` file
        ParquetGenerator.gen_kde_pq()

        def test_impl():
            df = pq.read_table('kde.parquet').to_pandas()
            S = df.points
            return S.argsort().values
        hpat_func = self.jit(test_impl)

        np.testing.assert_array_equal(hpat_func(), test_impl())

    def test_series_idxmin1(self):
        def test_impl(A):
            return A.idxmin()
        hpat_func = self.jit(test_impl)

        n = 11
        np.random.seed(0)
        S = pd.Series(np.random.ranf(n))
        np.testing.assert_array_equal(hpat_func(S), test_impl(S))

    def test_series_idxmin_str(self):
        def test_impl(S):
            return S.idxmin()
        hpat_func = self.jit(test_impl)

        S = pd.Series([8, 6, 34, np.nan], ['a', 'ab', 'abc', 'c'])
        self.assertEqual(hpat_func(S), test_impl(S))

    @unittest.skip("Skipna is not implemented")
    def test_series_idxmin_str_idx(self):
        def test_impl(S):
            return S.idxmin(skipna=False)

        hpat_func = self.jit(test_impl)

        S = pd.Series([8, 6, 34, np.nan], ['a', 'ab', 'abc', 'c'])
        self.assertEqual(hpat_func(S), test_impl(S))

    def test_series_idxmin_no(self):
        def test_impl(S):
            return S.idxmin()
        hpat_func = self.jit(test_impl)

        S = pd.Series([8, 6, 34, np.nan])
        self.assertEqual(hpat_func(S), test_impl(S))

    def test_series_idxmin_int(self):
        def test_impl(S):
            return S.idxmin()
        hpat_func = self.jit(test_impl)

        S = pd.Series([1, 2, 3], [4, 45, 14])
        self.assertEqual(hpat_func(S), test_impl(S))

    def test_series_idxmin_noidx(self):
        def test_impl(S):
            return S.idxmin()

        hpat_func = self.jit(test_impl)

        data_test = [[6, 6, 2, 1, 3, 3, 2, 1, 2],
                     [1.1, 0.3, 2.1, 1, 3, 0.3, 2.1, 1.1, 2.2],
                     [6, 6.1, 2.2, 1, 3, 0, 2.2, 1, 2],
                     [6, 6, 2, 1, 3, np.inf, np.nan, np.nan, np.nan],
                     [3., 5.3, np.nan, np.nan, np.inf, np.inf, 4.4, 3.7, 8.9]
                     ]

        for input_data in data_test:
            S = pd.Series(input_data)

            result_ref = test_impl(S)
            result = hpat_func(S)
            self.assertEqual(result, result_ref)

    def test_series_idxmin_idx(self):
        def test_impl(S):
            return S.idxmin()

        hpat_func = self.jit(test_impl)

        data_test = [[6, 6, 2, 1, 3, 3, 2, 1, 2],
                     [1.1, 0.3, 2.1, 1, 3, 0.3, 2.1, 1.1, 2.2],
                     [6, 6.1, 2.2, 1, 3, 0, 2.2, 1, 2],
                     [6, 6, 2, 1, 3, -np.inf, np.nan, np.inf, np.nan],
                     [3., 5.3, np.nan, np.nan, np.inf, np.inf, 4.4, 3.7, 8.9]
                     ]

        for input_data in data_test:
            for index_data in data_test:
                S = pd.Series(input_data, index_data)
                result_ref = test_impl(S)
                result = hpat_func(S)
                if np.isnan(result) or np.isnan(result_ref):
                    self.assertEqual(np.isnan(result), np.isnan(result_ref))
                else:
                    self.assertEqual(result, result_ref)

    def test_series_idxmax1(self):
        def test_impl(A):
            return A.idxmax()
        hpat_func = self.jit(test_impl)

        n = 11
        np.random.seed(0)
        S = pd.Series(np.random.ranf(n))
        np.testing.assert_array_equal(hpat_func(S), test_impl(S))

    @unittest.skip("Skipna is not implemented")
    def test_series_idxmax_str_idx(self):
        def test_impl(S):
            return S.idxmax(skipna=False)

        hpat_func = self.jit(test_impl)

        S = pd.Series([8, 6, 34, np.nan], ['a', 'ab', 'abc', 'c'])
        self.assertEqual(hpat_func(S), test_impl(S))

    def test_series_idxmax_noidx(self):
        def test_impl(S):
            return S.idxmax()

        hpat_func = self.jit(test_impl)

        data_test = [[6, 6, 2, 1, 3, 3, 2, 1, 2],
                     [1.1, 0.3, 2.1, 1, 3, 0.3, 2.1, 1.1, 2.2],
                     [6, 6.1, 2.2, 1, 3, 0, 2.2, 1, 2],
                     [6, 6, 2, 1, 3, np.inf, np.nan, np.inf, np.nan],
                     [3., 5.3, np.nan, np.nan, np.inf, np.inf, 4.4, 3.7, 8.9]
                     ]

        for input_data in data_test:
            S = pd.Series(input_data)

            result_ref = test_impl(S)
            result = hpat_func(S)
            self.assertEqual(result, result_ref)

    def test_series_idxmax_idx(self):
        def test_impl(S):
            return S.idxmax()

        hpat_func = self.jit(test_impl)

        data_test = [[6, 6, 2, 1, 3, 3, 2, 1, 2],
                     [1.1, 0.3, 2.1, 1, 3, 0.3, 2.1, 1.1, 2.2],
                     [6, 6.1, 2.2, 1, 3, 0, 2.2, 1, 2],
                     [6, 6, 2, 1, 3, np.nan, np.nan, np.nan, np.nan],
                     [3., 5.3, np.nan, np.nan, np.inf, np.inf, 4.4, 3.7, 8.9]
                     ]

        for input_data in data_test:
            for index_data in data_test:
                S = pd.Series(input_data, index_data)
                result_ref = test_impl(S)
                result = hpat_func(S)
                if np.isnan(result) or np.isnan(result_ref):
                    self.assertEqual(np.isnan(result), np.isnan(result_ref))
                else:
                    self.assertEqual(result, result_ref)

    @skip_sdc_jit('Old-style impl returns array but not Series')
    def test_series_sort_values_default(self):
        """Verifies Series.sort_values method with default parameters
            on a named Series of different dtypes and default index"""
        def test_impl(A):
            return A.sort_values()
        hpat_func = self.jit(test_impl)

        n = 11
        np.random.seed(0)
        # using sequences of unique values because default sorting algorithm is not stable
        data_to_test = [
            [1, -0., 0.2, -3.7, np.inf, np.nan, -1.0, 2/3, 21.2, -np.inf, 9.99],
            np.arange(-10, 20, 1),
            np.unique(np.random.ranf(n)),
            np.unique(np.random.randint(0, 100, n)),
            ['ac', 'c', 'cb', 'ca', None, 'da', 'cc', 'ddd', 'd']
        ]
        for data in data_to_test:
            with self.subTest(series_data=data):
                S = pd.Series(data, name='A')
                pd.testing.assert_series_equal(hpat_func(S), test_impl(S))

    @skip_sdc_jit('Old-style impl returns array but not Series')
    def test_series_sort_values_ascending(self):
        """Verifies Series.sort_values method handles parameter 'ascending' as a literal and non-literal value"""
        def test_impl(S, param_value):
            return S.sort_values(ascending=param_value)

        def test_impl_literal(S):
            return S.sort_values(ascending=False)

        hpat_func1 = self.jit(test_impl)
        hpat_func2 = self.jit(test_impl_literal)

        S = pd.Series(['ac', 'c', 'cb', 'ca', None, 'da', 'cc', 'ddd', 'd'])
        for ascending in (False, True):
            with self.subTest(literal_value='no', ascending=ascending):
                pd.testing.assert_series_equal(hpat_func1(S, ascending), test_impl(S, ascending))

        with self.subTest(literal_value='yes'):
            pd.testing.assert_series_equal(hpat_func2(S), test_impl_literal(S))

    @skip_sdc_jit('Old-style impl returns array but not Series')
    def test_series_sort_values_invalid_axis(self):
        """Verifies Series.sort_values method raises with invalid value of parameter 'axis'"""
        def test_impl(S, param_value):
            return S.sort_values(axis=param_value)
        hpat_func = self.jit(test_impl)

        S = pd.Series(['ac', 'c', 'cb', 'ca', None, 'da', 'cc', 'ddd', 'd'])
        unsupported_values = [1, 'columns', 'abcde']
        for axis in unsupported_values:
            with self.assertRaises(Exception) as context:
                test_impl(S, axis)
            pandas_exception = context.exception

            self.assertRaises(type(pandas_exception), hpat_func, S, axis)

    @skip_sdc_jit('Old-style impl returns array but not Series')
    @skip_numba_jit('TODO: inplace sorting is not implemented yet')
    def test_series_sort_values_inplace(self):
        def test_impl(S):
            S.sort_values(inplace=True)
            return S
        hpat_func = self.jit(test_impl)

        S1 = pd.Series(['ac', 'c', 'cb', 'ca', None, 'da', 'cc', 'ddd', 'd'])
        S2 = S1.copy()
        pd.testing.assert_series_equal(hpat_func(S1), test_impl(S2))

    @skip_sdc_jit('Old-style impl returns array but not Series')
    def test_series_sort_values_kind(self):
        """Verifies Series.sort_values method support of parameter 'kind'
           on a unnamed Series of different dtypes and default index"""
        def test_impl_literal_kind(A, param_value):
            # FIXME: use literally(kind) because, numpy.argsort is supported by Numba with literal kind value only
            # and literally when applied inside sort_values overload_method impl is not working due to some bug in Numba
            return A.sort_values(kind=literally(param_value))
        hpat_func1 = self.jit(test_impl_literal_kind)

        def test_impl_non_literal_kind(A, param_value):
            return A.sort_values(kind=param_value)
        hpat_func2 = self.jit(test_impl_non_literal_kind)

        # using sequences of unique values because default sorting algorithm is not stable
        n = 11
        np.random.seed(0)
        data_to_test = [
            [1, -0., 0.2, -3.7, np.inf, np.nan, -1.0, 2/3, 21.2, -np.inf, 9.99],
            np.arange(-10, 20, 1),
            np.unique(np.random.ranf(n)),
            np.unique(np.random.randint(0, 100, n)),
            ['ac', 'c', 'cb', 'ca', None, 'da', 'cc', 'ddd', 'd']
        ]
        kind_values = ['quicksort', 'mergesort']
        for data in data_to_test:
            S = pd.Series(data=data)
            for kind in kind_values:
                with self.subTest(series_data=data, kind=kind):
                    pd.testing.assert_series_equal(hpat_func1(S, kind), test_impl_literal_kind(S, kind))

        kind = None
        with self.subTest(series_data=data, kind=kind):
            pd.testing.assert_series_equal(hpat_func2(S, kind), test_impl_non_literal_kind(S, kind))

    @skip_sdc_jit('Old-style impl returns array but not Series')
    def test_series_sort_values_na_position(self):
        """Verifies Series.sort_values method support of parameter 'na_position'
           on a unnamed Series of different dtypes and default index"""
        def test_impl(S, param_value):
            # kind=mergesort is used for sort stability
            return S.sort_values(kind='mergesort', na_position=param_value)
        hpat_func = self.jit(test_impl)

        n = 11
        np.random.seed(0)
        data_to_test = [
            [1, -0., 0.2, -3.7, np.inf, np.nan, -1.0, 2/3, 21.2, -np.inf, 9.99],
            np.arange(-10, 20, 1),
            np.random.ranf(n),
            np.random.randint(0, 100, n),
            ['ac', 'c', None, '', 'cb', 'ca', None, 'da', 'cc', 'ddd', '', '', 'd']
        ]
        na_position_values = ['first', 'last']
        for data in data_to_test:
            S = pd.Series(data=data)
            for na_position in na_position_values:
                with self.subTest(series_data=data, na_position=na_position):
                    pd.testing.assert_series_equal(hpat_func(S, na_position), test_impl(S, na_position))

    @skip_sdc_jit('Old-style impl returns array but not Series')
    def test_series_sort_values_index(self):
        """Verifies Series.sort_values method with default parameters
           on an unnamed integer Series and different indexes"""
        def test_impl(S):
            # kind=mergesort is used for sort stability
            return S.sort_values(kind='mergesort')
        hpat_func = self.jit(test_impl)

        n = 11
        np.random.seed(0)
        data = np.random.randint(0, 100, n)
        use_indexes = ['id1', None, '', 'abc', 'a', 'dd', 'd1', '23']
        dtype_to_index = {'None': None,
                          'int': np.arange(n, dtype='int'),
                          'float': np.arange(n, dtype='float'),
                          'string': [use_indexes[i] for i in np.random.randint(0, len(use_indexes), n)]}

        for dtype, index_data in dtype_to_index.items():
            with self.subTest(index_dtype=dtype, index=index_data):
                S = pd.Series(data, index=index_data)
                pd.testing.assert_series_equal(hpat_func(S), test_impl(S), check_names=False)

    @skip_parallel
    @skip_sdc_jit('Old-style impl returns array but not Series')
    def test_series_sort_values_full(self):
        def test_impl(series, ascending, kind):
            return series.sort_values(axis=0, ascending=ascending, kind=literally(kind), na_position='last')

        hpat_func = self.jit(test_impl)

        all_data = test_global_input_data_numeric + [test_global_input_data_unicode_kind1]

        for data in all_data:
            series = pd.Series(data * 3)
            for ascending in [True, False]:
                for kind in ['quicksort', 'mergesort']:
                    ref_result = test_impl(series, ascending, kind=kind)
                    jit_result = hpat_func(series, ascending, kind=kind)
                    ref = restore_series_sort_values(series, ref_result.index, ascending)
                    jit = restore_series_sort_values(series, jit_result.index, ascending)
                    if kind == 'mergesort':
                        pd.testing.assert_series_equal(ref_result, jit_result)
                    else:
                        np.testing.assert_array_equal(ref_result.data, jit_result.data)
                        self.assertEqual(ref, jit)

    @skip_sdc_jit('Old-style impl returns array but not Series')
    def test_series_sort_values_full_unicode4(self):
        def test_impl(series, ascending, kind):
            return series.sort_values(axis=0, ascending=ascending, kind=literally(kind), na_position='last')

        hpat_func = self.jit(test_impl)

        all_data = [test_global_input_data_unicode_kind1]

        for data in all_data:
            series = pd.Series(data * 3)
            for ascending in [True, False]:
                for kind in ['quicksort', 'mergesort']:
                    ref_result = test_impl(series, ascending, kind=kind)
                    jit_result = hpat_func(series, ascending, kind=kind)
                    ref = restore_series_sort_values(series, ref_result.index, ascending)
                    jit = restore_series_sort_values(series, jit_result.index, ascending)
                    if kind == 'mergesort':
                        pd.testing.assert_series_equal(ref_result, jit_result)
                    else:
                        np.testing.assert_array_equal(ref_result.data, jit_result.data)
                        self.assertEqual(ref, jit)

    @skip_parallel
    @skip_sdc_jit('Old-style impl returns array but not Series')
    def test_series_sort_values_full_idx(self):
        def test_impl(series, ascending, kind):
            return series.sort_values(axis=0, ascending=ascending, kind=literally(kind), na_position='last')

        hpat_func = self.jit(test_impl)

        all_data = test_global_input_data_numeric + [test_global_input_data_unicode_kind1]

        for data in all_data:
            series = pd.Series(data * 3)
            for index in [gen_srand_array(len(data)), gen_frand_array(len(data)), range(len(data))]:
                for ascending in [True, False]:
                    for kind in ['quicksort', 'mergesort']:
                        series = pd.Series(data, index)
                        ref_result = test_impl(series, ascending, kind=kind)
                        jit_result = hpat_func(series, ascending, kind=kind)
                        ref = restore_series_sort_values(series, ref_result.index, ascending)
                        jit = restore_series_sort_values(series, jit_result.index, ascending)
                        if kind == 'mergesort':
                            pd.testing.assert_series_equal(ref_result, jit_result)
                        else:
                            np.testing.assert_array_equal(ref_result.data, jit_result.data)
                            self.assertEqual(ref, jit)

    @skip_numba_jit
    def test_series_sort_values_parallel1(self):
        # create `kde.parquet` file
        ParquetGenerator.gen_kde_pq()

        def test_impl():
            df = pq.read_table('kde.parquet').to_pandas()
            S = df.points
            return S.sort_values()
        hpat_func = self.jit(test_impl)

        np.testing.assert_array_equal(hpat_func(), test_impl())

    def test_series_shift(self):
        def pyfunc():
            series = pd.Series([1.0, np.nan, -1.0, 0.0, 5e-324])
            return series.shift()

        cfunc = self.jit(pyfunc)
        pd.testing.assert_series_equal(cfunc(), pyfunc())

    def test_series_shift_name(self):
        def pyfunc():
            series = pd.Series([1.0, np.nan, -1.0, 0.0, 5e-324], name='A')
            return series.shift()

        cfunc = self.jit(pyfunc)
        pd.testing.assert_series_equal(cfunc(), pyfunc())

    def test_series_shift_unboxing(self):
        def pyfunc(series):
            return series.shift()

        cfunc = self.jit(pyfunc)
        for data in test_global_input_data_float64:
            series = pd.Series(data)
            pd.testing.assert_series_equal(cfunc(series), pyfunc(series))

    def test_series_shift_full(self):
        def pyfunc(series, periods, freq, axis, fill_value):
            return series.shift(periods=periods, freq=freq, axis=axis, fill_value=fill_value)

        cfunc = self.jit(pyfunc)
        freq = None
        axis = 0
        datas = test_global_input_data_signed_integer64 + test_global_input_data_float64
        for data in datas:
            for periods in [1, 2, -1]:
                for fill_value in [-1, 0, 9.1, np.nan, -3.3, None]:
                    with self.subTest(data=data, periods=periods, fill_value=fill_value):
                        series = pd.Series(data)
                        jit_result = cfunc(series, periods, freq, axis, fill_value)
                        ref_result = pyfunc(series, periods, freq, axis, fill_value)
                        pd.testing.assert_series_equal(jit_result, ref_result)

    @sdc_limitation
    def test_series_shift_0period(self):
        '''SDC implementation always changes dtype to float. Even in case of period = 0'''
        def pyfunc():
            series = pd.Series([6, 4, 3])
            return series.shift(periods=0)

        cfunc = self.jit(pyfunc)
        ref_result = pyfunc()
        pd.testing.assert_series_equal(cfunc(), ref_result)

    def test_series_shift_0period_sdc(self):
        def pyfunc():
            series = pd.Series([6, 4, 3])
            return series.shift(periods=0)

        cfunc = self.jit(pyfunc)
        ref_result = pyfunc()
        pd.testing.assert_series_equal(cfunc(), ref_result, check_dtype=False)

    @sdc_limitation
    def test_series_shift_uint_int(self):
        '''SDC assumes fill_value is int and unifies unsigned int and int to float. Even if fill_value is positive'''
        def pyfunc():
            series = pd.Series([max_uint64])
            return series.shift(fill_value=0)

        cfunc = self.jit(pyfunc)
        ref_result = pyfunc()
        pd.testing.assert_series_equal(cfunc(), ref_result)

    def test_series_shift_uint_int_sdc(self):
        def pyfunc():
            series = pd.Series([max_uint64])
            return series.shift(fill_value=0)

        cfunc = self.jit(pyfunc)
        ref_result = pyfunc()
        pd.testing.assert_series_equal(cfunc(), ref_result, check_dtype=False)

    def test_series_shift_str(self):
        def pyfunc(series):
            return series.shift()

        cfunc = self.jit(pyfunc)
        series = pd.Series(test_global_input_data_unicode_kind4)
        with self.assertRaises(TypingError) as raises:
            cfunc(series)
        msg = 'Method shift(). The object must be a number. Given self.data.dtype: {}'
        self.assertIn(msg.format(types.unicode_type), str(raises.exception))

    def test_series_shift_fill_str(self):
        def pyfunc(series, fill_value):
            return series.shift(fill_value=fill_value)

        cfunc = self.jit(pyfunc)
        series = pd.Series(test_global_input_data_float64[0])
        with self.assertRaises(TypingError) as raises:
            cfunc(series, fill_value='unicode')
        msg = 'Method shift(). The object must be a number. Given fill_value: {}'
        self.assertIn(msg.format(types.unicode_type), str(raises.exception))

    def test_series_shift_unsupported_params(self):
        def pyfunc(series, freq, axis):
            return series.shift(freq=freq, axis=axis)

        cfunc = self.jit(pyfunc)
        series = pd.Series(test_global_input_data_float64[0])
        with self.assertRaises(TypingError) as raises:
            cfunc(series, freq='12H', axis=0)
        msg = 'Method shift(). Unsupported parameters. Given freq: {}'
        self.assertIn(msg.format(types.unicode_type), str(raises.exception))

        with self.assertRaises(TypingError) as raises:
            cfunc(series, freq=None, axis=1)
        msg = 'Method shift(). Unsupported parameters. Given axis != 0'
        self.assertIn(msg, str(raises.exception))

    def test_series_shift_index_str(self):
        def test_impl(S):
            return S.shift()
        hpat_func = self.jit(test_impl)

        S = pd.Series([np.nan, 2., 3., 5., np.nan, 6., 7.], index=['a', 'b', 'c', 'd', 'e', 'f', 'g'])
        pd.testing.assert_series_equal(hpat_func(S), test_impl(S))

    def test_series_shift_index_int(self):
        def test_impl(S):
            return S.shift()

        hpat_func = self.jit(test_impl)

        S = pd.Series([np.nan, 2., 3., 5., np.nan, 6., 7.], index=[1, 2, 3, 4, 5, 6, 7])
        pd.testing.assert_series_equal(hpat_func(S), test_impl(S))

    def test_series_index1(self):
        def test_impl():
            A = pd.Series([1, 2, 3], index=['A', 'C', 'B'])
            return A.index

        hpat_func = self.jit(test_impl)
        np.testing.assert_array_equal(hpat_func(), test_impl())

    def test_series_index2(self):
        def test_impl():
            A = pd.Series([1, 2, 3], index=[0, 1, 2])
            return A.index

        hpat_func = self.jit(test_impl)
        np.testing.assert_array_equal(hpat_func(), test_impl())

    def test_series_index3(self):
        def test_impl():
            A = pd.Series([1, 2, 3])
            return A.index

        hpat_func = self.jit(test_impl)
        np.testing.assert_array_equal(hpat_func(), test_impl())

    def test_series_take_index_default(self):
        def pyfunc():
            series = pd.Series([1.0, 13.0, 9.0, -1.0, 7.0])
            indices = [1, 3]
            return series.take(indices)

        cfunc = self.jit(pyfunc)
        ref_result = pyfunc()
        result = cfunc()
        pd.testing.assert_series_equal(ref_result, result)

    def test_series_take_index_default_unboxing(self):
        def pyfunc(series, indices):
            return series.take(indices)

        cfunc = self.jit(pyfunc)
        series = pd.Series([1.0, 13.0, 9.0, -1.0, 7.0])
        indices = [1, 3]
        ref_result = pyfunc(series, indices)
        result = cfunc(series, indices)
        pd.testing.assert_series_equal(ref_result, result)

    def test_series_take_index_int(self):
        def pyfunc():
            series = pd.Series([1.0, 13.0, 9.0, -1.0, 7.0], index=[3, 0, 4, 2, 1])
            indices = [1, 3]
            return series.take(indices)

        cfunc = self.jit(pyfunc)
        ref_result = pyfunc()
        result = cfunc()
        pd.testing.assert_series_equal(ref_result, result)

    def test_series_take_index_int_unboxing(self):
        def pyfunc(series, indices):
            return series.take(indices)

        cfunc = self.jit(pyfunc)
        series = pd.Series([1.0, 13.0, 9.0, -1.0, 7.0], index=[3, 0, 4, 2, 1])
        indices = [1, 3]
        ref_result = pyfunc(series, indices)
        result = cfunc(series, indices)
        pd.testing.assert_series_equal(ref_result, result)

    def test_series_take_index_str(self):
        def pyfunc():
            series = pd.Series([1.0, 13.0, 9.0, -1.0, 7.0], index=['test', 'series', 'take', 'str', 'index'])
            indices = [1, 3]
            return series.take(indices)

        cfunc = self.jit(pyfunc)
        ref_result = pyfunc()
        result = cfunc()
        pd.testing.assert_series_equal(ref_result, result)

    def test_series_take_index_str_unboxing(self):
        def pyfunc(series, indices):
            return series.take(indices)

        cfunc = self.jit(pyfunc)
        series = pd.Series([1.0, 13.0, 9.0, -1.0, 7.0], index=['test', 'series', 'take', 'str', 'index'])
        indices = [1, 3]
        ref_result = pyfunc(series, indices)
        result = cfunc(series, indices)
        pd.testing.assert_series_equal(ref_result, result)

    def test_series_iterator_int(self):
        def test_impl(A):
            return [i for i in A]

        A = pd.Series([3, 2, 1, 5, 4])
        hpat_func = self.jit(test_impl)
        np.testing.assert_array_equal(hpat_func(A), test_impl(A))

    def test_series_iterator_float(self):
        def test_impl(A):
            return [i for i in A]

        A = pd.Series([0.3, 0.2222, 0.1756, 0.005, 0.4])
        hpat_func = self.jit(test_impl)
        np.testing.assert_array_equal(hpat_func(A), test_impl(A))

    def test_series_iterator_boolean(self):
        def test_impl(A):
            return [i for i in A]

        A = pd.Series([True, False])
        hpat_func = self.jit(test_impl)
        np.testing.assert_array_equal(hpat_func(A), test_impl(A))

    def test_series_iterator_string(self):
        def test_impl(A):
            return [i for i in A]

        A = pd.Series(['a', 'ab', 'abc', '', 'dddd'])
        hpat_func = self.jit(test_impl)
        np.testing.assert_array_equal(hpat_func(A), test_impl(A))

    def test_series_iterator_one_value(self):
        def test_impl(A):
            return [i for i in A]

        A = pd.Series([5])
        hpat_func = self.jit(test_impl)
        np.testing.assert_array_equal(hpat_func(A), test_impl(A))

    @unittest.skip("Fails when NUMA_PES>=2 due to unimplemented sync of such construction after distribution")
    def test_series_iterator_no_param(self):
        def test_impl():
            A = pd.Series([3, 2, 1, 5, 4])
            return [i for i in A]

        hpat_func = self.jit(test_impl)
        np.testing.assert_array_equal(hpat_func(), test_impl())

    def test_series_iterator_empty(self):
        def test_impl(A):
            return [i for i in A]

        A = pd.Series([np.int64(x) for x in range(0)])
        hpat_func = self.jit(test_impl)
        np.testing.assert_array_equal(hpat_func(A), test_impl(A))

    def test_series_default_index(self):
        def test_impl():
            A = pd.Series([3, 2, 1, 5, 4])
            return A.index

        hpat_func = self.jit(test_impl)
        np.testing.assert_array_equal(hpat_func(), test_impl())

    @unittest.skip("Implement drop_duplicates for Series")
    def test_series_drop_duplicates(self):
        def test_impl():
            A = pd.Series(['lama', 'cow', 'lama', 'beetle', 'lama', 'hippo'])
            return A.drop_duplicates()

        hpat_func = self.jit(test_impl)
        pd.testing.assert_series_equal(hpat_func(), test_impl())

    def test_series_quantile(self):
        def test_impl():
            A = pd.Series([1, 2.5, .5, 3, 5])
            return A.quantile()

        hpat_func = self.jit(test_impl)
        np.testing.assert_equal(hpat_func(), test_impl())

    @skip_sdc_jit("Series.quantile() parameter as a list unsupported")
    def test_series_quantile_q_vector(self):
        def test_series_quantile_q_vector_impl(S, param1):
            return S.quantile(param1)

        S = pd.Series(np.random.ranf(100))
        hpat_func = self.jit(test_series_quantile_q_vector_impl)

        param1 = [0.0, 0.25, 0.5, 0.75, 1.0]
        result_ref = test_series_quantile_q_vector_impl(S, param1)
        result = hpat_func(S, param1)
        np.testing.assert_equal(result, result_ref)

    @unittest.skip("Implement unique without sorting like in pandas")
    def test_unique(self):
        def test_impl(S):
            return S.unique()

        hpat_func = self.jit(test_impl)
        S = pd.Series([2, 1, 3, 3])
        pd.testing.assert_series_equal(hpat_func(S), test_impl(S))

    def test_unique_sorted(self):
        def test_impl(S):
            return S.unique()

        hpat_func = self.jit(test_impl)
        n = 11
        S = pd.Series(np.arange(n))
        S[2] = 0
        np.testing.assert_array_equal(hpat_func(S), test_impl(S))

    def test_unique_str(self):
        def test_impl():
            data = pd.Series(['aa', 'aa', 'b', 'b', 'cccc', 'dd', 'ddd', 'dd'])
            return data.unique()

        hpat_func = self.jit(test_impl)

        # since the orider of the elements are diffrent - check count of elements only
        ref_result = test_impl().size
        result = hpat_func().size
        np.testing.assert_array_equal(ref_result, result)

    @skip_numba_jit
    def test_series_groupby_count(self):
        def test_impl():
            A = pd.Series([13, 11, 21, 13, 13, 51, 42, 21])
            grouped = A.groupby(A, sort=False)
            return grouped.count()

        hpat_func = self.jit(test_impl)

        ref_result = test_impl()
        result = hpat_func()
        pd.testing.assert_series_equal(result, ref_result)

    @unittest.skip("getiter for this type is not implemented yet")
    def test_series_groupby_iterator_int(self):
        def test_impl():
            A = pd.Series([13, 11, 21, 13, 13, 51, 42, 21])
            grouped = A.groupby(A)
            return [i for i in grouped]

        hpat_func = self.jit(test_impl)

        ref_result = test_impl()
        result = hpat_func()
        np.testing.assert_array_equal(result, ref_result)

    def test_series_std(self):
        def pyfunc():
            series = pd.Series([1.0, np.nan, -1.0, 0.0, 5e-324])
            return series.std()

        cfunc = self.jit(pyfunc)
        ref_result = pyfunc()
        result = cfunc()
        np.testing.assert_equal(ref_result, result)

    @skip_sdc_jit('Series.std() parameters "skipna" and "ddof" unsupported')
    def test_series_std_unboxing(self):
        def pyfunc(series, skipna, ddof):
            return series.std(skipna=skipna, ddof=ddof)

        cfunc = self.jit(pyfunc)
        for data in test_global_input_data_numeric + [[]]:
            series = pd.Series(data)
            for ddof in [0, 1]:
                for skipna in [True, False]:
                    ref_result = pyfunc(series, skipna=skipna, ddof=ddof)
                    result = cfunc(series, skipna=skipna, ddof=ddof)
                    np.testing.assert_equal(ref_result, result)

    @skip_sdc_jit('Series.std() strings as input data unsupported')
    def test_series_std_str(self):
        def pyfunc(series):
            return series.std()

        cfunc = self.jit(pyfunc)
        series = pd.Series(test_global_input_data_unicode_kind4)
        with self.assertRaises(TypingError) as raises:
            cfunc(series)
        msg = 'Method std(). The object must be a number. Given self.data.dtype: {}'
        self.assertIn(msg.format(types.unicode_type), str(raises.exception))

    @skip_sdc_jit('Series.std() parameters "axis", "level", "numeric_only" unsupported')
    def test_series_std_unsupported_params(self):
        def pyfunc(series, axis, level, numeric_only):
            return series.std(axis=axis, level=level, numeric_only=numeric_only)

        cfunc = self.jit(pyfunc)
        series = pd.Series(test_global_input_data_float64[0])
        msg = 'Method std(). Unsupported parameters. Given {}: {}'
        with self.assertRaises(TypingError) as raises:
            cfunc(series, axis=1, level=None, numeric_only=None)
        self.assertIn(msg.format('axis', 'int'), str(raises.exception))

        with self.assertRaises(TypingError) as raises:
            cfunc(series, axis=None, level=1, numeric_only=None)
        self.assertIn(msg.format('level', 'int'), str(raises.exception))

        with self.assertRaises(TypingError) as raises:
            cfunc(series, axis=None, level=None, numeric_only=True)
        self.assertIn(msg.format('numeric_only', 'bool'), str(raises.exception))

    def test_series_nunique(self):
        def test_series_nunique_impl(S):
            return S.nunique()

        def test_series_nunique_param1_impl(S, dropna):
            return S.nunique(dropna)

        hpat_func = self.jit(test_series_nunique_impl)

        the_same_string = "the same string"
        test_input_data = []
        data_simple = [[6, 6, 2, 1, 3, 3, 2, 1, 2],
                       [1.1, 0.3, 2.1, 1, 3, 0.3, 2.1, 1.1, 2.2],
                       [6, 6.1, 2.2, 1, 3, 3, 2.2, 1, 2],
                       ['aa', 'aa', 'b', 'b', 'cccc', 'dd', 'ddd', 'dd'],
                       ['aa', 'copy aa', the_same_string, 'b', 'b', 'cccc', the_same_string, 'dd', 'ddd', 'dd', 'copy aa', 'copy aa'],
                       []
                       ]

        data_extra = [[6, 6, np.nan, 2, np.nan, 1, 3, 3, np.inf, 2, 1, 2, np.inf],
                      [1.1, 0.3, np.nan, 1.0, np.inf, 0.3, 2.1, np.nan, 2.2, np.inf],
                      [1.1, 0.3, np.nan, 1, np.inf, 0, 1.1, np.nan, 2.2, np.inf, 2, 2],
                      ['aa', np.nan, 'b', 'b', 'cccc', np.nan, 'ddd', 'dd'],
                      [np.nan, 'copy aa', the_same_string, 'b', 'b', 'cccc', the_same_string, 'dd', 'ddd', 'dd', 'copy aa', 'copy aa'],
                      [np.nan, np.nan, np.nan],
                      [np.nan, np.nan, np.inf],
                      ]

        if sdc.config.config_pipeline_hpat_default:
            """
            SDC pipeline Series.nunique() does not support numpy.nan
            """

            test_input_data = data_simple
        else:
            test_input_data = data_simple + data_extra

        for input_data in test_input_data:
            S = pd.Series(input_data)

            result_ref = test_series_nunique_impl(S)
            result = hpat_func(S)
            self.assertEqual(result, result_ref)

            if not sdc.config.config_pipeline_hpat_default:
                """
                SDC pipeline does not support parameter to Series.nunique(dropna=True)
                """

                hpat_func_param1 = self.jit(test_series_nunique_param1_impl)

                for param1 in [True, False]:
                    result_param1_ref = test_series_nunique_param1_impl(S, param1)
                    result_param1 = hpat_func_param1(S, param1)
                    self.assertEqual(result_param1, result_param1_ref)

    def test_series_var(self):
        def pyfunc():
            series = pd.Series([1.0, np.nan, -1.0, 0.0, 5e-324])
            return series.var()

        cfunc = self.jit(pyfunc)
        np.testing.assert_equal(pyfunc(), cfunc())

    @skip_sdc_jit('Series.var() data [max_uint64, max_uint64] unsupported')
    def test_series_var_unboxing(self):
        def pyfunc(series):
            return series.var()

        cfunc = self.jit(pyfunc)
        for data in test_global_input_data_numeric + [[]]:
            series = pd.Series(data)
            np.testing.assert_equal(pyfunc(series), cfunc(series))

    @skip_sdc_jit('Series.var() parameters "ddof" and "skipna" unsupported')
    def test_series_var_full(self):
        def pyfunc(series, skipna, ddof):
            return series.var(skipna=skipna, ddof=ddof)

        cfunc = self.jit(pyfunc)
        for data in test_global_input_data_numeric + [[]]:
            series = pd.Series(data)
            for ddof in [0, 1]:
                for skipna in [True, False]:
                    ref_result = pyfunc(series, skipna=skipna, ddof=ddof)
                    result = cfunc(series, skipna=skipna, ddof=ddof)
                    np.testing.assert_equal(ref_result, result)

    @skip_sdc_jit('Series.var() strings as input data unsupported')
    def test_series_var_str(self):
        def pyfunc(series):
            return series.var()

        cfunc = self.jit(pyfunc)
        series = pd.Series(test_global_input_data_unicode_kind4)
        with self.assertRaises(TypingError) as raises:
            cfunc(series)
        msg = 'Method var(). The object must be a number. Given self.data.dtype: {}'
        self.assertIn(msg.format(types.unicode_type), str(raises.exception))

    @skip_sdc_jit('Series.var() parameters "axis", "level", "numeric_only" unsupported')
    def test_series_var_unsupported_params(self):
        def pyfunc(series, axis, level, numeric_only):
            return series.var(axis=axis, level=level, numeric_only=numeric_only)

        cfunc = self.jit(pyfunc)
        series = pd.Series(test_global_input_data_float64[0])
        msg = 'Method var(). Unsupported parameters. Given {}: {}'
        with self.assertRaises(TypingError) as raises:
            cfunc(series, axis=1, level=None, numeric_only=None)
        self.assertIn(msg.format('axis', 'int'), str(raises.exception))

        with self.assertRaises(TypingError) as raises:
            cfunc(series, axis=None, level=1, numeric_only=None)
        self.assertIn(msg.format('level', 'int'), str(raises.exception))

        with self.assertRaises(TypingError) as raises:
            cfunc(series, axis=None, level=None, numeric_only=True)
        self.assertIn(msg.format('numeric_only', 'bool'), str(raises.exception))

    def test_series_count(self):
        def test_series_count_impl(S):
            return S.count()

        hpat_func = self.jit(test_series_count_impl)

        the_same_string = "the same string"
        test_input_data = [[6, 6, 2, 1, 3, 3, 2, 1, 2],
                           [1.1, 0.3, 2.1, 1, 3, 0.3, 2.1, 1.1, 2.2],
                           [6, 6.1, 2.2, 1, 3, 3, 2.2, 1, 2],
                           ['aa', 'aa', 'b', 'b', 'cccc', 'dd', 'ddd', 'dd'],
                           ['aa', 'copy aa', the_same_string, 'b', 'b', 'cccc', the_same_string, 'dd', 'ddd', 'dd',
                            'copy aa', 'copy aa'],
                           [],
                           [6, 6, np.nan, 2, np.nan, 1, 3, 3, np.inf, 2, 1, 2, np.inf],
                           [1.1, 0.3, np.nan, 1.0, np.inf, 0.3, 2.1, np.nan, 2.2, np.inf],
                           [1.1, 0.3, np.nan, 1, np.inf, 0, 1.1, np.nan, 2.2, np.inf, 2, 2],
                           [np.nan, np.nan, np.nan],
                           [np.nan, np.nan, np.inf]
                           ]

        for input_data in test_input_data:
            S = pd.Series(input_data)

            result_ref = test_series_count_impl(S)
            result = hpat_func(S)
            self.assertEqual(result, result_ref)

    @skip_parallel
    @skip_sdc_jit('Series.cumsum() np.nan as input data unsupported')
    def test_series_cumsum(self):
        def test_impl():
            series = pd.Series([1.0, np.nan, -1.0, 0.0, 5e-324])
            return series.cumsum()

        pyfunc = test_impl
        cfunc = self.jit(pyfunc)
        pd.testing.assert_series_equal(pyfunc(), cfunc())

    @skip_parallel
    @skip_sdc_jit('Series.cumsum() np.nan as input data unsupported')
    def test_series_cumsum_unboxing(self):
        def test_impl(s):
            return s.cumsum()

        pyfunc = test_impl
        cfunc = self.jit(pyfunc)

        for data in test_global_input_data_numeric + [[]]:
            series = pd.Series(data)
            pd.testing.assert_series_equal(pyfunc(series), cfunc(series))

    @skip_parallel
    @skip_sdc_jit('Series.cumsum() parameters "axis", "skipna" unsupported')
    def test_series_cumsum_full(self):
        def test_impl(s, axis, skipna):
            return s.cumsum(axis=axis, skipna=skipna)

        pyfunc = test_impl
        cfunc = self.jit(pyfunc)

        axis = None
        for data in test_global_input_data_numeric + [[]]:
            series = pd.Series(data)
            for skipna in [True, False]:
                ref_result = pyfunc(series, axis=axis, skipna=skipna)
                jit_result = cfunc(series, axis=axis, skipna=skipna)
                pd.testing.assert_series_equal(ref_result, jit_result)

    @skip_sdc_jit('Series.cumsum() strings as input data unsupported')
    def test_series_cumsum_str(self):
        def test_impl(s):
            return s.cumsum()

        cfunc = self.jit(test_impl)
        series = pd.Series(test_global_input_data_unicode_kind4)
        with self.assertRaises(TypingError) as raises:
            cfunc(series)
        msg = 'Method cumsum(). The object must be a number. Given self.data.dtype: {}'
        self.assertIn(msg.format(types.unicode_type), str(raises.exception))

    @skip_sdc_jit('Series.cumsum() parameter "axis" unsupported')
    def test_series_cumsum_unsupported_axis(self):
        def test_impl(s, axis):
            return s.cumsum(axis=axis)

        cfunc = self.jit(test_impl)
        series = pd.Series(test_global_input_data_float64[0])
        for axis in [0, 1]:
            with self.assertRaises(TypingError) as raises:
                cfunc(series, axis=axis)
            msg = 'Method cumsum(). Unsupported parameters. Given axis: int'
            self.assertIn(msg, str(raises.exception))

    def test_series_cov1(self):
        def test_impl(S1, S2):
            return S1.cov(S2)
        hpat_func = self.jit(test_impl)

        for pair in _cov_corr_series:
            S1, S2 = pair
            np.testing.assert_almost_equal(
                hpat_func(S1, S2), test_impl(S1, S2),
                err_msg='S1={}\nS2={}'.format(S1, S2))

    @skip_sdc_jit('Series.cov() parameter "min_periods" unsupported')
    def test_series_cov(self):
        def test_series_cov_impl(S1, S2, min_periods=None):
            return S1.cov(S2, min_periods)

        hpat_func = self.jit(test_series_cov_impl)
        test_input_data1 = [[.2, .0, .6, .2],
                            [.2, .0, .6, .2, .5, .6, .7, .8],
                            [],
                            [2, 0, 6, 2],
                            [.2, .1, np.nan, .5, .3],
                            [-1, np.nan, 1, np.inf]]
        test_input_data2 = [[.3, .6, .0, .1],
                            [.3, .6, .0, .1, .8],
                            [],
                            [3, 6, 0, 1],
                            [.3, .2, .9, .6, np.nan],
                            [np.nan, np.nan, np.inf, np.nan]]
        for input_data1 in test_input_data1:
            for input_data2 in test_input_data2:
                S1 = pd.Series(input_data1)
                S2 = pd.Series(input_data2)
                for period in [None, 2, 1, 8, -4]:
                    with self.subTest(input_data1=input_data1, input_data2=input_data2, min_periods=period):
                        result_ref = test_series_cov_impl(S1, S2, min_periods=period)
                        result = hpat_func(S1, S2, min_periods=period)
                        np.testing.assert_allclose(result, result_ref)

    @skip_sdc_jit('Series.cov() parameter "min_periods" unsupported')
    def test_series_cov_unsupported_dtype(self):
        def test_series_cov_impl(S1, S2, min_periods=None):
            return S1.cov(S2, min_periods=min_periods)

        hpat_func = self.jit(test_series_cov_impl)
        S1 = pd.Series([.2, .0, .6, .2])
        S2 = pd.Series(['abcdefgh', 'a','abcdefg', 'ab', 'abcdef', 'abc'])
        S3 = pd.Series(['aaaaa', 'bbbb', 'ccc', 'dd', 'e'])
        S4 = pd.Series([.3, .6, .0, .1])

        with self.assertRaises(TypingError) as raises:
            hpat_func(S1, S2, min_periods=5)
        msg = 'Method cov(). The object other.data'
        self.assertIn(msg, str(raises.exception))

        with self.assertRaises(TypingError) as raises:
            hpat_func(S3, S4, min_periods=5)
        msg = 'Method cov(). The object self.data'
        self.assertIn(msg, str(raises.exception))

    @skip_sdc_jit('Series.cov() parameter "min_periods" unsupported')
    def test_series_cov_unsupported_period(self):
        def test_series_cov_impl(S1, S2, min_periods=None):
            return S1.cov(S2, min_periods)

        hpat_func = self.jit(test_series_cov_impl)
        S1 = pd.Series([.2, .0, .6, .2])
        S2 = pd.Series([.3, .6, .0, .1])

        with self.assertRaises(TypingError) as raises:
            hpat_func(S1, S2, min_periods='aaaa')
        msg = 'Method cov(). The object min_periods'
        self.assertIn(msg, str(raises.exception))

        with self.assertRaises(TypingError) as raises:
            hpat_func(S1, S2, min_periods=0.5)
        msg = 'Method cov(). The object min_periods'
        self.assertIn(msg, str(raises.exception))

    @skip_numba_jit
    @skip_sdc_jit('Series.pct_change unsupported some Series')
    def test_series_pct_change(self):
        def test_series_pct_change_impl(S, periods, method):
            return S.pct_change(periods=periods, fill_method=method, limit=None, freq=None)

        hpat_func = self.jit(test_series_pct_change_impl)
        test_input_data = [
            [],
            [np.nan, np.nan, np.nan],
            [np.nan, np.nan, np.inf],
            [0] * 8,
            [0, 0, 0, np.nan, np.nan, 0, 0, np.nan, np.inf, 0, 0, np.inf, np.inf],
            [1.1, 0.3, np.nan, 1, np.inf, 0, 1.1, np.nan, 2.2, np.inf, 2, 2],
            [1, 2, 3, 4, np.nan, np.inf, 0, 0, np.nan, np.nan]
        ]
        for input_data in test_input_data:
            S = pd.Series(input_data)
            for periods in [0, 1, 2, 5, 10, -1, -2, -5]:
                for method in [None, 'pad', 'ffill', 'backfill', 'bfill']:
                    result_ref = test_series_pct_change_impl(S, periods, method)
                    result = hpat_func(S, periods, method)
                    pd.testing.assert_series_equal(result, result_ref)

    @skip_sdc_jit('Series.pct_change() strings as input data unsupported')
    def test_series_pct_change_str(self):
        def test_series_pct_change_impl(S):
            return S.pct_change(periods=1, fill_method='pad', limit=None, freq=None)

        hpat_func = self.jit(test_series_pct_change_impl)
        S = pd.Series(test_global_input_data_unicode_kind4)

        with self.assertRaises(TypingError) as raises:
            hpat_func(S)
        msg = 'Method pct_change(). The object self.data'
        self.assertIn(msg, str(raises.exception))

    @skip_sdc_jit('Series.pct_change() does not raise an exception')
    def test_series_pct_change_not_supported(self):
        def test_series_pct_change_impl(S, periods=1, fill_method='pad', limit=None, freq=None):
            return S.pct_change(periods=periods, fill_method=fill_method, limit=limit, freq=freq)

        hpat_func = self.jit(test_series_pct_change_impl)
        S = pd.Series([0, 0, 0, np.nan, np.nan, 0, 0, np.nan, np.inf, 0, 0, np.inf, np.inf])
        with self.assertRaises(ValueError) as raises:
            hpat_func(S, fill_method='ababa')
        msg = 'Method pct_change(). Unsupported parameter. The function uses fill_method pad (ffill) or backfill (bfill) or None.'
        self.assertIn(msg, str(raises.exception))

        with self.assertRaises(TypingError) as raises:
            hpat_func(S, limit=5)
        msg = 'Method pct_change(). The object limit'
        self.assertIn(msg, str(raises.exception))

        with self.assertRaises(TypingError) as raises:
            hpat_func(S, freq=5)
        msg = 'Method pct_change(). The object freq'
        self.assertIn(msg, str(raises.exception))

        with self.assertRaises(TypingError) as raises:
            hpat_func(S, fill_method=1.6)
        msg = 'Method pct_change(). The object fill_method'
        self.assertIn(msg, str(raises.exception))

        with self.assertRaises(TypingError) as raises:
            hpat_func(S, periods=1.6)
        msg = 'Method pct_change(). The object periods'
        self.assertIn(msg, str(raises.exception))

    def test_series_setitem_for_value_int(self):
        def test_impl(S, val):
            S[3] = val
            return S

        hpat_func = self.jit(test_impl)
        data_to_test = [[0, 1, 2, 3, 4]]

        for data in data_to_test:
            S1 = pd.Series(data)
            S2 = S1.copy(deep=True)
            value = 50
            result_ref = test_impl(S1, value)
            result = hpat_func(S2, value)
            pd.testing.assert_series_equal(result_ref, result)

    def test_series_setitem_for_value_float(self):
        def test_impl(S, val):
            S[3] = val
            return S

        hpat_func = self.jit(test_impl)
        data_to_test = [[0, 0, 0, np.nan, np.nan, 0, 0, np.nan, np.inf, 0, 0, np.inf, np.inf],
                        [1.1, 0.3, np.nan, 1, np.inf, 0, 1.1, np.nan, 2.2, np.inf, 2, 2],
                        [1, 2, 3, 4, np.nan, np.inf, 0, 0, np.nan, np.nan]]

        for data in data_to_test:
            S1 = pd.Series(data)
            S2 = S1.copy(deep=True)
            value = np.nan
            result_ref = test_impl(S1, value)
            result = hpat_func(S2, value)
            pd.testing.assert_series_equal(result_ref, result)

    @skip_numba_jit('NOT WORK, PROBLEM WITH StringArrayType in _str_ext.cpp')
    @skip_sdc_jit
    def test_series_setitem_for_value_string(self):
        def test_impl(S, val):
            S[3] = val
            return S

        hpat_func = self.jit(test_impl)
        data_to_test = [['a', '', 'a', '', 'b', None, 'a', '', None, 'b'],
                        ['dog', None, 'NaN', '', 'cat', None, 'cat', None, 'dog', ''],
                        ['dog', 'NaN', '', 'cat', 'cat', 'dog', '']]

        for data in data_to_test:
            S1 = pd.Series(data)
            S2 = S1.copy(deep=True)
            value = 'Hello, world!'
            result_ref = test_impl(S1, value)
            result = hpat_func(S2, value)
            pd.testing.assert_series_equal(result_ref, result)

    def test_series_setitem_for_slice_int(self):
        def test_impl(S, val):
            S[2:] = val
            return S

        hpat_func = self.jit(test_impl)
        data_to_test = [[0, 1, 2, 3, 4]]

        for data in data_to_test:
            S1 = pd.Series(data)
            S2 = S1.copy(deep=True)
            value = 50
            result_ref = test_impl(S1, value)
            result = hpat_func(S2, value)
            pd.testing.assert_series_equal(result_ref, result)

    def test_series_setitem_for_slice_float(self):
        def test_impl(S, val):
            S[2:] = val
            return S

        hpat_func = self.jit(test_impl)
        data_to_test = [[0, 0, 0, np.nan, np.nan, 0, 0, np.nan, np.inf, 0, 0, np.inf, np.inf],
                        [1.1, 0.3, np.nan, 1, np.inf, 0, 1.1, np.nan, 2.2, np.inf, 2, 2],
                        [1, 2, 3, 4, np.nan, np.inf, 0, 0, np.nan, np.nan]]

        for data in data_to_test:
            S1 = pd.Series(data)
            S2 = S1.copy(deep=True)
            value = np.nan
            result_ref = test_impl(S1, value)
            result = hpat_func(S2, value)
            pd.testing.assert_series_equal(result_ref, result)

    @skip_numba_jit('NOT WORK, PROBLEM WITH StringArrayType in _str_ext.cpp')
    @skip_sdc_jit
    def test_series_setitem_for_slice_string(self):
        def test_impl(S, val):
            S[2:] = val
            return S

        hpat_func = self.jit(test_impl)
        data_to_test = [['a', '', 'a', '', 'b', None, 'a', '', None, 'b'],
                        ['dog', None, 'NaN', '', 'cat', None, 'cat', None, 'dog', ''],
                        ['dog', 'NaN', '', 'cat', 'cat', 'dog', '']]

        for data in data_to_test:
            S1 = pd.Series(data)
            S2 = S1.copy(deep=True)
            value = 'Hello, world!'
            result_ref = test_impl(S1, value)
            result = hpat_func(S2, value)
            pd.testing.assert_series_equal(result_ref, result)

    def test_series_setitem_for_series_int(self):
        def test_impl(S, ind, val):
            S[ind] = val
            return S

        hpat_func = self.jit(test_impl)
        data_to_test = [[0, 1, 2, 3, 4]]
        ind = pd.Series([0, 2, 4])

        for data in data_to_test:
            S1 = pd.Series(data)
            S2 = S1.copy(deep=True)
            value = 50
            result_ref = test_impl(S1, ind, value)
            result = hpat_func(S2, ind, value)
            pd.testing.assert_series_equal(result_ref, result)

    def test_series_setitem_for_series_float(self):
        def test_impl(S, ind, val):
            S[ind] = val
            return S

        hpat_func = self.jit(test_impl)
        data_to_test = [[0, 0, 0, np.nan, np.nan, 0, 0, np.nan, np.inf, 0, 0, np.inf, np.inf],
                        [1.1, 0.3, np.nan, 1, np.inf, 0, 1.1, np.nan, 2.2, np.inf, 2, 2],
                        [1, 2, 3, 4, np.nan, np.inf, 0, 0, np.nan, np.nan]]
        ind = pd.Series([0, 2, 4])

        for data in data_to_test:
            S1 = pd.Series(data)
            S2 = S1.copy(deep=True)
            value = np.nan
            result_ref = test_impl(S1, ind, value)
            result = hpat_func(S2, ind, value)
            pd.testing.assert_series_equal(result_ref, result)

    @skip_numba_jit('NOT WORK, PROBLEM WITH StringArrayType in _str_ext.cpp')
    @skip_sdc_jit
    def test_series_setitem_for_series_string(self):
        def test_impl(S, ind, val):
            S[ind] = val
            return S

        hpat_func = self.jit(test_impl)
        data_to_test = [['a', '', 'a', '', 'b', None, 'a', '', None, 'b'],
                        ['dog', None, 'NaN', '', 'cat', None, 'cat', None, 'dog', ''],
                        ['dog', 'NaN', '', 'cat', 'cat', 'dog', '']]
        ind = pd.Series([0, 2, 4])

        for data in data_to_test:
            S1 = pd.Series(data)
            S2 = S1.copy(deep=True)
            value = 'Hello, world!'
            result_ref = test_impl(S1, ind, value)
            result = hpat_func(S2, ind, value)
            pd.testing.assert_series_equal(result_ref, result)

    def test_series_setitem_unsupported(self):
        def test_impl(S, ind, val):
            S[ind] = val
            return S

        hpat_func = self.jit(test_impl)
        S = pd.Series([0, 1, 2, 3, 4, 5])
        ind1 = 5
        ind2 = '3'
        value1 = 'ababa'
        value2 = 101
        msg_tmpl = 'Operator setitem. The object {}\n given: unicode_type\n expected: {}'

        with self.assertRaises(TypingError) as raises:
            hpat_func(S, ind1, value1)
        msg = msg_tmpl.format('value', 'int64')
        self.assertIn(msg, str(raises.exception))

        with self.assertRaises(TypingError) as raises:
            hpat_func(S, ind2, value2)
        msg = msg_tmpl.format('idx', 'int, Slice, Series')
        self.assertIn(msg, str(raises.exception))

    @skip_sdc_jit('Arithmetic operations on Series with non-default indexes are not supported in old-style')
    def test_series_operator_add_numeric_scalar(self):
        """Verifies Series.operator.add implementation for numeric series and scalar second operand"""
        def test_impl(A, B):
            return A + B
        hpat_func = self.jit(test_impl)

        n = 7
        dtype_to_index = {'None': None,
                          'int': np.arange(n, dtype='int'),
                          'float': np.arange(n, dtype='float'),
                          'string': ['aa', 'aa', 'b', 'b', 'cccc', 'dd', 'ddd']}

        int_scalar = 24
        for dtype, index_data in dtype_to_index.items():
            with self.subTest(index_dtype=dtype, index=index_data):
                if platform.system() == 'Windows' and not IS_32BITS:
                    A = pd.Series(np.arange(n, dtype=np.int64), index=index_data)
                else:
                    A = pd.Series(np.arange(n), index=index_data)
                result = hpat_func(A, int_scalar)
                result_ref = test_impl(A, int_scalar)
                pd.testing.assert_series_equal(result, result_ref, check_dtype=False, check_names=False)

        float_scalar = 24.0
        for dtype, index_data in dtype_to_index.items():
            with self.subTest(index_dtype=dtype, index=index_data):
                if platform.system() == 'Windows' and not IS_32BITS:
                    A = pd.Series(np.arange(n, dtype=np.int64), index=index_data)
                else:
                    A = pd.Series(np.arange(n), index=index_data)
                ref_result = test_impl(A, float_scalar)
                result = hpat_func(A, float_scalar)
                pd.testing.assert_series_equal(result, ref_result, check_dtype=False, check_names=False)

    def test_series_operator_add_numeric_same_index_default(self):
        """Verifies implementation of Series.operator.add between two numeric Series
        with default indexes and same size"""
        def test_impl(A, B):
            return A + B
        hpat_func = self.jit(test_impl)

        n = 7
        dtypes_to_test = (np.int32, np.int64, np.float32, np.float64)
        for dtype_left, dtype_right in combinations(dtypes_to_test, 2):
            with self.subTest(left_series_dtype=dtype_left, right_series_dtype=dtype_right):
                A = pd.Series(np.arange(n), dtype=dtype_left)
                B = pd.Series(np.arange(n)**2, dtype=dtype_right)
                pd.testing.assert_series_equal(hpat_func(A, B), test_impl(A, B), check_dtype=False)

    @skip_numba_jit
    @skip_sdc_jit("TODO: find out why pandas aligning series indexes produces Int64Index when common dtype is float\n"
                  "AssertionError: Series.index are different\n"
                  "Series.index classes are not equivalent\n"
                  "[left]:  Float64Index([0.0, 1.0, 2.0, 3.0, 4.0, 5.0, 6.0, 7.0, 8.0, 9.0, 10.0], dtype='float64')\n"
                  "[right]: Int64Index([0, 1, 2, 3, 4, 5, 6, 7, 8, 9, 10], dtype='int64')\n")
    def test_series_operator_add_numeric_same_index_numeric(self):
        """Verifies implementation of Series.operator.add between two numeric Series
           with the same numeric indexes of different dtypes"""
        def test_impl(A, B):
            return A + B
        hpat_func = self.jit(test_impl)

        n = 7
        dtypes_to_test = (np.int32, np.int64, np.float32, np.float64)
        for dtype_left, dtype_right in combinations(dtypes_to_test, 2):
            with self.subTest(left_series_dtype=dtype_left, right_series_dtype=dtype_right):
                A = pd.Series(np.arange(n), index=np.arange(n, dtype=dtype_left))
                B = pd.Series(np.arange(n)**2, index=np.arange(n, dtype=dtype_right))
                pd.testing.assert_series_equal(hpat_func(A, B), test_impl(A, B), check_dtype=False)

    @skip_parallel
    @skip_sdc_jit('Arithmetic operations on Series with non-default indexes are not supported in old-style')
    def test_series_operator_add_numeric_same_index_numeric_fixme(self):
        """ Same as test_series_operator_add_same_index_numeric but with w/a for the problem.
        Can be deleted when the latter is fixed """
        def test_impl(A, B):
            return A + B
        hpat_func = self.jit(test_impl)

        n = 7
        index_dtypes_to_test = (np.int32, np.int64, np.float32, np.float64)
        for dtype_left, dtype_right in combinations(index_dtypes_to_test, 2):
            # FIXME: skip the sub-test if one of the dtypes is float and the other is integer
            if not (np.issubdtype(dtype_left, np.integer) and np.issubdtype(dtype_right, np.integer)
                    or np.issubdtype(dtype_left, np.float) and np.issubdtype(dtype_right, np.float)):
                continue

            with self.subTest(left_series_dtype=dtype_left, right_series_dtype=dtype_right):
                A = pd.Series(np.arange(n), index=np.arange(n, dtype=dtype_left))
                B = pd.Series(np.arange(n)**2, index=np.arange(n, dtype=dtype_right))
                pd.testing.assert_series_equal(hpat_func(A, B), test_impl(A, B), check_dtype=False)

    @skip_parallel
    @skip_sdc_jit('Arithmetic operations on Series with non-default indexes are not supported in old-style')
    def test_series_operator_add_numeric_same_index_str(self):
        """Verifies implementation of Series.operator.add between two numeric Series with the same string indexes"""
        def test_impl(A, B):
            return A + B
        hpat_func = self.jit(test_impl)

        n = 7
        A = pd.Series(np.arange(n), index=['a', 'c', 'e', 'c', 'b', 'a', 'o'])
        B = pd.Series(np.arange(n)**2, index=['a', 'c', 'e', 'c', 'b', 'a', 'o'])
        pd.testing.assert_series_equal(hpat_func(A, B), test_impl(A, B), check_dtype=False, check_names=False)

    @skip_parallel
    @skip_sdc_jit('Arithmetic operations on Series with non-default indexes are not supported in old-style')
    def test_series_operator_add_numeric_align_index_int(self):
        """Verifies implementation of Series.operator.add between two numeric Series with non-equal integer indexes"""
        def test_impl(A, B):
            return A + B
        hpat_func = self.jit(test_impl)

        n = 11
        index_A = [0, 1, 1, 2, 3, 3, 3, 4, 6, 8, 9]
        index_B = [0, 1, 1, 3, 4, 4, 5, 5, 6, 6, 9]
        np.random.shuffle(index_A)
        np.random.shuffle(index_B)
        A = pd.Series(np.arange(n), index=index_A)
        B = pd.Series(np.arange(n)**2, index=index_B)
        pd.testing.assert_series_equal(hpat_func(A, B), test_impl(A, B), check_dtype=False, check_names=False)

    @skip_parallel
    @skip_sdc_jit('Arithmetic operations on Series with non-default indexes are not supported in old-style')
    def test_series_operator_add_numeric_align_index_str(self):
        """Verifies implementation of Series.operator.add between two numeric Series with non-equal string indexes"""
        def test_impl(A, B):
            return A + B
        hpat_func = self.jit(test_impl)

        n = 11
        index_A = ['', '', 'aa', 'aa', 'ae', 'ae', 'b', 'ccc', 'cccc', 'oo', 's']
        index_B = ['', '', 'aa', 'aa', 'cc', 'cccc', 'e', 'f', 'h', 'oo', 's']
        np.random.shuffle(index_A)
        np.random.shuffle(index_B)
        A = pd.Series(np.arange(n), index=index_A)
        B = pd.Series(np.arange(n)**2, index=index_B)
        pd.testing.assert_series_equal(hpat_func(A, B), test_impl(A, B), check_dtype=False, check_names=False)

    @skip_numba_jit('TODO: fix Series.sort_values to handle both None and '' in string series')
    @skip_sdc_jit('Arithmetic operations on Series with non-default indexes are not supported in old-style')
    def test_series_operator_add_numeric_align_index_str_fixme(self):
        """Same as test_series_operator_add_align_index_str but with None values in string indexes"""
        def test_impl(A, B):
            return A + B
        hpat_func = self.jit(test_impl)

        n = 11
        index_A = ['', '', 'aa', 'aa', 'ae', 'b', 'ccc', 'cccc', 'oo', None, None]
        index_B = ['', '', 'aa', 'aa', 'cccc', 'f', 'h', 'oo', 's', None, None]
        np.random.shuffle(index_A)
        np.random.shuffle(index_B)
        A = pd.Series(np.arange(n), index=index_A)
        B = pd.Series(np.arange(n)**2, index=index_B)
        pd.testing.assert_series_equal(hpat_func(A, B), test_impl(A, B), check_dtype=False, check_names=False)

    @skip_parallel
    @skip_sdc_jit('Arithmetic operations on Series with non-default indexes are not supported in old-style')
    def test_series_operator_add_numeric_align_index_other_dtype(self):
        """Verifies implementation of Series.operator.add between two numeric Series
        with non-equal integer indexes of different dtypes"""
        def test_impl(A, B):
            return A + B
        hpat_func = self.jit(test_impl)

        n = 7
        A = pd.Series(np.arange(3*n), index=np.arange(-n, 2*n, 1, dtype=np.int64))
        B = pd.Series(np.arange(3*n)**2, index=np.arange(0, 3*n, 1, dtype=np.float64))
        pd.testing.assert_series_equal(hpat_func(A, B), test_impl(A, B), check_dtype=False, check_names=False)

    @skip_sdc_jit('Arithmetic operations on Series with different sizes are not supported in old-style')
    def test_series_operator_add_numeric_diff_series_sizes(self):
        """Verifies implementation of Series.operator.add between two numeric Series with different sizes"""
        def test_impl(A, B):
            return A + B
        hpat_func = self.jit(test_impl)

        size_A, size_B = 7, 25
        A = pd.Series(np.arange(size_A))
        B = pd.Series(np.arange(size_B)**2)
        pd.testing.assert_series_equal(hpat_func(A, B), test_impl(A, B), check_dtype=False, check_names=False)

    @skip_parallel
    @skip_sdc_jit('Arithmetic operations on Series requiring alignment of indexes are not supported in old-style')
    def test_series_operator_add_align_index_int_capacity(self):
        """Verifies implementation of Series.operator.add and alignment of numeric indexes of large size"""
        def test_impl(A, B):
            return A + B
        hpat_func = self.jit(test_impl)

        n = 20000
        np.random.seed(0)
        index1 = np.random.randint(-30, 30, n)
        index2 = np.random.randint(-30, 30, n)
        A = pd.Series(np.random.ranf(n), index=index1)
        B = pd.Series(np.random.ranf(n), index=index2)
        pd.testing.assert_series_equal(hpat_func(A, B), test_impl(A, B), check_dtype=False, check_names=False)

    @skip_sdc_jit('Test hangs due to a call of Series.sort_values')
    def test_series_operator_add_align_index_str_capacity(self):
        """Verifies implementation of Series.operator.add and alignment of string indexes of large size"""
        def test_impl(A, B):
            return A + B
        hpat_func = self.jit(test_impl)

        n = 20000
        np.random.seed(0)
        valid_ids = ['', 'aaa', 'a', 'b', 'ccc', 'ef', 'ff', 'fff', 'fa', 'dddd']
        index1 = [valid_ids[i] for i in np.random.randint(0, len(valid_ids), n)]
        index2 = [valid_ids[i] for i in np.random.randint(0, len(valid_ids), n)]
        A = pd.Series(np.random.ranf(n), index=index1)
        B = pd.Series(np.random.ranf(n), index=index2)
        pd.testing.assert_series_equal(hpat_func(A, B), test_impl(A, B), check_dtype=False, check_names=False)

    @skip_sdc_jit
    @skip_numba_jit("TODO: support arithemetic operations on StringArrays and extend Series.operator.add overload")
    def test_series_operator_add_str_same_index_default(self):
        """Verifies implementation of Series.operator.add between two string Series
        with default indexes and same size"""
        def test_impl(A, B):
            return A + B
        hpat_func = self.jit(test_impl)

        A = pd.Series(['a', '', 'ae', 'b', 'cccc', 'oo', None])
        B = pd.Series(['b', 'aa', '', 'b', 'o', None, 'oo'])
        pd.testing.assert_series_equal(hpat_func(A, B), test_impl(A, B), check_dtype=False, check_names=False)

    def test_series_operator_add_result_name1(self):
        """Verifies name of the Series resulting from appying Series.operator.add to different arguments"""
        def test_impl(A, B):
            return A + B
        hpat_func = self.jit(test_impl)

        n = 7
        series_names = ['A', '', None, 'B']
        for left_name, right_name in combinations(series_names, 2):
            S1 = pd.Series(np.arange(n), name=left_name)
            S2 = pd.Series(np.arange(n, 0, -1), name=right_name)
            with self.subTest(left_series_name=left_name, right_series_name=right_name):
                # check_dtype=False because SDC implementation always returns float64 Series
                pd.testing.assert_series_equal(hpat_func(S1, S2), test_impl(S1, S2), check_dtype=False)

        # also verify case when second operator is scalar
        scalar = 3.0
        S1 = pd.Series(np.arange(n), name='A')
        pd.testing.assert_series_equal(hpat_func(S1, S2), test_impl(S1, S2), check_dtype=False)

    @unittest.expectedFailure
    def test_series_operator_add_result_name2(self):
        """Verifies implementation of Series.operator.add differs from Pandas
           in returning unnamed Series when both operands are named Series with the same name"""
        def test_impl(A, B):
            return A + B
        hpat_func = self.jit(test_impl)

        n = 7
        S1 = pd.Series(np.arange(n), name='A')
        S2 = pd.Series(np.arange(n, 0, -1), name='A')
        result = hpat_func(S1, S2)
        result_ref = test_impl(S1, S2)
        # check_dtype=False because SDC implementation always returns float64 Series
        pd.testing.assert_series_equal(result, result_ref, check_dtype=False)

    @unittest.expectedFailure
    def test_series_operator_add_series_dtype_promotion(self):
        """Verifies implementation of Series.operator.add differs from Pandas
           in dtype of resulting Series that is fixed to float64"""
        def test_impl(A, B):
            return A + B
        hpat_func = self.jit(test_impl)

        n = 7
        dtypes_to_test = (np.int32, np.int64, np.float32, np.float64)
        for dtype_left, dtype_right in combinations(dtypes_to_test, 2):
            with self.subTest(left_series_dtype=dtype_left, right_series_dtype=dtype_right):
                A = pd.Series(np.array(np.arange(n), dtype=dtype_left))
                B = pd.Series(np.array(np.arange(n)**2, dtype=dtype_right))
                pd.testing.assert_series_equal(hpat_func(A, B), test_impl(A, B))

    @skip_numba_jit("BUG: new-style impl of arithmetic operators for series do not consider scalar as left argument")
    def test_series_operator_add_scalar_left(self):
        """Verifies using all various Series arithmetic binary operators on two integer Series with default indexes"""
        def test_impl(S, value):
            return value + S
        hpat_func = self.jit(test_impl)

        n = 11
        A = pd.Series(np.arange(-5, -5 + n))
        scalar = 24

        # check_dtype=False because SDC implementation always returns float64 Series
        pd.testing.assert_series_equal(hpat_func(A, scalar), test_impl(A, scalar), check_dtype=False)

    @skip_sdc_jit('Old-style implementation of operators doesn\'t support Series indexes')
    def test_series_operator_lt_index_mismatch1(self):
        """Verifies correct exception is raised when comparing Series with non equal integer indexes"""
        def test_impl(A, B):
            return A < B
        hpat_func = self.jit(test_impl)

        n = 11
        np.random.seed(0)
        index1 = np.arange(n)
        index2 = np.copy(index1)
        np.random.shuffle(index2)
        A = pd.Series([1, 2, -1, 3, 4, 2, -3, 5, 6, 6, 0], index=index1)
        B = pd.Series([3, 2, -2, 1, 4, 1, -5, 6, 6, 3, -1], index=index2)

        with self.assertRaises(Exception) as context:
            test_impl(A, B)
        exception_ref = context.exception

        self.assertRaises(type(exception_ref), hpat_func, A, B)

    @skip_sdc_jit('Old-style implementation of operators doesn\'t support comparing Series of different lengths')
    def test_series_operator_lt_index_mismatch2(self):
        """Verifies correct exception is raised when comparing Series of different size with default indexes"""
        def test_impl(A, B):
            return A < B
        hpat_func = self.jit(test_impl)

        A = pd.Series([1, 2, -1, 3, 4, 2])
        B = pd.Series([3, 2, -2, 1, 4, 1, -5, 6, 6, 3, -1])

        with self.assertRaises(Exception) as context:
            test_impl(A, B)
        exception_ref = context.exception

        self.assertRaises(type(exception_ref), hpat_func, A, B)

    @skip_numba_jit('Numba propagates different exception:\n'
                    'numba.errors.TypingError: Failed in nopython mode pipeline (step: nopython frontend)\n'
                    'Internal error at <numba.typeinfer.IntrinsicCallConstraint ...\n'
                    '\'Signature\' object is not iterable')
    @skip_sdc_jit('Typing checks not implemented for Series operators in old-style')
    def test_series_operator_lt_index_mismatch3(self):
        """Verifies correct exception is raised when comparing two Series with non-comparable indexes"""
        def test_impl(A, B):
            return A < B
        hpat_func = self.jit(test_impl)

        S1 = pd.Series([1, 2, -1, 3, 4, 2])
        S2 = pd.Series(['a', 'b', '', None, '2', 'ccc'])

        with self.assertRaises(TypingError) as raises:
            hpat_func(S1, S2)
        msg = 'Operator lt(). Not supported for series with not-comparable indexes.'
        self.assertIn(msg, str(raises.exception))

    @skip_sdc_jit('Comparison operations on Series with non-default indexes are not supported in old-style')
    @skip_numba_jit("TODO: find out why pandas aligning series indexes produces Int64Index when common dtype is float\n"
                    "AssertionError: Series.index are different\n"
                    "Series.index classes are not equivalent\n"
                    "[left]:  Float64Index([0.0, 1.0, 2.0, 3.0, 4.0, 5.0, 6.0, 7.0, 8.0, 9.0, 10.0], dtype='float64')\n"
                    "[right]: Int64Index([0, 1, 2, 3, 4, 5, 6, 7, 8, 9, 10], dtype='int64')\n")
    def test_series_operator_lt_index_dtype_promotion(self):
        """Verifies implementation of Series.operator.lt between two numeric Series
           with the same numeric indexes of different dtypes"""
        def test_impl(A, B):
            return A < B
        hpat_func = self.jit(test_impl)

        n = 7
        index_dtypes_to_test = (np.int32, np.int64, np.float32, np.float64)
        for dtype_left, dtype_right in combinations(index_dtypes_to_test, 2):
            with self.subTest(left_series_dtype=dtype_left, right_series_dtype=dtype_right):
                A = pd.Series(np.arange(n), index=np.arange(n, dtype=dtype_left))
                B = pd.Series(np.arange(n)**2, index=np.arange(n, dtype=dtype_right))
                pd.testing.assert_series_equal(hpat_func(A, B), test_impl(A, B))

    @skip_sdc_jit('Comparison operations on Series with non-default indexes are not supported in old-style')
    def test_series_operator_lt_index_dtype_promotion_fixme(self):
        """ Same as test_series_operator_lt_index_dtype_promotion but with w/a for the problem.
        Can be deleted when the latter is fixed """
        def test_impl(A, B):
            return A < B
        hpat_func = self.jit(test_impl)

        n = 7
        index_dtypes_to_test = (np.int32, np.int64, np.float32, np.float64)
        for dtype_left, dtype_right in combinations(index_dtypes_to_test, 2):
            # FIXME: skip the sub-test if one of the dtypes is float and the other is integer
            if not (np.issubdtype(dtype_left, np.integer) and np.issubdtype(dtype_right, np.integer)
                    or np.issubdtype(dtype_left, np.float) and np.issubdtype(dtype_right, np.float)):
                continue

            with self.subTest(left_series_dtype=dtype_left, right_series_dtype=dtype_right):
                A = pd.Series(np.arange(n), index=np.arange(n, dtype=dtype_left))
                B = pd.Series(np.arange(n)**2, index=np.arange(n, dtype=dtype_right))
                pd.testing.assert_series_equal(hpat_func(A, B), test_impl(A, B))

    @skip_numba_jit('Numba propagates different exception:\n'
                    'numba.errors.TypingError: Failed in nopython mode pipeline (step: nopython frontend)\n'
                    'Internal error at <numba.typeinfer.IntrinsicCallConstraint ...\n'
                    '\'Signature\' object is not iterable')
    @skip_sdc_jit('Typing checks not implemented for Series operators in old-style')
    def test_series_operator_lt_unsupported_dtypes(self):
        """Verifies correct exception is raised when comparing two Series with non-comparable dtypes"""
        def test_impl(A, B):
            return A < B
        hpat_func = self.jit(test_impl)

        S1 = pd.Series([1, 2, -1, 3, 4, 2])
        S2 = pd.Series(['a', 'b', '', None, '2', 'ccc'])

        with self.assertRaises(TypingError) as raises:
            hpat_func(S1, S2)
        msg = 'Operator lt(). Not supported for series with not-comparable data.'
        self.assertIn(msg, str(raises.exception))

    @skip_sdc_jit
    @skip_numba_jit("TODO: support arithemetic operations on StringArrays and extend Series.operator.lt overload")
    def test_series_operator_lt_str(self):
        """Verifies implementation of Series.operator.lt between two string Series with default indexes"""
        def test_impl(A, B):
            return A < B
        hpat_func = self.jit(test_impl)

        A = pd.Series(['a', '', 'ae', 'b', 'cccc', 'oo', None])
        B = pd.Series(['b', 'aa', '', 'b', 'o', None, 'oo'])
        pd.testing.assert_series_equal(hpat_func(A, B), test_impl(A, B))

    @skip_sdc_jit("Series.str.istitle is not supported yet")
    def test_series_istitle_str(self):
        series = pd.Series(['Cat', 'dog', 'Bird'])

        cfunc = self.jit(istitle_usecase)
        pd.testing.assert_series_equal(cfunc(series), istitle_usecase(series))

    @skip_sdc_jit("Series.str.istitle is not supported yet")
    @skip_numba_jit("Not work with None and np.nan")
    def test_series_istitle_str(self):
        series = pd.Series(['Cat', 'dog', 'Bird', None, np.nan])

        cfunc = self.jit(istitle_usecase)
        pd.testing.assert_series_equal(cfunc(series), istitle_usecase(series))

    @skip_sdc_jit("Series.str.isspace is not supported yet")
    def test_series_isspace_str(self):
        series = [['', '  ', '    ', '           '],
                  ['', ' c ', '  b ', '     a     '],
                  ['aaaaaa', 'bb', 'c', '  d']
                  ]

        cfunc = self.jit(isspace_usecase)
        for ser in series:
            S = pd.Series(ser)
            pd.testing.assert_series_equal(cfunc(S), isspace_usecase(S))

    @skip_sdc_jit("Series.str.isalpha is not supported yet")
    def test_series_isalpha_str(self):
        series = [['leopard', 'Golden Eagle', 'SNAKE', ''],
                  ['Hello world!', 'hello 123', 'mynameisPeter'],
                  ['one', 'one1', '1', '']
                  ]

        cfunc = self.jit(isalpha_usecase)
        for ser in series:
            S = pd.Series(ser)
            pd.testing.assert_series_equal(cfunc(S), isalpha_usecase(S))

    @skip_sdc_jit("Series.str.islower is not supported yet")
    def test_series_islower_str(self):
        series = [['leopard', 'Golden Eagle', 'SNAKE', ''],
                  ['Hello world!', 'hello 123', 'mynameisPeter']
                  ]

        cfunc = self.jit(islower_usecase)
        for ser in series:
            S = pd.Series(ser)
            pd.testing.assert_series_equal(cfunc(S), islower_usecase(S))

    @skip_sdc_jit("Series.str.isalnum is not supported yet")
    def test_series_isalnum_str(self):
        series = [['one', 'one1', '1', ''],
                  ['A B', '1.5', '3,000'],
                  ['23', '⅕', ''],
                  ['leopard', 'Golden Eagle', 'SNAKE', '']
                  ]

        cfunc = self.jit(isalnum_usecase)
        for ser in series:
            S = pd.Series(ser)
            pd.testing.assert_series_equal(cfunc(S), isalnum_usecase(S))

    @skip_sdc_jit('Old-style implementation returns string, but not series')
    def test_series_describe_numeric(self):
        def test_impl(A):
            return A.describe()
        hpat_func = self.jit(test_impl)

        n = 11
        S = pd.Series(np.arange(n))
        pd.testing.assert_series_equal(hpat_func(S), test_impl(S))

    @skip_sdc_jit('Old-style implementation doesn\'t support pecentiles argument')
    def test_series_describe_numeric_percentiles(self):
        def test_impl(A, values):
            return A.describe(percentiles=values)
        hpat_func = self.jit(test_impl)

        n = 11
        S = pd.Series(np.arange(n))
        supported_values = [
            [0.323, 0.778, 0.1, 0.01, 0.2],
            [0.001, 0.002],
            [0.001, 0.5, 0.002],
            [0.9999, 0.0001],
            (0.323, 0.778, 0.1, 0.01, 0.2),
            np.array([0, 1.0]),
            np.array([0.323, 0.778, 0.1, 0.01, 0.2]),
            None,
        ]
        for percentiles in supported_values:
            with self.subTest(percentiles=percentiles):
                pd.testing.assert_series_equal(hpat_func(S, percentiles), test_impl(S, percentiles))

    @skip_sdc_jit('Old-style implementation for string series is not supported')
    def test_series_describe_str(self):
        def test_impl(A):
            return A.describe()
        hpat_func = self.jit(test_impl)

        S = pd.Series(['a', 'dd', None, 'bbbb', 'dd', '', 'dd', '', 'dd'])
        # SDC implementation returns series of string, hence conversion of reference result is needed
        pd.testing.assert_series_equal(hpat_func(S), test_impl(S).astype(str))

    @skip_sdc_jit('Old-style implementation for datetime series is not supported')
    @skip_numba_jit('Series.describe is not implemented for datatime Series due to Numba limitations\n'
                    'Requires dropna for pd.Timestamp (depends on Numba isnat) to be implemented')
    def test_series_describe_dt(self):
        def test_impl(A):
            return A.describe()
        hpat_func = self.jit(test_impl)

        S = pd.Series([pd.Timestamp('1970-12-01 03:02:35'),
                       pd.NaT,
                       pd.Timestamp('1970-03-03 12:34:59'),
                       pd.Timestamp('1970-12-01 03:02:35'),
                       pd.Timestamp('2012-07-25'),
                       None])
        # SDC implementation returns series of string, hence conversion of reference result is needed
        pd.testing.assert_series_equal(hpat_func(S), test_impl(S).astype(str))

    @skip_sdc_jit('Old-style implementation doesn\'t support pecentiles argument')
    def test_series_describe_unsupported_percentiles(self):
        def test_impl(A, values):
            return A.describe(percentiles=values)
        hpat_func = self.jit(test_impl)

        n = 11
        S = pd.Series(np.arange(n))
        unsupported_values = [0.5, '0.77', True, ('a', 'b'), ['0.5', '0.7'], np.arange(0.1, 0.5, 0.1).astype(str)]
        for percentiles in unsupported_values:
            with self.assertRaises(TypingError) as raises:
                hpat_func(S, percentiles)
            msg = 'Method describe(). The object percentiles'
            self.assertIn(msg, str(raises.exception))

    @skip_sdc_jit('Old-style implementation doesn\'t support pecentiles argument')
    def test_series_describe_invalid_percentiles(self):
        def test_impl(A, values):
            return A.describe(percentiles=values)
        hpat_func = self.jit(test_impl)

        n = 11
        S = pd.Series(np.arange(n))
        unsupported_values = [
            [0.5, 0.7, 1.1],
            [-0.5, 0.7, 1.1],
            [0.5, 0.7, 0.2, 0.7]
        ]
        for percentiles in unsupported_values:
            with self.assertRaises(Exception) as context:
                test_impl(S, percentiles)
            pandas_exception = context.exception

            self.assertRaises(type(pandas_exception), hpat_func, S, percentiles)

    @skip_numba_jit('BUG: Series.count() impl for String series does count None elements, but it should not')
    def test_series_count_string_with_none(self):
        def test_impl(S):
            return S.count()
        hpat_func = self.jit(test_impl)

        S = pd.Series(['a', 'dd', None, 'bbbb', 'dd', '', 'dd', '', 'dd'])
        test_impl(S)
        self.assertEqual(hpat_func(S), test_impl(S))

    @skip_sdc_jit('BUG: Series.value_counts() impl for String series does count None elements, but it should not')
    @skip_numba_jit('BUG: Series.value_counts() impl for String series does count None elements, but it should not')
    def test_series_value_counts_string_with_none(self):
        def test_impl(S):
            return S.value_counts()
        hpat_func = self.jit(test_impl)

        S = pd.Series(['a', 'dd', None, 'bbbb', '', '', 'dd'])
        pd.testing.assert_series_equal(hpat_func(S), test_impl(S))

    @skip_sdc_jit('Fails occasionally due to use of non-stable sort in Pandas and SDC implementations')
    @skip_numba_jit('Fails occasionally due to use of non-stable sort in Pandas and SDC implementations')
    def test_series_value_counts_string_order_in_group(self):
        def test_impl(S):
            return S.value_counts()
        hpat_func = self.jit(test_impl)

        S = pd.Series(['c', 'dd', 'b', 'a', 'dd', 'dd', 'e', 'f', 'g'])
        pandas_res = test_impl(S)
        hpat_res = hpat_func(S)
        pd.testing.assert_series_equal(hpat_res, pandas_res)


if __name__ == "__main__":
    unittest.main()<|MERGE_RESOLUTION|>--- conflicted
+++ resolved
@@ -42,13 +42,10 @@
 from numba import types
 from numba.config import IS_32BITS
 from numba.errors import TypingError
-<<<<<<< HEAD
 from numba.special import literally
-=======
 
 from .test_series_apply import TestSeries_apply
 
->>>>>>> 0b3c1ad9
 
 _cov_corr_series = [(pd.Series(x), pd.Series(y)) for x, y in [
     (
