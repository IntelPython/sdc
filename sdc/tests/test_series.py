--- conflicted
+++ resolved
@@ -1099,11 +1099,7 @@
                 df = pd.DataFrame({'A': np.arange(1, n)})
             pd.testing.assert_series_equal(hpat_func(df.A, 1), test_impl(df.A, 1), check_names=False)
 
-<<<<<<< HEAD
     @skip_numba_jit('Not implemented in new-pipeline yet')
-=======
-    @skip_numba_jit
->>>>>>> 29f0fe80
     def test_series_op3(self):
         arithmetic_binops = ('+=', '-=', '*=', '/=', '//=', '%=', '**=')
 
@@ -1116,11 +1112,7 @@
             df = pd.DataFrame({'A': np.arange(1, n, dtype=np.float64), 'B': np.ones(n - 1)})
             pd.testing.assert_series_equal(hpat_func(df.A, df.B), test_impl(df.A, df.B), check_names=False)
 
-<<<<<<< HEAD
     @skip_numba_jit('Not implemented in new-pipeline yet')
-=======
-    @skip_numba_jit
->>>>>>> 29f0fe80
     def test_series_op4(self):
         arithmetic_binops = ('+=', '-=', '*=', '/=', '//=', '%=', '**=')
 
@@ -2720,7 +2712,6 @@
         msg = msg_tmpl.format('expected: None')
         self.assertIn(msg, str(raises.exception))
 
-<<<<<<< HEAD
     def test_series_str_zfill(self):
         def test_impl(series, width):
             return series.str.zfill(width)
@@ -2752,9 +2743,7 @@
         msg = 'NULL object passed to Py_BuildValue'
         self.assertIn(msg, str(raises.exception))
 
-=======
-    @skip_numba_jit
->>>>>>> 29f0fe80
+    @skip_numba_jit
     def test_series_str2str(self):
         common_methods = ['lower', 'upper', 'isupper']
         sdc_methods = ['capitalize', 'swapcase', 'title',
