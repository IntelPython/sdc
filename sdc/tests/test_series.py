# *****************************************************************************
# Copyright (c) 2019, Intel Corporation All rights reserved.
#
# Redistribution and use in source and binary forms, with or without
# modification, are permitted provided that the following conditions are met:
#
#     Redistributions of source code must retain the above copyright notice,
#     this list of conditions and the following disclaimer.
#
#     Redistributions in binary form must reproduce the above copyright notice,
#     this list of conditions and the following disclaimer in the documentation
#     and/or other materials provided with the distribution.
#
# THIS SOFTWARE IS PROVIDED BY THE COPYRIGHT HOLDERS AND CONTRIBUTORS "AS IS"
# AND ANY EXPRESS OR IMPLIED WARRANTIES, INCLUDING, BUT NOT LIMITED TO,
# THE IMPLIED WARRANTIES OF MERCHANTABILITY AND FITNESS FOR A PARTICULAR
# PURPOSE ARE DISCLAIMED. IN NO EVENT SHALL THE COPYRIGHT HOLDER OR
# CONTRIBUTORS BE LIABLE FOR ANY DIRECT, INDIRECT, INCIDENTAL, SPECIAL,
# EXEMPLARY, OR CONSEQUENTIAL DAMAGES (INCLUDING, BUT NOT LIMITED TO,
# PROCUREMENT OF SUBSTITUTE GOODS OR SERVICES; LOSS OF USE, DATA, OR PROFITS;
# OR BUSINESS INTERRUPTION) HOWEVER CAUSED AND ON ANY THEORY OF LIABILITY,
# WHETHER IN CONTRACT, STRICT LIABILITY, OR TORT (INCLUDING NEGLIGENCE OR
# OTHERWISE) ARISING IN ANY WAY OUT OF THE USE OF THIS SOFTWARE,
# EVEN IF ADVISED OF THE POSSIBILITY OF SUCH DAMAGE.
# *****************************************************************************


# -*- coding: utf-8 -*-
import string
import unittest
import platform
import pandas as pd
import numpy as np
import pyarrow.parquet as pq
import sdc
from itertools import islice, permutations, product, combinations, combinations_with_replacement
from sdc.tests.test_base import TestCase
from sdc.tests.test_utils import (
    count_array_REPs, count_parfor_REPs, count_array_OneDs, get_start_end,
    skip_numba_jit, skip_sdc_jit, sdc_limitation)
from sdc.tests.gen_test_data import ParquetGenerator
from numba import types
from numba.config import IS_32BITS
from numba.errors import TypingError


_cov_corr_series = [(pd.Series(x), pd.Series(y)) for x, y in [
    (
        [np.nan, -2., 3., 9.1],
        [np.nan, -2., 3., 5.0],
    ),
    # TODO(quasilyte): more intricate data for complex-typed series.
    # Some arguments make assert_almost_equal fail.
    # Functions that yield mismaching results:
    # _column_corr_impl and _column_cov_impl.
    (
        [complex(-2., 1.0), complex(3.0, 1.0)],
        [complex(-3., 1.0), complex(2.0, 1.0)],
    ),
    (
        [complex(-2.0, 1.0), complex(3.0, 1.0)],
        [1.0, -2.0],
    ),
    (
        [1.0, -4.5],
        [complex(-4.5, 1.0), complex(3.0, 1.0)],
    ),
]]

min_float64 = np.finfo('float64').min
max_float64 = np.finfo('float64').max

test_global_input_data_float64 = [
    [11., 35.2, -24., 0., np.NZERO, np.NINF, np.PZERO, min_float64],
    [1., np.nan, -1., 0., min_float64, max_float64, max_float64, min_float64],
    [np.nan, np.inf, np.inf, np.nan, np.nan, np.nan, np.NINF, np.NZERO]
]

min_int64 = np.iinfo('int64').min
max_int64 = np.iinfo('int64').max
max_uint64 = np.iinfo('uint64').max

test_global_input_data_signed_integer64 = [
    [1, -1, 0],
    [min_int64, max_int64, max_int64, min_int64],
]

test_global_input_data_integer64 = test_global_input_data_signed_integer64 + [[max_uint64, max_uint64]]

test_global_input_data_numeric = test_global_input_data_integer64 + test_global_input_data_float64

test_global_input_data_unicode_kind4 = [
    'ascii',
    '12345',
    '1234567890',
    '¡Y tú quién te crees?',
    '🐍⚡',
    '大处着眼，小处着手。',
]

test_global_input_data_unicode_kind1 = [
    'ascii',
    '12345',
    '1234567890',
]

def gen_srand_array(size, nchars=8):
    """Generate array of strings of specified size based on [a-zA-Z] + [0-9]"""
    accepted_chars = list(string.ascii_letters + string.digits)
    rands_chars = np.array(accepted_chars, dtype=(np.str_, 1))

    np.random.seed(100)
    return np.random.choice(rands_chars, size=nchars * size).view((np.str_, nchars))


def gen_frand_array(size, min=-100, max=100):
    """Generate array of float of specified size based on [-100-100]"""
    np.random.seed(100)
    return (max - min) * np.random.sample(size) + min

def gen_strlist(size, nchars=8):
    """Generate list of strings of specified size based on [a-zA-Z] + [0-9]"""
    accepted_chars = string.ascii_letters + string.digits
    generated_chars = islice(permutations(accepted_chars, nchars), size)

    return [''.join(chars) for chars in generated_chars]


#   Restores a series and checks the correct arrangement of data,
#   taking into account the same elements for unstable sortings
#   Example: pd.Series([15, 3, 7, 3, 1],[2, 4, 6, 8, 10])
#   Result can be pd.Series([4, 1, 3, 2, 0],[2, 4, 6, 8, 10]) or pd.Series([4, 2, 3, 1, 0],[2, 4, 6, 8, 10])
#   return restore series
def restore_series_argsort(series, my_result):
    nona = series.dropna()
    data = np.copy(nona.data)
    new_result = np.copy(series.data)
    result = np.copy(my_result)
    for i in range(len(result)):
        if result[i] != -1:
            new_result[i] = data[result[i]]
        else:
            new_result[i] = np.nan
    return new_result


#   Restores a series and checks the correct arrangement of indices,
#   taking into account the same elements for unstable sortings
#   Example: pd.Series([15, 3, 7, 3, 1],[2, 4, 6, 8, 10])
#   Result can be pd.Series([1, 3, 3, 7, 15],[10, 4, 8, 6, 2]) or pd.Series([1, 3, 3, 7, 15],[10, 8, 4, 6, 2])
#   if indices correct - return 0; wrong - return 1
def restore_series_sort_values(series, my_result_index, ascending):
    value_dict = {}
    nan_list = []
    data = np.copy(series.data)
    index = np.copy(series.index)
    for value in range(len(data)):
        # if np.isnan(data[value]):
        if series.isna()[index[value]]:
            nan_list.append(index[value])
        if data[value] in value_dict:
            value_dict[data[value]].append(index[value])
        else:
            value_dict[data[value]] = [index[value]]
    na = series.isna().sum()
    sort = np.argsort(data)
    result = np.copy(my_result_index)
    if not ascending:
        sort[:len(result)-na] = sort[:len(result)-na][::-1]
    for i in range(len(result)-na):
        check = 0
        for j in value_dict[data[sort[i]]]:
            if j == result[i]:
                check = 1
        if check == 0:
            return 1
    for i in range(len(result)-na, len(result)):
        check = 0
        for j in nan_list:
            if result[i] == j:
                check = 1
        if check == 0:
            return 1
    return 0


def _make_func_from_text(func_text, func_name='test_impl'):
    loc_vars = {}
    exec(func_text, {}, loc_vars)
    test_impl = loc_vars[func_name]
    return test_impl


def _make_func_use_binop1(operator):
    func_text = "def test_impl(A, B):\n"
    func_text += "   return A {} B\n".format(operator)
    return _make_func_from_text(func_text)


def _make_func_use_binop2(operator):
    func_text = "def test_impl(A, B):\n"
    func_text += "   A {} B\n".format(operator)
    func_text += "   return A\n"
    return _make_func_from_text(func_text)


def _make_func_use_method_arg1(method):
    func_text = "def test_impl(A, B):\n"
    func_text += "   return A.{}(B)\n".format(method)
    return _make_func_from_text(func_text)


def ljust_usecase(series, width):
    return series.str.ljust(width)


def ljust_with_fillchar_usecase(series, width, fillchar):
    return series.str.ljust(width, fillchar)


def rjust_usecase(series, width):
    return series.str.rjust(width)


def rjust_with_fillchar_usecase(series, width, fillchar):
    return series.str.rjust(width, fillchar)


def isalpha_usecase(series):
    return series.str.isalpha()


GLOBAL_VAL = 2


class TestSeries(TestCase):

    @skip_numba_jit
    def test_create1(self):
        def test_impl():
            df = pd.DataFrame({'A': [1, 2, 3]})
            return (df.A == 1).sum()
        hpat_func = self.jit(test_impl)

        self.assertEqual(hpat_func(), test_impl())

    @unittest.skip('Feature request: implement Series::ctor with list(list(type))')
    def test_create_list_list_unicode(self):
        def test_impl():
            S = pd.Series([
                          ['abc', 'defg', 'ijk'],
                          ['lmn', 'opq', 'rstuvwxyz']
                          ])
            return S
        hpat_func = self.jit(test_impl)

        result_ref = test_impl()
        result = hpat_func()
        pd.testing.assert_series_equal(result, result_ref)

    @unittest.skip('Feature request: implement Series::ctor with list(list(type))')
    def test_create_list_list_integer(self):
        def test_impl():
            S = pd.Series([
                          [123, 456, -789],
                          [-112233, 445566, 778899]
                          ])
            return S
        hpat_func = self.jit(test_impl)

        result_ref = test_impl()
        result = hpat_func()
        pd.testing.assert_series_equal(result, result_ref)

    @unittest.skip('Feature request: implement Series::ctor with list(list(type))')
    def test_create_list_list_float(self):
        def test_impl():
            S = pd.Series([
                          [1.23, -4.56, 7.89],
                          [11.2233, 44.5566, -778.899]
                          ])
            return S
        hpat_func = self.jit(test_impl)

        result_ref = test_impl()
        result = hpat_func()
        pd.testing.assert_series_equal(result, result_ref)

    @skip_numba_jit
    def test_create2(self):
        def test_impl(n):
            df = pd.DataFrame({'A': np.arange(n)})
            return (df.A == 2).sum()
        hpat_func = self.jit(test_impl)

        n = 11
        self.assertEqual(hpat_func(n), test_impl(n))

    def test_create_series1(self):
        def test_impl():
            A = pd.Series([1, 2, 3])
            return A
        hpat_func = self.jit(test_impl)

        pd.testing.assert_series_equal(hpat_func(), test_impl())

    def test_create_series_index1(self):
        # create and box an indexed Series
        def test_impl():
            A = pd.Series([1, 2, 3], ['A', 'C', 'B'])
            return A
        hpat_func = self.jit(test_impl)

        pd.testing.assert_series_equal(hpat_func(), test_impl())

    def test_create_series_index2(self):
        def test_impl():
            A = pd.Series([1, 2, 3], index=[2, 1, 0])
            return A
        hpat_func = self.jit(test_impl)

        pd.testing.assert_series_equal(hpat_func(), test_impl())

    def test_create_series_index3(self):
        def test_impl():
            A = pd.Series([1, 2, 3], index=['A', 'C', 'B'], name='A')
            return A
        hpat_func = self.jit(test_impl)

        pd.testing.assert_series_equal(hpat_func(), test_impl())

    def test_create_series_index4(self):
        def test_impl(name):
            A = pd.Series([1, 2, 3], index=['A', 'C', 'B'], name=name)
            return A
        hpat_func = self.jit(test_impl)

        pd.testing.assert_series_equal(hpat_func('A'), test_impl('A'))

    @skip_numba_jit
    def test_create_str(self):
        def test_impl():
            df = pd.DataFrame({'A': ['a', 'b', 'c']})
            return (df.A == 'a').sum()
        hpat_func = self.jit(test_impl)

        self.assertEqual(hpat_func(), test_impl())

    @skip_numba_jit
    def test_pass_df1(self):
        def test_impl(df):
            return (df.A == 2).sum()
        hpat_func = self.jit(test_impl)

        n = 11
        df = pd.DataFrame({'A': np.arange(n)})
        self.assertEqual(hpat_func(df), test_impl(df))

    @skip_numba_jit
    def test_pass_df_str(self):
        def test_impl(df):
            return (df.A == 'a').sum()
        hpat_func = self.jit(test_impl)

        df = pd.DataFrame({'A': ['a', 'b', 'c']})
        self.assertEqual(hpat_func(df), test_impl(df))

    @skip_numba_jit
    def test_pass_series1(self):
        # TODO: check to make sure it is series type
        def test_impl(A):
            return (A == 2).sum()
        hpat_func = self.jit(test_impl)

        n = 11
        df = pd.DataFrame({'A': np.arange(n)})
        self.assertEqual(hpat_func(df.A), test_impl(df.A))

    @skip_numba_jit
    def test_pass_series2(self):
        # test creating dataframe from passed series
        def test_impl(A):
            df = pd.DataFrame({'A': A})
            return (df.A == 2).sum()
        hpat_func = self.jit(test_impl)

        n = 11
        df = pd.DataFrame({'A': np.arange(n)})
        self.assertEqual(hpat_func(df.A), test_impl(df.A))

    @skip_numba_jit
    def test_pass_series_str(self):
        def test_impl(A):
            return (A == 'a').sum()
        hpat_func = self.jit(test_impl)

        df = pd.DataFrame({'A': ['a', 'b', 'c']})
        self.assertEqual(hpat_func(df.A), test_impl(df.A))

    def test_pass_series_index1(self):
        def test_impl(A):
            return A
        hpat_func = self.jit(test_impl)

        S = pd.Series([3, 5, 6], ['a', 'b', 'c'], name='A')
        pd.testing.assert_series_equal(hpat_func(S), test_impl(S))

    def test_series_size(self):
        def test_impl(S):
            return S.size
        hpat_func = self.jit(test_impl)

        n = 11
        for S, expected in [
            (pd.Series(), 0),
            (pd.Series([]), 0),
            (pd.Series(np.arange(n)), n),
            (pd.Series([np.nan, 1, 2]), 3),
            (pd.Series(['1', '2', '3']), 3),
        ]:
            with self.subTest(S=S, expected=expected):
                self.assertEqual(hpat_func(S), expected)
                self.assertEqual(hpat_func(S), test_impl(S))

    @skip_numba_jit
    def test_series_attr2(self):
        def test_impl(A):
            return A.copy().values
        hpat_func = self.jit(test_impl)

        n = 11
        df = pd.DataFrame({'A': np.arange(n)})
        np.testing.assert_array_equal(hpat_func(df.A), test_impl(df.A))

    def test_series_attr3(self):
        def test_impl(A):
            return A.min()
        hpat_func = self.jit(test_impl)

        n = 11
        df = pd.DataFrame({'A': np.arange(n)})
        self.assertEqual(hpat_func(df.A), test_impl(df.A))

    @skip_numba_jit("This test passes in group and fails in single.")
    def test_series_attr4(self):
        def test_impl(A):
            return A.cumsum().values
        hpat_func = self.jit(test_impl)

        n = 11
        df = pd.DataFrame({'A': np.arange(n)})
        np.testing.assert_array_equal(hpat_func(df.A), test_impl(df.A))

    @skip_numba_jit
    def test_series_argsort1(self):
        def test_impl(A):
            return A.argsort()
        hpat_func = self.jit(test_impl)

        n = 11
        A = pd.Series(np.random.ranf(n))
        pd.testing.assert_series_equal(hpat_func(A), test_impl(A))

    @skip_numba_jit
    def test_series_argsort2(self):
        def test_impl(S):
            return S.argsort()
        hpat_func = self.jit(test_impl)

        S = pd.Series([1, -1, 0, 1, np.nan], [1, 2, 3, 4, 5])
        pd.testing.assert_series_equal(test_impl(S), hpat_func(S))

    @skip_numba_jit
    def test_series_argsort_full(self):
        def test_impl(series, kind):
            return series.argsort(axis=0, kind=kind, order=None)

        hpat_func = self.jit(test_impl)

        all_data = test_global_input_data_numeric

        for data in all_data:
            for kind in ['quicksort', 'mergesort']:
                series = pd.Series(data * 3)
                ref_result = test_impl(series, kind=kind)
                jit_result = hpat_func(series, kind=kind)
                ref = restore_series_argsort(series, ref_result.data)
                jit = restore_series_argsort(series, jit_result.data)
                if kind == 'mergesort':
                    pd.testing.assert_series_equal(ref_result, jit_result)
                else:
                    np.testing.assert_array_equal(ref, jit)

    @skip_numba_jit
    def test_series_argsort_full_idx(self):
        def test_impl(series, kind):
            return series.argsort(axis=0, kind=kind, order=None)

        hpat_func = self.jit(test_impl)

        all_data = test_global_input_data_numeric

        for data in all_data:
            data = data * 3
            for index in [gen_srand_array(len(data)), gen_frand_array(len(data)), range(len(data))]:
                for kind in ['quicksort', 'mergesort']:
                    series = pd.Series(data, index)
                    ref_result = test_impl(series, kind=kind)
                    jit_result = hpat_func(series, kind=kind)
                    ref = restore_series_argsort(series, ref_result.data)
                    jit = restore_series_argsort(series, jit_result.data)
                    if kind == 'mergesort':
                        pd.testing.assert_series_equal(ref_result, jit_result)
                    else:
                        np.testing.assert_array_equal(ref, jit)

    @skip_numba_jit
    def test_series_attr6(self):
        def test_impl(A):
            return A.take([2, 3]).values
        hpat_func = self.jit(test_impl)

        n = 11
        df = pd.DataFrame({'A': np.arange(n)})
        np.testing.assert_array_equal(hpat_func(df.A), test_impl(df.A))

    def test_series_attr7(self):
        def test_impl(A):
            return A.astype(np.float64)
        hpat_func = self.jit(test_impl)

        n = 11
        df = pd.DataFrame({'A': np.arange(n)})
        np.testing.assert_array_equal(hpat_func(df.A), test_impl(df.A))

    def test_series_getattr_ndim(self):
        '''Verifies getting Series attribute ndim is supported'''
        def test_impl(S):
            return S.ndim
        hpat_func = self.jit(test_impl)

        n = 11
        S = pd.Series(np.arange(n))
        self.assertEqual(hpat_func(S), test_impl(S))

    def test_series_getattr_T(self):
        '''Verifies getting Series attribute T is supported'''
        def test_impl(S):
            return S.T
        hpat_func = self.jit(test_impl)

        n = 11
        S = pd.Series(np.arange(n))
        np.testing.assert_array_equal(hpat_func(S), test_impl(S))

    def test_series_copy_str1(self):
        def test_impl(A):
            return A.copy()
        hpat_func = self.jit(test_impl)

        S = pd.Series(['aa', 'bb', 'cc'])
        pd.testing.assert_series_equal(hpat_func(S), test_impl(S))

    def test_series_copy_int1(self):
        def test_impl(A):
            return A.copy()
        hpat_func = self.jit(test_impl)

        S = pd.Series([1, 2, 3])
        pd.testing.assert_series_equal(hpat_func(S), test_impl(S))

    def test_series_copy_deep(self):
        def test_impl(A, deep):
            return A.copy(deep=deep)
        hpat_func = self.jit(test_impl)

        for S in [
            pd.Series([1, 2]),
            pd.Series([1, 2], index=["a", "b"]),
            pd.Series([1, 2], name='A'),
            pd.Series([1, 2], index=["a", "b"], name='A'),
        ]:
            with self.subTest(S=S):
                for deep in (True, False):
                    with self.subTest(deep=deep):
                        actual = hpat_func(S, deep)
                        expected = test_impl(S, deep)

                        pd.testing.assert_series_equal(actual, expected)

                        self.assertEqual(actual.values is S.values, expected.values is S.values)
                        self.assertEqual(actual.values is S.values, not deep)

                        # Shallow copy of index is not supported yet
                        if deep:
                            self.assertEqual(actual.index is S.index, expected.index is S.index)
                            self.assertEqual(actual.index is S.index, not deep)

    @skip_sdc_jit('Series.corr() parameter "min_periods" unsupported')
    def test_series_corr(self):
        def test_series_corr_impl(S1, S2, min_periods=None):
            return S1.corr(S2, min_periods=min_periods)

        hpat_func = self.jit(test_series_corr_impl)
        test_input_data1 = [[.2, .0, .6, .2],
                            [.2, .0, .6, .2, .5, .6, .7, .8],
                            [],
                            [2, 0, 6, 2],
                            [.2, .1, np.nan, .5, .3],
                            [-1, np.nan, 1, np.inf]]
        test_input_data2 = [[.3, .6, .0, .1],
                            [.3, .6, .0, .1, .8],
                            [],
                            [3, 6, 0, 1],
                            [.3, .2, .9, .6, np.nan],
                            [np.nan, np.nan, np.inf, np.nan]]
        for input_data1 in test_input_data1:
            for input_data2 in test_input_data2:
                S1 = pd.Series(input_data1)
                S2 = pd.Series(input_data2)
                for period in [None, 2, 1, 8, -4]:
                    result_ref = test_series_corr_impl(S1, S2, min_periods=period)
                    result = hpat_func(S1, S2, min_periods=period)
                    np.testing.assert_allclose(result, result_ref)

    @skip_sdc_jit('Series.corr() parameter "min_periods" unsupported')
    def test_series_corr_unsupported_dtype(self):
        def test_series_corr_impl(S1, S2, min_periods=None):
            return S1.corr(S2, min_periods=min_periods)

        hpat_func = self.jit(test_series_corr_impl)
        S1 = pd.Series([.2, .0, .6, .2])
        S2 = pd.Series(['abcdefgh', 'a', 'abcdefg', 'ab', 'abcdef', 'abc'])
        S3 = pd.Series(['aaaaa', 'bbbb', 'ccc', 'dd', 'e'])
        S4 = pd.Series([.3, .6, .0, .1])

        with self.assertRaises(TypingError) as raises:
            hpat_func(S1, S2, min_periods=5)
        msg = 'Method corr(). The object other.data'
        self.assertIn(msg, str(raises.exception))

        with self.assertRaises(TypingError) as raises:
            hpat_func(S3, S4, min_periods=5)
        msg = 'Method corr(). The object self.data'
        self.assertIn(msg, str(raises.exception))

    @skip_sdc_jit('Series.corr() parameter "min_periods" unsupported')
    def test_series_corr_unsupported_period(self):
        def test_series_corr_impl(S1, S2, min_periods=None):
            return S1.corr(S2, min_periods=min_periods)

        hpat_func = self.jit(test_series_corr_impl)
        S1 = pd.Series([.2, .0, .6, .2])
        S2 = pd.Series([.3, .6, .0, .1])

        with self.assertRaises(TypingError) as raises:
            hpat_func(S1, S2, min_periods='aaaa')
        msg = 'Method corr(). The object min_periods'
        self.assertIn(msg, str(raises.exception))

        with self.assertRaises(TypingError) as raises:
            hpat_func(S1, S2, min_periods=0.5)
        msg = 'Method corr(). The object min_periods'
        self.assertIn(msg, str(raises.exception))

    def test_series_astype_int_to_str1(self):
        '''Verifies Series.astype implementation with function 'str' as argument
           converts integer series to series of strings
        '''
        def test_impl(S):
            return S.astype(str)
        hpat_func = self.jit(test_impl)

        n = 11
        S = pd.Series(np.arange(n))
        pd.testing.assert_series_equal(hpat_func(S), test_impl(S))

    def test_series_astype_int_to_str2(self):
        '''Verifies Series.astype implementation with a string literal dtype argument
           converts integer series to series of strings
        '''
        def test_impl(S):
            return S.astype('str')
        hpat_func = self.jit(test_impl)

        n = 11
        S = pd.Series(np.arange(n))
        pd.testing.assert_series_equal(hpat_func(S), test_impl(S))

    def test_series_astype_str_to_str1(self):
        '''Verifies Series.astype implementation with function 'str' as argument
           handles string series not changing it
        '''
        def test_impl(S):
            return S.astype(str)
        hpat_func = self.jit(test_impl)

        S = pd.Series(['aa', 'bb', 'cc'])
        pd.testing.assert_series_equal(hpat_func(S), test_impl(S))

    def test_series_astype_str_to_str2(self):
        '''Verifies Series.astype implementation with a string literal dtype argument
           handles string series not changing it
        '''
        def test_impl(S):
            return S.astype('str')
        hpat_func = self.jit(test_impl)

        S = pd.Series(['aa', 'bb', 'cc'])
        pd.testing.assert_series_equal(hpat_func(S), test_impl(S))

    def test_series_astype_str_to_str_index_str(self):
        '''Verifies Series.astype implementation with function 'str' as argument
           handles string series not changing it
        '''

        def test_impl(S):
            return S.astype(str)

        hpat_func = self.jit(test_impl)

        S = pd.Series(['aa', 'bb', 'cc'], index=['d', 'e', 'f'])
        pd.testing.assert_series_equal(hpat_func(S), test_impl(S))

    def test_series_astype_str_to_str_index_int(self):
        '''Verifies Series.astype implementation with function 'str' as argument
           handles string series not changing it
        '''

        def test_impl(S):
            return S.astype(str)

        hpat_func = self.jit(test_impl)

        S = pd.Series(['aa', 'bb', 'cc'], index=[1, 2, 3])
        pd.testing.assert_series_equal(hpat_func(S), test_impl(S))

    @unittest.skip('TODO: requires str(datetime64) support in Numba')
    def test_series_astype_dt_to_str1(self):
        '''Verifies Series.astype implementation with function 'str' as argument
           converts datetime series to series of strings
        '''
        def test_impl(A):
            return A.astype(str)
        hpat_func = self.jit(test_impl)

        S = pd.Series([pd.Timestamp('20130101 09:00:00'),
                       pd.Timestamp('20130101 09:00:02'),
                       pd.Timestamp('20130101 09:00:03')
                       ])
        pd.testing.assert_series_equal(hpat_func(S), test_impl(S))

    @unittest.skip('AssertionError: Series are different'
                   '[left]:  [0.000000, 1.000000, 2.000000, 3.000000, ...'
                   '[right]:  [0.0, 1.0, 2.0, 3.0, ...'
                   'TODO: needs alignment to NumPy on Numba side')
    def test_series_astype_float_to_str1(self):
        '''Verifies Series.astype implementation with function 'str' as argument
           converts float series to series of strings
        '''
        def test_impl(A):
            return A.astype(str)
        hpat_func = self.jit(test_impl)

        n = 11.0
        S = pd.Series(np.arange(n))
        pd.testing.assert_series_equal(hpat_func(S), test_impl(S))

    def test_series_astype_int32_to_int64(self):
        '''Verifies Series.astype implementation with NumPy dtype argument
           converts series with dtype=int32 to series with dtype=int64
        '''
        def test_impl(A):
            return A.astype(np.int64)
        hpat_func = self.jit(test_impl)

        n = 11
        S = pd.Series(np.arange(n), dtype=np.int32)
        pd.testing.assert_series_equal(hpat_func(S), test_impl(S))

    def test_series_astype_int_to_float64(self):
        '''Verifies Series.astype implementation with NumPy dtype argument
           converts integer series to series of float
        '''
        def test_impl(A):
            return A.astype(np.float64)
        hpat_func = self.jit(test_impl)

        n = 11
        S = pd.Series(np.arange(n))
        pd.testing.assert_series_equal(hpat_func(S), test_impl(S))

    def test_series_astype_float_to_int32(self):
        '''Verifies Series.astype implementation with NumPy dtype argument
           converts float series to series of integers
        '''
        def test_impl(A):
            return A.astype(np.int32)
        hpat_func = self.jit(test_impl)

        n = 11.0
        S = pd.Series(np.arange(n))
        pd.testing.assert_series_equal(hpat_func(S), test_impl(S))

    def test_series_astype_literal_dtype1(self):
        '''Verifies Series.astype implementation with a string literal dtype argument
           converts float series to series of integers
        '''
        def test_impl(A):
            return A.astype('int32')
        hpat_func = self.jit(test_impl)

        n = 11.0
        S = pd.Series(np.arange(n))
        pd.testing.assert_series_equal(hpat_func(S), test_impl(S))

    @unittest.skip('TODO: needs Numba astype impl support converting unicode_type to int')
    def test_series_astype_str_to_int32(self):
        '''Verifies Series.astype implementation with NumPy dtype argument
           converts series of strings to series of integers
        '''
        import numba

        def test_impl(A):
            return A.astype(np.int32)
        hpat_func = self.jit(test_impl)

        n = 11
        S = pd.Series([str(x) for x in np.arange(n) - n // 2])
        pd.testing.assert_series_equal(hpat_func(S), test_impl(S))

    @unittest.skip('TODO: needs Numba astype impl support converting unicode_type to float')
    def test_series_astype_str_to_float64(self):
        '''Verifies Series.astype implementation with NumPy dtype argument
           converts series of strings to series of float
        '''
        def test_impl(A):
            return A.astype(np.float64)
        hpat_func = self.jit(test_impl)

        S = pd.Series(['3.24', '1E+05', '-1', '-1.3E-01', 'nan', 'inf'])
        pd.testing.assert_series_equal(hpat_func(S), test_impl(S))

    def test_series_astype_str_index_str(self):
        '''Verifies Series.astype implementation with function 'str' as argument
           handles string series not changing it
        '''

        def test_impl(S):
            return S.astype(str)
        hpat_func = self.jit(test_impl)

        S = pd.Series(['aa', 'bb', 'cc'], index=['a', 'b', 'c'])
        pd.testing.assert_series_equal(hpat_func(S), test_impl(S))

    def test_series_astype_str_index_int(self):
        '''Verifies Series.astype implementation with function 'str' as argument
           handles string series not changing it
        '''

        def test_impl(S):
            return S.astype(str)

        hpat_func = self.jit(test_impl)

        S = pd.Series(['aa', 'bb', 'cc'], index=[2, 3, 5])
        pd.testing.assert_series_equal(hpat_func(S), test_impl(S))

    def test_series_astype_errors_ignore_return_self_str(self):
        '''Verifies Series.astype implementation return self object on error
           if errors='ignore' is passed in arguments
        '''

        def test_impl(S):
            return S.astype(np.float64, errors='ignore')

        hpat_func = self.jit(test_impl)

        S = pd.Series(['aa', 'bb', 'cc'], index=[2, 3, 5])
        pd.testing.assert_series_equal(hpat_func(S), test_impl(S))

    @skip_numba_jit
    def test_np_call_on_series1(self):
        def test_impl(A):
            return np.min(A)
        hpat_func = self.jit(test_impl)

        n = 11
        df = pd.DataFrame({'A': np.arange(n)})
        np.testing.assert_array_equal(hpat_func(df.A), test_impl(df.A))

    def test_series_values(self):
        def test_impl(A):
            return A.values
        hpat_func = self.jit(test_impl)

        n = 11
        df = pd.DataFrame({'A': np.arange(n)})
        np.testing.assert_array_equal(hpat_func(df.A), test_impl(df.A))

    @skip_numba_jit
    def test_series_values1(self):
        def test_impl(A):
            return (A == 2).values
        hpat_func = self.jit(test_impl)

        n = 11
        df = pd.DataFrame({'A': np.arange(n)})
        np.testing.assert_array_equal(hpat_func(df.A), test_impl(df.A))

    def test_series_shape1(self):
        def test_impl(A):
            return A.shape
        hpat_func = self.jit(test_impl)

        n = 11
        df = pd.DataFrame({'A': np.arange(n)})
        self.assertEqual(hpat_func(df.A), test_impl(df.A))

    @skip_numba_jit
    def test_static_setitem_series1(self):
        def test_impl(A):
            A[0] = 2
            return (A == 2).sum()
        hpat_func = self.jit(test_impl)

        n = 11
        df = pd.DataFrame({'A': np.arange(n)})
        self.assertEqual(hpat_func(df.A), test_impl(df.A))

    @skip_numba_jit
    def test_setitem_series1(self):
        def test_impl(A, i):
            A[i] = 2
            return (A == 2).sum()
        hpat_func = self.jit(test_impl)

        n = 11
        df = pd.DataFrame({'A': np.arange(n)})
        self.assertEqual(hpat_func(df.A.copy(), 0), test_impl(df.A.copy(), 0))

    @skip_numba_jit
    def test_setitem_series2(self):
        def test_impl(A, i):
            A[i] = 100
        hpat_func = self.jit(test_impl)

        n = 11
        df = pd.DataFrame({'A': np.arange(n)})
        A1 = df.A.copy()
        A2 = df.A
        hpat_func(A1, 0)
        test_impl(A2, 0)
        pd.testing.assert_series_equal(A1, A2)

    @unittest.skip("enable after remove dead in hiframes is removed")
    def test_setitem_series3(self):
        def test_impl(A, i):
            S = pd.Series(A)
            S[i] = 100
        hpat_func = self.jit(test_impl)

        n = 11
        A = np.arange(n)
        A1 = A.copy()
        A2 = A
        hpat_func(A1, 0)
        test_impl(A2, 0)
        np.testing.assert_array_equal(A1, A2)

    @skip_numba_jit
    def test_setitem_series_bool1(self):
        def test_impl(A):
            A[A > 3] = 100
        hpat_func = self.jit(test_impl)

        n = 11
        df = pd.DataFrame({'A': np.arange(n)})
        A1 = df.A.copy()
        A2 = df.A
        hpat_func(A1)
        test_impl(A2)
        pd.testing.assert_series_equal(A1, A2)

    @skip_numba_jit
    def test_setitem_series_bool2(self):
        def test_impl(A, B):
            A[A > 3] = B[A > 3]
        hpat_func = self.jit(test_impl)

        n = 11
        df = pd.DataFrame({'A': np.arange(n), 'B': np.arange(n)**2})
        A1 = df.A.copy()
        A2 = df.A
        hpat_func(A1, df.B)
        test_impl(A2, df.B)
        pd.testing.assert_series_equal(A1, A2)

    @skip_numba_jit
    def test_static_getitem_series1(self):
        def test_impl(A):
            return A[0]
        hpat_func = self.jit(test_impl)

        n = 11
        A = pd.Series(np.arange(n))
        self.assertEqual(hpat_func(A), test_impl(A))

    @skip_numba_jit
    def test_getitem_series1(self):
        def test_impl(A, i):
            return A[i]
        hpat_func = self.jit(test_impl)

        n = 11
        df = pd.DataFrame({'A': np.arange(n)})
        self.assertEqual(hpat_func(df.A, 0), test_impl(df.A, 0))

    @skip_numba_jit
    def test_getitem_series_str1(self):
        def test_impl(A, i):
            return A[i]
        hpat_func = self.jit(test_impl)

        df = pd.DataFrame({'A': ['aa', 'bb', 'cc']})
        self.assertEqual(hpat_func(df.A, 0), test_impl(df.A, 0))

    @skip_numba_jit
    def test_series_iat1(self):
        def test_impl(A):
            return A.iat[3]
        hpat_func = self.jit(test_impl)

        n = 11
        S = pd.Series(np.arange(n)**2)
        self.assertEqual(hpat_func(S), test_impl(S))

    @skip_numba_jit
    def test_series_iat2(self):
        def test_impl(A):
            A.iat[3] = 1
            return A
        hpat_func = self.jit(test_impl)

        n = 11
        S = pd.Series(np.arange(n)**2)
        pd.testing.assert_series_equal(hpat_func(S), test_impl(S))

    @skip_numba_jit
    def test_series_iloc1(self):
        def test_impl(A):
            return A.iloc[3]
        hpat_func = self.jit(test_impl)

        n = 11
        S = pd.Series(np.arange(n)**2)
        self.assertEqual(hpat_func(S), test_impl(S))

    @skip_numba_jit
    def test_series_iloc2(self):
        def test_impl(A):
            return A.iloc[3:8]
        hpat_func = self.jit(test_impl)

        n = 11
        S = pd.Series(np.arange(n)**2)
        pd.testing.assert_series_equal(
            hpat_func(S), test_impl(S).reset_index(drop=True))

    @skip_sdc_jit('Old-style implementation of operators doesn\'t support comparing Series of different lengths')
    def test_series_op1_integer(self):
        '''Verifies using all various Series arithmetic binary operators on two integer Series with default indexes'''
        n = 11
        np.random.seed(0)
        data_to_test = [np.arange(-5, -5 + n, dtype=np.int32),
                        np.ones(n + 3, dtype=np.int32),
                        np.random.randint(-5, 5, n + 7)]

        arithmetic_binops = ('+', '-', '*', '/', '//', '%', '**')
        for operator in arithmetic_binops:
            test_impl = _make_func_use_binop1(operator)
            hpat_func = self.jit(test_impl)
            for data_left, data_right in combinations_with_replacement(data_to_test, 2):
                # integers to negative powers are not allowed
                if (operator == '**' and np.any(data_right < 0)):
                    data_right = np.abs(data_right)

                with self.subTest(left=data_left, right=data_right, operator=operator):
                    S1 = pd.Series(data_left)
                    S2 = pd.Series(data_right)
                    # check_dtype=False because SDC implementation always returns float64 Series
                    pd.testing.assert_series_equal(hpat_func(S1, S2), test_impl(S1, S2), check_dtype=False)

    @skip_sdc_jit('Old-style implementation of operators doesn\'t support division/modulo/etc by zero')
    def test_series_op2_integer(self):
        '''Verifies using all various Series arithmetic binary operators
           on an integer Series with default index and a scalar value'''
        n = 11
        np.random.seed(0)
        data_to_test = [np.arange(-5, -5 + n, dtype=np.int32),
                        np.ones(n + 3, dtype=np.int32),
                        np.random.randint(-5, 5, n + 7)]
        scalar_values = [1, -1, 0, 3, 7, -5]

        arithmetic_binops = ('+', '-', '*', '/', '//', '%', '**')
        for operator in arithmetic_binops:
            test_impl = _make_func_use_binop1(operator)
            hpat_func = self.jit(test_impl)
            for data_left in data_to_test:
                for scalar in scalar_values:
                    # integers to negative powers are not allowed
                    if (operator == '**' and scalar < 0):
                        scalar = abs(scalar)

                    with self.subTest(left=data_left, right=scalar, operator=operator):
                        S = pd.Series(data_left)
                        # check_dtype=False because SDC implementation always returns float64 Series
                        pd.testing.assert_series_equal(hpat_func(S, scalar), test_impl(S, scalar), check_dtype=False)

    @skip_sdc_jit('Old-style implementation of operators doesn\'t support comparing Series of different lengths')
    def test_series_op1_float(self):
        '''Verifies using all various Series arithmetic binary operators on two float Series with default indexes'''
        n = 11
        np.random.seed(0)
        data_to_test = [np.arange(-5, -5 + n, dtype=np.float32),
                        np.ones(n + 3, dtype=np.float32),
                        np.random.ranf(n + 7)]

        arithmetic_binops = ('+', '-', '*', '/', '//', '%', '**')
        for operator in arithmetic_binops:
            test_impl = _make_func_use_binop1(operator)
            hpat_func = self.jit(test_impl)
            for data_left, data_right in combinations_with_replacement(data_to_test, 2):
                with self.subTest(left=data_left, right=data_right, operator=operator):
                    S1 = pd.Series(data_left)
                    S2 = pd.Series(data_right)
                    # check_dtype=False because SDC implementation always returns float64 Series
                    pd.testing.assert_series_equal(hpat_func(S1, S2), test_impl(S1, S2), check_dtype=False)

    @skip_sdc_jit('Old-style implementation of operators doesn\'t support division/modulo/etc by zero')
    def test_series_op2_float(self):
        '''Verifies using all various Series arithmetic binary operators
           on a float Series with default index and a scalar value'''
        n = 11
        np.random.seed(0)
        data_to_test = [np.arange(-5, -5 + n, dtype=np.float32),
                        np.ones(n + 3, dtype=np.float32),
                        np.random.ranf(n + 7)]
        scalar_values = [1., -1., 0., -0., 7., -5.]

        arithmetic_binops = ('+', '-', '*', '/', '//', '%', '**')
        for operator in arithmetic_binops:
            test_impl = _make_func_use_binop1(operator)
            hpat_func = self.jit(test_impl)
            for data_left in data_to_test:
                for scalar in scalar_values:
                    with self.subTest(left=data_left, right=scalar, operator=operator):
                        S = pd.Series(data_left)
                        pd.testing.assert_series_equal(hpat_func(S, scalar), test_impl(S, scalar), check_dtype=False)

    @skip_numba_jit('Not implemented in new-pipeline yet')
    def test_series_op3(self):
        arithmetic_binops = ('+=', '-=', '*=', '/=', '//=', '%=', '**=')

        for operator in arithmetic_binops:
            test_impl = _make_func_use_binop2(operator)
            hpat_func = self.jit(test_impl)

            # TODO: extend to test arithmetic operations between numeric Series of different dtypes
            n = 11
            df = pd.DataFrame({'A': np.arange(1, n, dtype=np.float64), 'B': np.ones(n - 1)})
            pd.testing.assert_series_equal(hpat_func(df.A, df.B), test_impl(df.A, df.B), check_names=False)

    @skip_numba_jit('Not implemented in new-pipeline yet')
    def test_series_op4(self):
        arithmetic_binops = ('+=', '-=', '*=', '/=', '//=', '%=', '**=')

        for operator in arithmetic_binops:
            test_impl = _make_func_use_binop2(operator)
            hpat_func = self.jit(test_impl)

            # TODO: extend to test arithmetic operations between numeric Series of different dtypes
            n = 11
            df = pd.DataFrame({'A': np.arange(1, n, dtype=np.float64)})
            pd.testing.assert_series_equal(hpat_func(df.A, 1), test_impl(df.A, 1), check_names=False)

    def test_series_op5(self):
        arithmetic_methods = ('add', 'sub', 'mul', 'div', 'truediv', 'floordiv', 'mod', 'pow')

        for method in arithmetic_methods:
            test_impl = _make_func_use_method_arg1(method)
            hpat_func = self.jit(test_impl)

            n = 11
            df = pd.DataFrame({'A': np.arange(1, n), 'B': np.ones(n - 1)})
            pd.testing.assert_series_equal(hpat_func(df.A, df.B), test_impl(df.A, df.B), check_names=False)

    @unittest.skipIf(platform.system() == 'Windows', 'Series values are different (20.0 %)'
                     '[left]:  [1, 1024, 59049, 1048576, 9765625, 60466176, 282475249, 1073741824, 3486784401, 10000000000]'
                     '[right]: [1, 1024, 59049, 1048576, 9765625, 60466176, 282475249, 1073741824, -808182895, 1410065408]')
    def test_series_op5_integer_scalar(self):
        arithmetic_methods = ('add', 'sub', 'mul', 'div', 'truediv', 'floordiv', 'mod', 'pow')

        for method in arithmetic_methods:
            test_impl = _make_func_use_method_arg1(method)
            hpat_func = self.jit(test_impl)

            n = 11
            if platform.system() == 'Windows' and not IS_32BITS:
                operand_series = pd.Series(np.arange(1, n, dtype=np.int64))
            else:
                operand_series = pd.Series(np.arange(1, n))
            operand_scalar = 10
            pd.testing.assert_series_equal(
                hpat_func(operand_series, operand_scalar),
                test_impl(operand_series, operand_scalar),
                check_names=False)

    def test_series_op5_float_scalar(self):
        arithmetic_methods = ('add', 'sub', 'mul', 'div', 'truediv', 'floordiv', 'mod', 'pow')

        for method in arithmetic_methods:
            test_impl = _make_func_use_method_arg1(method)
            hpat_func = self.jit(test_impl)

            n = 11
            operand_series = pd.Series(np.arange(1, n))
            operand_scalar = .5
            pd.testing.assert_series_equal(
                hpat_func(operand_series, operand_scalar),
                test_impl(operand_series, operand_scalar),
                check_names=False)

    @skip_numba_jit
    def test_series_op6(self):
        def test_impl(A):
            return -A
        hpat_func = self.jit(test_impl)

        n = 11
        A = pd.Series(np.arange(n))
        pd.testing.assert_series_equal(hpat_func(A), test_impl(A))

    @skip_sdc_jit('Old-style implementation of operators doesn\'t support Series indexes')
    def test_series_op7(self):
        """Verifies using all various Series comparison binary operators on two integer Series with various indexes"""
        n = 11
        data_left = [1, 2, -1, 3, 4, 2, -3, 5, 6, 6, 0]
        data_right = [3, 2, -2, 1, 4, 1, -5, 6, 6, 3, -1]
        dtype_to_index = {'None': None,
                          'int': np.arange(n, dtype='int'),
                          'float': np.arange(n, dtype='float'),
                          'string': ['aa', 'aa', '', '', 'b', 'b', 'cccc', None, 'dd', 'ddd', None]}

        comparison_binops = ('<', '>', '<=', '>=', '!=', '==')
        for operator in comparison_binops:
            test_impl = _make_func_use_binop1(operator)
            hpat_func = self.jit(test_impl)
            for dtype, index_data in dtype_to_index.items():
                with self.subTest(operator=operator, index_dtype=dtype, index=index_data):
                    A = pd.Series(data_left, index=index_data)
                    B = pd.Series(data_right, index=index_data)
                    pd.testing.assert_series_equal(hpat_func(A, B), test_impl(A, B))

    @skip_sdc_jit('Old-style implementation of operators doesn\'t support comparing to inf')
    def test_series_op7_scalar(self):
        """Verifies using all various Series comparison binary operators on an integer Series and scalar values"""
        S = pd.Series([1, 2, -1, 3, 4, 2, -3, 5, 6, 6, 0])

        scalar_values = [2, 2.0, -3, np.inf, -np.inf, np.PZERO, np.NZERO]
        comparison_binops = ('<', '>', '<=', '>=', '!=', '==')
        for operator in comparison_binops:
            test_impl = _make_func_use_binop1(operator)
            hpat_func = self.jit(test_impl)
            for scalar in scalar_values:
                with self.subTest(left=S, right=scalar, operator=operator):
                    pd.testing.assert_series_equal(hpat_func(S, scalar), test_impl(S, scalar))

    def test_series_op8(self):
        comparison_methods = ('lt', 'gt', 'le', 'ge', 'ne', 'eq')

        for method in comparison_methods:
            test_impl = _make_func_use_method_arg1(method)
            hpat_func = self.jit(test_impl)

            n = 11
            A = pd.Series(np.arange(n))
            B = pd.Series(np.arange(n)**2)
            pd.testing.assert_series_equal(hpat_func(A, B), test_impl(A, B), check_names=False)

    @unittest.skipIf(platform.system() == 'Windows', "Attribute dtype are different: int64, int32")
    def test_series_op8_integer_scalar(self):
        comparison_methods = ('lt', 'gt', 'le', 'ge', 'eq', 'ne')

        for method in comparison_methods:
            test_impl = _make_func_use_method_arg1(method)
            hpat_func = self.jit(test_impl)

            n = 11
            operand_series = pd.Series(np.arange(1, n))
            operand_scalar = 10
            pd.testing.assert_series_equal(
                hpat_func(operand_series, operand_scalar),
                test_impl(operand_series, operand_scalar),
                check_names=False)

    def test_series_op8_float_scalar(self):
        comparison_methods = ('lt', 'gt', 'le', 'ge', 'eq', 'ne')

        for method in comparison_methods:
            test_impl = _make_func_use_method_arg1(method)
            hpat_func = self.jit(test_impl)

            n = 11
            operand_series = pd.Series(np.arange(1, n))
            operand_scalar = .5
            pd.testing.assert_series_equal(
                hpat_func(operand_series, operand_scalar),
                test_impl(operand_series, operand_scalar),
                check_names=False)

    @skip_numba_jit
    def test_series_inplace_binop_array(self):
        def test_impl(A, B):
            A += B
            return A
        hpat_func = self.jit(test_impl)

        n = 11
        A = np.arange(n)**2.0  # TODO: use 2 for test int casting
        B = pd.Series(np.ones(n))
        np.testing.assert_array_equal(hpat_func(A.copy(), B), test_impl(A, B))

    @skip_numba_jit
    def test_series_fusion1(self):
        def test_impl(A, B):
            return A + B + 1
        hpat_func = self.jit(test_impl)

        n = 11
        if platform.system() == 'Windows' and not IS_32BITS:
            A = pd.Series(np.arange(n), dtype=np.int64)
            B = pd.Series(np.arange(n)**2, dtype=np.int64)
        else:
            A = pd.Series(np.arange(n))
            B = pd.Series(np.arange(n)**2)
        pd.testing.assert_series_equal(hpat_func(A, B), test_impl(A, B))
        self.assertEqual(count_parfor_REPs(), 1)

    @skip_numba_jit
    def test_series_fusion2(self):
        # make sure getting data var avoids incorrect single def assumption
        def test_impl(A, B):
            S = B + 2
            if A[0] == 0:
                S = A + 1
            return S + B
        hpat_func = self.jit(test_impl)

        n = 11
        if platform.system() == 'Windows' and not IS_32BITS:
            A = pd.Series(np.arange(n), dtype=np.int64)
            B = pd.Series(np.arange(n)**2, dtype=np.int64)
        else:
            A = pd.Series(np.arange(n))
            B = pd.Series(np.arange(n)**2)
        pd.testing.assert_series_equal(hpat_func(A, B), test_impl(A, B))
        self.assertEqual(count_parfor_REPs(), 3)

    def test_series_len(self):
        def test_impl(A, i):
            return len(A)
        hpat_func = self.jit(test_impl)

        n = 11
        df = pd.DataFrame({'A': np.arange(n)})
        self.assertEqual(hpat_func(df.A, 0), test_impl(df.A, 0))

    def test_series_box(self):
        def test_impl():
            A = pd.Series([1, 2, 3])
            return A
        hpat_func = self.jit(test_impl)

        pd.testing.assert_series_equal(hpat_func(), test_impl())

    def test_series_box2(self):
        def test_impl():
            A = pd.Series(['1', '2', '3'])
            return A
        hpat_func = self.jit(test_impl)

        pd.testing.assert_series_equal(hpat_func(), test_impl())

    @skip_numba_jit
    def test_series_list_str_unbox1(self):
        def test_impl(A):
            return A.iloc[0]
        hpat_func = self.jit(test_impl)

        S = pd.Series([['aa', 'b'], ['ccc'], []])
        np.testing.assert_array_equal(hpat_func(S), test_impl(S))

        # call twice to test potential refcount errors
        np.testing.assert_array_equal(hpat_func(S), test_impl(S))

    def test_np_typ_call_replace(self):
        # calltype replacement is tricky for np.typ() calls since variable
        # type can't provide calltype
        def test_impl(i):
            return np.int32(i)
        hpat_func = self.jit(test_impl)

        self.assertEqual(hpat_func(1), test_impl(1))

    @skip_numba_jit
    def test_series_ufunc1(self):
        def test_impl(A, i):
            return np.isinf(A).values
        hpat_func = self.jit(test_impl)

        n = 11
        df = pd.DataFrame({'A': np.arange(n)})
        np.testing.assert_array_equal(hpat_func(df.A, 1), test_impl(df.A, 1))

    @skip_numba_jit
    def test_list_convert(self):
        def test_impl():
            df = pd.DataFrame({'one': np.array([-1, np.nan, 2.5]),
                               'two': ['foo', 'bar', 'baz'],
                               'three': [True, False, True]})
            return df.one.values, df.two.values, df.three.values
        hpat_func = self.jit(test_impl)

        one, two, three = hpat_func()
        self.assertTrue(isinstance(one, np.ndarray))
        self.assertTrue(isinstance(two, np.ndarray))
        self.assertTrue(isinstance(three, np.ndarray))

    @unittest.skip("needs empty_like typing fix in npydecl.py")
    def test_series_empty_like(self):
        def test_impl(A):
            return np.empty_like(A)
        hpat_func = self.jit(test_impl)
        n = 11
        df = pd.DataFrame({'A': np.arange(n)})
        self.assertTrue(isinstance(hpat_func(df.A), np.ndarray))

    @skip_sdc_jit('No support of axis argument in old-style Series.fillna() impl')
    def test_series_fillna_axis1(self):
        '''Verifies Series.fillna() implementation handles 'index' as axis argument'''
        def test_impl(S):
            return S.fillna(5.0, axis='index')
        hpat_func = self.jit(test_impl)

        S = pd.Series([1.0, 2.0, np.nan, 1.0, np.inf])
        pd.testing.assert_series_equal(hpat_func(S), test_impl(S))

    @skip_sdc_jit('No support of axis argument in old-style Series.fillna() impl')
    def test_series_fillna_axis2(self):
        '''Verifies Series.fillna() implementation handles 0 as axis argument'''
        def test_impl(S):
            return S.fillna(5.0, axis=0)
        hpat_func = self.jit(test_impl)

        S = pd.Series([1.0, 2.0, np.nan, 1.0, np.inf])
        pd.testing.assert_series_equal(hpat_func(S), test_impl(S))

    @skip_sdc_jit('No support of axis argument in old-style Series.fillna() impl')
    def test_series_fillna_axis3(self):
        '''Verifies Series.fillna() implementation handles correct non-literal axis argument'''
        def test_impl(S, axis):
            return S.fillna(5.0, axis=axis)
        hpat_func = self.jit(test_impl)

        S = pd.Series([1.0, 2.0, np.nan, 1.0, np.inf])
        for axis in [0, 'index']:
            pd.testing.assert_series_equal(hpat_func(S, axis), test_impl(S, axis))

    @skip_sdc_jit('BUG: old-style fillna impl returns series without index')
    def test_series_fillna_float_from_df(self):
        '''Verifies Series.fillna() applied to a named float Series obtained from a DataFrame'''
        def test_impl(S):
            return S.fillna(5.0)
        hpat_func = self.jit(test_impl)

        # TODO: check_names must be fixed
        df = pd.DataFrame({'A': [1.0, 2.0, np.nan, 1.0, np.inf]})
        pd.testing.assert_series_equal(hpat_func(df.A), test_impl(df.A), check_names=False)

    @skip_sdc_jit('BUG: old-style fillna impl returns series without index')
    def test_series_fillna_float_index1(self):
        '''Verifies Series.fillna() implementation for float series with default index'''
        def test_impl(S):
            return S.fillna(5.0)
        hpat_func = self.jit(test_impl)

        for data in test_global_input_data_float64:
            S = pd.Series(data)
            pd.testing.assert_series_equal(hpat_func(S), test_impl(S))

    @skip_sdc_jit('BUG: old-style fillna impl returns series without index')
    def test_series_fillna_float_index2(self):
        '''Verifies Series.fillna() implementation for float series with string index'''
        def test_impl(S):
            return S.fillna(5.0)
        hpat_func = self.jit(test_impl)

        S = pd.Series([1.0, 2.0, np.nan, 1.0, np.inf], ['a', 'b', 'c', 'd', 'e'])
        pd.testing.assert_series_equal(hpat_func(S), test_impl(S))

    @skip_sdc_jit('BUG: old-style fillna impl returns series without index')
    def test_series_fillna_float_index3(self):
        def test_impl(S):
            return S.fillna(5.0)
        hpat_func = self.jit(test_impl)

        S = pd.Series([1.0, 2.0, np.nan, 1.0, np.inf], index=[1, 2, 5, 7, 10])
        pd.testing.assert_series_equal(hpat_func(S), test_impl(S))

    @skip_sdc_jit('BUG: old-style fillna impl returns series without index')
    def test_series_fillna_str_from_df(self):
        '''Verifies Series.fillna() applied to a named float Series obtained from a DataFrame'''
        def test_impl(S):
            return S.fillna("dd")
        hpat_func = self.jit(test_impl)

        # TODO: check_names must be fixed
        df = pd.DataFrame({'A': ['aa', 'b', None, 'cccd', '']})
        pd.testing.assert_series_equal(hpat_func(df.A),
                                       test_impl(df.A), check_names=False)

    @skip_sdc_jit('BUG: old-style fillna impl returns series without index')
    def test_series_fillna_str_index1(self):
        '''Verifies Series.fillna() implementation for series of strings with default index'''
        def test_impl(S):
            return S.fillna("dd")
        hpat_func = self.jit(test_impl)

        S = pd.Series(['aa', 'b', None, 'cccd', ''])
        pd.testing.assert_series_equal(hpat_func(S), test_impl(S))

    @skip_sdc_jit('BUG: old-style fillna impl returns series without index')
    def test_series_fillna_str_index2(self):
        '''Verifies Series.fillna() implementation for series of strings with string index'''
        def test_impl(S):
            return S.fillna("dd")
        hpat_func = self.jit(test_impl)

        S = pd.Series(['aa', 'b', None, 'cccd', ''], ['a', 'b', 'c', 'd', 'e'])
        pd.testing.assert_series_equal(hpat_func(S), test_impl(S))

    @skip_sdc_jit('BUG: old-style fillna impl returns series without index')
    def test_series_fillna_str_index3(self):
        def test_impl(S):
            return S.fillna("dd")

        hpat_func = self.jit(test_impl)

        S = pd.Series(['aa', 'b', None, 'cccd', ''], index=[1, 2, 5, 7, 10])
        pd.testing.assert_series_equal(hpat_func(S), test_impl(S))

    @skip_sdc_jit('BUG: old-style fillna impl returns series without index')
    def test_series_fillna_float_inplace1(self):
        '''Verifies Series.fillna() implementation for float series with default index and inplace argument True'''
        def test_impl(S):
            S.fillna(5.0, inplace=True)
            return S
        hpat_func = self.jit(test_impl)

        S1 = pd.Series([1.0, 2.0, np.nan, 1.0, np.inf])
        S2 = S1.copy()
        pd.testing.assert_series_equal(hpat_func(S1), test_impl(S2))

    @unittest.skip('TODO: add reflection support and check method return value')
    def test_series_fillna_float_inplace2(self):
        '''Verifies Series.fillna(inplace=True) results are reflected back in the original float series'''
        def test_impl(S):
            return S.fillna(inplace=True)
        hpat_func = self.jit(test_impl)

        S1 = pd.Series([1.0, 2.0, np.nan, 1.0, np.inf])
        S2 = S1.copy()
        self.assertIsNone(hpat_func(S1))
        self.assertIsNone(test_impl(S2))
        pd.testing.assert_series_equal(S1, S2)

    def test_series_fillna_float_inplace3(self):
        '''Verifies Series.fillna() implementation correcly handles omitted inplace argument as default False'''
        def test_impl(S):
            return S.fillna(5.0)
        hpat_func = self.jit(test_impl)

        S1 = pd.Series([1.0, 2.0, np.nan, 1.0, np.inf])
        S2 = S1.copy()
        pd.testing.assert_series_equal(hpat_func(S1), test_impl(S1))
        pd.testing.assert_series_equal(S1, S2)

    def test_series_fillna_inplace_non_literal(self):
        '''Verifies Series.fillna() implementation handles only Boolean literals as inplace argument'''
        def test_impl(S, param):
            S.fillna(5.0, inplace=param)
            return S
        hpat_func = self.jit(test_impl)

        S = pd.Series([1.0, 2.0, np.nan, 1.0, np.inf])
        expected = ValueError if sdc.config.config_pipeline_hpat_default else TypingError
        self.assertRaises(expected, hpat_func, S, True)

    @skip_numba_jit('TODO: investigate why Numba types inplace as bool (non-literal value)')
    def test_series_fillna_str_inplace1(self):
        '''Verifies Series.fillna() implementation for series of strings
           with default index and inplace argument True
        '''
        def test_impl(S):
            S.fillna("dd", inplace=True)
            return S
        hpat_func = self.jit(test_impl)

        S1 = pd.Series(['aa', 'b', None, 'cccd', ''])
        S2 = S1.copy()
        pd.testing.assert_series_equal(hpat_func(S1), test_impl(S2))

    @unittest.skip('TODO (both): support StringArrayType reflection'
                   'TODO (new-style): investigate why Numba infers inplace type as bool (non-literal value)')
    def test_series_fillna_str_inplace2(self):
        '''Verifies Series.fillna(inplace=True) results are reflected back in the original string series'''
        def test_impl(S):
            return S.fillna("dd", inplace=True)
        hpat_func = self.jit(test_impl)

        S1 = pd.Series(['aa', 'b', None, 'cccd', ''])
        S2 = S1.copy()
        self.assertIsNone(hpat_func(S1))
        self.assertIsNone(test_impl(S2))
        pd.testing.assert_series_equal(S1, S2)

    @skip_numba_jit('TODO: investigate why Numba types inplace as bool (non-literal value)')
    def test_series_fillna_str_inplace_empty1(self):
        def test_impl(A):
            A.fillna("", inplace=True)
            return A
        hpat_func = self.jit(test_impl)

        S1 = pd.Series(['aa', 'b', None, 'cccd', ''])
        S2 = S1.copy()
        pd.testing.assert_series_equal(hpat_func(S1), test_impl(S2))

    @unittest.skip('AssertionError: Series are different\n'
                   'Series length are different\n'
                   '[left]:  [NaT, 1970-12-01T00:00:00.000000000, 2012-07-25T00:00:00.000000000]\n'
                   '[right]: [2020-05-03T00:00:00.000000000, 1970-12-01T00:00:00.000000000, 2012-07-25T00:00:00.000000000]')
    def test_series_fillna_dt_no_index1(self):
        '''Verifies Series.fillna() implementation for datetime series and np.datetime64 value'''
        def test_impl(S, value):
            return S.fillna(value)
        hpat_func = self.jit(test_impl)

        value = np.datetime64('2020-05-03', 'ns')
        S = pd.Series([pd.NaT, pd.Timestamp('1970-12-01'), pd.Timestamp('2012-07-25'), None])
        pd.testing.assert_series_equal(hpat_func(S, value), test_impl(S, value))

    @unittest.skip('TODO: change unboxing of pd.Timestamp Series or support conversion between PandasTimestampType and datetime64')
    def test_series_fillna_dt_no_index2(self):
        '''Verifies Series.fillna() implementation for datetime series and pd.Timestamp value'''
        def test_impl(S):
            value = pd.Timestamp('2020-05-03')
            return S.fillna(value)
        hpat_func = self.jit(test_impl)

        S = pd.Series([pd.NaT, pd.Timestamp('1970-12-01'), pd.Timestamp('2012-07-25')])
        pd.testing.assert_series_equal(hpat_func(S), test_impl(S))

    def test_series_fillna_bool_no_index1(self):
        '''Verifies Series.fillna() implementation for bool series with default index'''
        def test_impl(S):
            return S.fillna(True)
        hpat_func = self.jit(test_impl)

        S1 = pd.Series([True, False, False, True])
        S2 = S1.copy()
        pd.testing.assert_series_equal(hpat_func(S1), test_impl(S2))

    @skip_sdc_jit('BUG: old-style fillna impl returns series without index')
    def test_series_fillna_int_no_index1(self):
        '''Verifies Series.fillna() implementation for integer series with default index'''
        def test_impl(S):
            return S.fillna(7)
        hpat_func = self.jit(test_impl)

        n = 11
        S1 = pd.Series(np.arange(n, dtype=np.int64))
        S2 = S1.copy()
        pd.testing.assert_series_equal(hpat_func(S1), test_impl(S2))

    @skip_sdc_jit('No support of axis argument in old-style Series.dropna() impl')
    def test_series_dropna_axis1(self):
        '''Verifies Series.dropna() implementation handles 'index' as axis argument'''
        def test_impl(S):
            return S.dropna(axis='index')
        hpat_func = self.jit(test_impl)

        S1 = pd.Series([1.0, 2.0, np.nan, 1.0, np.inf])
        S2 = S1.copy()
        pd.testing.assert_series_equal(hpat_func(S1), test_impl(S2))

    @skip_sdc_jit('No support of axis argument in old-style Series.dropna() impl')
    def test_series_dropna_axis2(self):
        '''Verifies Series.dropna() implementation handles 0 as axis argument'''
        def test_impl(S):
            return S.dropna(axis=0)
        hpat_func = self.jit(test_impl)

        S1 = pd.Series([1.0, 2.0, np.nan, 1.0, np.inf])
        S2 = S1.copy()
        pd.testing.assert_series_equal(hpat_func(S1), test_impl(S2))

    @skip_sdc_jit('No support of axis argument in old-style Series.dropna() impl')
    def test_series_dropna_axis3(self):
        '''Verifies Series.dropna() implementation handles correct non-literal axis argument'''
        def test_impl(S, axis):
            return S.dropna(axis=axis)
        hpat_func = self.jit(test_impl)

        S1 = pd.Series([1.0, 2.0, np.nan, 1.0, np.inf])
        S2 = S1.copy()
        for axis in [0, 'index']:
            pd.testing.assert_series_equal(hpat_func(S1, axis), test_impl(S2, axis))

    @skip_sdc_jit('BUG: old-style dropna impl returns series without index')
    def test_series_dropna_float_index1(self):
        '''Verifies Series.dropna() implementation for float series with default index'''
        def test_impl(S):
            return S.dropna()
        hpat_func = self.jit(test_impl)

        for data in test_global_input_data_float64:
            S1 = pd.Series(data)
            S2 = S1.copy()
            pd.testing.assert_series_equal(hpat_func(S1), test_impl(S2))

    @skip_sdc_jit('BUG: old-style dropna impl returns series without index')
    def test_series_dropna_float_index2(self):
        '''Verifies Series.dropna() implementation for float series with string index'''
        def test_impl(S):
            return S.dropna()
        hpat_func = self.jit(test_impl)

        S1 = pd.Series([1.0, 2.0, np.nan, 1.0, np.inf], ['a', 'b', 'c', 'd', 'e'])
        S2 = S1.copy()
        pd.testing.assert_series_equal(hpat_func(S1), test_impl(S2))

    @skip_sdc_jit('BUG: old-style dropna impl returns series without index')
    def test_series_dropna_str_index1(self):
        '''Verifies Series.dropna() implementation for series of strings with default index'''
        def test_impl(S):
            return S.dropna()
        hpat_func = self.jit(test_impl)

        S1 = pd.Series(['aa', 'b', None, 'cccd', ''])
        S2 = S1.copy()
        pd.testing.assert_series_equal(hpat_func(S1), test_impl(S2))

    @skip_sdc_jit('BUG: old-style dropna impl returns series without index')
    def test_series_dropna_str_index2(self):
        '''Verifies Series.dropna() implementation for series of strings with string index'''
        def test_impl(S):
            return S.dropna()
        hpat_func = self.jit(test_impl)

        S1 = pd.Series(['aa', 'b', None, 'cccd', ''], ['a', 'b', 'c', 'd', 'e'])
        S2 = S1.copy()
        pd.testing.assert_series_equal(hpat_func(S1), test_impl(S2))

    @skip_sdc_jit('BUG: old-style dropna impl returns series without index')
    def test_series_dropna_str_index3(self):
        def test_impl(S):
            return S.dropna()

        hpat_func = self.jit(test_impl)

        S1 = pd.Series(['aa', 'b', None, 'cccd', ''], index=[1, 2, 5, 7, 10])
        S2 = S1.copy()
        pd.testing.assert_series_equal(hpat_func(S1), test_impl(S2))

    @unittest.skip('BUG: old-style dropna impl returns series without index, in new-style inplace is unsupported')
    def test_series_dropna_float_inplace_no_index1(self):
        '''Verifies Series.dropna() implementation for float series with default index and inplace argument True'''
        def test_impl(S):
            S.dropna(inplace=True)
            return S
        hpat_func = self.jit(test_impl)

        S1 = pd.Series([1.0, 2.0, np.nan, 1.0, np.inf])
        S2 = S1.copy()
        pd.testing.assert_series_equal(hpat_func(S1), test_impl(S2))

    @unittest.skip('TODO: add reflection support and check method return value')
    def test_series_dropna_float_inplace_no_index2(self):
        '''Verifies Series.dropna(inplace=True) results are reflected back in the original float series'''
        def test_impl(S):
            return S.dropna(inplace=True)
        hpat_func = self.jit(test_impl)

        S1 = pd.Series([1.0, 2.0, np.nan, 1.0, np.inf])
        S2 = S1.copy()
        self.assertIsNone(hpat_func(S1))
        self.assertIsNone(test_impl(S2))
        pd.testing.assert_series_equal(S1, S2)

    @unittest.skip('BUG: old-style dropna impl returns series without index, in new-style inplace is unsupported')
    def test_series_dropna_str_inplace_no_index1(self):
        '''Verifies Series.dropna() implementation for series of strings
           with default index and inplace argument True
        '''
        def test_impl(S):
            S.dropna(inplace=True)
            return S
        hpat_func = self.jit(test_impl)

        S1 = pd.Series(['aa', 'b', None, 'cccd', ''])
        S2 = S1.copy()
        pd.testing.assert_series_equal(hpat_func(S1), test_impl(S2))

    @unittest.skip('TODO: add reflection support and check method return value')
    def test_series_dropna_str_inplace_no_index2(self):
        '''Verifies Series.dropna(inplace=True) results are reflected back in the original string series'''
        def test_impl(S):
            return S.dropna(inplace=True)
        hpat_func = self.jit(test_impl)

        S1 = pd.Series(['aa', 'b', None, 'cccd', ''])
        S2 = S1.copy()
        self.assertIsNone(hpat_func(S1))
        self.assertIsNone(test_impl(S2))
        pd.testing.assert_series_equal(S1, S2)

    @skip_numba_jit
    def test_series_dropna_str_parallel1(self):
        '''Verifies Series.dropna() distributed work for series of strings with default index'''
        def test_impl(A):
            B = A.dropna()
            return (B == 'gg').sum()
        hpat_func = self.jit(distributed=['A'])(test_impl)

        S1 = pd.Series(['aa', 'b', None, 'ccc', 'dd', 'gg'])
        start, end = get_start_end(len(S1))
        # TODO: gatherv
        self.assertEqual(hpat_func(S1[start:end]), test_impl(S1))
        self.assertEqual(count_array_REPs(), 0)
        self.assertEqual(count_parfor_REPs(), 0)
        self.assertTrue(count_array_OneDs() > 0)

    @unittest.skip('AssertionError: Series are different\n'
                   'Series length are different\n'
                   '[left]:  3, Int64Index([0, 1, 2], dtype=\'int64\')\n'
                   '[right]: 2, Int64Index([1, 2], dtype=\'int64\')')
    def test_series_dropna_dt_no_index1(self):
        '''Verifies Series.dropna() implementation for datetime series with default index'''
        def test_impl(S):
            return S.dropna()
        hpat_func = self.jit(test_impl)

        S1 = pd.Series([pd.NaT, pd.Timestamp('1970-12-01'), pd.Timestamp('2012-07-25')])
        S2 = S1.copy()
        pd.testing.assert_series_equal(hpat_func(S1), test_impl(S2))

    def test_series_dropna_bool_no_index1(self):
        '''Verifies Series.dropna() implementation for bool series with default index'''
        def test_impl(S):
            return S.dropna()
        hpat_func = self.jit(test_impl)

        S1 = pd.Series([True, False, False, True])
        S2 = S1.copy()
        pd.testing.assert_series_equal(hpat_func(S1), test_impl(S2))

    @skip_sdc_jit('BUG: old-style dropna impl returns series without index')
    def test_series_dropna_int_no_index1(self):
        '''Verifies Series.dropna() implementation for integer series with default index'''
        def test_impl(S):
            return S.dropna()
        hpat_func = self.jit(test_impl)

        n = 11
        S1 = pd.Series(np.arange(n, dtype=np.int64))
        S2 = S1.copy()
        pd.testing.assert_series_equal(hpat_func(S1), test_impl(S2))

    def test_series_rename_str_df_noidx(self):
        def test_impl(A):
            return A.rename('B')
        hpat_func = self.jit(test_impl)

        df = pd.DataFrame({'A': [1.0, 2.0, np.nan, 1.0]})
        pd.testing.assert_series_equal(hpat_func(df.A), test_impl(df.A))

    def test_series_rename_str_noidx(self):
        def test_impl(S):
            return S.rename('Name')
        jit_func = self.jit(test_impl)

        S = pd.Series([1, 2, 3])
        pd.testing.assert_series_equal(jit_func(S), test_impl(S))

    def test_series_rename_str_idx(self):
        def test_impl(S):
            return S.rename('Name')
        jit_func = self.jit(test_impl)

        S = pd.Series([1, 2, 3], index=['a', 'b', 'c'])
        pd.testing.assert_series_equal(jit_func(S), test_impl(S))

    def test_series_rename_no_name_str_noidx(self):
        def test_impl(S):
            return S.rename()
        jit_func = self.jit(test_impl)

        S = pd.Series([1, 2, 3], name='Name')
        pd.testing.assert_series_equal(jit_func(S), test_impl(S))

    def test_series_rename_no_name_str_idx(self):
        def test_impl(S):
            return S.rename()
        jit_func = self.jit(test_impl)

        S = pd.Series([1, 2, 3], index=['a', 'b', 'c'], name='Name')
        pd.testing.assert_series_equal(jit_func(S), test_impl(S))

    def test_series_rename_str_noidx_no_copy(self):
        def test_impl(S):
            return S.rename('Another Name', copy=False)
        jit_func = self.jit(test_impl)

        S = pd.Series([1, 2, 3], name='Name')
        pd.testing.assert_series_equal(jit_func(S), test_impl(S))

    def test_series_rename_str_idx_no_copy(self):
        def test_impl(S):
            return S.rename('Another Name', copy=False)
        jit_func = self.jit(test_impl)

        S = pd.Series([1, 2, 3], index=['a', 'b', 'c'], name='Name')
        pd.testing.assert_series_equal(jit_func(S), test_impl(S))

    @skip_sdc_jit("Requires full scalar types (not only str) support as Series name")
    @skip_numba_jit("Requires full scalar types (not only str) support as Series name")
    def test_series_rename_int_noidx(self):
        def test_impl(S):
            return S.rename(1)
        jit_func = self.jit(test_impl)

        S = pd.Series([1, 2, 3], name='Name')
        pd.testing.assert_series_equal(jit_func(S), test_impl(S))

    @skip_sdc_jit("Requires full scalar types (not only str) support as Series name")
    @skip_numba_jit("Requires full scalar types (not only str) support as Series name")
    def test_series_rename_int_idx(self):
        def test_impl(S):
            return S.rename(1)
        jit_func = self.jit(test_impl)

        S = pd.Series([1, 2, 3], index=['a', 'b', 'c'], name='Name')
        pd.testing.assert_series_equal(jit_func(S), test_impl(S))

    @skip_sdc_jit("Requires full scalar types (not only str) support as Series name")
    @skip_numba_jit("Requires full scalar types (not only str) support as Series name")
    def test_series_rename_float_noidx(self):
        def test_impl(S):
            return S.rename(1.1)
        jit_func = self.jit(test_impl)

        S = pd.Series([1, 2, 3], name='Name')
        pd.testing.assert_series_equal(jit_func(S), test_impl(S))

    @skip_sdc_jit("Requires full scalar types (not only str) support as Series name")
    @skip_numba_jit("Requires full scalar types (not only str) support as Series name")
    def test_series_rename_float_idx(self):
        def test_impl(S):
            return S.rename(1.1)
        jit_func = self.jit(test_impl)

        S = pd.Series([1, 2, 3], index=['a', 'b', 'c'], name='Name')
        pd.testing.assert_series_equal(jit_func(S), test_impl(S))

    def test_series_sum_default(self):
        def test_impl(S):
            return S.sum()
        hpat_func = self.jit(test_impl)

        S = pd.Series([1., 2., 3.])
        self.assertEqual(hpat_func(S), test_impl(S))

    def test_series_sum_nan(self):
        def test_impl(S):
            return S.sum()
        hpat_func = self.jit(test_impl)

        # column with NA
        S = pd.Series([np.nan, 2., 3.])
        self.assertEqual(hpat_func(S), test_impl(S))

        # all NA case should produce 0
        S = pd.Series([np.nan, np.nan])
        self.assertEqual(hpat_func(S), test_impl(S))

    @skip_sdc_jit("Old style Series.sum() does not support parameters")
    def test_series_sum_skipna_false(self):
        def test_impl(S):
            return S.sum(skipna=False)
        hpat_func = self.jit(test_impl)

        S = pd.Series([np.nan, 2., 3.])
        self.assertEqual(np.isnan(hpat_func(S)), np.isnan(test_impl(S)))

    @skip_numba_jit("Series.sum() operator + is not implemented yet for Numba")
    def test_series_sum2(self):
        def test_impl(S):
            return (S + S).sum()
        hpat_func = self.jit(test_impl)

        S = pd.Series([np.nan, 2., 3.])
        self.assertEqual(hpat_func(S), test_impl(S))

        S = pd.Series([np.nan, np.nan])
        self.assertEqual(hpat_func(S), test_impl(S))

    def test_series_prod(self):
        def test_impl(S, skipna):
            return S.prod(skipna=skipna)
        hpat_func = self.jit(test_impl)

        data_samples = [
            [6, 6, 2, 1, 3, 3, 2, 1, 2],
            [1.1, 0.3, 2.1, 1, 3, 0.3, 2.1, 1.1, 2.2],
            [6, 6.1, 2.2, 1, 3, 3, 2.2, 1, 2],
            [6, 6, np.nan, 2, np.nan, 1, 3, 3, np.inf, 2, 1, 2, np.inf],
            [1.1, 0.3, np.nan, 1.0, np.inf, 0.3, 2.1, np.nan, 2.2, np.inf],
            [1.1, 0.3, np.nan, 1, np.inf, 0, 1.1, np.nan, 2.2, np.inf, 2, 2],
            [np.nan, np.nan, np.nan],
            [np.nan, np.nan, np.inf],
        ]

        for data in data_samples:
            S = pd.Series(data)

            for skipna_var in [True, False]:
                actual = hpat_func(S, skipna=skipna_var)
                expected = test_impl(S, skipna=skipna_var)

                if np.isnan(actual) or np.isnan(expected):
                    # con not compare Nan != Nan directly
                    self.assertEqual(np.isnan(actual), np.isnan(expected))
                else:
                    self.assertEqual(actual, expected)

    def test_series_prod_skipna_default(self):
        def test_impl(S):
            return S.prod()
        hpat_func = self.jit(test_impl)

        S = pd.Series([np.nan, 2, 3.])
        self.assertEqual(hpat_func(S), test_impl(S))

    def test_series_count1(self):
        def test_impl(S):
            return S.count()
        hpat_func = self.jit(test_impl)

        S = pd.Series([np.nan, 2., 3.])
        self.assertEqual(hpat_func(S), test_impl(S))

        S = pd.Series([np.nan, np.nan])
        self.assertEqual(hpat_func(S), test_impl(S))

        S = pd.Series(['aa', 'bb', np.nan])
        self.assertEqual(hpat_func(S), test_impl(S))

    def test_series_mean(self):
        def test_impl(S):
            return S.mean()
        hpat_func = self.jit(test_impl)

        data_samples = [
            [6, 6, 2, 1, 3, 3, 2, 1, 2],
            [1.1, 0.3, 2.1, 1, 3, 0.3, 2.1, 1.1, 2.2],
            [6, 6.1, 2.2, 1, 3, 3, 2.2, 1, 2],
            [6, 6, np.nan, 2, np.nan, 1, 3, 3, np.inf, 2, 1, 2, np.inf],
            [1.1, 0.3, np.nan, 1.0, np.inf, 0.3, 2.1, np.nan, 2.2, np.inf],
            [1.1, 0.3, np.nan, 1, np.inf, 0, 1.1, np.nan, 2.2, np.inf, 2, 2],
            [np.nan, np.nan, np.nan],
            [np.nan, np.nan, np.inf],
        ]

        for data in data_samples:
            with self.subTest(data=data):
                S = pd.Series(data)
                actual = hpat_func(S)
                expected = test_impl(S)
                if np.isnan(actual) or np.isnan(expected):
                    self.assertEqual(np.isnan(actual), np.isnan(expected))
                else:
                    self.assertEqual(actual, expected)

    @skip_sdc_jit("Series.mean() any parameters unsupported")
    def test_series_mean_skipna(self):
        def test_impl(S, skipna):
            return S.mean(skipna=skipna)
        hpat_func = self.jit(test_impl)

        data_samples = [
            [6, 6, 2, 1, 3, 3, 2, 1, 2],
            [1.1, 0.3, 2.1, 1, 3, 0.3, 2.1, 1.1, 2.2],
            [6, 6.1, 2.2, 1, 3, 3, 2.2, 1, 2],
            [6, 6, np.nan, 2, np.nan, 1, 3, 3, np.inf, 2, 1, 2, np.inf],
            [1.1, 0.3, np.nan, 1.0, np.inf, 0.3, 2.1, np.nan, 2.2, np.inf],
            [1.1, 0.3, np.nan, 1, np.inf, 0, 1.1, np.nan, 2.2, np.inf, 2, 2],
            [np.nan, np.nan, np.nan],
            [np.nan, np.nan, np.inf],
        ]

        for skipna in [True, False]:
            for data in data_samples:
                S = pd.Series(data)
                actual = hpat_func(S, skipna)
                expected = test_impl(S, skipna)
                if np.isnan(actual) or np.isnan(expected):
                    self.assertEqual(np.isnan(actual), np.isnan(expected))
                else:
                    self.assertEqual(actual, expected)

    def test_series_var1(self):
        def test_impl(S):
            return S.var()
        hpat_func = self.jit(test_impl)

        S = pd.Series([np.nan, 2., 3.])
        self.assertEqual(hpat_func(S), test_impl(S))

    def test_series_min(self):
        def test_impl(S):
            return S.min()
        hpat_func = self.jit(test_impl)

        # TODO type_min/type_max
        for input_data in [[np.nan, 2., np.nan, 3., np.inf, 1, -1000],
                           [8, 31, 1123, -1024],
                           [2., 3., 1, -1000, np.inf]]:
            S = pd.Series(input_data)

            result_ref = test_impl(S)
            result = hpat_func(S)
            self.assertEqual(result, result_ref)

    @skip_sdc_jit("Series.min() any parameters unsupported")
    def test_series_min_param(self):
        def test_impl(S, param_skipna):
            return S.min(skipna=param_skipna)

        hpat_func = self.jit(test_impl)

        for input_data, param_skipna in [([np.nan, 2., np.nan, 3., 1, -1000, np.inf], True),
                                         ([2., 3., 1, np.inf, -1000], False)]:
            S = pd.Series(input_data)

            result_ref = test_impl(S, param_skipna)
            result = hpat_func(S, param_skipna)
            self.assertEqual(result, result_ref)

    def test_series_max(self):
        def test_impl(S):
            return S.max()
        hpat_func = self.jit(test_impl)

        # TODO type_min/type_max
        for input_data in [[np.nan, 2., np.nan, 3., np.inf, 1, -1000],
                           [8, 31, 1123, -1024],
                           [2., 3., 1, -1000, np.inf]]:
            S = pd.Series(input_data)

            result_ref = test_impl(S)
            result = hpat_func(S)
            self.assertEqual(result, result_ref)

    @skip_sdc_jit("Series.max() any parameters unsupported")
    def test_series_max_param(self):
        def test_impl(S, param_skipna):
            return S.max(skipna=param_skipna)

        hpat_func = self.jit(test_impl)

        for input_data, param_skipna in [([np.nan, 2., np.nan, 3., 1, -1000, np.inf], True),
                                         ([2., 3., 1, np.inf, -1000], False)]:
            S = pd.Series(input_data)

            result_ref = test_impl(S, param_skipna)
            result = hpat_func(S, param_skipna)
            self.assertEqual(result, result_ref)

    @skip_sdc_jit('Old-style value_counts implementation doesn\'t handle numpy.nan values')
    def test_series_value_counts_number(self):
        def test_impl(S):
            return S.value_counts()

        input_data = [test_global_input_data_integer64, test_global_input_data_float64]
        extras = [[1, 2, 3, 1, 1, 3], [0.1, 0., 0.1, 0.1]]

        hpat_func = self.jit(test_impl)

        for data_to_test, extra in zip(input_data, extras):
            for d in data_to_test:
                data = d + extra
                with self.subTest(series_data=data):
                    S = pd.Series(data)
                    # use sort_index() due to possible different order of values with the same counts in results
                    result_ref = test_impl(S).sort_index()
                    result = hpat_func(S).sort_index()
                    pd.testing.assert_series_equal(result, result_ref)

    @skip_sdc_jit('Bug in old-style value_counts implementation for ascending param support')
    def test_series_value_counts_sort(self):
        def test_impl(S, value):
            return S.value_counts(sort=True, ascending=value)

        hpat_func = self.jit(test_impl)

        data = [1, 0, 0, 1, 1, -1, 0, -1, 0]

        for ascending in (False, True):
            with self.subTest(ascending=ascending):
                S = pd.Series(data)
                # to test sorting of result series works correctly do not use sort_index() on results!
                # instead ensure that there are no elements with the same frequency in the data
                result_ref = test_impl(S, ascending)
                result = hpat_func(S, ascending)
                pd.testing.assert_series_equal(result, result_ref)

    @skip_sdc_jit('Old-style value_counts implementation doesn\'t handle numpy.nan values')
    def test_series_value_counts_numeric_dropna_false(self):
        def test_impl(S):
            return S.value_counts(dropna=False)

        data_to_test = [[1, 2, 3, 1, 1, 3],
                        [1, 2, 3, np.nan, 1, 3, np.nan, np.inf],
                        [0.1, 3., np.nan, 3., 0.1, 3., np.nan, np.inf, 0.1, 0.1]]

        hpat_func = self.jit(test_impl)

        for data in data_to_test:
            with self.subTest(series_data=data):
                S = pd.Series(data)
                pd.testing.assert_series_equal(hpat_func(S), test_impl(S))

    @skip_sdc_jit('Old-style value_counts implementation doesn\'t handle None values in string series')
    def test_series_value_counts_str_dropna_false(self):
        def test_impl(S):
            return S.value_counts(dropna=False)

        data_to_test = [['a', '', 'a', '', 'b', None, 'a', '', None, 'b'],
                        ['dog', None, 'NaN', '', 'cat', None, 'cat', None, 'dog', ''],
                        ['dog', 'NaN', '', 'cat', 'cat', 'dog', '']]

        hpat_func = self.jit(test_impl)

        for data in data_to_test:
            with self.subTest(series_data=data):
                S = pd.Series(data)
                # use sort_index() due to possible different order of values with the same counts in results
                result_ref = test_impl(S).sort_index()
                result = hpat_func(S).sort_index()
                pd.testing.assert_series_equal(result, result_ref)

    @skip_sdc_jit('Old-style value_counts implementation doesn\'t handle sort argument')
    def test_series_value_counts_str_sort(self):
        def test_impl(S, ascending):
            return S.value_counts(sort=True, ascending=ascending)

        data_to_test = [['a', '', 'a', '', 'b', None, 'a', '', 'a', 'b'],
                        ['dog', 'cat', 'cat', 'cat', 'dog']]

        hpat_func = self.jit(test_impl)

        for data in data_to_test:
            for ascending in (True, False):
                with self.subTest(series_data=data, ascending=ascending):
                    S = pd.Series(data)
                    # to test sorting of result series works correctly do not use sort_index() on results!
                    # instead ensure that there are no elements with the same frequency in the data
                    result_ref = test_impl(S, ascending)
                    result = hpat_func(S, ascending)
                    pd.testing.assert_series_equal(result, result_ref)

    def test_series_value_counts_index(self):
        def test_impl(S):
            return S.value_counts()

        hpat_func = self.jit(test_impl)

        for data in test_global_input_data_integer64:
            with self.subTest(series_data=data):
                index = np.arange(start=1, stop=len(data) + 1)
                S = pd.Series(data, index=index)
                pd.testing.assert_series_equal(hpat_func(S).sort_index(), test_impl(S).sort_index())

    def test_series_value_counts_no_unboxing(self):
        def test_impl():
            S = pd.Series([1, 2, 3, 1, 1, 3])
            return S.value_counts()

        hpat_func = self.jit(test_impl)
        pd.testing.assert_series_equal(hpat_func(), test_impl())

    @skip_numba_jit
    def test_series_dist_input1(self):
        '''Verify distribution of a Series without index'''
        def test_impl(S):
            return S.max()
        hpat_func = self.jit(distributed={'S'})(test_impl)

        n = 111
        S = pd.Series(np.arange(n))
        start, end = get_start_end(n)
        self.assertEqual(hpat_func(S[start:end]), test_impl(S))
        self.assertEqual(count_array_REPs(), 0)
        self.assertEqual(count_parfor_REPs(), 0)

    @skip_numba_jit
    def test_series_dist_input2(self):
        '''Verify distribution of a Series with integer index'''
        def test_impl(S):
            return S.max()
        hpat_func = self.jit(distributed={'S'})(test_impl)

        n = 111
        S = pd.Series(np.arange(n), 1 + np.arange(n))
        start, end = get_start_end(n)
        self.assertEqual(hpat_func(S[start:end]), test_impl(S))
        self.assertEqual(count_array_REPs(), 0)
        self.assertEqual(count_parfor_REPs(), 0)

    @unittest.skip("Passed if run single")
    def test_series_dist_input3(self):
        '''Verify distribution of a Series with string index'''
        def test_impl(S):
            return S.max()
        hpat_func = self.jit(distributed={'S'})(test_impl)

        n = 111
        S = pd.Series(np.arange(n), ['abc{}'.format(id) for id in range(n)])
        start, end = get_start_end(n)
        self.assertEqual(hpat_func(S[start:end]), test_impl(S))
        self.assertEqual(count_array_REPs(), 0)
        self.assertEqual(count_parfor_REPs(), 0)

    def test_series_tuple_input1(self):
        def test_impl(s_tup):
            return s_tup[0].max()
        hpat_func = self.jit(test_impl)

        n = 111
        S = pd.Series(np.arange(n))
        S2 = pd.Series(np.arange(n) + 1.0)
        s_tup = (S, 1, S2)
        self.assertEqual(hpat_func(s_tup), test_impl(s_tup))

    @unittest.skip("pending handling of build_tuple in dist pass")
    def test_series_tuple_input_dist1(self):
        def test_impl(s_tup):
            return s_tup[0].max()
        hpat_func = self.jit(locals={'s_tup:input': 'distributed'})(test_impl)

        n = 111
        S = pd.Series(np.arange(n))
        S2 = pd.Series(np.arange(n) + 1.0)
        start, end = get_start_end(n)
        s_tup = (S, 1, S2)
        h_s_tup = (S[start:end], 1, S2[start:end])
        self.assertEqual(hpat_func(h_s_tup), test_impl(s_tup))

    @skip_numba_jit
    def test_series_rolling1(self):
        def test_impl(S):
            return S.rolling(3).sum()
        hpat_func = self.jit(test_impl)

        S = pd.Series([1.0, 2., 3., 4., 5.])
        pd.testing.assert_series_equal(hpat_func(S), test_impl(S))

    @skip_numba_jit
    def test_series_concat1(self):
        def test_impl(S1, S2):
            return pd.concat([S1, S2]).values
        hpat_func = self.jit(test_impl)

        S1 = pd.Series([1.0, 2., 3., 4., 5.])
        S2 = pd.Series([6., 7.])
        np.testing.assert_array_equal(hpat_func(S1, S2), test_impl(S1, S2))

    @skip_numba_jit
    def test_series_map1(self):
        def test_impl(S):
            return S.map(lambda a: 2 * a)
        hpat_func = self.jit(test_impl)

        S = pd.Series([1.0, 2., 3., 4., 5.])
        pd.testing.assert_series_equal(hpat_func(S), test_impl(S))

    @skip_numba_jit
    def test_series_map_global1(self):
        def test_impl(S):
            return S.map(lambda a: a + GLOBAL_VAL)
        hpat_func = self.jit(test_impl)

        S = pd.Series([1.0, 2., 3., 4., 5.])
        pd.testing.assert_series_equal(hpat_func(S), test_impl(S))

    @skip_numba_jit
    def test_series_map_tup1(self):
        def test_impl(S):
            return S.map(lambda a: (a, 2 * a))
        hpat_func = self.jit(test_impl)

        S = pd.Series([1.0, 2., 3., 4., 5.])
        pd.testing.assert_series_equal(hpat_func(S), test_impl(S))

    @skip_numba_jit
    def test_series_map_tup_map1(self):
        def test_impl(S):
            A = S.map(lambda a: (a, 2 * a))
            return A.map(lambda a: a[1])
        hpat_func = self.jit(test_impl)

        S = pd.Series([1.0, 2., 3., 4., 5.])
        pd.testing.assert_series_equal(hpat_func(S), test_impl(S))

    @skip_numba_jit
    def test_series_combine(self):
        def test_impl(S1, S2):
            return S1.combine(S2, lambda a, b: 2 * a + b)
        hpat_func = self.jit(test_impl)

        S1 = pd.Series([1.0, 2., 3., 4., 5.])
        S2 = pd.Series([6.0, 21., 3.6, 5.])
        pd.testing.assert_series_equal(hpat_func(S1, S2), test_impl(S1, S2))

    @skip_numba_jit
    def test_series_combine_float3264(self):
        def test_impl(S1, S2):
            return S1.combine(S2, lambda a, b: 2 * a + b)
        hpat_func = self.jit(test_impl)

        S1 = pd.Series([np.float64(1), np.float64(2),
                        np.float64(3), np.float64(4), np.float64(5)])
        S2 = pd.Series([np.float32(1), np.float32(2),
                        np.float32(3), np.float32(4), np.float32(5)])
        pd.testing.assert_series_equal(hpat_func(S1, S2), test_impl(S1, S2))

    @skip_numba_jit
    def test_series_combine_assert1(self):
        def test_impl(S1, S2):
            return S1.combine(S2, lambda a, b: 2 * a + b)
        hpat_func = self.jit(test_impl)

        S1 = pd.Series([1, 2, 3])
        S2 = pd.Series([6., 21., 3., 5.])
        with self.assertRaises(AssertionError):
            hpat_func(S1, S2)

    @skip_numba_jit
    def test_series_combine_assert2(self):
        def test_impl(S1, S2):
            return S1.combine(S2, lambda a, b: 2 * a + b)
        hpat_func = self.jit(test_impl)

        S1 = pd.Series([6., 21., 3., 5.])
        S2 = pd.Series([1, 2, 3])
        with self.assertRaises(AssertionError):
            hpat_func(S1, S2)

    @skip_numba_jit
    def test_series_combine_integer(self):
        def test_impl(S1, S2):
            return S1.combine(S2, lambda a, b: 2 * a + b, 16)
        hpat_func = self.jit(test_impl)

        S1 = pd.Series([1, 2, 3, 4, 5])
        S2 = pd.Series([6, 21, 3, 5])
        pd.testing.assert_series_equal(hpat_func(S1, S2), test_impl(S1, S2))

    @skip_numba_jit
    def test_series_combine_different_types(self):
        def test_impl(S1, S2):
            return S1.combine(S2, lambda a, b: 2 * a + b)
        hpat_func = self.jit(test_impl)

        S1 = pd.Series([6.1, 21.2, 3.3, 5.4, 6.7])
        S2 = pd.Series([1, 2, 3, 4, 5])
        pd.testing.assert_series_equal(hpat_func(S1, S2), test_impl(S1, S2))

    @skip_numba_jit
    def test_series_combine_integer_samelen(self):
        def test_impl(S1, S2):
            return S1.combine(S2, lambda a, b: 2 * a + b)
        hpat_func = self.jit(test_impl)

        S1 = pd.Series([1, 2, 3, 4, 5])
        S2 = pd.Series([6, 21, 17, -5, 4])
        pd.testing.assert_series_equal(hpat_func(S1, S2), test_impl(S1, S2))

    @skip_numba_jit
    def test_series_combine_samelen(self):
        def test_impl(S1, S2):
            return S1.combine(S2, lambda a, b: 2 * a + b)
        hpat_func = self.jit(test_impl)

        S1 = pd.Series([1.0, 2., 3., 4., 5.])
        S2 = pd.Series([6.0, 21., 3.6, 5., 0.0])
        pd.testing.assert_series_equal(hpat_func(S1, S2), test_impl(S1, S2))

    @skip_numba_jit
    def test_series_combine_value(self):
        def test_impl(S1, S2):
            return S1.combine(S2, lambda a, b: 2 * a + b, 1237.56)
        hpat_func = self.jit(test_impl)

        S1 = pd.Series([1.0, 2., 3., 4., 5.])
        S2 = pd.Series([6.0, 21., 3.6, 5.])
        pd.testing.assert_series_equal(hpat_func(S1, S2), test_impl(S1, S2))

    @skip_numba_jit
    def test_series_combine_value_samelen(self):
        def test_impl(S1, S2):
            return S1.combine(S2, lambda a, b: 2 * a + b, 1237.56)
        hpat_func = self.jit(test_impl)

        S1 = pd.Series([1.0, 2., 3., 4., 5.])
        S2 = pd.Series([6.0, 21., 3.6, 5., 0.0])
        pd.testing.assert_series_equal(hpat_func(S1, S2), test_impl(S1, S2))

    @skip_numba_jit
    def test_series_apply1(self):
        def test_impl(S):
            return S.apply(lambda a: 2 * a)
        hpat_func = self.jit(test_impl)

        S = pd.Series([1.0, 2., 3., 4., 5.])
        pd.testing.assert_series_equal(hpat_func(S), test_impl(S))

    def test_series_abs1(self):
        def test_impl(S):
            return S.abs()
        hpat_func = self.jit(test_impl)

        S = pd.Series([np.nan, -2., 3., 0.5E-01, 0xFF, 0o7, 0b101])
        pd.testing.assert_series_equal(hpat_func(S), test_impl(S))

    def test_series_cov1(self):
        def test_impl(S1, S2):
            return S1.cov(S2)
        hpat_func = self.jit(test_impl)

        for pair in _cov_corr_series:
            S1, S2 = pair
            np.testing.assert_almost_equal(
                hpat_func(S1, S2), test_impl(S1, S2),
                err_msg='S1={}\nS2={}'.format(S1, S2))

    @skip_numba_jit
    def test_series_corr1(self):
        def test_impl(S1, S2):
            return S1.corr(S2)
        hpat_func = self.jit(test_impl)

        for pair in _cov_corr_series:
            S1, S2 = pair
            np.testing.assert_almost_equal(
                hpat_func(S1, S2), test_impl(S1, S2),
                err_msg='S1={}\nS2={}'.format(S1, S2))

    def test_series_str_center_default_fillchar(self):
        def test_impl(series, width):
            return series.str.center(width)

        hpat_func = self.jit(test_impl)

        data = test_global_input_data_unicode_kind1
        series = pd.Series(data)
        width = max(len(s) for s in data) + 10

        pd.testing.assert_series_equal(hpat_func(series, width),
                                       test_impl(series, width))

    def test_series_str_center(self):
        def test_impl(series, width, fillchar):
            return series.str.center(width, fillchar)

        hpat_func = self.jit(test_impl)

        data = test_global_input_data_unicode_kind1
        data_lengths = [len(s) for s in data]
        widths = [max(data_lengths) + 10, min(data_lengths)]

        for index in [None, list(range(len(data)))[::-1], data[::-1]]:
            series = pd.Series(data, index, name='A')
            for width, fillchar in product(widths, ['\t']):
                jit_result = hpat_func(series, width, fillchar)
                ref_result = test_impl(series, width, fillchar)
                pd.testing.assert_series_equal(jit_result, ref_result)

    def test_series_str_center_exception_unsupported_fillchar(self):
        def test_impl(series, width, fillchar):
            return series.str.center(width, fillchar)

        hpat_func = self.jit(test_impl)

        data = test_global_input_data_unicode_kind1
        series = pd.Series(data)
        width = max(len(s) for s in data) + 10

        with self.assertRaises(TypingError) as raises:
            hpat_func(series, width, 10)
        msg_tmpl = 'Method center(). The object fillchar\n {}'
        msg = msg_tmpl.format('given: int64\n expected: str')
        self.assertIn(msg, str(raises.exception))

    def test_series_str_center_exception_unsupported_kind4(self):
        def test_impl(series, width):
            return series.str.center(width)

        hpat_func = self.jit(test_impl)

        data = test_global_input_data_unicode_kind4
        series = pd.Series(data)
        width = max(len(s) for s in data) + 10

        with self.assertRaises(SystemError) as raises:
            hpat_func(series, width)
        msg = 'NULL object passed to Py_BuildValue'
        self.assertIn(msg, str(raises.exception))

    def test_series_str_endswith(self):
        def test_impl(series, pat):
            return series.str.endswith(pat)

        hpat_func = self.jit(test_impl)

        data = test_global_input_data_unicode_kind4
        pats = [''] + [s[-min(len(s) for s in data):] for s in data] + data
        indices = [None, list(range(len(data)))[::-1], data[::-1]]
        names = [None, 'A']
        for index, name in product(indices, names):
            series = pd.Series(data, index, name=name)
            for pat in pats:
                pd.testing.assert_series_equal(hpat_func(series, pat),
                                               test_impl(series, pat))

    def test_series_str_endswith_exception_unsupported_na(self):
        def test_impl(series, pat, na):
            return series.str.endswith(pat, na)

        hpat_func = self.jit(test_impl)

        series = pd.Series(test_global_input_data_unicode_kind4)
        msg_tmpl = 'Method endswith(). The object na\n {}'

        with self.assertRaises(TypingError) as raises:
            hpat_func(series, '', 'None')
        msg = msg_tmpl.format('given: unicode_type\n expected: bool')
        self.assertIn(msg, str(raises.exception))

        with self.assertRaises(ValueError) as raises:
            hpat_func(series, '', False)
        msg = msg_tmpl.format('expected: None')
        self.assertIn(msg, str(raises.exception))

    def test_series_str_find(self):
        def test_impl(series, sub):
            return series.str.find(sub)
        hpat_func = self.jit(test_impl)

        data = test_global_input_data_unicode_kind4
        subs = [''] + [s[:min(len(s) for s in data)] for s in data] + data
        indices = [None, list(range(len(data)))[::-1], data[::-1]]
        names = [None, 'A']
        for index, name in product(indices, names):
            series = pd.Series(data, index, name=name)
            for sub in subs:
                pd.testing.assert_series_equal(hpat_func(series, sub),
                                               test_impl(series, sub))

    def test_series_str_find_exception_unsupported_start(self):
        def test_impl(series, sub, start):
            return series.str.find(sub, start)
        hpat_func = self.jit(test_impl)

        series = pd.Series(test_global_input_data_unicode_kind4)
        msg_tmpl = 'Method find(). The object start\n {}'

        with self.assertRaises(TypingError) as raises:
            hpat_func(series, '', '0')
        msg = msg_tmpl.format('given: unicode_type\n expected: None, int')
        self.assertIn(msg, str(raises.exception))

        with self.assertRaises(ValueError) as raises:
            hpat_func(series, '', 1)
        msg = msg_tmpl.format('expected: 0')
        self.assertIn(msg, str(raises.exception))

    def test_series_str_find_exception_unsupported_end(self):
        def test_impl(series, sub, start, end):
            return series.str.find(sub, start, end)
        hpat_func = self.jit(test_impl)

        series = pd.Series(test_global_input_data_unicode_kind4)
        msg_tmpl = 'Method find(). The object end\n {}'

        with self.assertRaises(TypingError) as raises:
            hpat_func(series, '', 0, 'None')
        msg = msg_tmpl.format('given: unicode_type\n expected: None, int')
        self.assertIn(msg, str(raises.exception))

        with self.assertRaises(ValueError) as raises:
            hpat_func(series, '', 0, 0)
        msg = msg_tmpl.format('expected: None')
        self.assertIn(msg, str(raises.exception))

    def test_series_str_len1(self):
        def test_impl(S):
            return S.str.len()
        hpat_func = self.jit(test_impl)

        data = ['aa', 'abc', 'c', 'cccd']
        indices = [None, [1, 3, 2, 0], data]
        names = [None, 'A']
        for index, name in product(indices, names):
            S = pd.Series(data, index, name=name)
            pd.testing.assert_series_equal(hpat_func(S), test_impl(S))

    def test_series_str_just_default_fillchar(self):
        data = test_global_input_data_unicode_kind1
        series = pd.Series(data)
        width = max(len(s) for s in data) + 5

        pyfuncs = [ljust_usecase, rjust_usecase]
        for pyfunc in pyfuncs:
            cfunc = self.jit(pyfunc)
            pd.testing.assert_series_equal(cfunc(series, width),
                                           pyfunc(series, width))

    def test_series_str_just(self):
        data = test_global_input_data_unicode_kind1
        data_lengths = [len(s) for s in data]
        widths = [max(data_lengths) + 5, min(data_lengths)]

        pyfuncs = [ljust_with_fillchar_usecase, rjust_with_fillchar_usecase]
        for index in [None, list(range(len(data)))[::-1], data[::-1]]:
            series = pd.Series(data, index, name='A')
            for width, fillchar in product(widths, ['\t']):
                for pyfunc in pyfuncs:
                    cfunc = self.jit(pyfunc)
                    jit_result = cfunc(series, width, fillchar)
                    ref_result = pyfunc(series, width, fillchar)
                    pd.testing.assert_series_equal(jit_result, ref_result)

    def test_series_str_just_exception_unsupported_fillchar(self):
        data = test_global_input_data_unicode_kind1
        series = pd.Series(data)
        width = max(len(s) for s in data) + 5
        msg_tmpl = 'Method {}(). The object fillchar\n given: int64\n expected: str'

        pyfuncs = [('ljust', ljust_with_fillchar_usecase),
                   ('rjust', rjust_with_fillchar_usecase)]
        for name, pyfunc in pyfuncs:
            cfunc = self.jit(pyfunc)
            with self.assertRaises(TypingError) as raises:
                cfunc(series, width, 5)
            self.assertIn(msg_tmpl.format(name), str(raises.exception))

    def test_series_str_just_exception_unsupported_kind4(self):
        data = test_global_input_data_unicode_kind4
        series = pd.Series(data)
        width = max(len(s) for s in data) + 5
        msg = 'NULL object passed to Py_BuildValue'

        for pyfunc in [ljust_usecase, rjust_usecase]:
            cfunc = self.jit(pyfunc)
            with self.assertRaises(SystemError) as raises:
                cfunc(series, width)
            self.assertIn(msg, str(raises.exception))

    def test_series_str_startswith(self):
        def test_impl(series, pat):
            return series.str.startswith(pat)

        hpat_func = self.jit(test_impl)

        data = test_global_input_data_unicode_kind4
        pats = [''] + [s[:min(len(s) for s in data)] for s in data] + data
        indices = [None, list(range(len(data)))[::-1], data[::-1]]
        names = [None, 'A']
        for index, name in product(indices, names):
            series = pd.Series(data, index, name=name)
            for pat in pats:
                pd.testing.assert_series_equal(hpat_func(series, pat),
                                               test_impl(series, pat))

    def test_series_str_startswith_exception_unsupported_na(self):
        def test_impl(series, pat, na):
            return series.str.startswith(pat, na)

        hpat_func = self.jit(test_impl)

        series = pd.Series(test_global_input_data_unicode_kind4)
        msg_tmpl = 'Method startswith(). The object na\n {}'

        with self.assertRaises(TypingError) as raises:
            hpat_func(series, '', 'None')
        msg = msg_tmpl.format('given: unicode_type\n expected: bool')
        self.assertIn(msg, str(raises.exception))

        with self.assertRaises(ValueError) as raises:
            hpat_func(series, '', False)
        msg = msg_tmpl.format('expected: None')
        self.assertIn(msg, str(raises.exception))

    def test_series_str_zfill(self):
        def test_impl(series, width):
            return series.str.zfill(width)

        hpat_func = self.jit(test_impl)

        data = test_global_input_data_unicode_kind1
        data_lengths = [len(s) for s in data]

        for index in [None, list(range(len(data)))[::-1], data[::-1]]:
            series = pd.Series(data, index, name='A')
            for width in [max(data_lengths) + 5, min(data_lengths)]:
                jit_result = hpat_func(series, width)
                ref_result = test_impl(series, width)
                pd.testing.assert_series_equal(jit_result, ref_result)

    def test_series_str_zfill_exception_unsupported_kind4(self):
        def test_impl(series, width):
            return series.str.zfill(width)

        hpat_func = self.jit(test_impl)

        data = test_global_input_data_unicode_kind4
        series = pd.Series(data)
        width = max(len(s) for s in data) + 5

        with self.assertRaises(SystemError) as raises:
            hpat_func(series, width)
        msg = 'NULL object passed to Py_BuildValue'
        self.assertIn(msg, str(raises.exception))

    def test_series_str2str(self):
        common_methods = ['lower', 'upper', 'isupper']
        sdc_methods = ['capitalize', 'swapcase', 'title',
                       'lstrip', 'rstrip', 'strip']
        str2str_methods = common_methods[:]

        data = [' \tbbCD\t ', 'ABC', ' mCDm\t', 'abc']
        indices = [None]
        names = [None, 'A']
        if sdc.config.config_pipeline_hpat_default:
            str2str_methods += sdc_methods
        else:
            indices += [[1, 3, 2, 0], data]

        for method in str2str_methods:
            func_lines = ['def test_impl(S):',
                          '  return S.str.{}()'.format(method)]
            func_text = '\n'.join(func_lines)
            test_impl = _make_func_from_text(func_text)
            hpat_func = self.jit(test_impl)

            check_names = method in common_methods
            for index, name in product(indices, names):
                S = pd.Series(data, index, name=name)
                pd.testing.assert_series_equal(hpat_func(S), test_impl(S),
                                               check_names=check_names)

    @skip_sdc_jit('Series.str.<method>() unsupported')
    def test_series_str2str_unsupported(self):
        unsupported_methods = ['capitalize', 'swapcase', 'title']
        for method in unsupported_methods:
            func_lines = ['def test_impl(S):',
                          '  return S.str.{}()'.format(method)]
            func_text = '\n'.join(func_lines)
            test_impl = _make_func_from_text(func_text)
            hpat_func = self.jit(test_impl)

            S = pd.Series([' \tbbCD\t ', 'ABC', ' mCDm\t', 'abc'])
            # TypingError with expected message is raised internally by Numba
            with self.assertRaises(TypingError) as raises:
                hpat_func(S)
            expected_msg = 'Series.str.{} is not supported yet'.format(method)
            self.assertIn(expected_msg, str(raises.exception))

    @sdc_limitation
    def test_series_append_same_names(self):
        '''SDC discards name'''
        def test_impl():
            s1 = pd.Series(data=[0, 1, 2], name='A')
            s2 = pd.Series(data=[3, 4, 5], name='A')
            return s1.append(s2)

        sdc_func = self.jit(test_impl)
        pd.testing.assert_series_equal(sdc_func(), test_impl())

    @skip_sdc_jit("Old-style append implementation doesn't handle ignore_index argument")
    def test_series_append_single_ignore_index(self):
        '''Verify Series.append() concatenates Series with other single Series ignoring indexes'''
        def test_impl(S, other):
            return S.append(other, ignore_index=True)
        hpat_func = self.jit(test_impl)

        dtype_to_data = {'float': [[-2., 3., 9.1, np.nan], [-2., 5.0, np.inf, 0, -1]],
                         'string': [['a', None, 'bbbb', ''], ['dd', None, '', 'e', 'ttt']]}

        for dtype, data_list in dtype_to_data.items():
            with self.subTest(series_dtype=dtype, concatenated_data=data_list):
                S1, S2 = [pd.Series(data) for data in data_list]
                pd.testing.assert_series_equal(hpat_func(S1, S2), test_impl(S1, S2))

    @skip_sdc_jit("Old-style append implementation doesn't handle ignore_index argument")
    def test_series_append_list_ignore_index(self):
        '''Verify Series.append() concatenates Series with list of other Series ignoring indexes'''
        def test_impl(S1, S2, S3):
            return S1.append([S2, S3], ignore_index=True)
        hpat_func = self.jit(test_impl)

        dtype_to_data = {'float': [[-2., 3., 9.1], [-2., 5.0], [1.0]],
                         'string': [['a', None, ''], ['d', None], ['']]}

        for dtype, data_list in dtype_to_data.items():
            with self.subTest(series_dtype=dtype, concatenated_data=data_list):
                S1, S2, S3 = [pd.Series(data) for data in data_list]
                pd.testing.assert_series_equal(hpat_func(S1, S2, S3), test_impl(S1, S2, S3))

    @unittest.skip('BUG: Pandas 0.25.1 Series.append() doesn\'t support tuple as appending values')
    def test_series_append_tuple_ignore_index(self):
        '''Verify Series.append() concatenates Series with tuple of other Series ignoring indexes'''
        def test_impl(S1, S2, S3):
            return S1.append((S2, S3, ), ignore_index=True)
        hpat_func = self.jit(test_impl)

        dtype_to_data = {'float': [[-2., 3., 9.1], [-2., 5.0], [1.0]]}
        if not sdc.config.config_pipeline_hpat_default:
            dtype_to_data['string'] = [['a', None, ''], ['d', None], ['']]

        for dtype, data_list in dtype_to_data.items():
            with self.subTest(series_dtype=dtype, concatenated_data=data_list):
                S1, S2, S3 = [pd.Series(data) for data in data_list]
                pd.testing.assert_series_equal(hpat_func(S1, S2, S3), test_impl(S1, S2, S3))

    @skip_sdc_jit("BUG: old-style append implementation doesn't handle series index")
    def test_series_append_single_index_default(self):
        '''Verify Series.append() concatenates Series with other single Series respecting default indexes'''
        def test_impl(S, other):
            return S.append(other)
        hpat_func = self.jit(test_impl)

        dtype_to_data = {'float': [[-2., 3., 9.1], [-2., 5.0]]}
        if not sdc.config.config_pipeline_hpat_default:
            dtype_to_data['string'] = [['a', None, 'bbbb', ''], ['dd', None, '', 'e']]

        for dtype, data_list in dtype_to_data.items():
            with self.subTest(series_dtype=dtype, concatenated_data=data_list):
                S1, S2 = [pd.Series(data) for data in data_list]
                pd.testing.assert_series_equal(hpat_func(S1, S2), test_impl(S1, S2))

    @skip_sdc_jit("BUG: old-style append implementation doesn't handle series index")
    def test_series_append_list_index_default(self):
        '''Verify Series.append() concatenates Series with list of other Series respecting default indexes'''
        def test_impl(S1, S2, S3):
            return S1.append([S2, S3])
        hpat_func = self.jit(test_impl)

        dtype_to_data = {'float': [[-2., 3., 9.1], [-2., 5.0], [1.0]]}
        if not sdc.config.config_pipeline_hpat_default:
            dtype_to_data['string'] = [['a', 'b', 'q'], ['d', 'e'], ['s']]

        for dtype, data_list in dtype_to_data.items():
            with self.subTest(series_dtype=dtype, concatenated_data=data_list):
                S1, S2, S3 = [pd.Series(data) for data in data_list]
                pd.testing.assert_series_equal(hpat_func(S1, S2, S3), test_impl(S1, S2, S3))

    @unittest.skip('BUG: Pandas 0.25.1 Series.append() doesn\'t support tuple as appending values')
    def test_series_append_tuple_index_default(self):
        '''Verify Series.append() concatenates Series with tuple of other Series respecting default indexes'''
        def test_impl(S1, S2, S3):
            return S1.append((S2, S3, ))
        hpat_func = self.jit(test_impl)

        dtype_to_data = {'float': [[-2., 3., 9.1], [-2., 5.0], [1.0]]}
        if not sdc.config.config_pipeline_hpat_default:
            dtype_to_data['string'] = [['a', 'b', 'q'], ['d', 'e'], ['s']]

        for dtype, data_list in dtype_to_data.items():
            with self.subTest(series_dtype=dtype, concatenated_data=data_list):
                S1, S2, S3 = [pd.Series(data) for data in data_list]
                pd.testing.assert_series_equal(hpat_func(S1, S2, S3), test_impl(S1, S2, S3))

    @skip_sdc_jit("BUG: old-style append implementation doesn't handle series index")
    def test_series_append_single_index_int(self):
        '''Verify Series.append() concatenates Series with other single Series respecting integer indexes'''
        def test_impl(S, other):
            return S.append(other)
        hpat_func = self.jit(test_impl)

        dtype_to_data = {'float': [[-2., 3., 9.1, np.nan], [-2., 5.0, np.inf, 0, -1]]}
        if not sdc.config.config_pipeline_hpat_default:
            dtype_to_data['string'] = [['a', None, 'bbbb', ''], ['dd', None, '', 'e', 'ttt']]
        indexes = [[1, 2, 3, 4], [7, 8, 11, 3, 4]]

        for dtype, data_list in dtype_to_data.items():
            with self.subTest(series_dtype=dtype, concatenated_data=data_list):
                S1, S2 = [pd.Series(data, index=indexes[i]) for i, data in enumerate(data_list)]
                pd.testing.assert_series_equal(hpat_func(S1, S2), test_impl(S1, S2))

    @skip_sdc_jit("BUG: old-style append implementation doesn't handle series index")
    def test_series_append_list_index_int(self):
        '''Verify Series.append() concatenates Series with list of other Series respecting integer indexes'''
        def test_impl(S1, S2, S3):
            return S1.append([S2, S3])
        hpat_func = self.jit(test_impl)

        dtype_to_data = {'float': [[-2., 3., 9.1, np.nan], [-2., 5.0, np.inf, 0], [-1.0]]}
        if not sdc.config.config_pipeline_hpat_default:
            dtype_to_data['string'] = [['a', None, 'bbbb', ''], ['dd', None, '', 'e'], ['ttt']]
        indexes = [[1, 2, 3, 4], [7, 8, 11, 3], [4]]

        for dtype, data_list in dtype_to_data.items():
            with self.subTest(series_dtype=dtype, concatenated_data=data_list):
                S1, S2, S3 = [pd.Series(data, index=indexes[i]) for i, data in enumerate(data_list)]
                pd.testing.assert_series_equal(hpat_func(S1, S2, S3), test_impl(S1, S2, S3))

    @unittest.skip('BUG: Pandas 0.25.1 Series.append() doesn\'t support tuple as appending values')
    def test_series_append_tuple_index_int(self):
        '''Verify Series.append() concatenates Series with tuple of other Series respecting integer indexes'''
        def test_impl(S1, S2, S3):
            return S1.append((S2, S3, ))
        hpat_func = self.jit(test_impl)

        dtype_to_data = {'float': [[-2., 3., 9.1, np.nan], [-2., 5.0, np.inf, 0], [-1.0]]}
        if not sdc.config.config_pipeline_hpat_default:
            dtype_to_data['string'] = [['a', None, 'bbbb', ''], ['dd', None, '', 'e'], ['ttt']]
        indexes = [[1, 2, 3, 4], [7, 8, 11, 3], [4]]

        for dtype, data_list in dtype_to_data.items():
            with self.subTest(series_dtype=dtype, concatenated_data=data_list):
                S1, S2, S3 = [pd.Series(data, index=indexes[i]) for i, data in enumerate(data_list)]
                pd.testing.assert_series_equal(hpat_func(S1, S2, S3), test_impl(S1, S2, S3))

    @skip_sdc_jit("BUG: old-style append implementation doesn't handle series index")
    def test_series_append_single_index_str(self):
        '''Verify Series.append() concatenates Series with other single Series respecting string indexes'''
        def test_impl(S, other):
            return S.append(other)
        hpat_func = self.jit(test_impl)

        dtype_to_data = {'float': [[-2., 3., 9.1, np.nan], [-2., 5.0, np.inf, 0, -1.0]]}
        if not sdc.config.config_pipeline_hpat_default:
            dtype_to_data['string'] = [['a', None, 'bbbb', ''], ['dd', None, '', 'e', 'ttt']]
        indexes = [['a', 'bb', 'ccc', 'dddd'], ['a1', 'a2', 'a3', 'a4', 'a5']]

        for dtype, data_list in dtype_to_data.items():
            with self.subTest(series_dtype=dtype, concatenated_data=data_list):
                S1, S2 = [pd.Series(data, index=indexes[i]) for i, data in enumerate(data_list)]
                pd.testing.assert_series_equal(hpat_func(S1, S2), test_impl(S1, S2))

    @skip_sdc_jit("BUG: old-style append implementation doesn't handle series index")
    def test_series_append_list_index_str(self):
        '''Verify Series.append() concatenates Series with list of other Series respecting string indexes'''
        def test_impl(S1, S2, S3):
            return S1.append([S2, S3])
        hpat_func = self.jit(test_impl)

        dtype_to_data = {'float': [[-2., 3., 9.1, np.nan], [-2., 5.0, np.inf, 0], [-1.0]]}
        if not sdc.config.config_pipeline_hpat_default:
            dtype_to_data['string'] = [['a', None, 'bbbb', ''], ['dd', None, '', 'e'], ['ttt']]
        indexes = [['a', 'bb', 'ccc', 'dddd'], ['q', 't', 'a', 'x'], ['dd']]

        for dtype, data_list in dtype_to_data.items():
            with self.subTest(series_dtype=dtype, concatenated_data=data_list):
                S1, S2, S3 = [pd.Series(data, index=indexes[i]) for i, data in enumerate(data_list)]
                pd.testing.assert_series_equal(hpat_func(S1, S2, S3), test_impl(S1, S2, S3))

    @unittest.skip('BUG: Pandas 0.25.1 Series.append() doesn\'t support tuple as appending values')
    def test_series_append_tuple_index_str(self):
        '''Verify Series.append() concatenates Series with tuple of other Series respecting string indexes'''
        def test_impl(S1, S2, S3):
            return S1.append((S2, S3, ))
        hpat_func = self.jit(test_impl)

        dtype_to_data = {'float': [[-2., 3., 9.1, np.nan], [-2., 5.0, np.inf, 0], [-1.0]]}
        if not sdc.config.config_pipeline_hpat_default:
            dtype_to_data['string'] = [['a', None, 'bbbb', ''], ['dd', None, '', 'e'], ['ttt']]
        indexes = [['a', 'bb', 'ccc', 'dddd'], ['q', 't', 'a', 'x'], ['dd']]

        for dtype, data_list in dtype_to_data.items():
            with self.subTest(series_dtype=dtype, concatenated_data=data_list):
                S1, S2, S3 = [pd.Series(data, index=indexes[i]) for i, data in enumerate(data_list)]
                pd.testing.assert_series_equal(hpat_func(S1, S2, S3), test_impl(S1, S2, S3))

    @skip_sdc_jit("Old-style append implementation doesn't handle ignore_index argument")
    def test_series_append_ignore_index_literal(self):
        '''Verify Series.append() implementation handles ignore_index argument as Boolean literal'''
        def test_impl(S, other):
            return S.append(other, ignore_index=False)
        hpat_func = self.jit(test_impl)

        S1 = pd.Series([-2., 3., 9.1], ['a1', 'b1', 'c1'])
        S2 = pd.Series([-2., 5.0], ['a2', 'b2'])
        pd.testing.assert_series_equal(hpat_func(S1, S2), test_impl(S1, S2))

    @skip_sdc_jit("Old-style append implementation doesn't handle ignore_index argument")
    def test_series_append_ignore_index_non_literal(self):
        '''Verify Series.append() implementation raises if ignore_index argument is not a Boolean literal'''
        def test_impl(S, other, param):
            return S.append(other, ignore_index=param)
        hpat_func = self.jit(test_impl)

        ignore_index = True
        S1 = pd.Series([-2., 3., 9.1], ['a1', 'b1', 'c1'])
        S2 = pd.Series([-2., 5.0], ['a2', 'b2'])
        with self.assertRaises(TypingError) as raises:
            hpat_func(S1, S2, ignore_index)
        msg = 'Method append(). The ignore_index must be a literal Boolean constant. Given: {}'
        self.assertIn(msg.format(types.bool_), str(raises.exception))

    @skip_sdc_jit("BUG: old-style append implementation doesn't handle series index")
    def test_series_append_single_dtype_promotion(self):
        '''Verify Series.append() implementation handles appending single Series with different dtypes'''
        def test_impl(S, other):
            return S.append(other)
        hpat_func = self.jit(test_impl)

        S1 = pd.Series([-2., 3., 9.1], ['a1', 'b1', 'c1'])
        S2 = pd.Series([-2, 5], ['a2', 'b2'])
        pd.testing.assert_series_equal(hpat_func(S1, S2), test_impl(S1, S2))

    @skip_sdc_jit("BUG: old-style append implementation doesn't handle series index")
    def test_series_append_list_dtype_promotion(self):
        '''Verify Series.append() implementation handles appending list of Series with different dtypes'''
        def test_impl(S1, S2, S3):
            return S1.append([S2, S3])
        hpat_func = self.jit(test_impl)

        S1 = pd.Series([-2, 3, 9])
        S2 = pd.Series([-2., 5.0])
        S3 = pd.Series([1.0])
        pd.testing.assert_series_equal(hpat_func(S1, S2, S3),
                                       test_impl(S1, S2, S3))

    def test_series_isin_list1(self):
        def test_impl(S, values):
            return S.isin(values)
        hpat_func = self.jit(test_impl)

        n = 11
        S = pd.Series(np.arange(n))
        values = [1, 2, 5, 7, 8]
        pd.testing.assert_series_equal(hpat_func(S, values), test_impl(S, values))

    def test_series_isin_index(self):
        def test_impl(S, values):
            return S.isin(values)
        hpat_func = self.jit(test_impl)

        n = 11
        data = np.arange(n)
        index = [item + 1 for item in data]
        S = pd.Series(data=data, index=index)
        values = [1, 2, 5, 7, 8]
        pd.testing.assert_series_equal(hpat_func(S, values), test_impl(S, values))

    def test_series_isin_name(self):
        def test_impl(S, values):
            return S.isin(values)
        hpat_func = self.jit(test_impl)

        n = 11
        S = pd.Series(np.arange(n), name='A')
        values = [1, 2, 5, 7, 8]
        pd.testing.assert_series_equal(hpat_func(S, values), test_impl(S, values))

    def test_series_isin_list2(self):
        def test_impl(S, values):
            return S.isin(values)
        hpat_func = self.jit(test_impl)

        n = 11.0
        S = pd.Series(np.arange(n))
        values = [1., 2., 5., 7., 8.]
        pd.testing.assert_series_equal(hpat_func(S, values), test_impl(S, values))

    def test_series_isin_list3(self):
        def test_impl(S, values):
            return S.isin(values)
        hpat_func = self.jit(test_impl)

        S = pd.Series(['a', 'b', 'q', 'w', 'c', 'd', 'e', 'r'])
        values = ['a', 'q', 'c', 'd', 'e']
        pd.testing.assert_series_equal(hpat_func(S, values), test_impl(S, values))

    def test_series_isin_set1(self):
        def test_impl(S, values):
            return S.isin(values)
        hpat_func = self.jit(test_impl)

        n = 11
        S = pd.Series(np.arange(n))
        values = {1, 2, 5, 7, 8}
        pd.testing.assert_series_equal(hpat_func(S, values), test_impl(S, values))

    def test_series_isin_set2(self):
        def test_impl(S, values):
            return S.isin(values)
        hpat_func = self.jit(test_impl)

        n = 11.0
        S = pd.Series(np.arange(n))
        values = {1., 2., 5., 7., 8.}
        pd.testing.assert_series_equal(hpat_func(S, values), test_impl(S, values))

    @unittest.skip('TODO: requires hashable unicode strings in Numba')
    def test_series_isin_set3(self):
        def test_impl(S, values):
            return S.isin(values)
        hpat_func = self.jit(test_impl)

        S = pd.Series(['a', 'b', 'c', 'd', 'e'] * 2)
        values = {'b', 'c', 'e'}
        pd.testing.assert_series_equal(hpat_func(S, values), test_impl(S, values))

    def test_series_isna(self):
        def test_impl(S):
            return S.isna()

        jit_func = self.jit(test_impl)

        datas = [[0, 1, 2, 3], [0., 1., np.inf, np.nan], ['a', None, 'b', 'c']]
        indices = [None, [3, 2, 1, 0], ['a', 'b', 'c', 'd']]
        names = [None, 'A']

        for data, index, name in product(datas, indices, names):
            with self.subTest(data=data, index=index, name=name):
                series = pd.Series(data=data, index=index, name=name)
                jit_result = jit_func(series)
                ref_result = test_impl(series)
                pd.testing.assert_series_equal(jit_result, ref_result)

    @skip_sdc_jit('Index and name are not supported')
    def test_series_isnull(self):
        def test_impl(S):
            return S.isnull()

        jit_func = self.jit(test_impl)

        datas = [[0, 1, 2, 3], [0., 1., np.inf, np.nan], ['a', None, 'b', 'c']]
        indices = [None, [3, 2, 1, 0], ['a', 'b', 'c', 'd']]
        names = [None, 'A']

        for data, index, name in product(datas, indices, names):
            with self.subTest(data=data, index=index, name=name):
                series = pd.Series(data=data, index=index, name=name)
                jit_result = jit_func(series)
                ref_result = test_impl(series)
                pd.testing.assert_series_equal(jit_result, ref_result)

    def test_series_isnull1(self):
        def test_impl(S):
            return S.isnull()
        hpat_func = self.jit(test_impl)

        # column with NA
        S = pd.Series([np.nan, 2., 3.])
        pd.testing.assert_series_equal(hpat_func(S), test_impl(S))

    def test_series_notna(self):
        def test_impl(S):
            return S.notna()

        jit_func = self.jit(test_impl)

        datas = [[0, 1, 2, 3], [0., 1., np.inf, np.nan], ['a', None, 'b', 'c']]
        indices = [None, [3, 2, 1, 0], ['a', 'b', 'c', 'd']]
        names = [None, 'A']

        for data, index, name in product(datas, indices, names):
            with self.subTest(data=data, index=index, name=name):
                series = pd.Series(data=data, index=index, name=name)
                jit_result = jit_func(series)
                ref_result = test_impl(series)
                pd.testing.assert_series_equal(jit_result, ref_result)

    @unittest.skip('AssertionError: Series are different')
    def test_series_dt_isna1(self):
        def test_impl(S):
            return S.isna()
        hpat_func = self.jit(test_impl)

        S = pd.Series([pd.NaT, pd.Timestamp('1970-12-01'), pd.Timestamp('2012-07-25')])
        pd.testing.assert_series_equal(hpat_func(S), test_impl(S))

    def test_series_nlargest(self):
        def test_impl():
            series = pd.Series([1., np.nan, -1., 0., min_float64, max_float64])
            return series.nlargest(4)
        hpat_func = self.jit(test_impl)

        if sdc.config.config_pipeline_hpat_default:
            np.testing.assert_array_equal(test_impl(), hpat_func())
        else:
            pd.testing.assert_series_equal(test_impl(), hpat_func())

    def test_series_nlargest_unboxing(self):
        def test_impl(series, n):
            return series.nlargest(n)
        hpat_func = self.jit(test_impl)

        for data in test_global_input_data_numeric + [[]]:
            series = pd.Series(data * 3)
            for n in range(-1, 10):
                ref_result = test_impl(series, n)
                jit_result = hpat_func(series, n)
                if sdc.config.config_pipeline_hpat_default:
                    np.testing.assert_array_equal(ref_result, jit_result)
                else:
                    pd.testing.assert_series_equal(ref_result, jit_result)

    @skip_numba_jit('Series.nlargest() parallelism unsupported and parquet not supported')
    def test_series_nlargest_parallel(self):
        # create `kde.parquet` file
        ParquetGenerator.gen_kde_pq()

        def test_impl():
            df = pq.read_table('kde.parquet').to_pandas()
            S = df.points
            return S.nlargest(4)
        hpat_func = self.jit(test_impl)

        if sdc.config.config_pipeline_hpat_default:
            np.testing.assert_array_equal(test_impl(), hpat_func())
        else:
            pd.testing.assert_series_equal(test_impl(), hpat_func())
        self.assertEqual(count_parfor_REPs(), 0)
        self.assertTrue(count_array_OneDs() > 0)

    @skip_sdc_jit('Series.nlargest() parameter keep unsupported')
    def test_series_nlargest_full(self):
        def test_impl(series, n, keep):
            return series.nlargest(n, keep)
        hpat_func = self.jit(test_impl)

        keep = 'first'
        for data in test_global_input_data_numeric + [[]]:
            series = pd.Series(data * 3)
            for n in range(-1, 10):
                ref_result = test_impl(series, n, keep)
                jit_result = hpat_func(series, n, keep)
                pd.testing.assert_series_equal(ref_result, jit_result)

    def test_series_nlargest_index(self):
        def test_impl(series, n):
            return series.nlargest(n)
        hpat_func = self.jit(test_impl)

        # TODO: check data == [] after index is fixed
        for data in test_global_input_data_numeric:
            data_duplicated = data * 3
            # TODO: add integer index not equal to range after index is fixed
            indexes = [range(len(data_duplicated))]
            if not sdc.config.config_pipeline_hpat_default:
                indexes.append(gen_strlist(len(data_duplicated)))

            for index in indexes:
                series = pd.Series(data_duplicated, index)
                for n in range(-1, 10):
                    ref_result = test_impl(series, n)
                    jit_result = hpat_func(series, n)
                    if sdc.config.config_pipeline_hpat_default:
                        np.testing.assert_array_equal(ref_result, jit_result)
                    else:
                        pd.testing.assert_series_equal(ref_result, jit_result)

    @skip_sdc_jit('Series.nlargest() does not raise an exception')
    def test_series_nlargest_typing(self):
        _func_name = 'Method nlargest().'

        def test_impl(series, n, keep):
            return series.nlargest(n, keep)
        hpat_func = self.jit(test_impl)

        series = pd.Series(test_global_input_data_float64[0])
        for n, ntype in [(True, types.boolean), (None, types.none),
                         (0.1, 'float64'), ('n', types.unicode_type)]:
            with self.assertRaises(TypingError) as raises:
                hpat_func(series, n=n, keep='first')
            msg = '{} The object n\n given: {}\n expected: int'
            self.assertIn(msg.format(_func_name, ntype), str(raises.exception))

        for keep, dtype in [(True, types.boolean), (None, types.none),
                            (0.1, 'float64'), (1, 'int64')]:
            with self.assertRaises(TypingError) as raises:
                hpat_func(series, n=5, keep=keep)
            msg = '{} The object keep\n given: {}\n expected: str'
            self.assertIn(msg.format(_func_name, dtype), str(raises.exception))

    @skip_sdc_jit('Series.nlargest() does not raise an exception')
    def test_series_nlargest_unsupported(self):
        msg = "Method nlargest(). Unsupported parameter. Given 'keep' != 'first'"

        def test_impl(series, n, keep):
            return series.nlargest(n, keep)
        hpat_func = self.jit(test_impl)

        series = pd.Series(test_global_input_data_float64[0])
        for keep in ['last', 'all', '']:
            with self.assertRaises(ValueError) as raises:
                hpat_func(series, n=5, keep=keep)
            self.assertIn(msg, str(raises.exception))

        with self.assertRaises(ValueError) as raises:
            hpat_func(series, n=5, keep='last')
        self.assertIn(msg, str(raises.exception))

    def test_series_nsmallest(self):
        def test_impl():
            series = pd.Series([1., np.nan, -1., 0., min_float64, max_float64])
            return series.nsmallest(4)
        hpat_func = self.jit(test_impl)

        if sdc.config.config_pipeline_hpat_default:
            np.testing.assert_array_equal(test_impl(), hpat_func())
        else:
            pd.testing.assert_series_equal(test_impl(), hpat_func())

    def test_series_nsmallest_unboxing(self):
        def test_impl(series, n):
            return series.nsmallest(n)
        hpat_func = self.jit(test_impl)

        for data in test_global_input_data_numeric + [[]]:
            series = pd.Series(data * 3)
            for n in range(-1, 10):
                ref_result = test_impl(series, n)
                jit_result = hpat_func(series, n)
                if sdc.config.config_pipeline_hpat_default:
                    np.testing.assert_array_equal(ref_result, jit_result)
                else:
                    pd.testing.assert_series_equal(ref_result, jit_result)

    @skip_numba_jit('Series.nsmallest() parallelism unsupported and parquet not supported')
    def test_series_nsmallest_parallel(self):
        # create `kde.parquet` file
        ParquetGenerator.gen_kde_pq()

        def test_impl():
            df = pq.read_table('kde.parquet').to_pandas()
            S = df.points
            return S.nsmallest(4)
        hpat_func = self.jit(test_impl)

        if sdc.config.config_pipeline_hpat_default:
            np.testing.assert_array_equal(test_impl(), hpat_func())
        else:
            pd.testing.assert_series_equal(test_impl(), hpat_func())
        self.assertEqual(count_parfor_REPs(), 0)
        self.assertTrue(count_array_OneDs() > 0)

    @skip_sdc_jit('Series.nsmallest() parameter keep unsupported')
    def test_series_nsmallest_full(self):
        def test_impl(series, n, keep):
            return series.nsmallest(n, keep)
        hpat_func = self.jit(test_impl)

        keep = 'first'
        for data in test_global_input_data_numeric + [[]]:
            series = pd.Series(data * 3)
            for n in range(-1, 10):
                ref_result = test_impl(series, n, keep)
                jit_result = hpat_func(series, n, keep)
                pd.testing.assert_series_equal(ref_result, jit_result)

    def test_series_nsmallest_index(self):
        def test_impl(series, n):
            return series.nsmallest(n)
        hpat_func = self.jit(test_impl)

        # TODO: check data == [] after index is fixed
        for data in test_global_input_data_numeric:
            data_duplicated = data * 3
            # TODO: add integer index not equal to range after index is fixed
            indexes = [range(len(data_duplicated))]
            if not sdc.config.config_pipeline_hpat_default:
                indexes.append(gen_strlist(len(data_duplicated)))

            for index in indexes:
                series = pd.Series(data_duplicated, index)
                for n in range(-1, 10):
                    ref_result = test_impl(series, n)
                    jit_result = hpat_func(series, n)
                    if sdc.config.config_pipeline_hpat_default:
                        np.testing.assert_array_equal(ref_result, jit_result)
                    else:
                        pd.testing.assert_series_equal(ref_result, jit_result)

    @skip_sdc_jit('Series.nsmallest() does not raise an exception')
    def test_series_nsmallest_typing(self):
        _func_name = 'Method nsmallest().'

        def test_impl(series, n, keep):
            return series.nsmallest(n, keep)
        hpat_func = self.jit(test_impl)

        series = pd.Series(test_global_input_data_float64[0])
        for n, ntype in [(True, types.boolean), (None, types.none),
                         (0.1, 'float64'), ('n', types.unicode_type)]:
            with self.assertRaises(TypingError) as raises:
                hpat_func(series, n=n, keep='first')
            msg = '{} The object n\n given: {}\n expected: int'
            self.assertIn(msg.format(_func_name, ntype), str(raises.exception))

        for keep, dtype in [(True, types.boolean), (None, types.none),
                            (0.1, 'float64'), (1, 'int64')]:
            with self.assertRaises(TypingError) as raises:
                hpat_func(series, n=5, keep=keep)
            msg = '{} The object keep\n given: {}\n expected: str'
            self.assertIn(msg.format(_func_name, dtype), str(raises.exception))

    @skip_sdc_jit('Series.nsmallest() does not raise an exception')
    def test_series_nsmallest_unsupported(self):
        msg = "Method nsmallest(). Unsupported parameter. Given 'keep' != 'first'"

        def test_impl(series, n, keep):
            return series.nsmallest(n, keep)
        hpat_func = self.jit(test_impl)

        series = pd.Series(test_global_input_data_float64[0])
        for keep in ['last', 'all', '']:
            with self.assertRaises(ValueError) as raises:
                hpat_func(series, n=5, keep=keep)
            self.assertIn(msg, str(raises.exception))

        with self.assertRaises(ValueError) as raises:
            hpat_func(series, n=5, keep='last')
        self.assertIn(msg, str(raises.exception))

    def test_series_head1(self):
        def test_impl(S):
            return S.head(4)
        hpat_func = self.jit(test_impl)

        m = 100
        np.random.seed(0)
        S = pd.Series(np.random.randint(-30, 30, m))
        pd.testing.assert_series_equal(hpat_func(S), test_impl(S))

    def test_series_head_named(self):
        def test_impl(S):
            return S.head(4)
        hpat_func = self.jit(test_impl)

        m = 100
        np.random.seed(0)
        S = pd.Series(data=np.random.randint(-30, 30, m), name='A')
        pd.testing.assert_series_equal(hpat_func(S), test_impl(S))

    def test_series_head_default1(self):
        '''Verifies default head method for non-distributed pass of Series with no index'''
        def test_impl(S):
            return S.head()
        hpat_func = self.jit(test_impl)

        m = 100
        np.random.seed(0)
        S = pd.Series(np.random.randint(-30, 30, m))
        pd.testing.assert_series_equal(hpat_func(S), test_impl(S))

    def test_series_head_index1(self):
        '''Verifies head method for Series with integer index created inside jitted function'''
        def test_impl():
            S = pd.Series([6, 9, 2, 3, 6, 4, 5], [8, 1, 6, 0, 9, 1, 3])
            return S.head(3)
        hpat_func = self.jit(test_impl)

        pd.testing.assert_series_equal(hpat_func(), test_impl())

    def test_series_head_index_named(self):
        '''Verifies head method for Series with integer index created inside jitted function'''
        def test_impl():
            S = pd.Series([6, 9, 2, 3, 6, 4, 5], [8, 1, 6, 0, 9, 1, 3], name='A')
            return S.head(3)
        hpat_func = self.jit(test_impl)

        pd.testing.assert_series_equal(hpat_func(), test_impl())

    def test_series_head_index2(self):
        '''Verifies head method for Series with string index created inside jitted function'''
        def test_impl():
            S = pd.Series([6, 9, 2, 3, 6, 4, 5], ['a', 'ab', 'abc', 'c', 'f', 'hh', ''])
            return S.head(3)
        hpat_func = self.jit(test_impl)

        pd.testing.assert_series_equal(hpat_func(), test_impl())

    def test_series_head_index3(self):
        '''Verifies head method for non-distributed pass of Series with integer index'''
        def test_impl(S):
            return S.head(3)
        hpat_func = self.jit(test_impl)

        S = pd.Series([6, 9, 2, 3, 6, 4, 5], [8, 1, 6, 0, 9, 1, 3])
        pd.testing.assert_series_equal(hpat_func(S), test_impl(S))

    @skip_sdc_jit('Breaks other tests')
    def test_series_head_index4(self):
        '''Verifies head method for non-distributed pass of Series with string index'''
        def test_impl(S):
            return S.head(3)
        hpat_func = self.jit(test_impl)

        S = pd.Series([6, 9, 2, 4, 6, 4, 5], ['a', 'ab', 'abc', 'c', 'f', 'hh', ''])
        pd.testing.assert_series_equal(hpat_func(S), test_impl(S))

    @skip_numba_jit
    def test_series_head_parallel1(self):
        '''Verifies head method for distributed Series with string data and no index'''
        def test_impl(S):
            return S.head(7)

        hpat_func = self.jit(distributed={'S'})(test_impl)

        # need to test different lenghts, as head's size is fixed and implementation
        # depends on relation of size of the data per processor to output data size
        for n in range(1, 5):
            S = pd.Series(['a', 'ab', 'abc', 'c', 'f', 'hh', ''] * n)
            start, end = get_start_end(len(S))
            pd.testing.assert_series_equal(hpat_func(S[start:end]), test_impl(S))
            self.assertTrue(count_array_OneDs() > 0)

    @skip_numba_jit
    @unittest.expectedFailure
    def test_series_head_index_parallel1(self):
        '''Verifies head method for distributed Series with integer index'''
        def test_impl(S):
            return S.head(3)
        hpat_func = self.jit(distributed={'S'})(test_impl)

        S = pd.Series([6, 9, 2, 3, 6, 4, 5], [8, 1, 6, 0, 9, 1, 3])
        start, end = get_start_end(len(S))
        pd.testing.assert_series_equal(hpat_func(S[start:end]), test_impl(S))
        self.assertTrue(count_array_OneDs() > 0)

    @unittest.skip("Passed if run single")
    def test_series_head_index_parallel2(self):
        '''Verifies head method for distributed Series with string index'''
        def test_impl(S):
            return S.head(3)
        hpat_func = self.jit(distributed={'S'})(test_impl)

        S = pd.Series([6, 9, 2, 3, 6, 4, 5], ['a', 'ab', 'abc', 'c', 'f', 'hh', ''])
        start, end = get_start_end(len(S))
        pd.testing.assert_series_equal(hpat_func(S[start:end]), test_impl(S))
        self.assertTrue(count_array_OneDs() > 0)

    def test_series_head_noidx_float(self):
        def test_impl(S, n):
            return S.head(n)
        hpat_func = self.jit(test_impl)
        for input_data in test_global_input_data_float64:
            S = pd.Series(input_data)
            for n in [-1, 0, 2, 3]:
                result_ref = test_impl(S, n)
                result_jit = hpat_func(S, n)
                pd.testing.assert_series_equal(result_jit, result_ref)

    def test_series_head_noidx_int(self):
        def test_impl(S, n):
            return S.head(n)
        hpat_func = self.jit(test_impl)
        for input_data in test_global_input_data_integer64:
            S = pd.Series(input_data)
            for n in [-1, 0, 2, 3]:
                result_ref = test_impl(S, n)
                result_jit = hpat_func(S, n)
                pd.testing.assert_series_equal(result_jit, result_ref)

    def test_series_head_noidx_num(self):
        def test_impl(S, n):
            return S.head(n)
        hpat_func = self.jit(test_impl)
        for input_data in test_global_input_data_numeric:
            S = pd.Series(input_data)
            for n in [-1, 0, 2, 3]:
                result_ref = test_impl(S, n)
                result_jit = hpat_func(S, n)
                pd.testing.assert_series_equal(result_jit, result_ref)

    @unittest.skip("Old implementation not work with n negative and data str")
    def test_series_head_noidx_str(self):
        def test_impl(S, n):
            return S.head(n)
        hpat_func = self.jit(test_impl)
        input_data = test_global_input_data_unicode_kind4
        S = pd.Series(input_data)
        for n in [-1, 0, 2, 3]:
            result_ref = test_impl(S, n)
            result_jit = hpat_func(S, n)
            pd.testing.assert_series_equal(result_jit, result_ref)

    @unittest.skip("Broke another three tests")
    def test_series_head_idx(self):
        def test_impl(S):
            return S.head()

        def test_impl_param(S, n):
            return S.head(n)

        hpat_func = self.jit(test_impl)

        data_test = [[6, 6, 2, 1, 3, 3, 2, 1, 2],
                     [1.1, 0.3, 2.1, 1, 3, 0.3, 2.1, 1.1, 2.2],
                     [6, 6.1, 2.2, 1, 3, 0, 2.2, 1, 2],
                     ['as', 'b', 'abb', 'sss', 'ytr65', '', 'qw', 'a', 'b'],
                     [6, 6, 2, 1, 3, np.inf, np.nan, np.nan, np.nan],
                     [3., 5.3, np.nan, np.nan, np.inf, np.inf, 4.4, 3.7, 8.9]
                     ]

        for input_data in data_test:
            for index_data in data_test:
                S = pd.Series(input_data, index_data)

                result_ref = test_impl(S)
                result = hpat_func(S)
                pd.testing.assert_series_equal(result, result_ref)

                hpat_func_param1 = self.jit(test_impl_param)

                for param1 in [1, 3, 7]:
                    result_param1_ref = test_impl_param(S, param1)
                    result_param1 = hpat_func_param1(S, param1)
                    pd.testing.assert_series_equal(result_param1, result_param1_ref)

    def test_series_median1(self):
        '''Verifies median implementation for float and integer series of random data'''
        def test_impl(S):
            return S.median()
        hpat_func = self.jit(test_impl)

        m = 100
        np.random.seed(0)
        S = pd.Series(np.random.randint(-30, 30, m))
        self.assertEqual(hpat_func(S), test_impl(S))

        S = pd.Series(np.random.ranf(m))
        self.assertEqual(hpat_func(S), test_impl(S))

        # odd size
        m = 101
        S = pd.Series(np.random.randint(-30, 30, m))
        self.assertEqual(hpat_func(S), test_impl(S))

        S = pd.Series(np.random.ranf(m))
        self.assertEqual(hpat_func(S), test_impl(S))

    @skip_sdc_jit("BUG: old-style median implementation doesn't filter NaNs")
    def test_series_median_skipna_default1(self):
        '''Verifies median implementation with default skipna=True argument on a series with NA values'''
        def test_impl(S):
            return S.median()
        hpat_func = self.jit(test_impl)

        S = pd.Series([2., 3., 5., np.nan, 5., 6., 7.])
        self.assertEqual(hpat_func(S), test_impl(S))

    @skip_sdc_jit("Skipna argument is not supported in old-style")
    def test_series_median_skipna_false1(self):
        '''Verifies median implementation with skipna=False on a series with NA values'''
        def test_impl(S):
            return S.median(skipna=False)
        hpat_func = self.jit(test_impl)

        # np.inf is not NaN, so verify that a correct number is returned
        S1 = pd.Series([2., 3., 5., np.inf, 5., 6., 7.])
        self.assertEqual(hpat_func(S1), test_impl(S1))

        # TODO: both return values are 'nan', but SDC's is not np.nan, hence checking with
        # assertIs() doesn't work - check if it's Numba relatated
        S2 = pd.Series([2., 3., 5., np.nan, 5., 6., 7.])
        self.assertEqual(np.isnan(hpat_func(S2)), np.isnan(test_impl(S2)))

    @skip_numba_jit
    def test_series_median_parallel1(self):
        # create `kde.parquet` file
        ParquetGenerator.gen_kde_pq()

        def test_impl():
            df = pq.read_table('kde.parquet').to_pandas()
            S = df.points
            return S.median()
        hpat_func = self.jit(test_impl)

        self.assertEqual(hpat_func(), test_impl())
        self.assertEqual(count_array_REPs(), 0)
        self.assertEqual(count_parfor_REPs(), 0)
        self.assertTrue(count_array_OneDs() > 0)

    @skip_numba_jit
    def test_series_argsort_parallel(self):
        # create `kde.parquet` file
        ParquetGenerator.gen_kde_pq()

        def test_impl():
            df = pq.read_table('kde.parquet').to_pandas()
            S = df.points
            return S.argsort().values
        hpat_func = self.jit(test_impl)

        np.testing.assert_array_equal(hpat_func(), test_impl())

    def test_series_idxmin1(self):
        def test_impl(A):
            return A.idxmin()
        hpat_func = self.jit(test_impl)

        n = 11
        np.random.seed(0)
        S = pd.Series(np.random.ranf(n))
        np.testing.assert_array_equal(hpat_func(S), test_impl(S))

    def test_series_idxmin_str(self):
        def test_impl(S):
            return S.idxmin()
        hpat_func = self.jit(test_impl)

        S = pd.Series([8, 6, 34, np.nan], ['a', 'ab', 'abc', 'c'])
        self.assertEqual(hpat_func(S), test_impl(S))

    @unittest.skip("Skipna is not implemented")
    def test_series_idxmin_str_idx(self):
        def test_impl(S):
            return S.idxmin(skipna=False)

        hpat_func = self.jit(test_impl)

        S = pd.Series([8, 6, 34, np.nan], ['a', 'ab', 'abc', 'c'])
        self.assertEqual(hpat_func(S), test_impl(S))

    def test_series_idxmin_no(self):
        def test_impl(S):
            return S.idxmin()
        hpat_func = self.jit(test_impl)

        S = pd.Series([8, 6, 34, np.nan])
        self.assertEqual(hpat_func(S), test_impl(S))

    def test_series_idxmin_int(self):
        def test_impl(S):
            return S.idxmin()
        hpat_func = self.jit(test_impl)

        S = pd.Series([1, 2, 3], [4, 45, 14])
        self.assertEqual(hpat_func(S), test_impl(S))

    def test_series_idxmin_noidx(self):
        def test_impl(S):
            return S.idxmin()

        hpat_func = self.jit(test_impl)

        data_test = [[6, 6, 2, 1, 3, 3, 2, 1, 2],
                     [1.1, 0.3, 2.1, 1, 3, 0.3, 2.1, 1.1, 2.2],
                     [6, 6.1, 2.2, 1, 3, 0, 2.2, 1, 2],
                     [6, 6, 2, 1, 3, np.inf, np.nan, np.nan, np.nan],
                     [3., 5.3, np.nan, np.nan, np.inf, np.inf, 4.4, 3.7, 8.9]
                     ]

        for input_data in data_test:
            S = pd.Series(input_data)

            result_ref = test_impl(S)
            result = hpat_func(S)
            self.assertEqual(result, result_ref)

    def test_series_idxmin_idx(self):
        def test_impl(S):
            return S.idxmin()

        hpat_func = self.jit(test_impl)

        data_test = [[6, 6, 2, 1, 3, 3, 2, 1, 2],
                     [1.1, 0.3, 2.1, 1, 3, 0.3, 2.1, 1.1, 2.2],
                     [6, 6.1, 2.2, 1, 3, 0, 2.2, 1, 2],
                     [6, 6, 2, 1, 3, -np.inf, np.nan, np.inf, np.nan],
                     [3., 5.3, np.nan, np.nan, np.inf, np.inf, 4.4, 3.7, 8.9]
                     ]

        for input_data in data_test:
            for index_data in data_test:
                S = pd.Series(input_data, index_data)
                result_ref = test_impl(S)
                result = hpat_func(S)
                if np.isnan(result) or np.isnan(result_ref):
                    self.assertEqual(np.isnan(result), np.isnan(result_ref))
                else:
                    self.assertEqual(result, result_ref)

    def test_series_idxmax1(self):
        def test_impl(A):
            return A.idxmax()
        hpat_func = self.jit(test_impl)

        n = 11
        np.random.seed(0)
        S = pd.Series(np.random.ranf(n))
        np.testing.assert_array_equal(hpat_func(S), test_impl(S))

    @unittest.skip("Skipna is not implemented")
    def test_series_idxmax_str_idx(self):
        def test_impl(S):
            return S.idxmax(skipna=False)

        hpat_func = self.jit(test_impl)

        S = pd.Series([8, 6, 34, np.nan], ['a', 'ab', 'abc', 'c'])
        self.assertEqual(hpat_func(S), test_impl(S))

    def test_series_idxmax_noidx(self):
        def test_impl(S):
            return S.idxmax()

        hpat_func = self.jit(test_impl)

        data_test = [[6, 6, 2, 1, 3, 3, 2, 1, 2],
                     [1.1, 0.3, 2.1, 1, 3, 0.3, 2.1, 1.1, 2.2],
                     [6, 6.1, 2.2, 1, 3, 0, 2.2, 1, 2],
                     [6, 6, 2, 1, 3, np.inf, np.nan, np.inf, np.nan],
                     [3., 5.3, np.nan, np.nan, np.inf, np.inf, 4.4, 3.7, 8.9]
                     ]

        for input_data in data_test:
            S = pd.Series(input_data)

            result_ref = test_impl(S)
            result = hpat_func(S)
            self.assertEqual(result, result_ref)

    def test_series_idxmax_idx(self):
        def test_impl(S):
            return S.idxmax()

        hpat_func = self.jit(test_impl)

        data_test = [[6, 6, 2, 1, 3, 3, 2, 1, 2],
                     [1.1, 0.3, 2.1, 1, 3, 0.3, 2.1, 1.1, 2.2],
                     [6, 6.1, 2.2, 1, 3, 0, 2.2, 1, 2],
                     [6, 6, 2, 1, 3, np.nan, np.nan, np.nan, np.nan],
                     [3., 5.3, np.nan, np.nan, np.inf, np.inf, 4.4, 3.7, 8.9]
                     ]

        for input_data in data_test:
            for index_data in data_test:
                S = pd.Series(input_data, index_data)
                result_ref = test_impl(S)
                result = hpat_func(S)
                if np.isnan(result) or np.isnan(result_ref):
                    self.assertEqual(np.isnan(result), np.isnan(result_ref))
                else:
                    self.assertEqual(result, result_ref)

    def test_series_sort_values1(self):
        def test_impl(A):
            return A.sort_values()
        hpat_func = self.jit(test_impl)

        n = 11
        np.random.seed(0)
        S = pd.Series(np.random.ranf(n))
        pd.testing.assert_series_equal(hpat_func(S), test_impl(S))

    def test_series_sort_values2(self):
        def test_impl(S):
            return S.sort_values(ascending=False)
        hpat_func = self.jit(test_impl)

        S = pd.Series(['a', 'd', 'r', 'cc'])
        pd.testing.assert_series_equal(test_impl(S), hpat_func(S))

    def test_series_sort_values_index1(self):
        def test_impl(A, B):
            S = pd.Series(A, B)
            return S.sort_values()
        hpat_func = self.jit(test_impl)

        n = 11
        np.random.seed(0)
        # TODO: support passing Series with Index
        # S = pd.Series(np.random.ranf(n), np.random.randint(0, 100, n))
        A = np.random.ranf(n)
        B = np.random.ranf(n)
        pd.testing.assert_series_equal(hpat_func(A, B), test_impl(A, B))

    def test_series_sort_values_full(self):
        def test_impl(series, ascending, kind):
            return series.sort_values(axis=0, ascending=ascending, inplace=False, kind=kind, na_position='last')

        hpat_func = self.jit(test_impl)

        all_data = test_global_input_data_numeric + [test_global_input_data_unicode_kind1]

        for data in all_data:
            data = data * 3
            for ascending in [True, False]:
                for kind in ['quicksort', 'mergesort']:
                    series = pd.Series(data)
                    ref_result = test_impl(series, ascending, kind=kind)
                    jit_result = hpat_func(series, ascending, kind=kind)
                    ref = restore_series_sort_values(series, ref_result.index, ascending)
                    jit = restore_series_sort_values(series, jit_result.index, ascending)
                    if kind == 'mergesort':
                        pd.testing.assert_series_equal(ref_result, jit_result)
                    else:
                        np.testing.assert_array_equal(ref_result.data, jit_result.data)
                        self.assertEqual(ref, jit)

    @unittest.skip("Creating Python string/unicode object failed")
    def test_series_sort_values_full_unicode4(self):
        def test_impl(series, ascending, kind):
            return series.sort_values(axis=0, ascending=ascending, inplace=False, kind=kind, na_position='last')

        hpat_func = self.jit(test_impl)

        all_data = [test_global_input_data_unicode_kind1]

        for data in all_data:
            data = data * 3
            for ascending in [True, False]:
                for kind in ['quicksort', 'mergesort']:
                    series = pd.Series(data)
                    ref_result = test_impl(series, ascending, kind=kind)
                    jit_result = hpat_func(series, ascending, kind=kind)
                    ref = restore_series_sort_values(series, ref_result.index, ascending)
                    jit = restore_series_sort_values(series, jit_result.index, ascending)
                    if kind == 'mergesort':
                        pd.testing.assert_series_equal(ref_result, jit_result)
                    else:
                        np.testing.assert_array_equal(ref_result.data, jit_result.data)
                        self.assertEqual(ref, jit)

    def test_series_sort_values_full_idx(self):
        def test_impl(series, ascending, kind):
            return series.sort_values(axis=0, ascending=ascending, inplace=False, kind=kind, na_position='last')

        hpat_func = self.jit(test_impl)

        all_data = test_global_input_data_numeric + [test_global_input_data_unicode_kind1]

        for data in all_data:
            data = data * 3
            for index in [gen_srand_array(len(data)), gen_frand_array(len(data)), range(len(data))]:
                for ascending in [True, False]:
                    for kind in ['quicksort', 'mergesort']:
                        series = pd.Series(data, index)
                        ref_result = test_impl(series, ascending, kind=kind)
                        jit_result = hpat_func(series, ascending, kind=kind)
                        ref = restore_series_sort_values(series, ref_result.index, ascending)
                        jit = restore_series_sort_values(series, jit_result.index, ascending)
                        if kind == 'mergesort':
                            pd.testing.assert_series_equal(ref_result, jit_result)
                        else:
                            np.testing.assert_array_equal(ref_result.data, jit_result.data)
                            self.assertEqual(ref, jit)

    @skip_numba_jit
    def test_series_sort_values_parallel1(self):
        # create `kde.parquet` file
        ParquetGenerator.gen_kde_pq()

        def test_impl():
            df = pq.read_table('kde.parquet').to_pandas()
            S = df.points
            return S.sort_values()
        hpat_func = self.jit(test_impl)

        np.testing.assert_array_equal(hpat_func(), test_impl())

    def test_series_shift(self):
        def pyfunc():
            series = pd.Series([1.0, np.nan, -1.0, 0.0, 5e-324])
            return series.shift()

        cfunc = self.jit(pyfunc)
        pd.testing.assert_series_equal(cfunc(), pyfunc())

    def test_series_shift_name(self):
        def pyfunc():
            series = pd.Series([1.0, np.nan, -1.0, 0.0, 5e-324], name='A')
            return series.shift()

        cfunc = self.jit(pyfunc)
        pd.testing.assert_series_equal(cfunc(), pyfunc())

    def test_series_shift_unboxing(self):
        def pyfunc(series):
            return series.shift()

        cfunc = self.jit(pyfunc)
        for data in test_global_input_data_float64:
            series = pd.Series(data)
            pd.testing.assert_series_equal(cfunc(series), pyfunc(series))

    def test_series_shift_full(self):
        def pyfunc(series, periods, freq, axis, fill_value):
            return series.shift(periods=periods, freq=freq, axis=axis, fill_value=fill_value)

        cfunc = self.jit(pyfunc)
        freq = None
        axis = 0
        datas = test_global_input_data_signed_integer64 + test_global_input_data_float64
        for data in datas:
            for periods in [1, 2, -1]:
                for fill_value in [-1, 0, 9.1, np.nan, -3.3, None]:
                    with self.subTest(data=data, periods=periods, fill_value=fill_value):
                        series = pd.Series(data)
                        jit_result = cfunc(series, periods, freq, axis, fill_value)
                        ref_result = pyfunc(series, periods, freq, axis, fill_value)
                        pd.testing.assert_series_equal(jit_result, ref_result)

    @sdc_limitation
    def test_series_shift_0period(self):
        '''SDC implementation always changes dtype to float. Even in case of period = 0'''
        def pyfunc():
            series = pd.Series([6, 4, 3])
            return series.shift(periods=0)

        cfunc = self.jit(pyfunc)
        ref_result = pyfunc()
        pd.testing.assert_series_equal(cfunc(), ref_result)

    def test_series_shift_0period_sdc(self):
        def pyfunc():
            series = pd.Series([6, 4, 3])
            return series.shift(periods=0)

        cfunc = self.jit(pyfunc)
        ref_result = pyfunc()
        pd.testing.assert_series_equal(cfunc(), ref_result, check_dtype=False)

    @sdc_limitation
    def test_series_shift_uint_int(self):
        '''SDC assumes fill_value is int and unifies unsigned int and int to float. Even if fill_value is positive'''
        def pyfunc():
            series = pd.Series([max_uint64])
            return series.shift(fill_value=0)

        cfunc = self.jit(pyfunc)
        ref_result = pyfunc()
        pd.testing.assert_series_equal(cfunc(), ref_result)

    def test_series_shift_uint_int_sdc(self):
        def pyfunc():
            series = pd.Series([max_uint64])
            return series.shift(fill_value=0)

        cfunc = self.jit(pyfunc)
        ref_result = pyfunc()
        pd.testing.assert_series_equal(cfunc(), ref_result, check_dtype=False)

    def test_series_shift_str(self):
        def pyfunc(series):
            return series.shift()

        cfunc = self.jit(pyfunc)
        series = pd.Series(test_global_input_data_unicode_kind4)
        with self.assertRaises(TypingError) as raises:
            cfunc(series)
        msg = 'Method shift(). The object must be a number. Given self.data.dtype: {}'
        self.assertIn(msg.format(types.unicode_type), str(raises.exception))

    def test_series_shift_fill_str(self):
        def pyfunc(series, fill_value):
            return series.shift(fill_value=fill_value)

        cfunc = self.jit(pyfunc)
        series = pd.Series(test_global_input_data_float64[0])
        with self.assertRaises(TypingError) as raises:
            cfunc(series, fill_value='unicode')
        msg = 'Method shift(). The object must be a number. Given fill_value: {}'
        self.assertIn(msg.format(types.unicode_type), str(raises.exception))

    def test_series_shift_unsupported_params(self):
        def pyfunc(series, freq, axis):
            return series.shift(freq=freq, axis=axis)

        cfunc = self.jit(pyfunc)
        series = pd.Series(test_global_input_data_float64[0])
        with self.assertRaises(TypingError) as raises:
            cfunc(series, freq='12H', axis=0)
        msg = 'Method shift(). Unsupported parameters. Given freq: {}'
        self.assertIn(msg.format(types.unicode_type), str(raises.exception))

        with self.assertRaises(TypingError) as raises:
            cfunc(series, freq=None, axis=1)
        msg = 'Method shift(). Unsupported parameters. Given axis != 0'
        self.assertIn(msg, str(raises.exception))

    def test_series_shift_index_str(self):
        def test_impl(S):
            return S.shift()
        hpat_func = self.jit(test_impl)

        S = pd.Series([np.nan, 2., 3., 5., np.nan, 6., 7.], index=['a', 'b', 'c', 'd', 'e', 'f', 'g'])
        pd.testing.assert_series_equal(hpat_func(S), test_impl(S))

    def test_series_shift_index_int(self):
        def test_impl(S):
            return S.shift()

        hpat_func = self.jit(test_impl)

        S = pd.Series([np.nan, 2., 3., 5., np.nan, 6., 7.], index=[1, 2, 3, 4, 5, 6, 7])
        pd.testing.assert_series_equal(hpat_func(S), test_impl(S))

    def test_series_index1(self):
        def test_impl():
            A = pd.Series([1, 2, 3], index=['A', 'C', 'B'])
            return A.index

        hpat_func = self.jit(test_impl)
        np.testing.assert_array_equal(hpat_func(), test_impl())

    def test_series_index2(self):
        def test_impl():
            A = pd.Series([1, 2, 3], index=[0, 1, 2])
            return A.index

        hpat_func = self.jit(test_impl)
        np.testing.assert_array_equal(hpat_func(), test_impl())

    def test_series_index3(self):
        def test_impl():
            A = pd.Series([1, 2, 3])
            return A.index

        hpat_func = self.jit(test_impl)
        np.testing.assert_array_equal(hpat_func(), test_impl())

    def test_series_take_index_default(self):
        def pyfunc():
            series = pd.Series([1.0, 13.0, 9.0, -1.0, 7.0])
            indices = [1, 3]
            return series.take(indices)

        cfunc = self.jit(pyfunc)
        ref_result = pyfunc()
        result = cfunc()
        pd.testing.assert_series_equal(ref_result, result)

    def test_series_take_index_default_unboxing(self):
        def pyfunc(series, indices):
            return series.take(indices)

        cfunc = self.jit(pyfunc)
        series = pd.Series([1.0, 13.0, 9.0, -1.0, 7.0])
        indices = [1, 3]
        ref_result = pyfunc(series, indices)
        result = cfunc(series, indices)
        pd.testing.assert_series_equal(ref_result, result)

    def test_series_take_index_int(self):
        def pyfunc():
            series = pd.Series([1.0, 13.0, 9.0, -1.0, 7.0], index=[3, 0, 4, 2, 1])
            indices = [1, 3]
            return series.take(indices)

        cfunc = self.jit(pyfunc)
        ref_result = pyfunc()
        result = cfunc()
        pd.testing.assert_series_equal(ref_result, result)

    def test_series_take_index_int_unboxing(self):
        def pyfunc(series, indices):
            return series.take(indices)

        cfunc = self.jit(pyfunc)
        series = pd.Series([1.0, 13.0, 9.0, -1.0, 7.0], index=[3, 0, 4, 2, 1])
        indices = [1, 3]
        ref_result = pyfunc(series, indices)
        result = cfunc(series, indices)
        pd.testing.assert_series_equal(ref_result, result)

    def test_series_take_index_str(self):
        def pyfunc():
            series = pd.Series([1.0, 13.0, 9.0, -1.0, 7.0], index=['test', 'series', 'take', 'str', 'index'])
            indices = [1, 3]
            return series.take(indices)

        cfunc = self.jit(pyfunc)
        ref_result = pyfunc()
        result = cfunc()
        pd.testing.assert_series_equal(ref_result, result)

    def test_series_take_index_str_unboxing(self):
        def pyfunc(series, indices):
            return series.take(indices)

        cfunc = self.jit(pyfunc)
        series = pd.Series([1.0, 13.0, 9.0, -1.0, 7.0], index=['test', 'series', 'take', 'str', 'index'])
        indices = [1, 3]
        ref_result = pyfunc(series, indices)
        result = cfunc(series, indices)
        pd.testing.assert_series_equal(ref_result, result)

    def test_series_iterator_int(self):
        def test_impl(A):
            return [i for i in A]

        A = pd.Series([3, 2, 1, 5, 4])
        hpat_func = self.jit(test_impl)
        np.testing.assert_array_equal(hpat_func(A), test_impl(A))

    def test_series_iterator_float(self):
        def test_impl(A):
            return [i for i in A]

        A = pd.Series([0.3, 0.2222, 0.1756, 0.005, 0.4])
        hpat_func = self.jit(test_impl)
        np.testing.assert_array_equal(hpat_func(A), test_impl(A))

    def test_series_iterator_boolean(self):
        def test_impl(A):
            return [i for i in A]

        A = pd.Series([True, False])
        hpat_func = self.jit(test_impl)
        np.testing.assert_array_equal(hpat_func(A), test_impl(A))

    def test_series_iterator_string(self):
        def test_impl(A):
            return [i for i in A]

        A = pd.Series(['a', 'ab', 'abc', '', 'dddd'])
        hpat_func = self.jit(test_impl)
        np.testing.assert_array_equal(hpat_func(A), test_impl(A))

    def test_series_iterator_one_value(self):
        def test_impl(A):
            return [i for i in A]

        A = pd.Series([5])
        hpat_func = self.jit(test_impl)
        np.testing.assert_array_equal(hpat_func(A), test_impl(A))

    @unittest.skip("Fails when NUMA_PES>=2 due to unimplemented sync of such construction after distribution")
    def test_series_iterator_no_param(self):
        def test_impl():
            A = pd.Series([3, 2, 1, 5, 4])
            return [i for i in A]

        hpat_func = self.jit(test_impl)
        np.testing.assert_array_equal(hpat_func(), test_impl())

    def test_series_iterator_empty(self):
        def test_impl(A):
            return [i for i in A]

        A = pd.Series([np.int64(x) for x in range(0)])
        hpat_func = self.jit(test_impl)
        np.testing.assert_array_equal(hpat_func(A), test_impl(A))

    def test_series_default_index(self):
        def test_impl():
            A = pd.Series([3, 2, 1, 5, 4])
            return A.index

        hpat_func = self.jit(test_impl)
        np.testing.assert_array_equal(hpat_func(), test_impl())

    @unittest.skip("Implement drop_duplicates for Series")
    def test_series_drop_duplicates(self):
        def test_impl():
            A = pd.Series(['lama', 'cow', 'lama', 'beetle', 'lama', 'hippo'])
            return A.drop_duplicates()

        hpat_func = self.jit(test_impl)
        pd.testing.assert_series_equal(hpat_func(), test_impl())

    def test_series_quantile(self):
        def test_impl():
            A = pd.Series([1, 2.5, .5, 3, 5])
            return A.quantile()

        hpat_func = self.jit(test_impl)
        np.testing.assert_equal(hpat_func(), test_impl())

    @skip_sdc_jit("Series.quantile() parameter as a list unsupported")
    def test_series_quantile_q_vector(self):
        def test_series_quantile_q_vector_impl(S, param1):
            return S.quantile(param1)

        S = pd.Series(np.random.ranf(100))
        hpat_func = self.jit(test_series_quantile_q_vector_impl)

        param1 = [0.0, 0.25, 0.5, 0.75, 1.0]
        result_ref = test_series_quantile_q_vector_impl(S, param1)
        result = hpat_func(S, param1)
        np.testing.assert_equal(result, result_ref)

    @unittest.skip("Implement unique without sorting like in pandas")
    def test_unique(self):
        def test_impl(S):
            return S.unique()

        hpat_func = self.jit(test_impl)
        S = pd.Series([2, 1, 3, 3])
        pd.testing.assert_series_equal(hpat_func(S), test_impl(S))

    def test_unique_sorted(self):
        def test_impl(S):
            return S.unique()

        hpat_func = self.jit(test_impl)
        n = 11
        S = pd.Series(np.arange(n))
        S[2] = 0
        np.testing.assert_array_equal(hpat_func(S), test_impl(S))

    def test_unique_str(self):
        def test_impl():
            data = pd.Series(['aa', 'aa', 'b', 'b', 'cccc', 'dd', 'ddd', 'dd'])
            return data.unique()

        hpat_func = self.jit(test_impl)

        # since the orider of the elements are diffrent - check count of elements only
        ref_result = test_impl().size
        result = hpat_func().size
        np.testing.assert_array_equal(ref_result, result)

    @skip_numba_jit
    def test_series_groupby_count(self):
        def test_impl():
            A = pd.Series([13, 11, 21, 13, 13, 51, 42, 21])
            grouped = A.groupby(A, sort=False)
            return grouped.count()

        hpat_func = self.jit(test_impl)

        ref_result = test_impl()
        result = hpat_func()
        pd.testing.assert_series_equal(result, ref_result)

    @unittest.skip("getiter for this type is not implemented yet")
    def test_series_groupby_iterator_int(self):
        def test_impl():
            A = pd.Series([13, 11, 21, 13, 13, 51, 42, 21])
            grouped = A.groupby(A)
            return [i for i in grouped]

        hpat_func = self.jit(test_impl)

        ref_result = test_impl()
        result = hpat_func()
        np.testing.assert_array_equal(result, ref_result)

    def test_series_std(self):
        def pyfunc():
            series = pd.Series([1.0, np.nan, -1.0, 0.0, 5e-324])
            return series.std()

        cfunc = self.jit(pyfunc)
        ref_result = pyfunc()
        result = cfunc()
        np.testing.assert_equal(ref_result, result)

    @skip_sdc_jit('Series.std() parameters "skipna" and "ddof" unsupported')
    def test_series_std_unboxing(self):
        def pyfunc(series, skipna, ddof):
            return series.std(skipna=skipna, ddof=ddof)

        cfunc = self.jit(pyfunc)
        for data in test_global_input_data_numeric + [[]]:
            series = pd.Series(data)
            for ddof in [0, 1]:
                for skipna in [True, False]:
                    ref_result = pyfunc(series, skipna=skipna, ddof=ddof)
                    result = cfunc(series, skipna=skipna, ddof=ddof)
                    np.testing.assert_equal(ref_result, result)

    @skip_sdc_jit('Series.std() strings as input data unsupported')
    def test_series_std_str(self):
        def pyfunc(series):
            return series.std()

        cfunc = self.jit(pyfunc)
        series = pd.Series(test_global_input_data_unicode_kind4)
        with self.assertRaises(TypingError) as raises:
            cfunc(series)
        msg = 'Method std(). The object must be a number. Given self.data.dtype: {}'
        self.assertIn(msg.format(types.unicode_type), str(raises.exception))

    @skip_sdc_jit('Series.std() parameters "axis", "level", "numeric_only" unsupported')
    def test_series_std_unsupported_params(self):
        def pyfunc(series, axis, level, numeric_only):
            return series.std(axis=axis, level=level, numeric_only=numeric_only)

        cfunc = self.jit(pyfunc)
        series = pd.Series(test_global_input_data_float64[0])
        msg = 'Method std(). Unsupported parameters. Given {}: {}'
        with self.assertRaises(TypingError) as raises:
            cfunc(series, axis=1, level=None, numeric_only=None)
        self.assertIn(msg.format('axis', 'int'), str(raises.exception))

        with self.assertRaises(TypingError) as raises:
            cfunc(series, axis=None, level=1, numeric_only=None)
        self.assertIn(msg.format('level', 'int'), str(raises.exception))

        with self.assertRaises(TypingError) as raises:
            cfunc(series, axis=None, level=None, numeric_only=True)
        self.assertIn(msg.format('numeric_only', 'bool'), str(raises.exception))

    def test_series_nunique(self):
        def test_series_nunique_impl(S):
            return S.nunique()

        def test_series_nunique_param1_impl(S, dropna):
            return S.nunique(dropna)

        hpat_func = self.jit(test_series_nunique_impl)

        the_same_string = "the same string"
        test_input_data = []
        data_simple = [[6, 6, 2, 1, 3, 3, 2, 1, 2],
                       [1.1, 0.3, 2.1, 1, 3, 0.3, 2.1, 1.1, 2.2],
                       [6, 6.1, 2.2, 1, 3, 3, 2.2, 1, 2],
                       ['aa', 'aa', 'b', 'b', 'cccc', 'dd', 'ddd', 'dd'],
                       ['aa', 'copy aa', the_same_string, 'b', 'b', 'cccc', the_same_string, 'dd', 'ddd', 'dd', 'copy aa', 'copy aa'],
                       []
                       ]

        data_extra = [[6, 6, np.nan, 2, np.nan, 1, 3, 3, np.inf, 2, 1, 2, np.inf],
                      [1.1, 0.3, np.nan, 1.0, np.inf, 0.3, 2.1, np.nan, 2.2, np.inf],
                      [1.1, 0.3, np.nan, 1, np.inf, 0, 1.1, np.nan, 2.2, np.inf, 2, 2],
                      ['aa', np.nan, 'b', 'b', 'cccc', np.nan, 'ddd', 'dd'],
                      [np.nan, 'copy aa', the_same_string, 'b', 'b', 'cccc', the_same_string, 'dd', 'ddd', 'dd', 'copy aa', 'copy aa'],
                      [np.nan, np.nan, np.nan],
                      [np.nan, np.nan, np.inf],
                      ]

        if sdc.config.config_pipeline_hpat_default:
            """
            SDC pipeline Series.nunique() does not support numpy.nan
            """

            test_input_data = data_simple
        else:
            test_input_data = data_simple + data_extra

        for input_data in test_input_data:
            S = pd.Series(input_data)

            result_ref = test_series_nunique_impl(S)
            result = hpat_func(S)
            self.assertEqual(result, result_ref)

            if not sdc.config.config_pipeline_hpat_default:
                """
                SDC pipeline does not support parameter to Series.nunique(dropna=True)
                """

                hpat_func_param1 = self.jit(test_series_nunique_param1_impl)

                for param1 in [True, False]:
                    result_param1_ref = test_series_nunique_param1_impl(S, param1)
                    result_param1 = hpat_func_param1(S, param1)
                    self.assertEqual(result_param1, result_param1_ref)

    def test_series_var(self):
        def pyfunc():
            series = pd.Series([1.0, np.nan, -1.0, 0.0, 5e-324])
            return series.var()

        cfunc = self.jit(pyfunc)
        np.testing.assert_equal(pyfunc(), cfunc())

    @skip_sdc_jit('Series.var() data [max_uint64, max_uint64] unsupported')
    def test_series_var_unboxing(self):
        def pyfunc(series):
            return series.var()

        cfunc = self.jit(pyfunc)
        for data in test_global_input_data_numeric + [[]]:
            series = pd.Series(data)
            np.testing.assert_equal(pyfunc(series), cfunc(series))

    @skip_sdc_jit('Series.var() parameters "ddof" and "skipna" unsupported')
    def test_series_var_full(self):
        def pyfunc(series, skipna, ddof):
            return series.var(skipna=skipna, ddof=ddof)

        cfunc = self.jit(pyfunc)
        for data in test_global_input_data_numeric + [[]]:
            series = pd.Series(data)
            for ddof in [0, 1]:
                for skipna in [True, False]:
                    ref_result = pyfunc(series, skipna=skipna, ddof=ddof)
                    result = cfunc(series, skipna=skipna, ddof=ddof)
                    np.testing.assert_equal(ref_result, result)

    @skip_sdc_jit('Series.var() strings as input data unsupported')
    def test_series_var_str(self):
        def pyfunc(series):
            return series.var()

        cfunc = self.jit(pyfunc)
        series = pd.Series(test_global_input_data_unicode_kind4)
        with self.assertRaises(TypingError) as raises:
            cfunc(series)
        msg = 'Method var(). The object must be a number. Given self.data.dtype: {}'
        self.assertIn(msg.format(types.unicode_type), str(raises.exception))

    @skip_sdc_jit('Series.var() parameters "axis", "level", "numeric_only" unsupported')
    def test_series_var_unsupported_params(self):
        def pyfunc(series, axis, level, numeric_only):
            return series.var(axis=axis, level=level, numeric_only=numeric_only)

        cfunc = self.jit(pyfunc)
        series = pd.Series(test_global_input_data_float64[0])
        msg = 'Method var(). Unsupported parameters. Given {}: {}'
        with self.assertRaises(TypingError) as raises:
            cfunc(series, axis=1, level=None, numeric_only=None)
        self.assertIn(msg.format('axis', 'int'), str(raises.exception))

        with self.assertRaises(TypingError) as raises:
            cfunc(series, axis=None, level=1, numeric_only=None)
        self.assertIn(msg.format('level', 'int'), str(raises.exception))

        with self.assertRaises(TypingError) as raises:
            cfunc(series, axis=None, level=None, numeric_only=True)
        self.assertIn(msg.format('numeric_only', 'bool'), str(raises.exception))

    def test_series_count(self):
        def test_series_count_impl(S):
            return S.count()

        hpat_func = self.jit(test_series_count_impl)

        the_same_string = "the same string"
        test_input_data = [[6, 6, 2, 1, 3, 3, 2, 1, 2],
                           [1.1, 0.3, 2.1, 1, 3, 0.3, 2.1, 1.1, 2.2],
                           [6, 6.1, 2.2, 1, 3, 3, 2.2, 1, 2],
                           ['aa', 'aa', 'b', 'b', 'cccc', 'dd', 'ddd', 'dd'],
                           ['aa', 'copy aa', the_same_string, 'b', 'b', 'cccc', the_same_string, 'dd', 'ddd', 'dd',
                            'copy aa', 'copy aa'],
                           [],
                           [6, 6, np.nan, 2, np.nan, 1, 3, 3, np.inf, 2, 1, 2, np.inf],
                           [1.1, 0.3, np.nan, 1.0, np.inf, 0.3, 2.1, np.nan, 2.2, np.inf],
                           [1.1, 0.3, np.nan, 1, np.inf, 0, 1.1, np.nan, 2.2, np.inf, 2, 2],
                           [np.nan, np.nan, np.nan],
                           [np.nan, np.nan, np.inf]
                           ]

        for input_data in test_input_data:
            S = pd.Series(input_data)

            result_ref = test_series_count_impl(S)
            result = hpat_func(S)
            self.assertEqual(result, result_ref)

    @skip_sdc_jit('Series.cumsum() np.nan as input data unsupported')
    def test_series_cumsum(self):
        def test_impl():
            series = pd.Series([1.0, np.nan, -1.0, 0.0, 5e-324])
            return series.cumsum()

        pyfunc = test_impl
        cfunc = self.jit(pyfunc)
        pd.testing.assert_series_equal(pyfunc(), cfunc())

    @skip_sdc_jit('Series.cumsum() np.nan as input data unsupported')
    def test_series_cumsum_unboxing(self):
        def test_impl(s):
            return s.cumsum()

        pyfunc = test_impl
        cfunc = self.jit(pyfunc)

        for data in test_global_input_data_numeric + [[]]:
            series = pd.Series(data)
            pd.testing.assert_series_equal(pyfunc(series), cfunc(series))

    @skip_sdc_jit('Series.cumsum() parameters "axis", "skipna" unsupported')
    def test_series_cumsum_full(self):
        def test_impl(s, axis, skipna):
            return s.cumsum(axis=axis, skipna=skipna)

        pyfunc = test_impl
        cfunc = self.jit(pyfunc)

        axis = None
        for data in test_global_input_data_numeric + [[]]:
            series = pd.Series(data)
            for skipna in [True, False]:
                ref_result = pyfunc(series, axis=axis, skipna=skipna)
                jit_result = cfunc(series, axis=axis, skipna=skipna)
                pd.testing.assert_series_equal(ref_result, jit_result)

    @skip_sdc_jit('Series.cumsum() strings as input data unsupported')
    def test_series_cumsum_str(self):
        def test_impl(s):
            return s.cumsum()

        cfunc = self.jit(test_impl)
        series = pd.Series(test_global_input_data_unicode_kind4)
        with self.assertRaises(TypingError) as raises:
            cfunc(series)
        msg = 'Method cumsum(). The object must be a number. Given self.data.dtype: {}'
        self.assertIn(msg.format(types.unicode_type), str(raises.exception))

    @skip_sdc_jit('Series.cumsum() parameter "axis" unsupported')
    def test_series_cumsum_unsupported_axis(self):
        def test_impl(s, axis):
            return s.cumsum(axis=axis)

        cfunc = self.jit(test_impl)
        series = pd.Series(test_global_input_data_float64[0])
        for axis in [0, 1]:
            with self.assertRaises(TypingError) as raises:
                cfunc(series, axis=axis)
            msg = 'Method cumsum(). Unsupported parameters. Given axis: int'
            self.assertIn(msg, str(raises.exception))

    @skip_sdc_jit('Series.cov() parameter "min_periods" unsupported')
    def test_series_cov(self):
        def test_series_cov_impl(S1, S2, min_periods=None):
            return S1.cov(S2, min_periods)

        hpat_func = self.jit(test_series_cov_impl)
        test_input_data1 = [[.2, .0, .6, .2],
                            [.2, .0, .6, .2, .5, .6, .7, .8],
                            [],
                            [2, 0, 6, 2],
                            [.2, .1, np.nan, .5, .3],
                            [-1, np.nan, 1, np.inf]]
        test_input_data2 = [[.3, .6, .0, .1],
                            [.3, .6, .0, .1, .8],
                            [],
                            [3, 6, 0, 1],
                            [.3, .2, .9, .6, np.nan],
                            [np.nan, np.nan, np.inf, np.nan]]
        for input_data1 in test_input_data1:
            for input_data2 in test_input_data2:
                S1 = pd.Series(input_data1)
                S2 = pd.Series(input_data2)
                for period in [None, 2, 1, 8, -4]:
                    result_ref = test_series_cov_impl(S1, S2, min_periods=period)
                    result = hpat_func(S1, S2, min_periods=period)
                    np.testing.assert_allclose(result, result_ref)

    @skip_sdc_jit('Series.cov() parameter "min_periods" unsupported')
    def test_series_cov_unsupported_dtype(self):
        def test_series_cov_impl(S1, S2, min_periods=None):
            return S1.cov(S2, min_periods=min_periods)

        hpat_func = self.jit(test_series_cov_impl)
        S1 = pd.Series([.2, .0, .6, .2])
        S2 = pd.Series(['abcdefgh', 'a','abcdefg', 'ab', 'abcdef', 'abc'])
        S3 = pd.Series(['aaaaa', 'bbbb', 'ccc', 'dd', 'e'])
        S4 = pd.Series([.3, .6, .0, .1])

        with self.assertRaises(TypingError) as raises:
            hpat_func(S1, S2, min_periods=5)
        msg = 'Method cov(). The object other.data'
        self.assertIn(msg, str(raises.exception))

        with self.assertRaises(TypingError) as raises:
            hpat_func(S3, S4, min_periods=5)
        msg = 'Method cov(). The object self.data'
        self.assertIn(msg, str(raises.exception))

    @skip_sdc_jit('Series.cov() parameter "min_periods" unsupported')
    def test_series_cov_unsupported_period(self):
        def test_series_cov_impl(S1, S2, min_periods=None):
            return S1.cov(S2, min_periods)

        hpat_func = self.jit(test_series_cov_impl)
        S1 = pd.Series([.2, .0, .6, .2])
        S2 = pd.Series([.3, .6, .0, .1])

        with self.assertRaises(TypingError) as raises:
            hpat_func(S1, S2, min_periods='aaaa')
        msg = 'Method cov(). The object min_periods'
        self.assertIn(msg, str(raises.exception))

        with self.assertRaises(TypingError) as raises:
            hpat_func(S1, S2, min_periods=0.5)
        msg = 'Method cov(). The object min_periods'
        self.assertIn(msg, str(raises.exception))

    @skip_numba_jit
    @skip_sdc_jit('Series.pct_change unsupported some Series')
    def test_series_pct_change(self):
        def test_series_pct_change_impl(S, periods, method):
            return S.pct_change(periods=periods, fill_method=method, limit=None, freq=None)

        hpat_func = self.jit(test_series_pct_change_impl)
        test_input_data = [
            [],
            [np.nan, np.nan, np.nan],
            [np.nan, np.nan, np.inf],
            [0] * 8,
            [0, 0, 0, np.nan, np.nan, 0, 0, np.nan, np.inf, 0, 0, np.inf, np.inf],
            [1.1, 0.3, np.nan, 1, np.inf, 0, 1.1, np.nan, 2.2, np.inf, 2, 2],
            [1, 2, 3, 4, np.nan, np.inf, 0, 0, np.nan, np.nan]
        ]
        for input_data in test_input_data:
            S = pd.Series(input_data)
            for periods in [0, 1, 2, 5, 10, -1, -2, -5]:
                for method in [None, 'pad', 'ffill', 'backfill', 'bfill']:
                    result_ref = test_series_pct_change_impl(S, periods, method)
                    result = hpat_func(S, periods, method)
                    pd.testing.assert_series_equal(result, result_ref)

    @skip_sdc_jit('Series.pct_change() strings as input data unsupported')
    def test_series_pct_change_str(self):
        def test_series_pct_change_impl(S):
            return S.pct_change(periods=1, fill_method='pad', limit=None, freq=None)

        hpat_func = self.jit(test_series_pct_change_impl)
        S = pd.Series(test_global_input_data_unicode_kind4)

        with self.assertRaises(TypingError) as raises:
            hpat_func(S)
        msg = 'Method pct_change(). The object self.data'
        self.assertIn(msg, str(raises.exception))

    @skip_sdc_jit('Series.pct_change() does not raise an exception')
    def test_series_pct_change_not_supported(self):
        def test_series_pct_change_impl(S, periods=1, fill_method='pad', limit=None, freq=None):
            return S.pct_change(periods=periods, fill_method=fill_method, limit=limit, freq=freq)

        hpat_func = self.jit(test_series_pct_change_impl)
        S = pd.Series([0, 0, 0, np.nan, np.nan, 0, 0, np.nan, np.inf, 0, 0, np.inf, np.inf])
        with self.assertRaises(ValueError) as raises:
            hpat_func(S, fill_method='ababa')
        msg = 'Method pct_change(). Unsupported parameter. The function uses fill_method pad (ffill) or backfill (bfill) or None.'
        self.assertIn(msg, str(raises.exception))

        with self.assertRaises(TypingError) as raises:
            hpat_func(S, limit=5)
        msg = 'Method pct_change(). The object limit'
        self.assertIn(msg, str(raises.exception))

        with self.assertRaises(TypingError) as raises:
            hpat_func(S, freq=5)
        msg = 'Method pct_change(). The object freq'
        self.assertIn(msg, str(raises.exception))

        with self.assertRaises(TypingError) as raises:
            hpat_func(S, fill_method=1.6)
        msg = 'Method pct_change(). The object fill_method'
        self.assertIn(msg, str(raises.exception))

        with self.assertRaises(TypingError) as raises:
            hpat_func(S, periods=1.6)
        msg = 'Method pct_change(). The object periods'
        self.assertIn(msg, str(raises.exception))

    @skip_sdc_jit('Arithmetic operations on Series with non-default indexes are not supported in old-style')
    def test_series_operator_add_numeric_scalar(self):
        """Verifies Series.operator.add implementation for numeric series and scalar second operand"""
        def test_impl(A, B):
            return A + B
        hpat_func = self.jit(test_impl)

        n = 7
        dtype_to_index = {'None': None,
                          'int': np.arange(n, dtype='int'),
                          'float': np.arange(n, dtype='float'),
                          'string': ['aa', 'aa', 'b', 'b', 'cccc', 'dd', 'ddd']}

        int_scalar = 24
        for dtype, index_data in dtype_to_index.items():
            with self.subTest(index_dtype=dtype, index=index_data):
                if platform.system() == 'Windows' and not IS_32BITS:
                    A = pd.Series(np.arange(n, dtype=np.int64), index=index_data)
                else:
                    A = pd.Series(np.arange(n), index=index_data)
                result = hpat_func(A, int_scalar)
                result_ref = test_impl(A, int_scalar)
                pd.testing.assert_series_equal(result, result_ref, check_dtype=False, check_names=False)

        float_scalar = 24.0
        for dtype, index_data in dtype_to_index.items():
            with self.subTest(index_dtype=dtype, index=index_data):
                if platform.system() == 'Windows' and not IS_32BITS:
                    A = pd.Series(np.arange(n, dtype=np.int64), index=index_data)
                else:
                    A = pd.Series(np.arange(n), index=index_data)
                ref_result = test_impl(A, float_scalar)
                result = hpat_func(A, float_scalar)
                pd.testing.assert_series_equal(result, ref_result, check_dtype=False, check_names=False)

    def test_series_operator_add_numeric_same_index_default(self):
        """Verifies implementation of Series.operator.add between two numeric Series
        with default indexes and same size"""
        def test_impl(A, B):
            return A + B
        hpat_func = self.jit(test_impl)

        n = 7
        dtypes_to_test = (np.int32, np.int64, np.float32, np.float64)
        for dtype_left, dtype_right in combinations(dtypes_to_test, 2):
            with self.subTest(left_series_dtype=dtype_left, right_series_dtype=dtype_right):
                A = pd.Series(np.arange(n), dtype=dtype_left)
                B = pd.Series(np.arange(n)**2, dtype=dtype_right)
                pd.testing.assert_series_equal(hpat_func(A, B), test_impl(A, B), check_dtype=False)

    @skip_numba_jit
    @skip_sdc_jit("TODO: find out why pandas aligning series indexes produces Int64Index when common dtype is float\n"
                  "AssertionError: Series.index are different\n"
                  "Series.index classes are not equivalent\n"
                  "[left]:  Float64Index([0.0, 1.0, 2.0, 3.0, 4.0, 5.0, 6.0, 7.0, 8.0, 9.0, 10.0], dtype='float64')\n"
                  "[right]: Int64Index([0, 1, 2, 3, 4, 5, 6, 7, 8, 9, 10], dtype='int64')\n")
    def test_series_operator_add_numeric_same_index_numeric(self):
        """Verifies implementation of Series.operator.add between two numeric Series
           with the same numeric indexes of different dtypes"""
        def test_impl(A, B):
            return A + B
        hpat_func = self.jit(test_impl)

        n = 7
        dtypes_to_test = (np.int32, np.int64, np.float32, np.float64)
        for dtype_left, dtype_right in combinations(dtypes_to_test, 2):
            with self.subTest(left_series_dtype=dtype_left, right_series_dtype=dtype_right):
                A = pd.Series(np.arange(n), index=np.arange(n, dtype=dtype_left))
                B = pd.Series(np.arange(n)**2, index=np.arange(n, dtype=dtype_right))
                pd.testing.assert_series_equal(hpat_func(A, B), test_impl(A, B), check_dtype=False)

    @skip_sdc_jit('Arithmetic operations on Series with non-default indexes are not supported in old-style')
    def test_series_operator_add_numeric_same_index_numeric_fixme(self):
        """ Same as test_series_operator_add_same_index_numeric but with w/a for the problem.
        Can be deleted when the latter is fixed """
        def test_impl(A, B):
            return A + B
        hpat_func = self.jit(test_impl)

        n = 7
        index_dtypes_to_test = (np.int32, np.int64, np.float32, np.float64)
        for dtype_left, dtype_right in combinations(index_dtypes_to_test, 2):
            # FIXME: skip the sub-test if one of the dtypes is float and the other is integer
            if not (np.issubdtype(dtype_left, np.integer) and np.issubdtype(dtype_right, np.integer)
                    or np.issubdtype(dtype_left, np.float) and np.issubdtype(dtype_right, np.float)):
                continue

            with self.subTest(left_series_dtype=dtype_left, right_series_dtype=dtype_right):
                A = pd.Series(np.arange(n), index=np.arange(n, dtype=dtype_left))
                B = pd.Series(np.arange(n)**2, index=np.arange(n, dtype=dtype_right))
                pd.testing.assert_series_equal(hpat_func(A, B), test_impl(A, B), check_dtype=False)

    @skip_sdc_jit('Arithmetic operations on Series with non-default indexes are not supported in old-style')
    def test_series_operator_add_numeric_same_index_str(self):
        """Verifies implementation of Series.operator.add between two numeric Series with the same string indexes"""
        def test_impl(A, B):
            return A + B
        hpat_func = self.jit(test_impl)

        n = 7
        A = pd.Series(np.arange(n), index=['a', 'c', 'e', 'c', 'b', 'a', 'o'])
        B = pd.Series(np.arange(n)**2, index=['a', 'c', 'e', 'c', 'b', 'a', 'o'])
        pd.testing.assert_series_equal(hpat_func(A, B), test_impl(A, B), check_dtype=False, check_names=False)

    @skip_sdc_jit('Arithmetic operations on Series with non-default indexes are not supported in old-style')
    def test_series_operator_add_numeric_align_index_int(self):
        """Verifies implementation of Series.operator.add between two numeric Series with non-equal integer indexes"""
        def test_impl(A, B):
            return A + B
        hpat_func = self.jit(test_impl)

        n = 11
        index_A = [0, 1, 1, 2, 3, 3, 3, 4, 6, 8, 9]
        index_B = [0, 1, 1, 3, 4, 4, 5, 5, 6, 6, 9]
        np.random.shuffle(index_A)
        np.random.shuffle(index_B)
        A = pd.Series(np.arange(n), index=index_A)
        B = pd.Series(np.arange(n)**2, index=index_B)
        pd.testing.assert_series_equal(hpat_func(A, B), test_impl(A, B), check_dtype=False, check_names=False)

    @skip_sdc_jit('Arithmetic operations on Series with non-default indexes are not supported in old-style')
    def test_series_operator_add_numeric_align_index_str(self):
        """Verifies implementation of Series.operator.add between two numeric Series with non-equal string indexes"""
        def test_impl(A, B):
            return A + B
        hpat_func = self.jit(test_impl)

        n = 11
        index_A = ['', '', 'aa', 'aa', 'ae', 'ae', 'b', 'ccc', 'cccc', 'oo', 's']
        index_B = ['', '', 'aa', 'aa', 'cc', 'cccc', 'e', 'f', 'h', 'oo', 's']
        np.random.shuffle(index_A)
        np.random.shuffle(index_B)
        A = pd.Series(np.arange(n), index=index_A)
        B = pd.Series(np.arange(n)**2, index=index_B)
        pd.testing.assert_series_equal(hpat_func(A, B), test_impl(A, B), check_dtype=False, check_names=False)

    @skip_numba_jit('TODO: fix Series.sort_values to handle both None and '' in string series')
    @skip_sdc_jit('Arithmetic operations on Series with non-default indexes are not supported in old-style')
    def test_series_operator_add_numeric_align_index_str_fixme(self):
        """Same as test_series_operator_add_align_index_str but with None values in string indexes"""
        def test_impl(A, B):
            return A + B
        hpat_func = self.jit(test_impl)

        n = 11
        index_A = ['', '', 'aa', 'aa', 'ae', 'b', 'ccc', 'cccc', 'oo', None, None]
        index_B = ['', '', 'aa', 'aa', 'cccc', 'f', 'h', 'oo', 's', None, None]
        np.random.shuffle(index_A)
        np.random.shuffle(index_B)
        A = pd.Series(np.arange(n), index=index_A)
        B = pd.Series(np.arange(n)**2, index=index_B)
        pd.testing.assert_series_equal(hpat_func(A, B), test_impl(A, B), check_dtype=False, check_names=False)

    @skip_sdc_jit('Arithmetic operations on Series with non-default indexes are not supported in old-style')
    def test_series_operator_add_numeric_align_index_other_dtype(self):
        """Verifies implementation of Series.operator.add between two numeric Series
        with non-equal integer indexes of different dtypes"""
        def test_impl(A, B):
            return A + B
        hpat_func = self.jit(test_impl)

        n = 7
        A = pd.Series(np.arange(3*n), index=np.arange(-n, 2*n, 1, dtype=np.int64))
        B = pd.Series(np.arange(3*n)**2, index=np.arange(0, 3*n, 1, dtype=np.float64))
        pd.testing.assert_series_equal(hpat_func(A, B), test_impl(A, B), check_dtype=False, check_names=False)

    @skip_sdc_jit('Arithmetic operations on Series with different sizes are not supported in old-style')
    def test_series_operator_add_numeric_diff_series_sizes(self):
        """Verifies implementation of Series.operator.add between two numeric Series with different sizes"""
        def test_impl(A, B):
            return A + B
        hpat_func = self.jit(test_impl)

        size_A, size_B = 7, 25
        A = pd.Series(np.arange(size_A))
        B = pd.Series(np.arange(size_B)**2)
        pd.testing.assert_series_equal(hpat_func(A, B), test_impl(A, B), check_dtype=False, check_names=False)

    @skip_sdc_jit('Arithmetic operations on Series requiring alignment of indexes are not supported in old-style')
    def test_series_operator_add_align_index_int_capacity(self):
        """Verifies implementation of Series.operator.add and alignment of numeric indexes of large size"""
        def test_impl(A, B):
            return A + B
        hpat_func = self.jit(test_impl)

        n = 20000
        np.random.seed(0)
        index1 = np.random.randint(-30, 30, n)
        index2 = np.random.randint(-30, 30, n)
        A = pd.Series(np.random.ranf(n), index=index1)
        B = pd.Series(np.random.ranf(n), index=index2)
        pd.testing.assert_series_equal(hpat_func(A, B), test_impl(A, B), check_dtype=False, check_names=False)

    @skip_numba_jit
    @skip_sdc_jit('Test hangs due to a call of Series.sort_values')
    def test_series_operator_add_align_index_str_capacity(self):
        """Verifies implementation of Series.operator.add and alignment of string indexes of large size"""
        def test_impl(A, B):
            return A + B
        hpat_func = self.jit(test_impl)

        n = 20000
        np.random.seed(0)
        valid_ids = ['', 'aaa', 'a', 'b', 'ccc', 'ef', 'ff', 'fff', 'fa', 'dddd']
        index1 = [valid_ids[i] for i in np.random.randint(0, len(valid_ids), n)]
        index2 = [valid_ids[i] for i in np.random.randint(0, len(valid_ids), n)]
        A = pd.Series(np.random.ranf(n), index=index1)
        B = pd.Series(np.random.ranf(n), index=index2)
        pd.testing.assert_series_equal(hpat_func(A, B), test_impl(A, B), check_dtype=False, check_names=False)

    @skip_sdc_jit
    @skip_numba_jit("TODO: support arithemetic operations on StringArrays and extend Series.operator.add overload")
    def test_series_operator_add_str_same_index_default(self):
        """Verifies implementation of Series.operator.add between two string Series
        with default indexes and same size"""
        def test_impl(A, B):
            return A + B
        hpat_func = self.jit(test_impl)

        A = pd.Series(['a', '', 'ae', 'b', 'cccc', 'oo', None])
        B = pd.Series(['b', 'aa', '', 'b', 'o', None, 'oo'])
        pd.testing.assert_series_equal(hpat_func(A, B), test_impl(A, B), check_dtype=False, check_names=False)

<<<<<<< HEAD
    @skip_sdc_jit("Series.str.isalpha is not supported yet")
    def test_series_isalpha_str(self):
        series = [['leopard', 'Golden Eagle', 'SNAKE', ''],
                  ['Hello world!', 'hello 123', 'mynameisPeter'],
                  ['one', 'one1', '1', '']
                  ]

        cfunc = self.jit(isalpha_usecase)
        for ser in series:
            S = pd.Series(ser)
            pd.testing.assert_series_equal(cfunc(S), isalpha_usecase(S))
=======
    def test_series_operator_add_result_name1(self):
        """Verifies name of the Series resulting from appying Series.operator.add to different arguments"""
        def test_impl(A, B):
            return A + B
        hpat_func = self.jit(test_impl)

        n = 7
        series_names = ['A', '', None, 'B']
        for left_name, right_name in combinations(series_names, 2):
            S1 = pd.Series(np.arange(n), name=left_name)
            S2 = pd.Series(np.arange(n, 0, -1), name=right_name)
            with self.subTest(left_series_name=left_name, right_series_name=right_name):
                # check_dtype=False because SDC implementation always returns float64 Series
                pd.testing.assert_series_equal(hpat_func(S1, S2), test_impl(S1, S2), check_dtype=False)

        # also verify case when second operator is scalar
        scalar = 3.0
        S1 = pd.Series(np.arange(n), name='A')
        pd.testing.assert_series_equal(hpat_func(S1, S2), test_impl(S1, S2), check_dtype=False)

    @unittest.expectedFailure
    def test_series_operator_add_result_name2(self):
        """Verifies implementation of Series.operator.add differs from Pandas
           in returning unnamed Series when both operands are named Series with the same name"""
        def test_impl(A, B):
            return A + B
        hpat_func = self.jit(test_impl)

        n = 7
        S1 = pd.Series(np.arange(n), name='A')
        S2 = pd.Series(np.arange(n, 0, -1), name='A')
        result = hpat_func(S1, S2)
        result_ref = test_impl(S1, S2)
        # check_dtype=False because SDC implementation always returns float64 Series
        pd.testing.assert_series_equal(result, result_ref, check_dtype=False)

    @unittest.expectedFailure
    def test_series_operator_add_series_dtype_promotion(self):
        """Verifies implementation of Series.operator.add differs from Pandas
           in dtype of resulting Series that is fixed to float64"""
        def test_impl(A, B):
            return A + B
        hpat_func = self.jit(test_impl)

        n = 7
        dtypes_to_test = (np.int32, np.int64, np.float32, np.float64)
        for dtype_left, dtype_right in combinations(dtypes_to_test, 2):
            with self.subTest(left_series_dtype=dtype_left, right_series_dtype=dtype_right):
                A = pd.Series(np.array(np.arange(n), dtype=dtype_left))
                B = pd.Series(np.array(np.arange(n)**2, dtype=dtype_right))
                pd.testing.assert_series_equal(hpat_func(A, B), test_impl(A, B))

    @skip_numba_jit("BUG: new-style impl of arithmetic operators for series do not consider scalar as left argument")
    def test_series_operator_add_scalar_left(self):
        """Verifies using all various Series arithmetic binary operators on two integer Series with default indexes"""
        def test_impl(S, value):
            return value + S
        hpat_func = self.jit(test_impl)

        n = 11
        A = pd.Series(np.arange(-5, -5 + n))
        scalar = 24

        # check_dtype=False because SDC implementation always returns float64 Series
        pd.testing.assert_series_equal(hpat_func(A, scalar), test_impl(A, scalar), check_dtype=False)

    @skip_sdc_jit('Old-style implementation of operators doesn\'t support Series indexes')
    def test_series_operator_lt_index_mismatch1(self):
        """Verifies correct exception is raised when comparing Series with non equal integer indexes"""
        def test_impl(A, B):
            return A < B
        hpat_func = self.jit(test_impl)

        n = 11
        np.random.seed(0)
        index1 = np.arange(n)
        index2 = np.copy(index1)
        np.random.shuffle(index2)
        A = pd.Series([1, 2, -1, 3, 4, 2, -3, 5, 6, 6, 0], index=index1)
        B = pd.Series([3, 2, -2, 1, 4, 1, -5, 6, 6, 3, -1], index=index2)

        with self.assertRaises(Exception) as context:
            test_impl(A, B)
        exception_ref = context.exception

        self.assertRaises(type(exception_ref), hpat_func, A, B)

    @skip_sdc_jit('Old-style implementation of operators doesn\'t support comparing Series of different lengths')
    def test_series_operator_lt_index_mismatch2(self):
        """Verifies correct exception is raised when comparing Series of different size with default indexes"""
        def test_impl(A, B):
            return A < B
        hpat_func = self.jit(test_impl)

        A = pd.Series([1, 2, -1, 3, 4, 2])
        B = pd.Series([3, 2, -2, 1, 4, 1, -5, 6, 6, 3, -1])

        with self.assertRaises(Exception) as context:
            test_impl(A, B)
        exception_ref = context.exception

        self.assertRaises(type(exception_ref), hpat_func, A, B)

    @skip_numba_jit('Numba propagates different exception:\n'
                    'numba.errors.TypingError: Failed in nopython mode pipeline (step: nopython frontend)\n'
                    'Internal error at <numba.typeinfer.IntrinsicCallConstraint ...\n'
                    '\'Signature\' object is not iterable')
    @skip_sdc_jit('Typing checks not implemented for Series operators in old-style')
    def test_series_operator_lt_index_mismatch3(self):
        """Verifies correct exception is raised when comparing two Series with non-comparable indexes"""
        def test_impl(A, B):
            return A < B
        hpat_func = self.jit(test_impl)

        S1 = pd.Series([1, 2, -1, 3, 4, 2])
        S2 = pd.Series(['a', 'b', '', None, '2', 'ccc'])

        with self.assertRaises(TypingError) as raises:
            hpat_func(S1, S2)
        msg = 'Operator lt(). Not supported for series with not-comparable indexes.'
        self.assertIn(msg, str(raises.exception))

    @skip_sdc_jit('Comparison operations on Series with non-default indexes are not supported in old-style')
    @skip_numba_jit("TODO: find out why pandas aligning series indexes produces Int64Index when common dtype is float\n"
                    "AssertionError: Series.index are different\n"
                    "Series.index classes are not equivalent\n"
                    "[left]:  Float64Index([0.0, 1.0, 2.0, 3.0, 4.0, 5.0, 6.0, 7.0, 8.0, 9.0, 10.0], dtype='float64')\n"
                    "[right]: Int64Index([0, 1, 2, 3, 4, 5, 6, 7, 8, 9, 10], dtype='int64')\n")
    def test_series_operator_lt_index_dtype_promotion(self):
        """Verifies implementation of Series.operator.lt between two numeric Series
           with the same numeric indexes of different dtypes"""
        def test_impl(A, B):
            return A < B
        hpat_func = self.jit(test_impl)

        n = 7
        index_dtypes_to_test = (np.int32, np.int64, np.float32, np.float64)
        for dtype_left, dtype_right in combinations(index_dtypes_to_test, 2):
            with self.subTest(left_series_dtype=dtype_left, right_series_dtype=dtype_right):
                A = pd.Series(np.arange(n), index=np.arange(n, dtype=dtype_left))
                B = pd.Series(np.arange(n)**2, index=np.arange(n, dtype=dtype_right))
                pd.testing.assert_series_equal(hpat_func(A, B), test_impl(A, B))

    @skip_sdc_jit('Comparison operations on Series with non-default indexes are not supported in old-style')
    def test_series_operator_lt_index_dtype_promotion_fixme(self):
        """ Same as test_series_operator_lt_index_dtype_promotion but with w/a for the problem.
        Can be deleted when the latter is fixed """
        def test_impl(A, B):
            return A < B
        hpat_func = self.jit(test_impl)

        n = 7
        index_dtypes_to_test = (np.int32, np.int64, np.float32, np.float64)
        for dtype_left, dtype_right in combinations(index_dtypes_to_test, 2):
            # FIXME: skip the sub-test if one of the dtypes is float and the other is integer
            if not (np.issubdtype(dtype_left, np.integer) and np.issubdtype(dtype_right, np.integer)
                    or np.issubdtype(dtype_left, np.float) and np.issubdtype(dtype_right, np.float)):
                continue

            with self.subTest(left_series_dtype=dtype_left, right_series_dtype=dtype_right):
                A = pd.Series(np.arange(n), index=np.arange(n, dtype=dtype_left))
                B = pd.Series(np.arange(n)**2, index=np.arange(n, dtype=dtype_right))
                pd.testing.assert_series_equal(hpat_func(A, B), test_impl(A, B))

    @skip_numba_jit('Numba propagates different exception:\n'
                    'numba.errors.TypingError: Failed in nopython mode pipeline (step: nopython frontend)\n'
                    'Internal error at <numba.typeinfer.IntrinsicCallConstraint ...\n'
                    '\'Signature\' object is not iterable')
    @skip_sdc_jit('Typing checks not implemented for Series operators in old-style')
    def test_series_operator_lt_unsupported_dtypes(self):
        """Verifies correct exception is raised when comparing two Series with non-comparable dtypes"""
        def test_impl(A, B):
            return A < B
        hpat_func = self.jit(test_impl)

        S1 = pd.Series([1, 2, -1, 3, 4, 2])
        S2 = pd.Series(['a', 'b', '', None, '2', 'ccc'])

        with self.assertRaises(TypingError) as raises:
            hpat_func(S1, S2)
        msg = 'Operator lt(). Not supported for series with not-comparable data.'
        self.assertIn(msg, str(raises.exception))

    @skip_sdc_jit
    @skip_numba_jit("TODO: support arithemetic operations on StringArrays and extend Series.operator.lt overload")
    def test_series_operator_lt_str(self):
        """Verifies implementation of Series.operator.lt between two string Series with default indexes"""
        def test_impl(A, B):
            return A < B
        hpat_func = self.jit(test_impl)

        A = pd.Series(['a', '', 'ae', 'b', 'cccc', 'oo', None])
        B = pd.Series(['b', 'aa', '', 'b', 'o', None, 'oo'])
        pd.testing.assert_series_equal(hpat_func(A, B), test_impl(A, B))
>>>>>>> 9b5c64bb


if __name__ == "__main__":
    unittest.main()<|MERGE_RESOLUTION|>--- conflicted
+++ resolved
@@ -5094,19 +5094,6 @@
         B = pd.Series(['b', 'aa', '', 'b', 'o', None, 'oo'])
         pd.testing.assert_series_equal(hpat_func(A, B), test_impl(A, B), check_dtype=False, check_names=False)
 
-<<<<<<< HEAD
-    @skip_sdc_jit("Series.str.isalpha is not supported yet")
-    def test_series_isalpha_str(self):
-        series = [['leopard', 'Golden Eagle', 'SNAKE', ''],
-                  ['Hello world!', 'hello 123', 'mynameisPeter'],
-                  ['one', 'one1', '1', '']
-                  ]
-
-        cfunc = self.jit(isalpha_usecase)
-        for ser in series:
-            S = pd.Series(ser)
-            pd.testing.assert_series_equal(cfunc(S), isalpha_usecase(S))
-=======
     def test_series_operator_add_result_name1(self):
         """Verifies name of the Series resulting from appying Series.operator.add to different arguments"""
         def test_impl(A, B):
@@ -5301,7 +5288,18 @@
         A = pd.Series(['a', '', 'ae', 'b', 'cccc', 'oo', None])
         B = pd.Series(['b', 'aa', '', 'b', 'o', None, 'oo'])
         pd.testing.assert_series_equal(hpat_func(A, B), test_impl(A, B))
->>>>>>> 9b5c64bb
+
+    @skip_sdc_jit("Series.str.isalpha is not supported yet")
+    def test_series_isalpha_str(self):
+        series = [['leopard', 'Golden Eagle', 'SNAKE', ''],
+                  ['Hello world!', 'hello 123', 'mynameisPeter'],
+                  ['one', 'one1', '1', '']
+                  ]
+
+        cfunc = self.jit(isalpha_usecase)
+        for ser in series:
+            S = pd.Series(ser)
+            pd.testing.assert_series_equal(cfunc(S), isalpha_usecase(S))
 
 
 if __name__ == "__main__":
