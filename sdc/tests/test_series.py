# *****************************************************************************
# Copyright (c) 2019, Intel Corporation All rights reserved.
#
# Redistribution and use in source and binary forms, with or without
# modification, are permitted provided that the following conditions are met:
#
#     Redistributions of source code must retain the above copyright notice,
#     this list of conditions and the following disclaimer.
#
#     Redistributions in binary form must reproduce the above copyright notice,
#     this list of conditions and the following disclaimer in the documentation
#     and/or other materials provided with the distribution.
#
# THIS SOFTWARE IS PROVIDED BY THE COPYRIGHT HOLDERS AND CONTRIBUTORS "AS IS"
# AND ANY EXPRESS OR IMPLIED WARRANTIES, INCLUDING, BUT NOT LIMITED TO,
# THE IMPLIED WARRANTIES OF MERCHANTABILITY AND FITNESS FOR A PARTICULAR
# PURPOSE ARE DISCLAIMED. IN NO EVENT SHALL THE COPYRIGHT HOLDER OR
# CONTRIBUTORS BE LIABLE FOR ANY DIRECT, INDIRECT, INCIDENTAL, SPECIAL,
# EXEMPLARY, OR CONSEQUENTIAL DAMAGES (INCLUDING, BUT NOT LIMITED TO,
# PROCUREMENT OF SUBSTITUTE GOODS OR SERVICES; LOSS OF USE, DATA, OR PROFITS;
# OR BUSINESS INTERRUPTION) HOWEVER CAUSED AND ON ANY THEORY OF LIABILITY,
# WHETHER IN CONTRACT, STRICT LIABILITY, OR TORT (INCLUDING NEGLIGENCE OR
# OTHERWISE) ARISING IN ANY WAY OUT OF THE USE OF THIS SOFTWARE,
# EVEN IF ADVISED OF THE POSSIBILITY OF SUCH DAMAGE.
# *****************************************************************************


# -*- coding: utf-8 -*-
import string
import unittest
import platform
import pandas as pd
import numpy as np
import pyarrow.parquet as pq
import sdc
from itertools import islice, permutations, product, combinations, combinations_with_replacement
from sdc.tests.test_base import TestCase
from sdc.tests.test_utils import (
    count_array_REPs, count_parfor_REPs, count_array_OneDs, get_start_end,
    skip_numba_jit, skip_sdc_jit, sdc_limitation)
from sdc.tests.gen_test_data import ParquetGenerator
from numba import types
from numba.config import IS_32BITS
from numba.errors import TypingError


_cov_corr_series = [(pd.Series(x), pd.Series(y)) for x, y in [
    (
        [np.nan, -2., 3., 9.1],
        [np.nan, -2., 3., 5.0],
    ),
    # TODO(quasilyte): more intricate data for complex-typed series.
    # Some arguments make assert_almost_equal fail.
    # Functions that yield mismaching results:
    # _column_corr_impl and _column_cov_impl.
    (
        [complex(-2., 1.0), complex(3.0, 1.0)],
        [complex(-3., 1.0), complex(2.0, 1.0)],
    ),
    (
        [complex(-2.0, 1.0), complex(3.0, 1.0)],
        [1.0, -2.0],
    ),
    (
        [1.0, -4.5],
        [complex(-4.5, 1.0), complex(3.0, 1.0)],
    ),
]]

min_float64 = np.finfo('float64').min
max_float64 = np.finfo('float64').max

test_global_input_data_float64 = [
    [11., 35.2, -24., 0., np.NZERO, np.NINF, np.PZERO, min_float64],
    [1., np.nan, -1., 0., min_float64, max_float64, max_float64, min_float64],
    [np.nan, np.inf, np.inf, np.nan, np.nan, np.nan, np.NINF, np.NZERO]
]

min_int64 = np.iinfo('int64').min
max_int64 = np.iinfo('int64').max
max_uint64 = np.iinfo('uint64').max

test_global_input_data_signed_integer64 = [
    [1, -1, 0],
    [min_int64, max_int64, max_int64, min_int64],
]

test_global_input_data_integer64 = test_global_input_data_signed_integer64 + [[max_uint64, max_uint64]]

test_global_input_data_numeric = test_global_input_data_integer64 + test_global_input_data_float64

test_global_input_data_unicode_kind4 = [
    'ascii',
    '12345',
    '1234567890',
    '¡Y tú quién te crees?',
    '🐍⚡',
    '大处着眼，小处着手。',
]

test_global_input_data_unicode_kind1 = [
    'ascii',
    '12345',
    '1234567890',
]

def gen_srand_array(size, nchars=8):
    """Generate array of strings of specified size based on [a-zA-Z] + [0-9]"""
    accepted_chars = list(string.ascii_letters + string.digits)
    rands_chars = np.array(accepted_chars, dtype=(np.str_, 1))

    np.random.seed(100)
    return np.random.choice(rands_chars, size=nchars * size).view((np.str_, nchars))


def gen_frand_array(size, min=-100, max=100):
    """Generate array of float of specified size based on [-100-100]"""
    np.random.seed(100)
    return (max - min) * np.random.sample(size) + min

def gen_strlist(size, nchars=8):
    """Generate list of strings of specified size based on [a-zA-Z] + [0-9]"""
    accepted_chars = string.ascii_letters + string.digits
    generated_chars = islice(permutations(accepted_chars, nchars), size)

    return [''.join(chars) for chars in generated_chars]


#   Restores a series and checks the correct arrangement of data,
#   taking into account the same elements for unstable sortings
#   Example: pd.Series([15, 3, 7, 3, 1],[2, 4, 6, 8, 10])
#   Result can be pd.Series([4, 1, 3, 2, 0],[2, 4, 6, 8, 10]) or pd.Series([4, 2, 3, 1, 0],[2, 4, 6, 8, 10])
#   return restore series
def restore_series_argsort(series, my_result):
    nona = series.dropna()
    data = np.copy(nona.data)
    new_result = np.copy(series.data)
    result = np.copy(my_result)
    for i in range(len(result)):
        if result[i] != -1:
            new_result[i] = data[result[i]]
        else:
            new_result[i] = np.nan
    return new_result


#   Restores a series and checks the correct arrangement of indices,
#   taking into account the same elements for unstable sortings
#   Example: pd.Series([15, 3, 7, 3, 1],[2, 4, 6, 8, 10])
#   Result can be pd.Series([1, 3, 3, 7, 15],[10, 4, 8, 6, 2]) or pd.Series([1, 3, 3, 7, 15],[10, 8, 4, 6, 2])
#   if indices correct - return 0; wrong - return 1
def restore_series_sort_values(series, my_result_index, ascending):
    value_dict = {}
    nan_list = []
    data = np.copy(series.data)
    index = np.copy(series.index)
    for value in range(len(data)):
        # if np.isnan(data[value]):
        if series.isna()[index[value]]:
            nan_list.append(index[value])
        if data[value] in value_dict:
            value_dict[data[value]].append(index[value])
        else:
            value_dict[data[value]] = [index[value]]
    na = series.isna().sum()
    sort = np.argsort(data)
    result = np.copy(my_result_index)
    if not ascending:
        sort[:len(result)-na] = sort[:len(result)-na][::-1]
    for i in range(len(result)-na):
        check = 0
        for j in value_dict[data[sort[i]]]:
            if j == result[i]:
                check = 1
        if check == 0:
            return 1
    for i in range(len(result)-na, len(result)):
        check = 0
        for j in nan_list:
            if result[i] == j:
                check = 1
        if check == 0:
            return 1
    return 0


def _make_func_from_text(func_text, func_name='test_impl'):
    loc_vars = {}
    exec(func_text, {}, loc_vars)
    test_impl = loc_vars[func_name]
    return test_impl


def _make_func_use_binop1(operator):
    func_text = "def test_impl(A, B):\n"
    func_text += "   return A {} B\n".format(operator)
    return _make_func_from_text(func_text)


def _make_func_use_binop2(operator):
    func_text = "def test_impl(A, B):\n"
    func_text += "   A {} B\n".format(operator)
    func_text += "   return A\n"
    return _make_func_from_text(func_text)


def _make_func_use_method_arg1(method):
    func_text = "def test_impl(A, B):\n"
    func_text += "   return A.{}(B)\n".format(method)
    return _make_func_from_text(func_text)


def ljust_usecase(series, width):
    return series.str.ljust(width)


def ljust_with_fillchar_usecase(series, width, fillchar):
    return series.str.ljust(width, fillchar)


def rjust_usecase(series, width):
    return series.str.rjust(width)


def rjust_with_fillchar_usecase(series, width, fillchar):
    return series.str.rjust(width, fillchar)


def istitle_usecase(series):
    return series.str.istitle()


GLOBAL_VAL = 2


class TestSeries(TestCase):

    @skip_numba_jit
    def test_create1(self):
        def test_impl():
            df = pd.DataFrame({'A': [1, 2, 3]})
            return (df.A == 1).sum()
        hpat_func = self.jit(test_impl)

        self.assertEqual(hpat_func(), test_impl())

    @unittest.skip('Feature request: implement Series::ctor with list(list(type))')
    def test_create_list_list_unicode(self):
        def test_impl():
            S = pd.Series([
                          ['abc', 'defg', 'ijk'],
                          ['lmn', 'opq', 'rstuvwxyz']
                          ])
            return S
        hpat_func = self.jit(test_impl)

        result_ref = test_impl()
        result = hpat_func()
        pd.testing.assert_series_equal(result, result_ref)

    @unittest.skip('Feature request: implement Series::ctor with list(list(type))')
    def test_create_list_list_integer(self):
        def test_impl():
            S = pd.Series([
                          [123, 456, -789],
                          [-112233, 445566, 778899]
                          ])
            return S
        hpat_func = self.jit(test_impl)

        result_ref = test_impl()
        result = hpat_func()
        pd.testing.assert_series_equal(result, result_ref)

    @unittest.skip('Feature request: implement Series::ctor with list(list(type))')
    def test_create_list_list_float(self):
        def test_impl():
            S = pd.Series([
                          [1.23, -4.56, 7.89],
                          [11.2233, 44.5566, -778.899]
                          ])
            return S
        hpat_func = self.jit(test_impl)

        result_ref = test_impl()
        result = hpat_func()
        pd.testing.assert_series_equal(result, result_ref)

    @skip_numba_jit
    def test_create2(self):
        def test_impl(n):
            df = pd.DataFrame({'A': np.arange(n)})
            return (df.A == 2).sum()
        hpat_func = self.jit(test_impl)

        n = 11
        self.assertEqual(hpat_func(n), test_impl(n))

    def test_create_series1(self):
        def test_impl():
            A = pd.Series([1, 2, 3])
            return A
        hpat_func = self.jit(test_impl)

        pd.testing.assert_series_equal(hpat_func(), test_impl())

    def test_create_series_index1(self):
        # create and box an indexed Series
        def test_impl():
            A = pd.Series([1, 2, 3], ['A', 'C', 'B'])
            return A
        hpat_func = self.jit(test_impl)

        pd.testing.assert_series_equal(hpat_func(), test_impl())

    def test_create_series_index2(self):
        def test_impl():
            A = pd.Series([1, 2, 3], index=[2, 1, 0])
            return A
        hpat_func = self.jit(test_impl)

        pd.testing.assert_series_equal(hpat_func(), test_impl())

    def test_create_series_index3(self):
        def test_impl():
            A = pd.Series([1, 2, 3], index=['A', 'C', 'B'], name='A')
            return A
        hpat_func = self.jit(test_impl)

        pd.testing.assert_series_equal(hpat_func(), test_impl())

    def test_create_series_index4(self):
        def test_impl(name):
            A = pd.Series([1, 2, 3], index=['A', 'C', 'B'], name=name)
            return A
        hpat_func = self.jit(test_impl)

        pd.testing.assert_series_equal(hpat_func('A'), test_impl('A'))

    @skip_numba_jit
    def test_create_str(self):
        def test_impl():
            df = pd.DataFrame({'A': ['a', 'b', 'c']})
            return (df.A == 'a').sum()
        hpat_func = self.jit(test_impl)

        self.assertEqual(hpat_func(), test_impl())

    @skip_numba_jit
    def test_pass_df1(self):
        def test_impl(df):
            return (df.A == 2).sum()
        hpat_func = self.jit(test_impl)

        n = 11
        df = pd.DataFrame({'A': np.arange(n)})
        self.assertEqual(hpat_func(df), test_impl(df))

    @skip_numba_jit
    def test_pass_df_str(self):
        def test_impl(df):
            return (df.A == 'a').sum()
        hpat_func = self.jit(test_impl)

        df = pd.DataFrame({'A': ['a', 'b', 'c']})
        self.assertEqual(hpat_func(df), test_impl(df))

    @skip_numba_jit
    def test_pass_series1(self):
        # TODO: check to make sure it is series type
        def test_impl(A):
            return (A == 2).sum()
        hpat_func = self.jit(test_impl)

        n = 11
        df = pd.DataFrame({'A': np.arange(n)})
        self.assertEqual(hpat_func(df.A), test_impl(df.A))

    @skip_numba_jit
    def test_pass_series2(self):
        # test creating dataframe from passed series
        def test_impl(A):
            df = pd.DataFrame({'A': A})
            return (df.A == 2).sum()
        hpat_func = self.jit(test_impl)

        n = 11
        df = pd.DataFrame({'A': np.arange(n)})
        self.assertEqual(hpat_func(df.A), test_impl(df.A))

    @skip_numba_jit
    def test_pass_series_str(self):
        def test_impl(A):
            return (A == 'a').sum()
        hpat_func = self.jit(test_impl)

        df = pd.DataFrame({'A': ['a', 'b', 'c']})
        self.assertEqual(hpat_func(df.A), test_impl(df.A))

    def test_pass_series_index1(self):
        def test_impl(A):
            return A
        hpat_func = self.jit(test_impl)

        S = pd.Series([3, 5, 6], ['a', 'b', 'c'], name='A')
        pd.testing.assert_series_equal(hpat_func(S), test_impl(S))

    def test_series_size(self):
        def test_impl(S):
            return S.size
        hpat_func = self.jit(test_impl)

        n = 11
        for S, expected in [
            (pd.Series(), 0),
            (pd.Series([]), 0),
            (pd.Series(np.arange(n)), n),
            (pd.Series([np.nan, 1, 2]), 3),
            (pd.Series(['1', '2', '3']), 3),
        ]:
            with self.subTest(S=S, expected=expected):
                self.assertEqual(hpat_func(S), expected)
                self.assertEqual(hpat_func(S), test_impl(S))

    @skip_numba_jit
    def test_series_attr2(self):
        def test_impl(A):
            return A.copy().values
        hpat_func = self.jit(test_impl)

        n = 11
        df = pd.DataFrame({'A': np.arange(n)})
        np.testing.assert_array_equal(hpat_func(df.A), test_impl(df.A))

    def test_series_attr3(self):
        def test_impl(A):
            return A.min()
        hpat_func = self.jit(test_impl)

        n = 11
        df = pd.DataFrame({'A': np.arange(n)})
        self.assertEqual(hpat_func(df.A), test_impl(df.A))

    @skip_numba_jit("This test passes in group and fails in single.")
    def test_series_attr4(self):
        def test_impl(A):
            return A.cumsum().values
        hpat_func = self.jit(test_impl)

        n = 11
        df = pd.DataFrame({'A': np.arange(n)})
        np.testing.assert_array_equal(hpat_func(df.A), test_impl(df.A))

    @skip_numba_jit
    def test_series_argsort1(self):
        def test_impl(A):
            return A.argsort()
        hpat_func = self.jit(test_impl)

        n = 11
        A = pd.Series(np.random.ranf(n))
        pd.testing.assert_series_equal(hpat_func(A), test_impl(A))

    @skip_numba_jit
    def test_series_argsort2(self):
        def test_impl(S):
            return S.argsort()
        hpat_func = self.jit(test_impl)

        S = pd.Series([1, -1, 0, 1, np.nan], [1, 2, 3, 4, 5])
        pd.testing.assert_series_equal(test_impl(S), hpat_func(S))

    @skip_numba_jit
    def test_series_argsort_full(self):
        def test_impl(series, kind):
            return series.argsort(axis=0, kind=kind, order=None)

        hpat_func = self.jit(test_impl)

        all_data = test_global_input_data_numeric

        for data in all_data:
            for kind in ['quicksort', 'mergesort']:
                series = pd.Series(data * 3)
                ref_result = test_impl(series, kind=kind)
                jit_result = hpat_func(series, kind=kind)
                ref = restore_series_argsort(series, ref_result.data)
                jit = restore_series_argsort(series, jit_result.data)
                if kind == 'mergesort':
                    pd.testing.assert_series_equal(ref_result, jit_result)
                else:
                    np.testing.assert_array_equal(ref, jit)

    @skip_numba_jit
    def test_series_argsort_full_idx(self):
        def test_impl(series, kind):
            return series.argsort(axis=0, kind=kind, order=None)

        hpat_func = self.jit(test_impl)

        all_data = test_global_input_data_numeric

        for data in all_data:
            data = data * 3
            for index in [gen_srand_array(len(data)), gen_frand_array(len(data)), range(len(data))]:
                for kind in ['quicksort', 'mergesort']:
                    series = pd.Series(data, index)
                    ref_result = test_impl(series, kind=kind)
                    jit_result = hpat_func(series, kind=kind)
                    ref = restore_series_argsort(series, ref_result.data)
                    jit = restore_series_argsort(series, jit_result.data)
                    if kind == 'mergesort':
                        pd.testing.assert_series_equal(ref_result, jit_result)
                    else:
                        np.testing.assert_array_equal(ref, jit)

    @skip_numba_jit
    def test_series_attr6(self):
        def test_impl(A):
            return A.take([2, 3]).values
        hpat_func = self.jit(test_impl)

        n = 11
        df = pd.DataFrame({'A': np.arange(n)})
        np.testing.assert_array_equal(hpat_func(df.A), test_impl(df.A))

    def test_series_attr7(self):
        def test_impl(A):
            return A.astype(np.float64)
        hpat_func = self.jit(test_impl)

        n = 11
        df = pd.DataFrame({'A': np.arange(n)})
        np.testing.assert_array_equal(hpat_func(df.A), test_impl(df.A))

    def test_series_getattr_ndim(self):
        '''Verifies getting Series attribute ndim is supported'''
        def test_impl(S):
            return S.ndim
        hpat_func = self.jit(test_impl)

        n = 11
        S = pd.Series(np.arange(n))
        self.assertEqual(hpat_func(S), test_impl(S))

    def test_series_getattr_T(self):
        '''Verifies getting Series attribute T is supported'''
        def test_impl(S):
            return S.T
        hpat_func = self.jit(test_impl)

        n = 11
        S = pd.Series(np.arange(n))
        np.testing.assert_array_equal(hpat_func(S), test_impl(S))

    def test_series_copy_str1(self):
        def test_impl(A):
            return A.copy()
        hpat_func = self.jit(test_impl)

        S = pd.Series(['aa', 'bb', 'cc'])
        pd.testing.assert_series_equal(hpat_func(S), test_impl(S))

    def test_series_copy_int1(self):
        def test_impl(A):
            return A.copy()
        hpat_func = self.jit(test_impl)

        S = pd.Series([1, 2, 3])
        pd.testing.assert_series_equal(hpat_func(S), test_impl(S))

    def test_series_copy_deep(self):
        def test_impl(A, deep):
            return A.copy(deep=deep)
        hpat_func = self.jit(test_impl)

        for S in [
            pd.Series([1, 2]),
            pd.Series([1, 2], index=["a", "b"]),
            pd.Series([1, 2], name='A'),
            pd.Series([1, 2], index=["a", "b"], name='A'),
        ]:
            with self.subTest(S=S):
                for deep in (True, False):
                    with self.subTest(deep=deep):
                        actual = hpat_func(S, deep)
                        expected = test_impl(S, deep)

                        pd.testing.assert_series_equal(actual, expected)

                        self.assertEqual(actual.values is S.values, expected.values is S.values)
                        self.assertEqual(actual.values is S.values, not deep)

                        # Shallow copy of index is not supported yet
                        if deep:
                            self.assertEqual(actual.index is S.index, expected.index is S.index)
                            self.assertEqual(actual.index is S.index, not deep)

    @skip_sdc_jit('Series.corr() parameter "min_periods" unsupported')
    def test_series_corr(self):
        def test_series_corr_impl(S1, S2, min_periods=None):
            return S1.corr(S2, min_periods=min_periods)

        hpat_func = self.jit(test_series_corr_impl)
        test_input_data1 = [[.2, .0, .6, .2],
                            [.2, .0, .6, .2, .5, .6, .7, .8],
                            [],
                            [2, 0, 6, 2],
                            [.2, .1, np.nan, .5, .3],
                            [-1, np.nan, 1, np.inf]]
        test_input_data2 = [[.3, .6, .0, .1],
                            [.3, .6, .0, .1, .8],
                            [],
                            [3, 6, 0, 1],
                            [.3, .2, .9, .6, np.nan],
                            [np.nan, np.nan, np.inf, np.nan]]
        for input_data1 in test_input_data1:
            for input_data2 in test_input_data2:
                S1 = pd.Series(input_data1)
                S2 = pd.Series(input_data2)
                for period in [None, 2, 1, 8, -4]:
                    result_ref = test_series_corr_impl(S1, S2, min_periods=period)
                    result = hpat_func(S1, S2, min_periods=period)
                    np.testing.assert_allclose(result, result_ref)

    @skip_sdc_jit('Series.corr() parameter "min_periods" unsupported')
    def test_series_corr_unsupported_dtype(self):
        def test_series_corr_impl(S1, S2, min_periods=None):
            return S1.corr(S2, min_periods=min_periods)

        hpat_func = self.jit(test_series_corr_impl)
        S1 = pd.Series([.2, .0, .6, .2])
        S2 = pd.Series(['abcdefgh', 'a', 'abcdefg', 'ab', 'abcdef', 'abc'])
        S3 = pd.Series(['aaaaa', 'bbbb', 'ccc', 'dd', 'e'])
        S4 = pd.Series([.3, .6, .0, .1])

        with self.assertRaises(TypingError) as raises:
            hpat_func(S1, S2, min_periods=5)
        msg = 'Method corr(). The object other.data'
        self.assertIn(msg, str(raises.exception))

        with self.assertRaises(TypingError) as raises:
            hpat_func(S3, S4, min_periods=5)
        msg = 'Method corr(). The object self.data'
        self.assertIn(msg, str(raises.exception))

    @skip_sdc_jit('Series.corr() parameter "min_periods" unsupported')
    def test_series_corr_unsupported_period(self):
        def test_series_corr_impl(S1, S2, min_periods=None):
            return S1.corr(S2, min_periods=min_periods)

        hpat_func = self.jit(test_series_corr_impl)
        S1 = pd.Series([.2, .0, .6, .2])
        S2 = pd.Series([.3, .6, .0, .1])

        with self.assertRaises(TypingError) as raises:
            hpat_func(S1, S2, min_periods='aaaa')
        msg = 'Method corr(). The object min_periods'
        self.assertIn(msg, str(raises.exception))

        with self.assertRaises(TypingError) as raises:
            hpat_func(S1, S2, min_periods=0.5)
        msg = 'Method corr(). The object min_periods'
        self.assertIn(msg, str(raises.exception))

    def test_series_astype_int_to_str1(self):
        '''Verifies Series.astype implementation with function 'str' as argument
           converts integer series to series of strings
        '''
        def test_impl(S):
            return S.astype(str)
        hpat_func = self.jit(test_impl)

        n = 11
        S = pd.Series(np.arange(n))
        pd.testing.assert_series_equal(hpat_func(S), test_impl(S))

    def test_series_astype_int_to_str2(self):
        '''Verifies Series.astype implementation with a string literal dtype argument
           converts integer series to series of strings
        '''
        def test_impl(S):
            return S.astype('str')
        hpat_func = self.jit(test_impl)

        n = 11
        S = pd.Series(np.arange(n))
        pd.testing.assert_series_equal(hpat_func(S), test_impl(S))

    def test_series_astype_str_to_str1(self):
        '''Verifies Series.astype implementation with function 'str' as argument
           handles string series not changing it
        '''
        def test_impl(S):
            return S.astype(str)
        hpat_func = self.jit(test_impl)

        S = pd.Series(['aa', 'bb', 'cc'])
        pd.testing.assert_series_equal(hpat_func(S), test_impl(S))

    def test_series_astype_str_to_str2(self):
        '''Verifies Series.astype implementation with a string literal dtype argument
           handles string series not changing it
        '''
        def test_impl(S):
            return S.astype('str')
        hpat_func = self.jit(test_impl)

        S = pd.Series(['aa', 'bb', 'cc'])
        pd.testing.assert_series_equal(hpat_func(S), test_impl(S))

    def test_series_astype_str_to_str_index_str(self):
        '''Verifies Series.astype implementation with function 'str' as argument
           handles string series not changing it
        '''

        def test_impl(S):
            return S.astype(str)

        hpat_func = self.jit(test_impl)

        S = pd.Series(['aa', 'bb', 'cc'], index=['d', 'e', 'f'])
        pd.testing.assert_series_equal(hpat_func(S), test_impl(S))

    def test_series_astype_str_to_str_index_int(self):
        '''Verifies Series.astype implementation with function 'str' as argument
           handles string series not changing it
        '''

        def test_impl(S):
            return S.astype(str)

        hpat_func = self.jit(test_impl)

        S = pd.Series(['aa', 'bb', 'cc'], index=[1, 2, 3])
        pd.testing.assert_series_equal(hpat_func(S), test_impl(S))

    @unittest.skip('TODO: requires str(datetime64) support in Numba')
    def test_series_astype_dt_to_str1(self):
        '''Verifies Series.astype implementation with function 'str' as argument
           converts datetime series to series of strings
        '''
        def test_impl(A):
            return A.astype(str)
        hpat_func = self.jit(test_impl)

        S = pd.Series([pd.Timestamp('20130101 09:00:00'),
                       pd.Timestamp('20130101 09:00:02'),
                       pd.Timestamp('20130101 09:00:03')
                       ])
        pd.testing.assert_series_equal(hpat_func(S), test_impl(S))

    @unittest.skip('AssertionError: Series are different'
                   '[left]:  [0.000000, 1.000000, 2.000000, 3.000000, ...'
                   '[right]:  [0.0, 1.0, 2.0, 3.0, ...'
                   'TODO: needs alignment to NumPy on Numba side')
    def test_series_astype_float_to_str1(self):
        '''Verifies Series.astype implementation with function 'str' as argument
           converts float series to series of strings
        '''
        def test_impl(A):
            return A.astype(str)
        hpat_func = self.jit(test_impl)

        n = 11.0
        S = pd.Series(np.arange(n))
        pd.testing.assert_series_equal(hpat_func(S), test_impl(S))

    def test_series_astype_int32_to_int64(self):
        '''Verifies Series.astype implementation with NumPy dtype argument
           converts series with dtype=int32 to series with dtype=int64
        '''
        def test_impl(A):
            return A.astype(np.int64)
        hpat_func = self.jit(test_impl)

        n = 11
        S = pd.Series(np.arange(n), dtype=np.int32)
        pd.testing.assert_series_equal(hpat_func(S), test_impl(S))

    def test_series_astype_int_to_float64(self):
        '''Verifies Series.astype implementation with NumPy dtype argument
           converts integer series to series of float
        '''
        def test_impl(A):
            return A.astype(np.float64)
        hpat_func = self.jit(test_impl)

        n = 11
        S = pd.Series(np.arange(n))
        pd.testing.assert_series_equal(hpat_func(S), test_impl(S))

    def test_series_astype_float_to_int32(self):
        '''Verifies Series.astype implementation with NumPy dtype argument
           converts float series to series of integers
        '''
        def test_impl(A):
            return A.astype(np.int32)
        hpat_func = self.jit(test_impl)

        n = 11.0
        S = pd.Series(np.arange(n))
        pd.testing.assert_series_equal(hpat_func(S), test_impl(S))

    def test_series_astype_literal_dtype1(self):
        '''Verifies Series.astype implementation with a string literal dtype argument
           converts float series to series of integers
        '''
        def test_impl(A):
            return A.astype('int32')
        hpat_func = self.jit(test_impl)

        n = 11.0
        S = pd.Series(np.arange(n))
        pd.testing.assert_series_equal(hpat_func(S), test_impl(S))

    @unittest.skip('TODO: needs Numba astype impl support converting unicode_type to int')
    def test_series_astype_str_to_int32(self):
        '''Verifies Series.astype implementation with NumPy dtype argument
           converts series of strings to series of integers
        '''
        import numba

        def test_impl(A):
            return A.astype(np.int32)
        hpat_func = self.jit(test_impl)

        n = 11
        S = pd.Series([str(x) for x in np.arange(n) - n // 2])
        pd.testing.assert_series_equal(hpat_func(S), test_impl(S))

    @unittest.skip('TODO: needs Numba astype impl support converting unicode_type to float')
    def test_series_astype_str_to_float64(self):
        '''Verifies Series.astype implementation with NumPy dtype argument
           converts series of strings to series of float
        '''
        def test_impl(A):
            return A.astype(np.float64)
        hpat_func = self.jit(test_impl)

        S = pd.Series(['3.24', '1E+05', '-1', '-1.3E-01', 'nan', 'inf'])
        pd.testing.assert_series_equal(hpat_func(S), test_impl(S))

    def test_series_astype_str_index_str(self):
        '''Verifies Series.astype implementation with function 'str' as argument
           handles string series not changing it
        '''

        def test_impl(S):
            return S.astype(str)
        hpat_func = self.jit(test_impl)

        S = pd.Series(['aa', 'bb', 'cc'], index=['a', 'b', 'c'])
        pd.testing.assert_series_equal(hpat_func(S), test_impl(S))

    def test_series_astype_str_index_int(self):
        '''Verifies Series.astype implementation with function 'str' as argument
           handles string series not changing it
        '''

        def test_impl(S):
            return S.astype(str)

        hpat_func = self.jit(test_impl)

        S = pd.Series(['aa', 'bb', 'cc'], index=[2, 3, 5])
        pd.testing.assert_series_equal(hpat_func(S), test_impl(S))

    def test_series_astype_errors_ignore_return_self_str(self):
        '''Verifies Series.astype implementation return self object on error
           if errors='ignore' is passed in arguments
        '''

        def test_impl(S):
            return S.astype(np.float64, errors='ignore')

        hpat_func = self.jit(test_impl)

        S = pd.Series(['aa', 'bb', 'cc'], index=[2, 3, 5])
        pd.testing.assert_series_equal(hpat_func(S), test_impl(S))

    @skip_numba_jit
    def test_np_call_on_series1(self):
        def test_impl(A):
            return np.min(A)
        hpat_func = self.jit(test_impl)

        n = 11
        df = pd.DataFrame({'A': np.arange(n)})
        np.testing.assert_array_equal(hpat_func(df.A), test_impl(df.A))

    def test_series_values(self):
        def test_impl(A):
            return A.values
        hpat_func = self.jit(test_impl)

        n = 11
        df = pd.DataFrame({'A': np.arange(n)})
        np.testing.assert_array_equal(hpat_func(df.A), test_impl(df.A))

    @skip_numba_jit
    def test_series_values1(self):
        def test_impl(A):
            return (A == 2).values
        hpat_func = self.jit(test_impl)

        n = 11
        df = pd.DataFrame({'A': np.arange(n)})
        np.testing.assert_array_equal(hpat_func(df.A), test_impl(df.A))

    def test_series_shape1(self):
        def test_impl(A):
            return A.shape
        hpat_func = self.jit(test_impl)

        n = 11
        df = pd.DataFrame({'A': np.arange(n)})
        self.assertEqual(hpat_func(df.A), test_impl(df.A))

    @skip_numba_jit
    def test_static_setitem_series1(self):
        def test_impl(A):
            A[0] = 2
            return (A == 2).sum()
        hpat_func = self.jit(test_impl)

        n = 11
        df = pd.DataFrame({'A': np.arange(n)})
        self.assertEqual(hpat_func(df.A), test_impl(df.A))

    @skip_numba_jit
    def test_setitem_series1(self):
        def test_impl(A, i):
            A[i] = 2
            return (A == 2).sum()
        hpat_func = self.jit(test_impl)

        n = 11
        df = pd.DataFrame({'A': np.arange(n)})
        self.assertEqual(hpat_func(df.A.copy(), 0), test_impl(df.A.copy(), 0))

    @skip_numba_jit
    def test_setitem_series2(self):
        def test_impl(A, i):
            A[i] = 100
        hpat_func = self.jit(test_impl)

        n = 11
        df = pd.DataFrame({'A': np.arange(n)})
        A1 = df.A.copy()
        A2 = df.A
        hpat_func(A1, 0)
        test_impl(A2, 0)
        pd.testing.assert_series_equal(A1, A2)

    @unittest.skip("enable after remove dead in hiframes is removed")
    def test_setitem_series3(self):
        def test_impl(A, i):
            S = pd.Series(A)
            S[i] = 100
        hpat_func = self.jit(test_impl)

        n = 11
        A = np.arange(n)
        A1 = A.copy()
        A2 = A
        hpat_func(A1, 0)
        test_impl(A2, 0)
        np.testing.assert_array_equal(A1, A2)

    @skip_numba_jit
    def test_setitem_series_bool1(self):
        def test_impl(A):
            A[A > 3] = 100
        hpat_func = self.jit(test_impl)

        n = 11
        df = pd.DataFrame({'A': np.arange(n)})
        A1 = df.A.copy()
        A2 = df.A
        hpat_func(A1)
        test_impl(A2)
        pd.testing.assert_series_equal(A1, A2)

    @skip_numba_jit
    def test_setitem_series_bool2(self):
        def test_impl(A, B):
            A[A > 3] = B[A > 3]
        hpat_func = self.jit(test_impl)

        n = 11
        df = pd.DataFrame({'A': np.arange(n), 'B': np.arange(n)**2})
        A1 = df.A.copy()
        A2 = df.A
        hpat_func(A1, df.B)
        test_impl(A2, df.B)
        pd.testing.assert_series_equal(A1, A2)

    @skip_numba_jit
    def test_static_getitem_series1(self):
        def test_impl(A):
            return A[0]
        hpat_func = self.jit(test_impl)

        n = 11
        A = pd.Series(np.arange(n))
        self.assertEqual(hpat_func(A), test_impl(A))

    @skip_numba_jit
    def test_getitem_series1(self):
        def test_impl(A, i):
            return A[i]
        hpat_func = self.jit(test_impl)

        n = 11
        df = pd.DataFrame({'A': np.arange(n)})
        self.assertEqual(hpat_func(df.A, 0), test_impl(df.A, 0))

    @skip_numba_jit
    def test_getitem_series_str1(self):
        def test_impl(A, i):
            return A[i]
        hpat_func = self.jit(test_impl)

        df = pd.DataFrame({'A': ['aa', 'bb', 'cc']})
        self.assertEqual(hpat_func(df.A, 0), test_impl(df.A, 0))

    @skip_numba_jit
    def test_series_iat1(self):
        def test_impl(A):
            return A.iat[3]
        hpat_func = self.jit(test_impl)

        n = 11
        S = pd.Series(np.arange(n)**2)
        self.assertEqual(hpat_func(S), test_impl(S))

    @skip_numba_jit
    def test_series_iat2(self):
        def test_impl(A):
            A.iat[3] = 1
            return A
        hpat_func = self.jit(test_impl)

        n = 11
        S = pd.Series(np.arange(n)**2)
        pd.testing.assert_series_equal(hpat_func(S), test_impl(S))

    @skip_numba_jit
    def test_series_iloc1(self):
        def test_impl(A):
            return A.iloc[3]
        hpat_func = self.jit(test_impl)

        n = 11
        S = pd.Series(np.arange(n)**2)
        self.assertEqual(hpat_func(S), test_impl(S))

    @skip_numba_jit
    def test_series_iloc2(self):
        def test_impl(A):
            return A.iloc[3:8]
        hpat_func = self.jit(test_impl)

        n = 11
        S = pd.Series(np.arange(n)**2)
        pd.testing.assert_series_equal(
            hpat_func(S), test_impl(S).reset_index(drop=True))

    @skip_sdc_jit('Old-style implementation of operators doesn\'t support comparing Series of different lengths')
    def test_series_op1_integer(self):
        '''Verifies using all various Series arithmetic binary operators on two integer Series with default indexes'''
        n = 11
        np.random.seed(0)
        data_to_test = [np.arange(-5, -5 + n, dtype=np.int32),
                        np.ones(n + 3, dtype=np.int32),
                        np.random.randint(-5, 5, n + 7)]

        arithmetic_binops = ('+', '-', '*', '/', '//', '%', '**')
        for operator in arithmetic_binops:
            test_impl = _make_func_use_binop1(operator)
            hpat_func = self.jit(test_impl)
            for data_left, data_right in combinations_with_replacement(data_to_test, 2):
                # integers to negative powers are not allowed
                if (operator == '**' and np.any(data_right < 0)):
                    data_right = np.abs(data_right)

                with self.subTest(left=data_left, right=data_right, operator=operator):
                    S1 = pd.Series(data_left)
                    S2 = pd.Series(data_right)
                    # check_dtype=False because SDC implementation always returns float64 Series
                    pd.testing.assert_series_equal(hpat_func(S1, S2), test_impl(S1, S2), check_dtype=False)

    @skip_sdc_jit('Old-style implementation of operators doesn\'t support division/modulo/etc by zero')
    def test_series_op2_integer(self):
        '''Verifies using all various Series arithmetic binary operators
           on an integer Series with default index and a scalar value'''
        n = 11
        np.random.seed(0)
        data_to_test = [np.arange(-5, -5 + n, dtype=np.int32),
                        np.ones(n + 3, dtype=np.int32),
                        np.random.randint(-5, 5, n + 7)]
        scalar_values = [1, -1, 0, 3, 7, -5]

        arithmetic_binops = ('+', '-', '*', '/', '//', '%', '**')
        for operator in arithmetic_binops:
            test_impl = _make_func_use_binop1(operator)
            hpat_func = self.jit(test_impl)
            for data_left in data_to_test:
                for scalar in scalar_values:
                    # integers to negative powers are not allowed
                    if (operator == '**' and scalar < 0):
                        scalar = abs(scalar)

                    with self.subTest(left=data_left, right=scalar, operator=operator):
                        S = pd.Series(data_left)
                        # check_dtype=False because SDC implementation always returns float64 Series
                        pd.testing.assert_series_equal(hpat_func(S, scalar), test_impl(S, scalar), check_dtype=False)

    @skip_sdc_jit('Old-style implementation of operators doesn\'t support comparing Series of different lengths')
    def test_series_op1_float(self):
        '''Verifies using all various Series arithmetic binary operators on two float Series with default indexes'''
        n = 11
        np.random.seed(0)
        data_to_test = [np.arange(-5, -5 + n, dtype=np.float32),
                        np.ones(n + 3, dtype=np.float32),
                        np.random.ranf(n + 7)]

        arithmetic_binops = ('+', '-', '*', '/', '//', '%', '**')
        for operator in arithmetic_binops:
            test_impl = _make_func_use_binop1(operator)
            hpat_func = self.jit(test_impl)
            for data_left, data_right in combinations_with_replacement(data_to_test, 2):
                with self.subTest(left=data_left, right=data_right, operator=operator):
                    S1 = pd.Series(data_left)
                    S2 = pd.Series(data_right)
                    # check_dtype=False because SDC implementation always returns float64 Series
                    pd.testing.assert_series_equal(hpat_func(S1, S2), test_impl(S1, S2), check_dtype=False)

    @skip_sdc_jit('Old-style implementation of operators doesn\'t support division/modulo/etc by zero')
    def test_series_op2_float(self):
        '''Verifies using all various Series arithmetic binary operators
           on a float Series with default index and a scalar value'''
        n = 11
        np.random.seed(0)
        data_to_test = [np.arange(-5, -5 + n, dtype=np.float32),
                        np.ones(n + 3, dtype=np.float32),
                        np.random.ranf(n + 7)]
        scalar_values = [1., -1., 0., -0., 7., -5.]

        arithmetic_binops = ('+', '-', '*', '/', '//', '%', '**')
        for operator in arithmetic_binops:
            test_impl = _make_func_use_binop1(operator)
            hpat_func = self.jit(test_impl)
            for data_left in data_to_test:
                for scalar in scalar_values:
                    with self.subTest(left=data_left, right=scalar, operator=operator):
                        S = pd.Series(data_left)
                        pd.testing.assert_series_equal(hpat_func(S, scalar), test_impl(S, scalar), check_dtype=False)

    @skip_numba_jit('Not implemented in new-pipeline yet')
    def test_series_op3(self):
        arithmetic_binops = ('+=', '-=', '*=', '/=', '//=', '%=', '**=')

        for operator in arithmetic_binops:
            test_impl = _make_func_use_binop2(operator)
            hpat_func = self.jit(test_impl)

            # TODO: extend to test arithmetic operations between numeric Series of different dtypes
            n = 11
            df = pd.DataFrame({'A': np.arange(1, n, dtype=np.float64), 'B': np.ones(n - 1)})
            pd.testing.assert_series_equal(hpat_func(df.A, df.B), test_impl(df.A, df.B), check_names=False)

    @skip_numba_jit('Not implemented in new-pipeline yet')
    def test_series_op4(self):
        arithmetic_binops = ('+=', '-=', '*=', '/=', '//=', '%=', '**=')

        for operator in arithmetic_binops:
            test_impl = _make_func_use_binop2(operator)
            hpat_func = self.jit(test_impl)

            # TODO: extend to test arithmetic operations between numeric Series of different dtypes
            n = 11
            df = pd.DataFrame({'A': np.arange(1, n, dtype=np.float64)})
            pd.testing.assert_series_equal(hpat_func(df.A, 1), test_impl(df.A, 1), check_names=False)

    def test_series_op5(self):
        arithmetic_methods = ('add', 'sub', 'mul', 'div', 'truediv', 'floordiv', 'mod', 'pow')

        for method in arithmetic_methods:
            test_impl = _make_func_use_method_arg1(method)
            hpat_func = self.jit(test_impl)

            n = 11
            df = pd.DataFrame({'A': np.arange(1, n), 'B': np.ones(n - 1)})
            pd.testing.assert_series_equal(hpat_func(df.A, df.B), test_impl(df.A, df.B), check_names=False)

    @unittest.skipIf(platform.system() == 'Windows', 'Series values are different (20.0 %)'
                     '[left]:  [1, 1024, 59049, 1048576, 9765625, 60466176, 282475249, 1073741824, 3486784401, 10000000000]'
                     '[right]: [1, 1024, 59049, 1048576, 9765625, 60466176, 282475249, 1073741824, -808182895, 1410065408]')
    def test_series_op5_integer_scalar(self):
        arithmetic_methods = ('add', 'sub', 'mul', 'div', 'truediv', 'floordiv', 'mod', 'pow')

        for method in arithmetic_methods:
            test_impl = _make_func_use_method_arg1(method)
            hpat_func = self.jit(test_impl)

            n = 11
            if platform.system() == 'Windows' and not IS_32BITS:
                operand_series = pd.Series(np.arange(1, n, dtype=np.int64))
            else:
                operand_series = pd.Series(np.arange(1, n))
            operand_scalar = 10
            pd.testing.assert_series_equal(
                hpat_func(operand_series, operand_scalar),
                test_impl(operand_series, operand_scalar),
                check_names=False)

    def test_series_op5_float_scalar(self):
        arithmetic_methods = ('add', 'sub', 'mul', 'div', 'truediv', 'floordiv', 'mod', 'pow')

        for method in arithmetic_methods:
            test_impl = _make_func_use_method_arg1(method)
            hpat_func = self.jit(test_impl)

            n = 11
            operand_series = pd.Series(np.arange(1, n))
            operand_scalar = .5
            pd.testing.assert_series_equal(
                hpat_func(operand_series, operand_scalar),
                test_impl(operand_series, operand_scalar),
                check_names=False)

    @skip_numba_jit
    def test_series_op6(self):
        def test_impl(A):
            return -A
        hpat_func = self.jit(test_impl)

        n = 11
        A = pd.Series(np.arange(n))
        pd.testing.assert_series_equal(hpat_func(A), test_impl(A))

    @skip_sdc_jit('Old-style implementation of operators doesn\'t support Series indexes')
    def test_series_op7(self):
        """Verifies using all various Series comparison binary operators on two integer Series with various indexes"""
        n = 11
        data_left = [1, 2, -1, 3, 4, 2, -3, 5, 6, 6, 0]
        data_right = [3, 2, -2, 1, 4, 1, -5, 6, 6, 3, -1]
        dtype_to_index = {'None': None,
                          'int': np.arange(n, dtype='int'),
                          'float': np.arange(n, dtype='float'),
                          'string': ['aa', 'aa', '', '', 'b', 'b', 'cccc', None, 'dd', 'ddd', None]}

        comparison_binops = ('<', '>', '<=', '>=', '!=', '==')
        for operator in comparison_binops:
            test_impl = _make_func_use_binop1(operator)
            hpat_func = self.jit(test_impl)
            for dtype, index_data in dtype_to_index.items():
                with self.subTest(operator=operator, index_dtype=dtype, index=index_data):
                    A = pd.Series(data_left, index=index_data)
                    B = pd.Series(data_right, index=index_data)
                    pd.testing.assert_series_equal(hpat_func(A, B), test_impl(A, B))

    @skip_sdc_jit('Old-style implementation of operators doesn\'t support comparing to inf')
    def test_series_op7_scalar(self):
        """Verifies using all various Series comparison binary operators on an integer Series and scalar values"""
        S = pd.Series([1, 2, -1, 3, 4, 2, -3, 5, 6, 6, 0])

        scalar_values = [2, 2.0, -3, np.inf, -np.inf, np.PZERO, np.NZERO]
        comparison_binops = ('<', '>', '<=', '>=', '!=', '==')
        for operator in comparison_binops:
            test_impl = _make_func_use_binop1(operator)
            hpat_func = self.jit(test_impl)
            for scalar in scalar_values:
                with self.subTest(left=S, right=scalar, operator=operator):
                    pd.testing.assert_series_equal(hpat_func(S, scalar), test_impl(S, scalar))

    def test_series_op8(self):
        comparison_methods = ('lt', 'gt', 'le', 'ge', 'ne', 'eq')

        for method in comparison_methods:
            test_impl = _make_func_use_method_arg1(method)
            hpat_func = self.jit(test_impl)

            n = 11
            A = pd.Series(np.arange(n))
            B = pd.Series(np.arange(n)**2)
            pd.testing.assert_series_equal(hpat_func(A, B), test_impl(A, B), check_names=False)

    @unittest.skipIf(platform.system() == 'Windows', "Attribute dtype are different: int64, int32")
    def test_series_op8_integer_scalar(self):
        comparison_methods = ('lt', 'gt', 'le', 'ge', 'eq', 'ne')

        for method in comparison_methods:
            test_impl = _make_func_use_method_arg1(method)
            hpat_func = self.jit(test_impl)

            n = 11
            operand_series = pd.Series(np.arange(1, n))
            operand_scalar = 10
            pd.testing.assert_series_equal(
                hpat_func(operand_series, operand_scalar),
                test_impl(operand_series, operand_scalar),
                check_names=False)

    def test_series_op8_float_scalar(self):
        comparison_methods = ('lt', 'gt', 'le', 'ge', 'eq', 'ne')

        for method in comparison_methods:
            test_impl = _make_func_use_method_arg1(method)
            hpat_func = self.jit(test_impl)

            n = 11
            operand_series = pd.Series(np.arange(1, n))
            operand_scalar = .5
            pd.testing.assert_series_equal(
                hpat_func(operand_series, operand_scalar),
                test_impl(operand_series, operand_scalar),
                check_names=False)

    @skip_numba_jit
    def test_series_inplace_binop_array(self):
        def test_impl(A, B):
            A += B
            return A
        hpat_func = self.jit(test_impl)

        n = 11
        A = np.arange(n)**2.0  # TODO: use 2 for test int casting
        B = pd.Series(np.ones(n))
        np.testing.assert_array_equal(hpat_func(A.copy(), B), test_impl(A, B))

    @skip_numba_jit
    def test_series_fusion1(self):
        def test_impl(A, B):
            return A + B + 1
        hpat_func = self.jit(test_impl)

        n = 11
        if platform.system() == 'Windows' and not IS_32BITS:
            A = pd.Series(np.arange(n), dtype=np.int64)
            B = pd.Series(np.arange(n)**2, dtype=np.int64)
        else:
            A = pd.Series(np.arange(n))
            B = pd.Series(np.arange(n)**2)
        pd.testing.assert_series_equal(hpat_func(A, B), test_impl(A, B))
        self.assertEqual(count_parfor_REPs(), 1)

    @skip_numba_jit
    def test_series_fusion2(self):
        # make sure getting data var avoids incorrect single def assumption
        def test_impl(A, B):
            S = B + 2
            if A[0] == 0:
                S = A + 1
            return S + B
        hpat_func = self.jit(test_impl)

        n = 11
        if platform.system() == 'Windows' and not IS_32BITS:
            A = pd.Series(np.arange(n), dtype=np.int64)
            B = pd.Series(np.arange(n)**2, dtype=np.int64)
        else:
            A = pd.Series(np.arange(n))
            B = pd.Series(np.arange(n)**2)
        pd.testing.assert_series_equal(hpat_func(A, B), test_impl(A, B))
        self.assertEqual(count_parfor_REPs(), 3)

    def test_series_len(self):
        def test_impl(A, i):
            return len(A)
        hpat_func = self.jit(test_impl)

        n = 11
        df = pd.DataFrame({'A': np.arange(n)})
        self.assertEqual(hpat_func(df.A, 0), test_impl(df.A, 0))

    def test_series_box(self):
        def test_impl():
            A = pd.Series([1, 2, 3])
            return A
        hpat_func = self.jit(test_impl)

        pd.testing.assert_series_equal(hpat_func(), test_impl())

    def test_series_box2(self):
        def test_impl():
            A = pd.Series(['1', '2', '3'])
            return A
        hpat_func = self.jit(test_impl)

        pd.testing.assert_series_equal(hpat_func(), test_impl())

    @skip_numba_jit
    def test_series_list_str_unbox1(self):
        def test_impl(A):
            return A.iloc[0]
        hpat_func = self.jit(test_impl)

        S = pd.Series([['aa', 'b'], ['ccc'], []])
        np.testing.assert_array_equal(hpat_func(S), test_impl(S))

        # call twice to test potential refcount errors
        np.testing.assert_array_equal(hpat_func(S), test_impl(S))

    def test_np_typ_call_replace(self):
        # calltype replacement is tricky for np.typ() calls since variable
        # type can't provide calltype
        def test_impl(i):
            return np.int32(i)
        hpat_func = self.jit(test_impl)

        self.assertEqual(hpat_func(1), test_impl(1))

    @skip_numba_jit
    def test_series_ufunc1(self):
        def test_impl(A, i):
            return np.isinf(A).values
        hpat_func = self.jit(test_impl)

        n = 11
        df = pd.DataFrame({'A': np.arange(n)})
        np.testing.assert_array_equal(hpat_func(df.A, 1), test_impl(df.A, 1))

    @skip_numba_jit
    def test_list_convert(self):
        def test_impl():
            df = pd.DataFrame({'one': np.array([-1, np.nan, 2.5]),
                               'two': ['foo', 'bar', 'baz'],
                               'three': [True, False, True]})
            return df.one.values, df.two.values, df.three.values
        hpat_func = self.jit(test_impl)

        one, two, three = hpat_func()
        self.assertTrue(isinstance(one, np.ndarray))
        self.assertTrue(isinstance(two, np.ndarray))
        self.assertTrue(isinstance(three, np.ndarray))

    @unittest.skip("needs empty_like typing fix in npydecl.py")
    def test_series_empty_like(self):
        def test_impl(A):
            return np.empty_like(A)
        hpat_func = self.jit(test_impl)
        n = 11
        df = pd.DataFrame({'A': np.arange(n)})
        self.assertTrue(isinstance(hpat_func(df.A), np.ndarray))

    @skip_sdc_jit('No support of axis argument in old-style Series.fillna() impl')
    def test_series_fillna_axis1(self):
        '''Verifies Series.fillna() implementation handles 'index' as axis argument'''
        def test_impl(S):
            return S.fillna(5.0, axis='index')
        hpat_func = self.jit(test_impl)

        S = pd.Series([1.0, 2.0, np.nan, 1.0, np.inf])
        pd.testing.assert_series_equal(hpat_func(S), test_impl(S))

    @skip_sdc_jit('No support of axis argument in old-style Series.fillna() impl')
    def test_series_fillna_axis2(self):
        '''Verifies Series.fillna() implementation handles 0 as axis argument'''
        def test_impl(S):
            return S.fillna(5.0, axis=0)
        hpat_func = self.jit(test_impl)

        S = pd.Series([1.0, 2.0, np.nan, 1.0, np.inf])
        pd.testing.assert_series_equal(hpat_func(S), test_impl(S))

    @skip_sdc_jit('No support of axis argument in old-style Series.fillna() impl')
    def test_series_fillna_axis3(self):
        '''Verifies Series.fillna() implementation handles correct non-literal axis argument'''
        def test_impl(S, axis):
            return S.fillna(5.0, axis=axis)
        hpat_func = self.jit(test_impl)

        S = pd.Series([1.0, 2.0, np.nan, 1.0, np.inf])
        for axis in [0, 'index']:
            pd.testing.assert_series_equal(hpat_func(S, axis), test_impl(S, axis))

    @skip_sdc_jit('BUG: old-style fillna impl returns series without index')
    def test_series_fillna_float_from_df(self):
        '''Verifies Series.fillna() applied to a named float Series obtained from a DataFrame'''
        def test_impl(S):
            return S.fillna(5.0)
        hpat_func = self.jit(test_impl)

        # TODO: check_names must be fixed
        df = pd.DataFrame({'A': [1.0, 2.0, np.nan, 1.0, np.inf]})
        pd.testing.assert_series_equal(hpat_func(df.A), test_impl(df.A), check_names=False)

    @skip_sdc_jit('BUG: old-style fillna impl returns series without index')
    def test_series_fillna_float_index1(self):
        '''Verifies Series.fillna() implementation for float series with default index'''
        def test_impl(S):
            return S.fillna(5.0)
        hpat_func = self.jit(test_impl)

        for data in test_global_input_data_float64:
            S = pd.Series(data)
            pd.testing.assert_series_equal(hpat_func(S), test_impl(S))

    @skip_sdc_jit('BUG: old-style fillna impl returns series without index')
    def test_series_fillna_float_index2(self):
        '''Verifies Series.fillna() implementation for float series with string index'''
        def test_impl(S):
            return S.fillna(5.0)
        hpat_func = self.jit(test_impl)

        S = pd.Series([1.0, 2.0, np.nan, 1.0, np.inf], ['a', 'b', 'c', 'd', 'e'])
        pd.testing.assert_series_equal(hpat_func(S), test_impl(S))

    @skip_sdc_jit('BUG: old-style fillna impl returns series without index')
    def test_series_fillna_float_index3(self):
        def test_impl(S):
            return S.fillna(5.0)
        hpat_func = self.jit(test_impl)

        S = pd.Series([1.0, 2.0, np.nan, 1.0, np.inf], index=[1, 2, 5, 7, 10])
        pd.testing.assert_series_equal(hpat_func(S), test_impl(S))

    @skip_sdc_jit('BUG: old-style fillna impl returns series without index')
    def test_series_fillna_str_from_df(self):
        '''Verifies Series.fillna() applied to a named float Series obtained from a DataFrame'''
        def test_impl(S):
            return S.fillna("dd")
        hpat_func = self.jit(test_impl)

        # TODO: check_names must be fixed
        df = pd.DataFrame({'A': ['aa', 'b', None, 'cccd', '']})
        pd.testing.assert_series_equal(hpat_func(df.A),
                                       test_impl(df.A), check_names=False)

    @skip_sdc_jit('BUG: old-style fillna impl returns series without index')
    def test_series_fillna_str_index1(self):
        '''Verifies Series.fillna() implementation for series of strings with default index'''
        def test_impl(S):
            return S.fillna("dd")
        hpat_func = self.jit(test_impl)

        S = pd.Series(['aa', 'b', None, 'cccd', ''])
        pd.testing.assert_series_equal(hpat_func(S), test_impl(S))

    @skip_sdc_jit('BUG: old-style fillna impl returns series without index')
    def test_series_fillna_str_index2(self):
        '''Verifies Series.fillna() implementation for series of strings with string index'''
        def test_impl(S):
            return S.fillna("dd")
        hpat_func = self.jit(test_impl)

        S = pd.Series(['aa', 'b', None, 'cccd', ''], ['a', 'b', 'c', 'd', 'e'])
        pd.testing.assert_series_equal(hpat_func(S), test_impl(S))

    @skip_sdc_jit('BUG: old-style fillna impl returns series without index')
    def test_series_fillna_str_index3(self):
        def test_impl(S):
            return S.fillna("dd")

        hpat_func = self.jit(test_impl)

        S = pd.Series(['aa', 'b', None, 'cccd', ''], index=[1, 2, 5, 7, 10])
        pd.testing.assert_series_equal(hpat_func(S), test_impl(S))

    @skip_sdc_jit('BUG: old-style fillna impl returns series without index')
    def test_series_fillna_float_inplace1(self):
        '''Verifies Series.fillna() implementation for float series with default index and inplace argument True'''
        def test_impl(S):
            S.fillna(5.0, inplace=True)
            return S
        hpat_func = self.jit(test_impl)

        S1 = pd.Series([1.0, 2.0, np.nan, 1.0, np.inf])
        S2 = S1.copy()
        pd.testing.assert_series_equal(hpat_func(S1), test_impl(S2))

    @unittest.skip('TODO: add reflection support and check method return value')
    def test_series_fillna_float_inplace2(self):
        '''Verifies Series.fillna(inplace=True) results are reflected back in the original float series'''
        def test_impl(S):
            return S.fillna(inplace=True)
        hpat_func = self.jit(test_impl)

        S1 = pd.Series([1.0, 2.0, np.nan, 1.0, np.inf])
        S2 = S1.copy()
        self.assertIsNone(hpat_func(S1))
        self.assertIsNone(test_impl(S2))
        pd.testing.assert_series_equal(S1, S2)

    def test_series_fillna_float_inplace3(self):
        '''Verifies Series.fillna() implementation correcly handles omitted inplace argument as default False'''
        def test_impl(S):
            return S.fillna(5.0)
        hpat_func = self.jit(test_impl)

        S1 = pd.Series([1.0, 2.0, np.nan, 1.0, np.inf])
        S2 = S1.copy()
        pd.testing.assert_series_equal(hpat_func(S1), test_impl(S1))
        pd.testing.assert_series_equal(S1, S2)

    def test_series_fillna_inplace_non_literal(self):
        '''Verifies Series.fillna() implementation handles only Boolean literals as inplace argument'''
        def test_impl(S, param):
            S.fillna(5.0, inplace=param)
            return S
        hpat_func = self.jit(test_impl)

        S = pd.Series([1.0, 2.0, np.nan, 1.0, np.inf])
        expected = ValueError if sdc.config.config_pipeline_hpat_default else TypingError
        self.assertRaises(expected, hpat_func, S, True)

    @skip_numba_jit('TODO: investigate why Numba types inplace as bool (non-literal value)')
    def test_series_fillna_str_inplace1(self):
        '''Verifies Series.fillna() implementation for series of strings
           with default index and inplace argument True
        '''
        def test_impl(S):
            S.fillna("dd", inplace=True)
            return S
        hpat_func = self.jit(test_impl)

        S1 = pd.Series(['aa', 'b', None, 'cccd', ''])
        S2 = S1.copy()
        pd.testing.assert_series_equal(hpat_func(S1), test_impl(S2))

    @unittest.skip('TODO (both): support StringArrayType reflection'
                   'TODO (new-style): investigate why Numba infers inplace type as bool (non-literal value)')
    def test_series_fillna_str_inplace2(self):
        '''Verifies Series.fillna(inplace=True) results are reflected back in the original string series'''
        def test_impl(S):
            return S.fillna("dd", inplace=True)
        hpat_func = self.jit(test_impl)

        S1 = pd.Series(['aa', 'b', None, 'cccd', ''])
        S2 = S1.copy()
        self.assertIsNone(hpat_func(S1))
        self.assertIsNone(test_impl(S2))
        pd.testing.assert_series_equal(S1, S2)

    @skip_numba_jit('TODO: investigate why Numba types inplace as bool (non-literal value)')
    def test_series_fillna_str_inplace_empty1(self):
        def test_impl(A):
            A.fillna("", inplace=True)
            return A
        hpat_func = self.jit(test_impl)

        S1 = pd.Series(['aa', 'b', None, 'cccd', ''])
        S2 = S1.copy()
        pd.testing.assert_series_equal(hpat_func(S1), test_impl(S2))

    @unittest.skip('AssertionError: Series are different\n'
                   'Series length are different\n'
                   '[left]:  [NaT, 1970-12-01T00:00:00.000000000, 2012-07-25T00:00:00.000000000]\n'
                   '[right]: [2020-05-03T00:00:00.000000000, 1970-12-01T00:00:00.000000000, 2012-07-25T00:00:00.000000000]')
    def test_series_fillna_dt_no_index1(self):
        '''Verifies Series.fillna() implementation for datetime series and np.datetime64 value'''
        def test_impl(S, value):
            return S.fillna(value)
        hpat_func = self.jit(test_impl)

        value = np.datetime64('2020-05-03', 'ns')
        S = pd.Series([pd.NaT, pd.Timestamp('1970-12-01'), pd.Timestamp('2012-07-25'), None])
        pd.testing.assert_series_equal(hpat_func(S, value), test_impl(S, value))

    @unittest.skip('TODO: change unboxing of pd.Timestamp Series or support conversion between PandasTimestampType and datetime64')
    def test_series_fillna_dt_no_index2(self):
        '''Verifies Series.fillna() implementation for datetime series and pd.Timestamp value'''
        def test_impl(S):
            value = pd.Timestamp('2020-05-03')
            return S.fillna(value)
        hpat_func = self.jit(test_impl)

        S = pd.Series([pd.NaT, pd.Timestamp('1970-12-01'), pd.Timestamp('2012-07-25')])
        pd.testing.assert_series_equal(hpat_func(S), test_impl(S))

    def test_series_fillna_bool_no_index1(self):
        '''Verifies Series.fillna() implementation for bool series with default index'''
        def test_impl(S):
            return S.fillna(True)
        hpat_func = self.jit(test_impl)

        S1 = pd.Series([True, False, False, True])
        S2 = S1.copy()
        pd.testing.assert_series_equal(hpat_func(S1), test_impl(S2))

    @skip_sdc_jit('BUG: old-style fillna impl returns series without index')
    def test_series_fillna_int_no_index1(self):
        '''Verifies Series.fillna() implementation for integer series with default index'''
        def test_impl(S):
            return S.fillna(7)
        hpat_func = self.jit(test_impl)

        n = 11
        S1 = pd.Series(np.arange(n, dtype=np.int64))
        S2 = S1.copy()
        pd.testing.assert_series_equal(hpat_func(S1), test_impl(S2))

    @skip_sdc_jit('No support of axis argument in old-style Series.dropna() impl')
    def test_series_dropna_axis1(self):
        '''Verifies Series.dropna() implementation handles 'index' as axis argument'''
        def test_impl(S):
            return S.dropna(axis='index')
        hpat_func = self.jit(test_impl)

        S1 = pd.Series([1.0, 2.0, np.nan, 1.0, np.inf])
        S2 = S1.copy()
        pd.testing.assert_series_equal(hpat_func(S1), test_impl(S2))

    @skip_sdc_jit('No support of axis argument in old-style Series.dropna() impl')
    def test_series_dropna_axis2(self):
        '''Verifies Series.dropna() implementation handles 0 as axis argument'''
        def test_impl(S):
            return S.dropna(axis=0)
        hpat_func = self.jit(test_impl)

        S1 = pd.Series([1.0, 2.0, np.nan, 1.0, np.inf])
        S2 = S1.copy()
        pd.testing.assert_series_equal(hpat_func(S1), test_impl(S2))

    @skip_sdc_jit('No support of axis argument in old-style Series.dropna() impl')
    def test_series_dropna_axis3(self):
        '''Verifies Series.dropna() implementation handles correct non-literal axis argument'''
        def test_impl(S, axis):
            return S.dropna(axis=axis)
        hpat_func = self.jit(test_impl)

        S1 = pd.Series([1.0, 2.0, np.nan, 1.0, np.inf])
        S2 = S1.copy()
        for axis in [0, 'index']:
            pd.testing.assert_series_equal(hpat_func(S1, axis), test_impl(S2, axis))

    @skip_sdc_jit('BUG: old-style dropna impl returns series without index')
    def test_series_dropna_float_index1(self):
        '''Verifies Series.dropna() implementation for float series with default index'''
        def test_impl(S):
            return S.dropna()
        hpat_func = self.jit(test_impl)

        for data in test_global_input_data_float64:
            S1 = pd.Series(data)
            S2 = S1.copy()
            pd.testing.assert_series_equal(hpat_func(S1), test_impl(S2))

    @skip_sdc_jit('BUG: old-style dropna impl returns series without index')
    def test_series_dropna_float_index2(self):
        '''Verifies Series.dropna() implementation for float series with string index'''
        def test_impl(S):
            return S.dropna()
        hpat_func = self.jit(test_impl)

        S1 = pd.Series([1.0, 2.0, np.nan, 1.0, np.inf], ['a', 'b', 'c', 'd', 'e'])
        S2 = S1.copy()
        pd.testing.assert_series_equal(hpat_func(S1), test_impl(S2))

    @skip_sdc_jit('BUG: old-style dropna impl returns series without index')
    def test_series_dropna_str_index1(self):
        '''Verifies Series.dropna() implementation for series of strings with default index'''
        def test_impl(S):
            return S.dropna()
        hpat_func = self.jit(test_impl)

        S1 = pd.Series(['aa', 'b', None, 'cccd', ''])
        S2 = S1.copy()
        pd.testing.assert_series_equal(hpat_func(S1), test_impl(S2))

    @skip_sdc_jit('BUG: old-style dropna impl returns series without index')
    def test_series_dropna_str_index2(self):
        '''Verifies Series.dropna() implementation for series of strings with string index'''
        def test_impl(S):
            return S.dropna()
        hpat_func = self.jit(test_impl)

        S1 = pd.Series(['aa', 'b', None, 'cccd', ''], ['a', 'b', 'c', 'd', 'e'])
        S2 = S1.copy()
        pd.testing.assert_series_equal(hpat_func(S1), test_impl(S2))

    @skip_sdc_jit('BUG: old-style dropna impl returns series without index')
    def test_series_dropna_str_index3(self):
        def test_impl(S):
            return S.dropna()

        hpat_func = self.jit(test_impl)

        S1 = pd.Series(['aa', 'b', None, 'cccd', ''], index=[1, 2, 5, 7, 10])
        S2 = S1.copy()
        pd.testing.assert_series_equal(hpat_func(S1), test_impl(S2))

    @unittest.skip('BUG: old-style dropna impl returns series without index, in new-style inplace is unsupported')
    def test_series_dropna_float_inplace_no_index1(self):
        '''Verifies Series.dropna() implementation for float series with default index and inplace argument True'''
        def test_impl(S):
            S.dropna(inplace=True)
            return S
        hpat_func = self.jit(test_impl)

        S1 = pd.Series([1.0, 2.0, np.nan, 1.0, np.inf])
        S2 = S1.copy()
        pd.testing.assert_series_equal(hpat_func(S1), test_impl(S2))

    @unittest.skip('TODO: add reflection support and check method return value')
    def test_series_dropna_float_inplace_no_index2(self):
        '''Verifies Series.dropna(inplace=True) results are reflected back in the original float series'''
        def test_impl(S):
            return S.dropna(inplace=True)
        hpat_func = self.jit(test_impl)

        S1 = pd.Series([1.0, 2.0, np.nan, 1.0, np.inf])
        S2 = S1.copy()
        self.assertIsNone(hpat_func(S1))
        self.assertIsNone(test_impl(S2))
        pd.testing.assert_series_equal(S1, S2)

    @unittest.skip('BUG: old-style dropna impl returns series without index, in new-style inplace is unsupported')
    def test_series_dropna_str_inplace_no_index1(self):
        '''Verifies Series.dropna() implementation for series of strings
           with default index and inplace argument True
        '''
        def test_impl(S):
            S.dropna(inplace=True)
            return S
        hpat_func = self.jit(test_impl)

        S1 = pd.Series(['aa', 'b', None, 'cccd', ''])
        S2 = S1.copy()
        pd.testing.assert_series_equal(hpat_func(S1), test_impl(S2))

    @unittest.skip('TODO: add reflection support and check method return value')
    def test_series_dropna_str_inplace_no_index2(self):
        '''Verifies Series.dropna(inplace=True) results are reflected back in the original string series'''
        def test_impl(S):
            return S.dropna(inplace=True)
        hpat_func = self.jit(test_impl)

        S1 = pd.Series(['aa', 'b', None, 'cccd', ''])
        S2 = S1.copy()
        self.assertIsNone(hpat_func(S1))
        self.assertIsNone(test_impl(S2))
        pd.testing.assert_series_equal(S1, S2)

    @skip_numba_jit
    def test_series_dropna_str_parallel1(self):
        '''Verifies Series.dropna() distributed work for series of strings with default index'''
        def test_impl(A):
            B = A.dropna()
            return (B == 'gg').sum()
        hpat_func = self.jit(distributed=['A'])(test_impl)

        S1 = pd.Series(['aa', 'b', None, 'ccc', 'dd', 'gg'])
        start, end = get_start_end(len(S1))
        # TODO: gatherv
        self.assertEqual(hpat_func(S1[start:end]), test_impl(S1))
        self.assertEqual(count_array_REPs(), 0)
        self.assertEqual(count_parfor_REPs(), 0)
        self.assertTrue(count_array_OneDs() > 0)

    @unittest.skip('AssertionError: Series are different\n'
                   'Series length are different\n'
                   '[left]:  3, Int64Index([0, 1, 2], dtype=\'int64\')\n'
                   '[right]: 2, Int64Index([1, 2], dtype=\'int64\')')
    def test_series_dropna_dt_no_index1(self):
        '''Verifies Series.dropna() implementation for datetime series with default index'''
        def test_impl(S):
            return S.dropna()
        hpat_func = self.jit(test_impl)

        S1 = pd.Series([pd.NaT, pd.Timestamp('1970-12-01'), pd.Timestamp('2012-07-25')])
        S2 = S1.copy()
        pd.testing.assert_series_equal(hpat_func(S1), test_impl(S2))

    def test_series_dropna_bool_no_index1(self):
        '''Verifies Series.dropna() implementation for bool series with default index'''
        def test_impl(S):
            return S.dropna()
        hpat_func = self.jit(test_impl)

        S1 = pd.Series([True, False, False, True])
        S2 = S1.copy()
        pd.testing.assert_series_equal(hpat_func(S1), test_impl(S2))

    @skip_sdc_jit('BUG: old-style dropna impl returns series without index')
    def test_series_dropna_int_no_index1(self):
        '''Verifies Series.dropna() implementation for integer series with default index'''
        def test_impl(S):
            return S.dropna()
        hpat_func = self.jit(test_impl)

        n = 11
        S1 = pd.Series(np.arange(n, dtype=np.int64))
        S2 = S1.copy()
        pd.testing.assert_series_equal(hpat_func(S1), test_impl(S2))

    def test_series_rename_str_df_noidx(self):
        def test_impl(A):
            return A.rename('B')
        hpat_func = self.jit(test_impl)

        df = pd.DataFrame({'A': [1.0, 2.0, np.nan, 1.0]})
        pd.testing.assert_series_equal(hpat_func(df.A), test_impl(df.A))

    def test_series_rename_str_noidx(self):
        def test_impl(S):
            return S.rename('Name')
        jit_func = self.jit(test_impl)

        S = pd.Series([1, 2, 3])
        pd.testing.assert_series_equal(jit_func(S), test_impl(S))

    def test_series_rename_str_idx(self):
        def test_impl(S):
            return S.rename('Name')
        jit_func = self.jit(test_impl)

        S = pd.Series([1, 2, 3], index=['a', 'b', 'c'])
        pd.testing.assert_series_equal(jit_func(S), test_impl(S))

    def test_series_rename_no_name_str_noidx(self):
        def test_impl(S):
            return S.rename()
        jit_func = self.jit(test_impl)

        S = pd.Series([1, 2, 3], name='Name')
        pd.testing.assert_series_equal(jit_func(S), test_impl(S))

    def test_series_rename_no_name_str_idx(self):
        def test_impl(S):
            return S.rename()
        jit_func = self.jit(test_impl)

        S = pd.Series([1, 2, 3], index=['a', 'b', 'c'], name='Name')
        pd.testing.assert_series_equal(jit_func(S), test_impl(S))

    def test_series_rename_str_noidx_no_copy(self):
        def test_impl(S):
            return S.rename('Another Name', copy=False)
        jit_func = self.jit(test_impl)

        S = pd.Series([1, 2, 3], name='Name')
        pd.testing.assert_series_equal(jit_func(S), test_impl(S))

    def test_series_rename_str_idx_no_copy(self):
        def test_impl(S):
            return S.rename('Another Name', copy=False)
        jit_func = self.jit(test_impl)

        S = pd.Series([1, 2, 3], index=['a', 'b', 'c'], name='Name')
        pd.testing.assert_series_equal(jit_func(S), test_impl(S))

    @skip_sdc_jit("Requires full scalar types (not only str) support as Series name")
    @skip_numba_jit("Requires full scalar types (not only str) support as Series name")
    def test_series_rename_int_noidx(self):
        def test_impl(S):
            return S.rename(1)
        jit_func = self.jit(test_impl)

        S = pd.Series([1, 2, 3], name='Name')
        pd.testing.assert_series_equal(jit_func(S), test_impl(S))

    @skip_sdc_jit("Requires full scalar types (not only str) support as Series name")
    @skip_numba_jit("Requires full scalar types (not only str) support as Series name")
    def test_series_rename_int_idx(self):
        def test_impl(S):
            return S.rename(1)
        jit_func = self.jit(test_impl)

        S = pd.Series([1, 2, 3], index=['a', 'b', 'c'], name='Name')
        pd.testing.assert_series_equal(jit_func(S), test_impl(S))

    @skip_sdc_jit("Requires full scalar types (not only str) support as Series name")
    @skip_numba_jit("Requires full scalar types (not only str) support as Series name")
    def test_series_rename_float_noidx(self):
        def test_impl(S):
            return S.rename(1.1)
        jit_func = self.jit(test_impl)

        S = pd.Series([1, 2, 3], name='Name')
        pd.testing.assert_series_equal(jit_func(S), test_impl(S))

    @skip_sdc_jit("Requires full scalar types (not only str) support as Series name")
    @skip_numba_jit("Requires full scalar types (not only str) support as Series name")
    def test_series_rename_float_idx(self):
        def test_impl(S):
            return S.rename(1.1)
        jit_func = self.jit(test_impl)

        S = pd.Series([1, 2, 3], index=['a', 'b', 'c'], name='Name')
        pd.testing.assert_series_equal(jit_func(S), test_impl(S))

    def test_series_sum_default(self):
        def test_impl(S):
            return S.sum()
        hpat_func = self.jit(test_impl)

        S = pd.Series([1., 2., 3.])
        self.assertEqual(hpat_func(S), test_impl(S))

    def test_series_sum_nan(self):
        def test_impl(S):
            return S.sum()
        hpat_func = self.jit(test_impl)

        # column with NA
        S = pd.Series([np.nan, 2., 3.])
        self.assertEqual(hpat_func(S), test_impl(S))

        # all NA case should produce 0
        S = pd.Series([np.nan, np.nan])
        self.assertEqual(hpat_func(S), test_impl(S))

    @skip_sdc_jit("Old style Series.sum() does not support parameters")
    def test_series_sum_skipna_false(self):
        def test_impl(S):
            return S.sum(skipna=False)
        hpat_func = self.jit(test_impl)

        S = pd.Series([np.nan, 2., 3.])
        self.assertEqual(np.isnan(hpat_func(S)), np.isnan(test_impl(S)))

    @skip_numba_jit("Series.sum() operator + is not implemented yet for Numba")
    def test_series_sum2(self):
        def test_impl(S):
            return (S + S).sum()
        hpat_func = self.jit(test_impl)

        S = pd.Series([np.nan, 2., 3.])
        self.assertEqual(hpat_func(S), test_impl(S))

        S = pd.Series([np.nan, np.nan])
        self.assertEqual(hpat_func(S), test_impl(S))

    def test_series_prod(self):
        def test_impl(S, skipna):
            return S.prod(skipna=skipna)
        hpat_func = self.jit(test_impl)

        data_samples = [
            [6, 6, 2, 1, 3, 3, 2, 1, 2],
            [1.1, 0.3, 2.1, 1, 3, 0.3, 2.1, 1.1, 2.2],
            [6, 6.1, 2.2, 1, 3, 3, 2.2, 1, 2],
            [6, 6, np.nan, 2, np.nan, 1, 3, 3, np.inf, 2, 1, 2, np.inf],
            [1.1, 0.3, np.nan, 1.0, np.inf, 0.3, 2.1, np.nan, 2.2, np.inf],
            [1.1, 0.3, np.nan, 1, np.inf, 0, 1.1, np.nan, 2.2, np.inf, 2, 2],
            [np.nan, np.nan, np.nan],
            [np.nan, np.nan, np.inf],
        ]

        for data in data_samples:
            S = pd.Series(data)

            for skipna_var in [True, False]:
                actual = hpat_func(S, skipna=skipna_var)
                expected = test_impl(S, skipna=skipna_var)

                if np.isnan(actual) or np.isnan(expected):
                    # con not compare Nan != Nan directly
                    self.assertEqual(np.isnan(actual), np.isnan(expected))
                else:
                    self.assertEqual(actual, expected)

    def test_series_prod_skipna_default(self):
        def test_impl(S):
            return S.prod()
        hpat_func = self.jit(test_impl)

        S = pd.Series([np.nan, 2, 3.])
        self.assertEqual(hpat_func(S), test_impl(S))

    def test_series_count1(self):
        def test_impl(S):
            return S.count()
        hpat_func = self.jit(test_impl)

        S = pd.Series([np.nan, 2., 3.])
        self.assertEqual(hpat_func(S), test_impl(S))

        S = pd.Series([np.nan, np.nan])
        self.assertEqual(hpat_func(S), test_impl(S))

        S = pd.Series(['aa', 'bb', np.nan])
        self.assertEqual(hpat_func(S), test_impl(S))

    def test_series_mean(self):
        def test_impl(S):
            return S.mean()
        hpat_func = self.jit(test_impl)

        data_samples = [
            [6, 6, 2, 1, 3, 3, 2, 1, 2],
            [1.1, 0.3, 2.1, 1, 3, 0.3, 2.1, 1.1, 2.2],
            [6, 6.1, 2.2, 1, 3, 3, 2.2, 1, 2],
            [6, 6, np.nan, 2, np.nan, 1, 3, 3, np.inf, 2, 1, 2, np.inf],
            [1.1, 0.3, np.nan, 1.0, np.inf, 0.3, 2.1, np.nan, 2.2, np.inf],
            [1.1, 0.3, np.nan, 1, np.inf, 0, 1.1, np.nan, 2.2, np.inf, 2, 2],
            [np.nan, np.nan, np.nan],
            [np.nan, np.nan, np.inf],
        ]

        for data in data_samples:
            with self.subTest(data=data):
                S = pd.Series(data)
                actual = hpat_func(S)
                expected = test_impl(S)
                if np.isnan(actual) or np.isnan(expected):
                    self.assertEqual(np.isnan(actual), np.isnan(expected))
                else:
                    self.assertEqual(actual, expected)

    @skip_sdc_jit("Series.mean() any parameters unsupported")
    def test_series_mean_skipna(self):
        def test_impl(S, skipna):
            return S.mean(skipna=skipna)
        hpat_func = self.jit(test_impl)

        data_samples = [
            [6, 6, 2, 1, 3, 3, 2, 1, 2],
            [1.1, 0.3, 2.1, 1, 3, 0.3, 2.1, 1.1, 2.2],
            [6, 6.1, 2.2, 1, 3, 3, 2.2, 1, 2],
            [6, 6, np.nan, 2, np.nan, 1, 3, 3, np.inf, 2, 1, 2, np.inf],
            [1.1, 0.3, np.nan, 1.0, np.inf, 0.3, 2.1, np.nan, 2.2, np.inf],
            [1.1, 0.3, np.nan, 1, np.inf, 0, 1.1, np.nan, 2.2, np.inf, 2, 2],
            [np.nan, np.nan, np.nan],
            [np.nan, np.nan, np.inf],
        ]

        for skipna in [True, False]:
            for data in data_samples:
                S = pd.Series(data)
                actual = hpat_func(S, skipna)
                expected = test_impl(S, skipna)
                if np.isnan(actual) or np.isnan(expected):
                    self.assertEqual(np.isnan(actual), np.isnan(expected))
                else:
                    self.assertEqual(actual, expected)

    def test_series_var1(self):
        def test_impl(S):
            return S.var()
        hpat_func = self.jit(test_impl)

        S = pd.Series([np.nan, 2., 3.])
        self.assertEqual(hpat_func(S), test_impl(S))

    def test_series_min(self):
        def test_impl(S):
            return S.min()
        hpat_func = self.jit(test_impl)

        # TODO type_min/type_max
        for input_data in [[np.nan, 2., np.nan, 3., np.inf, 1, -1000],
                           [8, 31, 1123, -1024],
                           [2., 3., 1, -1000, np.inf]]:
            S = pd.Series(input_data)

            result_ref = test_impl(S)
            result = hpat_func(S)
            self.assertEqual(result, result_ref)

    @skip_sdc_jit("Series.min() any parameters unsupported")
    def test_series_min_param(self):
        def test_impl(S, param_skipna):
            return S.min(skipna=param_skipna)

        hpat_func = self.jit(test_impl)

        for input_data, param_skipna in [([np.nan, 2., np.nan, 3., 1, -1000, np.inf], True),
                                         ([2., 3., 1, np.inf, -1000], False)]:
            S = pd.Series(input_data)

            result_ref = test_impl(S, param_skipna)
            result = hpat_func(S, param_skipna)
            self.assertEqual(result, result_ref)

    def test_series_max(self):
        def test_impl(S):
            return S.max()
        hpat_func = self.jit(test_impl)

        # TODO type_min/type_max
        for input_data in [[np.nan, 2., np.nan, 3., np.inf, 1, -1000],
                           [8, 31, 1123, -1024],
                           [2., 3., 1, -1000, np.inf]]:
            S = pd.Series(input_data)

            result_ref = test_impl(S)
            result = hpat_func(S)
            self.assertEqual(result, result_ref)

    @skip_sdc_jit("Series.max() any parameters unsupported")
    def test_series_max_param(self):
        def test_impl(S, param_skipna):
            return S.max(skipna=param_skipna)

        hpat_func = self.jit(test_impl)

        for input_data, param_skipna in [([np.nan, 2., np.nan, 3., 1, -1000, np.inf], True),
                                         ([2., 3., 1, np.inf, -1000], False)]:
            S = pd.Series(input_data)

            result_ref = test_impl(S, param_skipna)
            result = hpat_func(S, param_skipna)
            self.assertEqual(result, result_ref)

    @skip_sdc_jit('Old-style value_counts implementation doesn\'t handle numpy.nan values')
    def test_series_value_counts_number(self):
        def test_impl(S):
            return S.value_counts()

        input_data = [test_global_input_data_integer64, test_global_input_data_float64]
        extras = [[1, 2, 3, 1, 1, 3], [0.1, 0., 0.1, 0.1]]

        hpat_func = self.jit(test_impl)

        for data_to_test, extra in zip(input_data, extras):
            for d in data_to_test:
                data = d + extra
                with self.subTest(series_data=data):
                    S = pd.Series(data)
                    # use sort_index() due to possible different order of values with the same counts in results
                    result_ref = test_impl(S).sort_index()
                    result = hpat_func(S).sort_index()
                    pd.testing.assert_series_equal(result, result_ref)

    @skip_sdc_jit('Bug in old-style value_counts implementation for ascending param support')
    def test_series_value_counts_sort(self):
        def test_impl(S, value):
            return S.value_counts(sort=True, ascending=value)

        hpat_func = self.jit(test_impl)

        data = [1, 0, 0, 1, 1, -1, 0, -1, 0]

        for ascending in (False, True):
            with self.subTest(ascending=ascending):
                S = pd.Series(data)
                # to test sorting of result series works correctly do not use sort_index() on results!
                # instead ensure that there are no elements with the same frequency in the data
                result_ref = test_impl(S, ascending)
                result = hpat_func(S, ascending)
                pd.testing.assert_series_equal(result, result_ref)

    @skip_sdc_jit('Old-style value_counts implementation doesn\'t handle numpy.nan values')
    def test_series_value_counts_numeric_dropna_false(self):
        def test_impl(S):
            return S.value_counts(dropna=False)

        data_to_test = [[1, 2, 3, 1, 1, 3],
                        [1, 2, 3, np.nan, 1, 3, np.nan, np.inf],
                        [0.1, 3., np.nan, 3., 0.1, 3., np.nan, np.inf, 0.1, 0.1]]

        hpat_func = self.jit(test_impl)

        for data in data_to_test:
            with self.subTest(series_data=data):
                S = pd.Series(data)
                pd.testing.assert_series_equal(hpat_func(S), test_impl(S))

    @skip_sdc_jit('Old-style value_counts implementation doesn\'t handle None values in string series')
    def test_series_value_counts_str_dropna_false(self):
        def test_impl(S):
            return S.value_counts(dropna=False)

        data_to_test = [['a', '', 'a', '', 'b', None, 'a', '', None, 'b'],
                        ['dog', None, 'NaN', '', 'cat', None, 'cat', None, 'dog', ''],
                        ['dog', 'NaN', '', 'cat', 'cat', 'dog', '']]

        hpat_func = self.jit(test_impl)

        for data in data_to_test:
            with self.subTest(series_data=data):
                S = pd.Series(data)
                # use sort_index() due to possible different order of values with the same counts in results
                result_ref = test_impl(S).sort_index()
                result = hpat_func(S).sort_index()
                pd.testing.assert_series_equal(result, result_ref)

    @skip_sdc_jit('Old-style value_counts implementation doesn\'t handle sort argument')
    def test_series_value_counts_str_sort(self):
        def test_impl(S, ascending):
            return S.value_counts(sort=True, ascending=ascending)

        data_to_test = [['a', '', 'a', '', 'b', None, 'a', '', 'a', 'b'],
                        ['dog', 'cat', 'cat', 'cat', 'dog']]

        hpat_func = self.jit(test_impl)

        for data in data_to_test:
            for ascending in (True, False):
                with self.subTest(series_data=data, ascending=ascending):
                    S = pd.Series(data)
                    # to test sorting of result series works correctly do not use sort_index() on results!
                    # instead ensure that there are no elements with the same frequency in the data
                    result_ref = test_impl(S, ascending)
                    result = hpat_func(S, ascending)
                    pd.testing.assert_series_equal(result, result_ref)

    def test_series_value_counts_index(self):
        def test_impl(S):
            return S.value_counts()

        hpat_func = self.jit(test_impl)

        for data in test_global_input_data_integer64:
            with self.subTest(series_data=data):
                index = np.arange(start=1, stop=len(data) + 1)
                S = pd.Series(data, index=index)
                pd.testing.assert_series_equal(hpat_func(S).sort_index(), test_impl(S).sort_index())

    def test_series_value_counts_no_unboxing(self):
        def test_impl():
            S = pd.Series([1, 2, 3, 1, 1, 3])
            return S.value_counts()

        hpat_func = self.jit(test_impl)
        pd.testing.assert_series_equal(hpat_func(), test_impl())

    @skip_numba_jit
    def test_series_dist_input1(self):
        '''Verify distribution of a Series without index'''
        def test_impl(S):
            return S.max()
        hpat_func = self.jit(distributed={'S'})(test_impl)

        n = 111
        S = pd.Series(np.arange(n))
        start, end = get_start_end(n)
        self.assertEqual(hpat_func(S[start:end]), test_impl(S))
        self.assertEqual(count_array_REPs(), 0)
        self.assertEqual(count_parfor_REPs(), 0)

    @skip_numba_jit
    def test_series_dist_input2(self):
        '''Verify distribution of a Series with integer index'''
        def test_impl(S):
            return S.max()
        hpat_func = self.jit(distributed={'S'})(test_impl)

        n = 111
        S = pd.Series(np.arange(n), 1 + np.arange(n))
        start, end = get_start_end(n)
        self.assertEqual(hpat_func(S[start:end]), test_impl(S))
        self.assertEqual(count_array_REPs(), 0)
        self.assertEqual(count_parfor_REPs(), 0)

    @unittest.skip("Passed if run single")
    def test_series_dist_input3(self):
        '''Verify distribution of a Series with string index'''
        def test_impl(S):
            return S.max()
        hpat_func = self.jit(distributed={'S'})(test_impl)

        n = 111
        S = pd.Series(np.arange(n), ['abc{}'.format(id) for id in range(n)])
        start, end = get_start_end(n)
        self.assertEqual(hpat_func(S[start:end]), test_impl(S))
        self.assertEqual(count_array_REPs(), 0)
        self.assertEqual(count_parfor_REPs(), 0)

    def test_series_tuple_input1(self):
        def test_impl(s_tup):
            return s_tup[0].max()
        hpat_func = self.jit(test_impl)

        n = 111
        S = pd.Series(np.arange(n))
        S2 = pd.Series(np.arange(n) + 1.0)
        s_tup = (S, 1, S2)
        self.assertEqual(hpat_func(s_tup), test_impl(s_tup))

    @unittest.skip("pending handling of build_tuple in dist pass")
    def test_series_tuple_input_dist1(self):
        def test_impl(s_tup):
            return s_tup[0].max()
        hpat_func = self.jit(locals={'s_tup:input': 'distributed'})(test_impl)

        n = 111
        S = pd.Series(np.arange(n))
        S2 = pd.Series(np.arange(n) + 1.0)
        start, end = get_start_end(n)
        s_tup = (S, 1, S2)
        h_s_tup = (S[start:end], 1, S2[start:end])
        self.assertEqual(hpat_func(h_s_tup), test_impl(s_tup))

    @skip_numba_jit
    def test_series_rolling1(self):
        def test_impl(S):
            return S.rolling(3).sum()
        hpat_func = self.jit(test_impl)

        S = pd.Series([1.0, 2., 3., 4., 5.])
        pd.testing.assert_series_equal(hpat_func(S), test_impl(S))

    @skip_numba_jit
    def test_series_concat1(self):
        def test_impl(S1, S2):
            return pd.concat([S1, S2]).values
        hpat_func = self.jit(test_impl)

        S1 = pd.Series([1.0, 2., 3., 4., 5.])
        S2 = pd.Series([6., 7.])
        np.testing.assert_array_equal(hpat_func(S1, S2), test_impl(S1, S2))

    @skip_numba_jit
    def test_series_map1(self):
        def test_impl(S):
            return S.map(lambda a: 2 * a)
        hpat_func = self.jit(test_impl)

        S = pd.Series([1.0, 2., 3., 4., 5.])
        pd.testing.assert_series_equal(hpat_func(S), test_impl(S))

    @skip_numba_jit
    def test_series_map_global1(self):
        def test_impl(S):
            return S.map(lambda a: a + GLOBAL_VAL)
        hpat_func = self.jit(test_impl)

        S = pd.Series([1.0, 2., 3., 4., 5.])
        pd.testing.assert_series_equal(hpat_func(S), test_impl(S))

    @skip_numba_jit
    def test_series_map_tup1(self):
        def test_impl(S):
            return S.map(lambda a: (a, 2 * a))
        hpat_func = self.jit(test_impl)

        S = pd.Series([1.0, 2., 3., 4., 5.])
        pd.testing.assert_series_equal(hpat_func(S), test_impl(S))

    @skip_numba_jit
    def test_series_map_tup_map1(self):
        def test_impl(S):
            A = S.map(lambda a: (a, 2 * a))
            return A.map(lambda a: a[1])
        hpat_func = self.jit(test_impl)

        S = pd.Series([1.0, 2., 3., 4., 5.])
        pd.testing.assert_series_equal(hpat_func(S), test_impl(S))

    @skip_numba_jit
    def test_series_combine(self):
        def test_impl(S1, S2):
            return S1.combine(S2, lambda a, b: 2 * a + b)
        hpat_func = self.jit(test_impl)

        S1 = pd.Series([1.0, 2., 3., 4., 5.])
        S2 = pd.Series([6.0, 21., 3.6, 5.])
        pd.testing.assert_series_equal(hpat_func(S1, S2), test_impl(S1, S2))

    @skip_numba_jit
    def test_series_combine_float3264(self):
        def test_impl(S1, S2):
            return S1.combine(S2, lambda a, b: 2 * a + b)
        hpat_func = self.jit(test_impl)

        S1 = pd.Series([np.float64(1), np.float64(2),
                        np.float64(3), np.float64(4), np.float64(5)])
        S2 = pd.Series([np.float32(1), np.float32(2),
                        np.float32(3), np.float32(4), np.float32(5)])
        pd.testing.assert_series_equal(hpat_func(S1, S2), test_impl(S1, S2))

    @skip_numba_jit
    def test_series_combine_assert1(self):
        def test_impl(S1, S2):
            return S1.combine(S2, lambda a, b: 2 * a + b)
        hpat_func = self.jit(test_impl)

        S1 = pd.Series([1, 2, 3])
        S2 = pd.Series([6., 21., 3., 5.])
        with self.assertRaises(AssertionError):
            hpat_func(S1, S2)

    @skip_numba_jit
    def test_series_combine_assert2(self):
        def test_impl(S1, S2):
            return S1.combine(S2, lambda a, b: 2 * a + b)
        hpat_func = self.jit(test_impl)

        S1 = pd.Series([6., 21., 3., 5.])
        S2 = pd.Series([1, 2, 3])
        with self.assertRaises(AssertionError):
            hpat_func(S1, S2)

    @skip_numba_jit
    def test_series_combine_integer(self):
        def test_impl(S1, S2):
            return S1.combine(S2, lambda a, b: 2 * a + b, 16)
        hpat_func = self.jit(test_impl)

        S1 = pd.Series([1, 2, 3, 4, 5])
        S2 = pd.Series([6, 21, 3, 5])
        pd.testing.assert_series_equal(hpat_func(S1, S2), test_impl(S1, S2))

    @skip_numba_jit
    def test_series_combine_different_types(self):
        def test_impl(S1, S2):
            return S1.combine(S2, lambda a, b: 2 * a + b)
        hpat_func = self.jit(test_impl)

        S1 = pd.Series([6.1, 21.2, 3.3, 5.4, 6.7])
        S2 = pd.Series([1, 2, 3, 4, 5])
        pd.testing.assert_series_equal(hpat_func(S1, S2), test_impl(S1, S2))

    @skip_numba_jit
    def test_series_combine_integer_samelen(self):
        def test_impl(S1, S2):
            return S1.combine(S2, lambda a, b: 2 * a + b)
        hpat_func = self.jit(test_impl)

        S1 = pd.Series([1, 2, 3, 4, 5])
        S2 = pd.Series([6, 21, 17, -5, 4])
        pd.testing.assert_series_equal(hpat_func(S1, S2), test_impl(S1, S2))

    @skip_numba_jit
    def test_series_combine_samelen(self):
        def test_impl(S1, S2):
            return S1.combine(S2, lambda a, b: 2 * a + b)
        hpat_func = self.jit(test_impl)

        S1 = pd.Series([1.0, 2., 3., 4., 5.])
        S2 = pd.Series([6.0, 21., 3.6, 5., 0.0])
        pd.testing.assert_series_equal(hpat_func(S1, S2), test_impl(S1, S2))

    @skip_numba_jit
    def test_series_combine_value(self):
        def test_impl(S1, S2):
            return S1.combine(S2, lambda a, b: 2 * a + b, 1237.56)
        hpat_func = self.jit(test_impl)

        S1 = pd.Series([1.0, 2., 3., 4., 5.])
        S2 = pd.Series([6.0, 21., 3.6, 5.])
        pd.testing.assert_series_equal(hpat_func(S1, S2), test_impl(S1, S2))

    @skip_numba_jit
    def test_series_combine_value_samelen(self):
        def test_impl(S1, S2):
            return S1.combine(S2, lambda a, b: 2 * a + b, 1237.56)
        hpat_func = self.jit(test_impl)

        S1 = pd.Series([1.0, 2., 3., 4., 5.])
        S2 = pd.Series([6.0, 21., 3.6, 5., 0.0])
        pd.testing.assert_series_equal(hpat_func(S1, S2), test_impl(S1, S2))

    @skip_numba_jit
    def test_series_apply1(self):
        def test_impl(S):
            return S.apply(lambda a: 2 * a)
        hpat_func = self.jit(test_impl)

        S = pd.Series([1.0, 2., 3., 4., 5.])
        pd.testing.assert_series_equal(hpat_func(S), test_impl(S))

    def test_series_abs1(self):
        def test_impl(S):
            return S.abs()
        hpat_func = self.jit(test_impl)

        S = pd.Series([np.nan, -2., 3., 0.5E-01, 0xFF, 0o7, 0b101])
        pd.testing.assert_series_equal(hpat_func(S), test_impl(S))

    def test_series_cov1(self):
        def test_impl(S1, S2):
            return S1.cov(S2)
        hpat_func = self.jit(test_impl)

        for pair in _cov_corr_series:
            S1, S2 = pair
            np.testing.assert_almost_equal(
                hpat_func(S1, S2), test_impl(S1, S2),
                err_msg='S1={}\nS2={}'.format(S1, S2))

    @skip_numba_jit
    def test_series_corr1(self):
        def test_impl(S1, S2):
            return S1.corr(S2)
        hpat_func = self.jit(test_impl)

        for pair in _cov_corr_series:
            S1, S2 = pair
            np.testing.assert_almost_equal(
                hpat_func(S1, S2), test_impl(S1, S2),
                err_msg='S1={}\nS2={}'.format(S1, S2))

    def test_series_str_center_default_fillchar(self):
        def test_impl(series, width):
            return series.str.center(width)

        hpat_func = self.jit(test_impl)

        data = test_global_input_data_unicode_kind1
        series = pd.Series(data)
        width = max(len(s) for s in data) + 10

        pd.testing.assert_series_equal(hpat_func(series, width),
                                       test_impl(series, width))

    def test_series_str_center(self):
        def test_impl(series, width, fillchar):
            return series.str.center(width, fillchar)

        hpat_func = self.jit(test_impl)

        data = test_global_input_data_unicode_kind1
        data_lengths = [len(s) for s in data]
        widths = [max(data_lengths) + 10, min(data_lengths)]

        for index in [None, list(range(len(data)))[::-1], data[::-1]]:
            series = pd.Series(data, index, name='A')
            for width, fillchar in product(widths, ['\t']):
                jit_result = hpat_func(series, width, fillchar)
                ref_result = test_impl(series, width, fillchar)
                pd.testing.assert_series_equal(jit_result, ref_result)

    def test_series_str_center_exception_unsupported_fillchar(self):
        def test_impl(series, width, fillchar):
            return series.str.center(width, fillchar)

        hpat_func = self.jit(test_impl)

        data = test_global_input_data_unicode_kind1
        series = pd.Series(data)
        width = max(len(s) for s in data) + 10

        with self.assertRaises(TypingError) as raises:
            hpat_func(series, width, 10)
        msg_tmpl = 'Method center(). The object fillchar\n {}'
        msg = msg_tmpl.format('given: int64\n expected: str')
        self.assertIn(msg, str(raises.exception))

    def test_series_str_center_exception_unsupported_kind4(self):
        def test_impl(series, width):
            return series.str.center(width)

        hpat_func = self.jit(test_impl)

        data = test_global_input_data_unicode_kind4
        series = pd.Series(data)
        width = max(len(s) for s in data) + 10

        with self.assertRaises(SystemError) as raises:
            hpat_func(series, width)
        msg = 'NULL object passed to Py_BuildValue'
        self.assertIn(msg, str(raises.exception))

    def test_series_str_endswith(self):
        def test_impl(series, pat):
            return series.str.endswith(pat)

        hpat_func = self.jit(test_impl)

        data = test_global_input_data_unicode_kind4
        pats = [''] + [s[-min(len(s) for s in data):] for s in data] + data
        indices = [None, list(range(len(data)))[::-1], data[::-1]]
        names = [None, 'A']
        for index, name in product(indices, names):
            series = pd.Series(data, index, name=name)
            for pat in pats:
                pd.testing.assert_series_equal(hpat_func(series, pat),
                                               test_impl(series, pat))

    def test_series_str_endswith_exception_unsupported_na(self):
        def test_impl(series, pat, na):
            return series.str.endswith(pat, na)

        hpat_func = self.jit(test_impl)

        series = pd.Series(test_global_input_data_unicode_kind4)
        msg_tmpl = 'Method endswith(). The object na\n {}'

        with self.assertRaises(TypingError) as raises:
            hpat_func(series, '', 'None')
        msg = msg_tmpl.format('given: unicode_type\n expected: bool')
        self.assertIn(msg, str(raises.exception))

        with self.assertRaises(ValueError) as raises:
            hpat_func(series, '', False)
        msg = msg_tmpl.format('expected: None')
        self.assertIn(msg, str(raises.exception))

    def test_series_str_find(self):
        def test_impl(series, sub):
            return series.str.find(sub)
        hpat_func = self.jit(test_impl)

        data = test_global_input_data_unicode_kind4
        subs = [''] + [s[:min(len(s) for s in data)] for s in data] + data
        indices = [None, list(range(len(data)))[::-1], data[::-1]]
        names = [None, 'A']
        for index, name in product(indices, names):
            series = pd.Series(data, index, name=name)
            for sub in subs:
                pd.testing.assert_series_equal(hpat_func(series, sub),
                                               test_impl(series, sub))

    def test_series_str_find_exception_unsupported_start(self):
        def test_impl(series, sub, start):
            return series.str.find(sub, start)
        hpat_func = self.jit(test_impl)

        series = pd.Series(test_global_input_data_unicode_kind4)
        msg_tmpl = 'Method find(). The object start\n {}'

        with self.assertRaises(TypingError) as raises:
            hpat_func(series, '', '0')
        msg = msg_tmpl.format('given: unicode_type\n expected: None, int')
        self.assertIn(msg, str(raises.exception))

        with self.assertRaises(ValueError) as raises:
            hpat_func(series, '', 1)
        msg = msg_tmpl.format('expected: 0')
        self.assertIn(msg, str(raises.exception))

    def test_series_str_find_exception_unsupported_end(self):
        def test_impl(series, sub, start, end):
            return series.str.find(sub, start, end)
        hpat_func = self.jit(test_impl)

        series = pd.Series(test_global_input_data_unicode_kind4)
        msg_tmpl = 'Method find(). The object end\n {}'

        with self.assertRaises(TypingError) as raises:
            hpat_func(series, '', 0, 'None')
        msg = msg_tmpl.format('given: unicode_type\n expected: None, int')
        self.assertIn(msg, str(raises.exception))

        with self.assertRaises(ValueError) as raises:
            hpat_func(series, '', 0, 0)
        msg = msg_tmpl.format('expected: None')
        self.assertIn(msg, str(raises.exception))

    def test_series_str_len1(self):
        def test_impl(S):
            return S.str.len()
        hpat_func = self.jit(test_impl)

        data = ['aa', 'abc', 'c', 'cccd']
        indices = [None, [1, 3, 2, 0], data]
        names = [None, 'A']
        for index, name in product(indices, names):
            S = pd.Series(data, index, name=name)
            pd.testing.assert_series_equal(hpat_func(S), test_impl(S))

    def test_series_str_just_default_fillchar(self):
        data = test_global_input_data_unicode_kind1
        series = pd.Series(data)
        width = max(len(s) for s in data) + 5

        pyfuncs = [ljust_usecase, rjust_usecase]
        for pyfunc in pyfuncs:
            cfunc = self.jit(pyfunc)
            pd.testing.assert_series_equal(cfunc(series, width),
                                           pyfunc(series, width))

    def test_series_str_just(self):
        data = test_global_input_data_unicode_kind1
        data_lengths = [len(s) for s in data]
        widths = [max(data_lengths) + 5, min(data_lengths)]

        pyfuncs = [ljust_with_fillchar_usecase, rjust_with_fillchar_usecase]
        for index in [None, list(range(len(data)))[::-1], data[::-1]]:
            series = pd.Series(data, index, name='A')
            for width, fillchar in product(widths, ['\t']):
                for pyfunc in pyfuncs:
                    cfunc = self.jit(pyfunc)
                    jit_result = cfunc(series, width, fillchar)
                    ref_result = pyfunc(series, width, fillchar)
                    pd.testing.assert_series_equal(jit_result, ref_result)

    def test_series_str_just_exception_unsupported_fillchar(self):
        data = test_global_input_data_unicode_kind1
        series = pd.Series(data)
        width = max(len(s) for s in data) + 5
        msg_tmpl = 'Method {}(). The object fillchar\n given: int64\n expected: str'

        pyfuncs = [('ljust', ljust_with_fillchar_usecase),
                   ('rjust', rjust_with_fillchar_usecase)]
        for name, pyfunc in pyfuncs:
            cfunc = self.jit(pyfunc)
            with self.assertRaises(TypingError) as raises:
                cfunc(series, width, 5)
            self.assertIn(msg_tmpl.format(name), str(raises.exception))

    def test_series_str_just_exception_unsupported_kind4(self):
        data = test_global_input_data_unicode_kind4
        series = pd.Series(data)
        width = max(len(s) for s in data) + 5
        msg = 'NULL object passed to Py_BuildValue'

        for pyfunc in [ljust_usecase, rjust_usecase]:
            cfunc = self.jit(pyfunc)
            with self.assertRaises(SystemError) as raises:
                cfunc(series, width)
            self.assertIn(msg, str(raises.exception))

    def test_series_str_startswith(self):
        def test_impl(series, pat):
            return series.str.startswith(pat)

        hpat_func = self.jit(test_impl)

        data = test_global_input_data_unicode_kind4
        pats = [''] + [s[:min(len(s) for s in data)] for s in data] + data
        indices = [None, list(range(len(data)))[::-1], data[::-1]]
        names = [None, 'A']
        for index, name in product(indices, names):
            series = pd.Series(data, index, name=name)
            for pat in pats:
                pd.testing.assert_series_equal(hpat_func(series, pat),
                                               test_impl(series, pat))

    def test_series_str_startswith_exception_unsupported_na(self):
        def test_impl(series, pat, na):
            return series.str.startswith(pat, na)

        hpat_func = self.jit(test_impl)

        series = pd.Series(test_global_input_data_unicode_kind4)
        msg_tmpl = 'Method startswith(). The object na\n {}'

        with self.assertRaises(TypingError) as raises:
            hpat_func(series, '', 'None')
        msg = msg_tmpl.format('given: unicode_type\n expected: bool')
        self.assertIn(msg, str(raises.exception))

        with self.assertRaises(ValueError) as raises:
            hpat_func(series, '', False)
        msg = msg_tmpl.format('expected: None')
        self.assertIn(msg, str(raises.exception))

    def test_series_str_zfill(self):
        def test_impl(series, width):
            return series.str.zfill(width)

        hpat_func = self.jit(test_impl)

        data = test_global_input_data_unicode_kind1
        data_lengths = [len(s) for s in data]

        for index in [None, list(range(len(data)))[::-1], data[::-1]]:
            series = pd.Series(data, index, name='A')
            for width in [max(data_lengths) + 5, min(data_lengths)]:
                jit_result = hpat_func(series, width)
                ref_result = test_impl(series, width)
                pd.testing.assert_series_equal(jit_result, ref_result)

    def test_series_str_zfill_exception_unsupported_kind4(self):
        def test_impl(series, width):
            return series.str.zfill(width)

        hpat_func = self.jit(test_impl)

        data = test_global_input_data_unicode_kind4
        series = pd.Series(data)
        width = max(len(s) for s in data) + 5

        with self.assertRaises(SystemError) as raises:
            hpat_func(series, width)
        msg = 'NULL object passed to Py_BuildValue'
        self.assertIn(msg, str(raises.exception))

    def test_series_str2str(self):
        common_methods = ['lower', 'upper', 'isupper']
        sdc_methods = ['capitalize', 'swapcase', 'title',
                       'lstrip', 'rstrip', 'strip']
        str2str_methods = common_methods[:]

        data = [' \tbbCD\t ', 'ABC', ' mCDm\t', 'abc']
        indices = [None]
        names = [None, 'A']
        if sdc.config.config_pipeline_hpat_default:
            str2str_methods += sdc_methods
        else:
            indices += [[1, 3, 2, 0], data]

        for method in str2str_methods:
            func_lines = ['def test_impl(S):',
                          '  return S.str.{}()'.format(method)]
            func_text = '\n'.join(func_lines)
            test_impl = _make_func_from_text(func_text)
            hpat_func = self.jit(test_impl)

            check_names = method in common_methods
            for index, name in product(indices, names):
                S = pd.Series(data, index, name=name)
                pd.testing.assert_series_equal(hpat_func(S), test_impl(S),
                                               check_names=check_names)

    @skip_sdc_jit('Series.str.<method>() unsupported')
    def test_series_str2str_unsupported(self):
        unsupported_methods = ['capitalize', 'swapcase', 'title']
        for method in unsupported_methods:
            func_lines = ['def test_impl(S):',
                          '  return S.str.{}()'.format(method)]
            func_text = '\n'.join(func_lines)
            test_impl = _make_func_from_text(func_text)
            hpat_func = self.jit(test_impl)

            S = pd.Series([' \tbbCD\t ', 'ABC', ' mCDm\t', 'abc'])
            # TypingError with expected message is raised internally by Numba
            with self.assertRaises(TypingError) as raises:
                hpat_func(S)
            expected_msg = 'Series.str.{} is not supported yet'.format(method)
            self.assertIn(expected_msg, str(raises.exception))

    @sdc_limitation
    def test_series_append_same_names(self):
        '''SDC discards name'''
        def test_impl():
            s1 = pd.Series(data=[0, 1, 2], name='A')
            s2 = pd.Series(data=[3, 4, 5], name='A')
            return s1.append(s2)

        sdc_func = self.jit(test_impl)
        pd.testing.assert_series_equal(sdc_func(), test_impl())

    @skip_sdc_jit("Old-style append implementation doesn't handle ignore_index argument")
    def test_series_append_single_ignore_index(self):
        '''Verify Series.append() concatenates Series with other single Series ignoring indexes'''
        def test_impl(S, other):
            return S.append(other, ignore_index=True)
        hpat_func = self.jit(test_impl)

        dtype_to_data = {'float': [[-2., 3., 9.1, np.nan], [-2., 5.0, np.inf, 0, -1]],
                         'string': [['a', None, 'bbbb', ''], ['dd', None, '', 'e', 'ttt']]}

        for dtype, data_list in dtype_to_data.items():
            with self.subTest(series_dtype=dtype, concatenated_data=data_list):
                S1, S2 = [pd.Series(data) for data in data_list]
                pd.testing.assert_series_equal(hpat_func(S1, S2), test_impl(S1, S2))

    @skip_sdc_jit("Old-style append implementation doesn't handle ignore_index argument")
    def test_series_append_list_ignore_index(self):
        '''Verify Series.append() concatenates Series with list of other Series ignoring indexes'''
        def test_impl(S1, S2, S3):
            return S1.append([S2, S3], ignore_index=True)
        hpat_func = self.jit(test_impl)

        dtype_to_data = {'float': [[-2., 3., 9.1], [-2., 5.0], [1.0]],
                         'string': [['a', None, ''], ['d', None], ['']]}

        for dtype, data_list in dtype_to_data.items():
            with self.subTest(series_dtype=dtype, concatenated_data=data_list):
                S1, S2, S3 = [pd.Series(data) for data in data_list]
                pd.testing.assert_series_equal(hpat_func(S1, S2, S3), test_impl(S1, S2, S3))

    @unittest.skip('BUG: Pandas 0.25.1 Series.append() doesn\'t support tuple as appending values')
    def test_series_append_tuple_ignore_index(self):
        '''Verify Series.append() concatenates Series with tuple of other Series ignoring indexes'''
        def test_impl(S1, S2, S3):
            return S1.append((S2, S3, ), ignore_index=True)
        hpat_func = self.jit(test_impl)

        dtype_to_data = {'float': [[-2., 3., 9.1], [-2., 5.0], [1.0]]}
        if not sdc.config.config_pipeline_hpat_default:
            dtype_to_data['string'] = [['a', None, ''], ['d', None], ['']]

        for dtype, data_list in dtype_to_data.items():
            with self.subTest(series_dtype=dtype, concatenated_data=data_list):
                S1, S2, S3 = [pd.Series(data) for data in data_list]
                pd.testing.assert_series_equal(hpat_func(S1, S2, S3), test_impl(S1, S2, S3))

    @skip_sdc_jit("BUG: old-style append implementation doesn't handle series index")
    def test_series_append_single_index_default(self):
        '''Verify Series.append() concatenates Series with other single Series respecting default indexes'''
        def test_impl(S, other):
            return S.append(other)
        hpat_func = self.jit(test_impl)

        dtype_to_data = {'float': [[-2., 3., 9.1], [-2., 5.0]]}
        if not sdc.config.config_pipeline_hpat_default:
            dtype_to_data['string'] = [['a', None, 'bbbb', ''], ['dd', None, '', 'e']]

        for dtype, data_list in dtype_to_data.items():
            with self.subTest(series_dtype=dtype, concatenated_data=data_list):
                S1, S2 = [pd.Series(data) for data in data_list]
                pd.testing.assert_series_equal(hpat_func(S1, S2), test_impl(S1, S2))

    @skip_sdc_jit("BUG: old-style append implementation doesn't handle series index")
    def test_series_append_list_index_default(self):
        '''Verify Series.append() concatenates Series with list of other Series respecting default indexes'''
        def test_impl(S1, S2, S3):
            return S1.append([S2, S3])
        hpat_func = self.jit(test_impl)

        dtype_to_data = {'float': [[-2., 3., 9.1], [-2., 5.0], [1.0]]}
        if not sdc.config.config_pipeline_hpat_default:
            dtype_to_data['string'] = [['a', 'b', 'q'], ['d', 'e'], ['s']]

        for dtype, data_list in dtype_to_data.items():
            with self.subTest(series_dtype=dtype, concatenated_data=data_list):
                S1, S2, S3 = [pd.Series(data) for data in data_list]
                pd.testing.assert_series_equal(hpat_func(S1, S2, S3), test_impl(S1, S2, S3))

    @unittest.skip('BUG: Pandas 0.25.1 Series.append() doesn\'t support tuple as appending values')
    def test_series_append_tuple_index_default(self):
        '''Verify Series.append() concatenates Series with tuple of other Series respecting default indexes'''
        def test_impl(S1, S2, S3):
            return S1.append((S2, S3, ))
        hpat_func = self.jit(test_impl)

        dtype_to_data = {'float': [[-2., 3., 9.1], [-2., 5.0], [1.0]]}
        if not sdc.config.config_pipeline_hpat_default:
            dtype_to_data['string'] = [['a', 'b', 'q'], ['d', 'e'], ['s']]

        for dtype, data_list in dtype_to_data.items():
            with self.subTest(series_dtype=dtype, concatenated_data=data_list):
                S1, S2, S3 = [pd.Series(data) for data in data_list]
                pd.testing.assert_series_equal(hpat_func(S1, S2, S3), test_impl(S1, S2, S3))

    @skip_sdc_jit("BUG: old-style append implementation doesn't handle series index")
    def test_series_append_single_index_int(self):
        '''Verify Series.append() concatenates Series with other single Series respecting integer indexes'''
        def test_impl(S, other):
            return S.append(other)
        hpat_func = self.jit(test_impl)

        dtype_to_data = {'float': [[-2., 3., 9.1, np.nan], [-2., 5.0, np.inf, 0, -1]]}
        if not sdc.config.config_pipeline_hpat_default:
            dtype_to_data['string'] = [['a', None, 'bbbb', ''], ['dd', None, '', 'e', 'ttt']]
        indexes = [[1, 2, 3, 4], [7, 8, 11, 3, 4]]

        for dtype, data_list in dtype_to_data.items():
            with self.subTest(series_dtype=dtype, concatenated_data=data_list):
                S1, S2 = [pd.Series(data, index=indexes[i]) for i, data in enumerate(data_list)]
                pd.testing.assert_series_equal(hpat_func(S1, S2), test_impl(S1, S2))

    @skip_sdc_jit("BUG: old-style append implementation doesn't handle series index")
    def test_series_append_list_index_int(self):
        '''Verify Series.append() concatenates Series with list of other Series respecting integer indexes'''
        def test_impl(S1, S2, S3):
            return S1.append([S2, S3])
        hpat_func = self.jit(test_impl)

        dtype_to_data = {'float': [[-2., 3., 9.1, np.nan], [-2., 5.0, np.inf, 0], [-1.0]]}
        if not sdc.config.config_pipeline_hpat_default:
            dtype_to_data['string'] = [['a', None, 'bbbb', ''], ['dd', None, '', 'e'], ['ttt']]
        indexes = [[1, 2, 3, 4], [7, 8, 11, 3], [4]]

        for dtype, data_list in dtype_to_data.items():
            with self.subTest(series_dtype=dtype, concatenated_data=data_list):
                S1, S2, S3 = [pd.Series(data, index=indexes[i]) for i, data in enumerate(data_list)]
                pd.testing.assert_series_equal(hpat_func(S1, S2, S3), test_impl(S1, S2, S3))

    @unittest.skip('BUG: Pandas 0.25.1 Series.append() doesn\'t support tuple as appending values')
    def test_series_append_tuple_index_int(self):
        '''Verify Series.append() concatenates Series with tuple of other Series respecting integer indexes'''
        def test_impl(S1, S2, S3):
            return S1.append((S2, S3, ))
        hpat_func = self.jit(test_impl)

        dtype_to_data = {'float': [[-2., 3., 9.1, np.nan], [-2., 5.0, np.inf, 0], [-1.0]]}
        if not sdc.config.config_pipeline_hpat_default:
            dtype_to_data['string'] = [['a', None, 'bbbb', ''], ['dd', None, '', 'e'], ['ttt']]
        indexes = [[1, 2, 3, 4], [7, 8, 11, 3], [4]]

        for dtype, data_list in dtype_to_data.items():
            with self.subTest(series_dtype=dtype, concatenated_data=data_list):
                S1, S2, S3 = [pd.Series(data, index=indexes[i]) for i, data in enumerate(data_list)]
                pd.testing.assert_series_equal(hpat_func(S1, S2, S3), test_impl(S1, S2, S3))

    @skip_sdc_jit("BUG: old-style append implementation doesn't handle series index")
    def test_series_append_single_index_str(self):
        '''Verify Series.append() concatenates Series with other single Series respecting string indexes'''
        def test_impl(S, other):
            return S.append(other)
        hpat_func = self.jit(test_impl)

        dtype_to_data = {'float': [[-2., 3., 9.1, np.nan], [-2., 5.0, np.inf, 0, -1.0]]}
        if not sdc.config.config_pipeline_hpat_default:
            dtype_to_data['string'] = [['a', None, 'bbbb', ''], ['dd', None, '', 'e', 'ttt']]
        indexes = [['a', 'bb', 'ccc', 'dddd'], ['a1', 'a2', 'a3', 'a4', 'a5']]

        for dtype, data_list in dtype_to_data.items():
            with self.subTest(series_dtype=dtype, concatenated_data=data_list):
                S1, S2 = [pd.Series(data, index=indexes[i]) for i, data in enumerate(data_list)]
                pd.testing.assert_series_equal(hpat_func(S1, S2), test_impl(S1, S2))

    @skip_sdc_jit("BUG: old-style append implementation doesn't handle series index")
    def test_series_append_list_index_str(self):
        '''Verify Series.append() concatenates Series with list of other Series respecting string indexes'''
        def test_impl(S1, S2, S3):
            return S1.append([S2, S3])
        hpat_func = self.jit(test_impl)

        dtype_to_data = {'float': [[-2., 3., 9.1, np.nan], [-2., 5.0, np.inf, 0], [-1.0]]}
        if not sdc.config.config_pipeline_hpat_default:
            dtype_to_data['string'] = [['a', None, 'bbbb', ''], ['dd', None, '', 'e'], ['ttt']]
        indexes = [['a', 'bb', 'ccc', 'dddd'], ['q', 't', 'a', 'x'], ['dd']]

        for dtype, data_list in dtype_to_data.items():
            with self.subTest(series_dtype=dtype, concatenated_data=data_list):
                S1, S2, S3 = [pd.Series(data, index=indexes[i]) for i, data in enumerate(data_list)]
                pd.testing.assert_series_equal(hpat_func(S1, S2, S3), test_impl(S1, S2, S3))

    @unittest.skip('BUG: Pandas 0.25.1 Series.append() doesn\'t support tuple as appending values')
    def test_series_append_tuple_index_str(self):
        '''Verify Series.append() concatenates Series with tuple of other Series respecting string indexes'''
        def test_impl(S1, S2, S3):
            return S1.append((S2, S3, ))
        hpat_func = self.jit(test_impl)

        dtype_to_data = {'float': [[-2., 3., 9.1, np.nan], [-2., 5.0, np.inf, 0], [-1.0]]}
        if not sdc.config.config_pipeline_hpat_default:
            dtype_to_data['string'] = [['a', None, 'bbbb', ''], ['dd', None, '', 'e'], ['ttt']]
        indexes = [['a', 'bb', 'ccc', 'dddd'], ['q', 't', 'a', 'x'], ['dd']]

        for dtype, data_list in dtype_to_data.items():
            with self.subTest(series_dtype=dtype, concatenated_data=data_list):
                S1, S2, S3 = [pd.Series(data, index=indexes[i]) for i, data in enumerate(data_list)]
                pd.testing.assert_series_equal(hpat_func(S1, S2, S3), test_impl(S1, S2, S3))

    @skip_sdc_jit("Old-style append implementation doesn't handle ignore_index argument")
    def test_series_append_ignore_index_literal(self):
        '''Verify Series.append() implementation handles ignore_index argument as Boolean literal'''
        def test_impl(S, other):
            return S.append(other, ignore_index=False)
        hpat_func = self.jit(test_impl)

        S1 = pd.Series([-2., 3., 9.1], ['a1', 'b1', 'c1'])
        S2 = pd.Series([-2., 5.0], ['a2', 'b2'])
        pd.testing.assert_series_equal(hpat_func(S1, S2), test_impl(S1, S2))

    @skip_sdc_jit("Old-style append implementation doesn't handle ignore_index argument")
    def test_series_append_ignore_index_non_literal(self):
        '''Verify Series.append() implementation raises if ignore_index argument is not a Boolean literal'''
        def test_impl(S, other, param):
            return S.append(other, ignore_index=param)
        hpat_func = self.jit(test_impl)

        ignore_index = True
        S1 = pd.Series([-2., 3., 9.1], ['a1', 'b1', 'c1'])
        S2 = pd.Series([-2., 5.0], ['a2', 'b2'])
        with self.assertRaises(TypingError) as raises:
            hpat_func(S1, S2, ignore_index)
        msg = 'Method append(). The ignore_index must be a literal Boolean constant. Given: {}'
        self.assertIn(msg.format(types.bool_), str(raises.exception))

    @skip_sdc_jit("BUG: old-style append implementation doesn't handle series index")
    def test_series_append_single_dtype_promotion(self):
        '''Verify Series.append() implementation handles appending single Series with different dtypes'''
        def test_impl(S, other):
            return S.append(other)
        hpat_func = self.jit(test_impl)

        S1 = pd.Series([-2., 3., 9.1], ['a1', 'b1', 'c1'])
        S2 = pd.Series([-2, 5], ['a2', 'b2'])
        pd.testing.assert_series_equal(hpat_func(S1, S2), test_impl(S1, S2))

    @skip_sdc_jit("BUG: old-style append implementation doesn't handle series index")
    def test_series_append_list_dtype_promotion(self):
        '''Verify Series.append() implementation handles appending list of Series with different dtypes'''
        def test_impl(S1, S2, S3):
            return S1.append([S2, S3])
        hpat_func = self.jit(test_impl)

        S1 = pd.Series([-2, 3, 9])
        S2 = pd.Series([-2., 5.0])
        S3 = pd.Series([1.0])
        pd.testing.assert_series_equal(hpat_func(S1, S2, S3),
                                       test_impl(S1, S2, S3))

    def test_series_isin_list1(self):
        def test_impl(S, values):
            return S.isin(values)
        hpat_func = self.jit(test_impl)

        n = 11
        S = pd.Series(np.arange(n))
        values = [1, 2, 5, 7, 8]
        pd.testing.assert_series_equal(hpat_func(S, values), test_impl(S, values))

    def test_series_isin_index(self):
        def test_impl(S, values):
            return S.isin(values)
        hpat_func = self.jit(test_impl)

        n = 11
        data = np.arange(n)
        index = [item + 1 for item in data]
        S = pd.Series(data=data, index=index)
        values = [1, 2, 5, 7, 8]
        pd.testing.assert_series_equal(hpat_func(S, values), test_impl(S, values))

    def test_series_isin_name(self):
        def test_impl(S, values):
            return S.isin(values)
        hpat_func = self.jit(test_impl)

        n = 11
        S = pd.Series(np.arange(n), name='A')
        values = [1, 2, 5, 7, 8]
        pd.testing.assert_series_equal(hpat_func(S, values), test_impl(S, values))

    def test_series_isin_list2(self):
        def test_impl(S, values):
            return S.isin(values)
        hpat_func = self.jit(test_impl)

        n = 11.0
        S = pd.Series(np.arange(n))
        values = [1., 2., 5., 7., 8.]
        pd.testing.assert_series_equal(hpat_func(S, values), test_impl(S, values))

    def test_series_isin_list3(self):
        def test_impl(S, values):
            return S.isin(values)
        hpat_func = self.jit(test_impl)

        S = pd.Series(['a', 'b', 'q', 'w', 'c', 'd', 'e', 'r'])
        values = ['a', 'q', 'c', 'd', 'e']
        pd.testing.assert_series_equal(hpat_func(S, values), test_impl(S, values))

    def test_series_isin_set1(self):
        def test_impl(S, values):
            return S.isin(values)
        hpat_func = self.jit(test_impl)

        n = 11
        S = pd.Series(np.arange(n))
        values = {1, 2, 5, 7, 8}
        pd.testing.assert_series_equal(hpat_func(S, values), test_impl(S, values))

    def test_series_isin_set2(self):
        def test_impl(S, values):
            return S.isin(values)
        hpat_func = self.jit(test_impl)

        n = 11.0
        S = pd.Series(np.arange(n))
        values = {1., 2., 5., 7., 8.}
        pd.testing.assert_series_equal(hpat_func(S, values), test_impl(S, values))

    @unittest.skip('TODO: requires hashable unicode strings in Numba')
    def test_series_isin_set3(self):
        def test_impl(S, values):
            return S.isin(values)
        hpat_func = self.jit(test_impl)

        S = pd.Series(['a', 'b', 'c', 'd', 'e'] * 2)
        values = {'b', 'c', 'e'}
        pd.testing.assert_series_equal(hpat_func(S, values), test_impl(S, values))

    def test_series_isna(self):
        def test_impl(S):
            return S.isna()

        jit_func = self.jit(test_impl)

        datas = [[0, 1, 2, 3], [0., 1., np.inf, np.nan], ['a', None, 'b', 'c']]
        indices = [None, [3, 2, 1, 0], ['a', 'b', 'c', 'd']]
        names = [None, 'A']

        for data, index, name in product(datas, indices, names):
            with self.subTest(data=data, index=index, name=name):
                series = pd.Series(data=data, index=index, name=name)
                jit_result = jit_func(series)
                ref_result = test_impl(series)
                pd.testing.assert_series_equal(jit_result, ref_result)

    @skip_sdc_jit('Index and name are not supported')
    def test_series_isnull(self):
        def test_impl(S):
            return S.isnull()

        jit_func = self.jit(test_impl)

        datas = [[0, 1, 2, 3], [0., 1., np.inf, np.nan], ['a', None, 'b', 'c']]
        indices = [None, [3, 2, 1, 0], ['a', 'b', 'c', 'd']]
        names = [None, 'A']

        for data, index, name in product(datas, indices, names):
            with self.subTest(data=data, index=index, name=name):
                series = pd.Series(data=data, index=index, name=name)
                jit_result = jit_func(series)
                ref_result = test_impl(series)
                pd.testing.assert_series_equal(jit_result, ref_result)

    def test_series_isnull1(self):
        def test_impl(S):
            return S.isnull()
        hpat_func = self.jit(test_impl)

        # column with NA
        S = pd.Series([np.nan, 2., 3.])
        pd.testing.assert_series_equal(hpat_func(S), test_impl(S))

    def test_series_notna(self):
        def test_impl(S):
            return S.notna()

        jit_func = self.jit(test_impl)

        datas = [[0, 1, 2, 3], [0., 1., np.inf, np.nan], ['a', None, 'b', 'c']]
        indices = [None, [3, 2, 1, 0], ['a', 'b', 'c', 'd']]
        names = [None, 'A']

        for data, index, name in product(datas, indices, names):
            with self.subTest(data=data, index=index, name=name):
                series = pd.Series(data=data, index=index, name=name)
                jit_result = jit_func(series)
                ref_result = test_impl(series)
                pd.testing.assert_series_equal(jit_result, ref_result)

    @unittest.skip('AssertionError: Series are different')
    def test_series_dt_isna1(self):
        def test_impl(S):
            return S.isna()
        hpat_func = self.jit(test_impl)

        S = pd.Series([pd.NaT, pd.Timestamp('1970-12-01'), pd.Timestamp('2012-07-25')])
        pd.testing.assert_series_equal(hpat_func(S), test_impl(S))

    def test_series_nlargest(self):
        def test_impl():
            series = pd.Series([1., np.nan, -1., 0., min_float64, max_float64])
            return series.nlargest(4)
        hpat_func = self.jit(test_impl)

        if sdc.config.config_pipeline_hpat_default:
            np.testing.assert_array_equal(test_impl(), hpat_func())
        else:
            pd.testing.assert_series_equal(test_impl(), hpat_func())

    def test_series_nlargest_unboxing(self):
        def test_impl(series, n):
            return series.nlargest(n)
        hpat_func = self.jit(test_impl)

        for data in test_global_input_data_numeric + [[]]:
            series = pd.Series(data * 3)
            for n in range(-1, 10):
                ref_result = test_impl(series, n)
                jit_result = hpat_func(series, n)
                if sdc.config.config_pipeline_hpat_default:
                    np.testing.assert_array_equal(ref_result, jit_result)
                else:
                    pd.testing.assert_series_equal(ref_result, jit_result)

    @skip_numba_jit('Series.nlargest() parallelism unsupported and parquet not supported')
    def test_series_nlargest_parallel(self):
        # create `kde.parquet` file
        ParquetGenerator.gen_kde_pq()

        def test_impl():
            df = pq.read_table('kde.parquet').to_pandas()
            S = df.points
            return S.nlargest(4)
        hpat_func = self.jit(test_impl)

        if sdc.config.config_pipeline_hpat_default:
            np.testing.assert_array_equal(test_impl(), hpat_func())
        else:
            pd.testing.assert_series_equal(test_impl(), hpat_func())
        self.assertEqual(count_parfor_REPs(), 0)
        self.assertTrue(count_array_OneDs() > 0)

    @skip_sdc_jit('Series.nlargest() parameter keep unsupported')
    def test_series_nlargest_full(self):
        def test_impl(series, n, keep):
            return series.nlargest(n, keep)
        hpat_func = self.jit(test_impl)

        keep = 'first'
        for data in test_global_input_data_numeric + [[]]:
            series = pd.Series(data * 3)
            for n in range(-1, 10):
                ref_result = test_impl(series, n, keep)
                jit_result = hpat_func(series, n, keep)
                pd.testing.assert_series_equal(ref_result, jit_result)

    def test_series_nlargest_index(self):
        def test_impl(series, n):
            return series.nlargest(n)
        hpat_func = self.jit(test_impl)

        # TODO: check data == [] after index is fixed
        for data in test_global_input_data_numeric:
            data_duplicated = data * 3
            # TODO: add integer index not equal to range after index is fixed
            indexes = [range(len(data_duplicated))]
            if not sdc.config.config_pipeline_hpat_default:
                indexes.append(gen_strlist(len(data_duplicated)))

            for index in indexes:
                series = pd.Series(data_duplicated, index)
                for n in range(-1, 10):
                    ref_result = test_impl(series, n)
                    jit_result = hpat_func(series, n)
                    if sdc.config.config_pipeline_hpat_default:
                        np.testing.assert_array_equal(ref_result, jit_result)
                    else:
                        pd.testing.assert_series_equal(ref_result, jit_result)

    @skip_sdc_jit('Series.nlargest() does not raise an exception')
    def test_series_nlargest_typing(self):
        _func_name = 'Method nlargest().'

        def test_impl(series, n, keep):
            return series.nlargest(n, keep)
        hpat_func = self.jit(test_impl)

        series = pd.Series(test_global_input_data_float64[0])
        for n, ntype in [(True, types.boolean), (None, types.none),
                         (0.1, 'float64'), ('n', types.unicode_type)]:
            with self.assertRaises(TypingError) as raises:
                hpat_func(series, n=n, keep='first')
            msg = '{} The object n\n given: {}\n expected: int'
            self.assertIn(msg.format(_func_name, ntype), str(raises.exception))

        for keep, dtype in [(True, types.boolean), (None, types.none),
                            (0.1, 'float64'), (1, 'int64')]:
            with self.assertRaises(TypingError) as raises:
                hpat_func(series, n=5, keep=keep)
            msg = '{} The object keep\n given: {}\n expected: str'
            self.assertIn(msg.format(_func_name, dtype), str(raises.exception))

    @skip_sdc_jit('Series.nlargest() does not raise an exception')
    def test_series_nlargest_unsupported(self):
        msg = "Method nlargest(). Unsupported parameter. Given 'keep' != 'first'"

        def test_impl(series, n, keep):
            return series.nlargest(n, keep)
        hpat_func = self.jit(test_impl)

        series = pd.Series(test_global_input_data_float64[0])
        for keep in ['last', 'all', '']:
            with self.assertRaises(ValueError) as raises:
                hpat_func(series, n=5, keep=keep)
            self.assertIn(msg, str(raises.exception))

        with self.assertRaises(ValueError) as raises:
            hpat_func(series, n=5, keep='last')
        self.assertIn(msg, str(raises.exception))

    def test_series_nsmallest(self):
        def test_impl():
            series = pd.Series([1., np.nan, -1., 0., min_float64, max_float64])
            return series.nsmallest(4)
        hpat_func = self.jit(test_impl)

        if sdc.config.config_pipeline_hpat_default:
            np.testing.assert_array_equal(test_impl(), hpat_func())
        else:
            pd.testing.assert_series_equal(test_impl(), hpat_func())

    def test_series_nsmallest_unboxing(self):
        def test_impl(series, n):
            return series.nsmallest(n)
        hpat_func = self.jit(test_impl)

        for data in test_global_input_data_numeric + [[]]:
            series = pd.Series(data * 3)
            for n in range(-1, 10):
                ref_result = test_impl(series, n)
                jit_result = hpat_func(series, n)
                if sdc.config.config_pipeline_hpat_default:
                    np.testing.assert_array_equal(ref_result, jit_result)
                else:
                    pd.testing.assert_series_equal(ref_result, jit_result)

    @skip_numba_jit('Series.nsmallest() parallelism unsupported and parquet not supported')
    def test_series_nsmallest_parallel(self):
        # create `kde.parquet` file
        ParquetGenerator.gen_kde_pq()

        def test_impl():
            df = pq.read_table('kde.parquet').to_pandas()
            S = df.points
            return S.nsmallest(4)
        hpat_func = self.jit(test_impl)

        if sdc.config.config_pipeline_hpat_default:
            np.testing.assert_array_equal(test_impl(), hpat_func())
        else:
            pd.testing.assert_series_equal(test_impl(), hpat_func())
        self.assertEqual(count_parfor_REPs(), 0)
        self.assertTrue(count_array_OneDs() > 0)

    @skip_sdc_jit('Series.nsmallest() parameter keep unsupported')
    def test_series_nsmallest_full(self):
        def test_impl(series, n, keep):
            return series.nsmallest(n, keep)
        hpat_func = self.jit(test_impl)

        keep = 'first'
        for data in test_global_input_data_numeric + [[]]:
            series = pd.Series(data * 3)
            for n in range(-1, 10):
                ref_result = test_impl(series, n, keep)
                jit_result = hpat_func(series, n, keep)
                pd.testing.assert_series_equal(ref_result, jit_result)

    def test_series_nsmallest_index(self):
        def test_impl(series, n):
            return series.nsmallest(n)
        hpat_func = self.jit(test_impl)

        # TODO: check data == [] after index is fixed
        for data in test_global_input_data_numeric:
            data_duplicated = data * 3
            # TODO: add integer index not equal to range after index is fixed
            indexes = [range(len(data_duplicated))]
            if not sdc.config.config_pipeline_hpat_default:
                indexes.append(gen_strlist(len(data_duplicated)))

            for index in indexes:
                series = pd.Series(data_duplicated, index)
                for n in range(-1, 10):
                    ref_result = test_impl(series, n)
                    jit_result = hpat_func(series, n)
                    if sdc.config.config_pipeline_hpat_default:
                        np.testing.assert_array_equal(ref_result, jit_result)
                    else:
                        pd.testing.assert_series_equal(ref_result, jit_result)

    @skip_sdc_jit('Series.nsmallest() does not raise an exception')
    def test_series_nsmallest_typing(self):
        _func_name = 'Method nsmallest().'

        def test_impl(series, n, keep):
            return series.nsmallest(n, keep)
        hpat_func = self.jit(test_impl)

        series = pd.Series(test_global_input_data_float64[0])
        for n, ntype in [(True, types.boolean), (None, types.none),
                         (0.1, 'float64'), ('n', types.unicode_type)]:
            with self.assertRaises(TypingError) as raises:
                hpat_func(series, n=n, keep='first')
            msg = '{} The object n\n given: {}\n expected: int'
            self.assertIn(msg.format(_func_name, ntype), str(raises.exception))

        for keep, dtype in [(True, types.boolean), (None, types.none),
                            (0.1, 'float64'), (1, 'int64')]:
            with self.assertRaises(TypingError) as raises:
                hpat_func(series, n=5, keep=keep)
            msg = '{} The object keep\n given: {}\n expected: str'
            self.assertIn(msg.format(_func_name, dtype), str(raises.exception))

    @skip_sdc_jit('Series.nsmallest() does not raise an exception')
    def test_series_nsmallest_unsupported(self):
        msg = "Method nsmallest(). Unsupported parameter. Given 'keep' != 'first'"

        def test_impl(series, n, keep):
            return series.nsmallest(n, keep)
        hpat_func = self.jit(test_impl)

        series = pd.Series(test_global_input_data_float64[0])
        for keep in ['last', 'all', '']:
            with self.assertRaises(ValueError) as raises:
                hpat_func(series, n=5, keep=keep)
            self.assertIn(msg, str(raises.exception))

        with self.assertRaises(ValueError) as raises:
            hpat_func(series, n=5, keep='last')
        self.assertIn(msg, str(raises.exception))

    def test_series_head1(self):
        def test_impl(S):
            return S.head(4)
        hpat_func = self.jit(test_impl)

        m = 100
        np.random.seed(0)
        S = pd.Series(np.random.randint(-30, 30, m))
        pd.testing.assert_series_equal(hpat_func(S), test_impl(S))

    def test_series_head_named(self):
        def test_impl(S):
            return S.head(4)
        hpat_func = self.jit(test_impl)

        m = 100
        np.random.seed(0)
        S = pd.Series(data=np.random.randint(-30, 30, m), name='A')
        pd.testing.assert_series_equal(hpat_func(S), test_impl(S))

    def test_series_head_default1(self):
        '''Verifies default head method for non-distributed pass of Series with no index'''
        def test_impl(S):
            return S.head()
        hpat_func = self.jit(test_impl)

        m = 100
        np.random.seed(0)
        S = pd.Series(np.random.randint(-30, 30, m))
        pd.testing.assert_series_equal(hpat_func(S), test_impl(S))

    def test_series_head_index1(self):
        '''Verifies head method for Series with integer index created inside jitted function'''
        def test_impl():
            S = pd.Series([6, 9, 2, 3, 6, 4, 5], [8, 1, 6, 0, 9, 1, 3])
            return S.head(3)
        hpat_func = self.jit(test_impl)

        pd.testing.assert_series_equal(hpat_func(), test_impl())

    def test_series_head_index_named(self):
        '''Verifies head method for Series with integer index created inside jitted function'''
        def test_impl():
            S = pd.Series([6, 9, 2, 3, 6, 4, 5], [8, 1, 6, 0, 9, 1, 3], name='A')
            return S.head(3)
        hpat_func = self.jit(test_impl)

        pd.testing.assert_series_equal(hpat_func(), test_impl())

    def test_series_head_index2(self):
        '''Verifies head method for Series with string index created inside jitted function'''
        def test_impl():
            S = pd.Series([6, 9, 2, 3, 6, 4, 5], ['a', 'ab', 'abc', 'c', 'f', 'hh', ''])
            return S.head(3)
        hpat_func = self.jit(test_impl)

        pd.testing.assert_series_equal(hpat_func(), test_impl())

    def test_series_head_index3(self):
        '''Verifies head method for non-distributed pass of Series with integer index'''
        def test_impl(S):
            return S.head(3)
        hpat_func = self.jit(test_impl)

        S = pd.Series([6, 9, 2, 3, 6, 4, 5], [8, 1, 6, 0, 9, 1, 3])
        pd.testing.assert_series_equal(hpat_func(S), test_impl(S))

    @skip_sdc_jit('Breaks other tests')
    def test_series_head_index4(self):
        '''Verifies head method for non-distributed pass of Series with string index'''
        def test_impl(S):
            return S.head(3)
        hpat_func = self.jit(test_impl)

        S = pd.Series([6, 9, 2, 4, 6, 4, 5], ['a', 'ab', 'abc', 'c', 'f', 'hh', ''])
        pd.testing.assert_series_equal(hpat_func(S), test_impl(S))

    @skip_numba_jit
    def test_series_head_parallel1(self):
        '''Verifies head method for distributed Series with string data and no index'''
        def test_impl(S):
            return S.head(7)

        hpat_func = self.jit(distributed={'S'})(test_impl)

        # need to test different lenghts, as head's size is fixed and implementation
        # depends on relation of size of the data per processor to output data size
        for n in range(1, 5):
            S = pd.Series(['a', 'ab', 'abc', 'c', 'f', 'hh', ''] * n)
            start, end = get_start_end(len(S))
            pd.testing.assert_series_equal(hpat_func(S[start:end]), test_impl(S))
            self.assertTrue(count_array_OneDs() > 0)

    @skip_numba_jit
    @unittest.expectedFailure
    def test_series_head_index_parallel1(self):
        '''Verifies head method for distributed Series with integer index'''
        def test_impl(S):
            return S.head(3)
        hpat_func = self.jit(distributed={'S'})(test_impl)

        S = pd.Series([6, 9, 2, 3, 6, 4, 5], [8, 1, 6, 0, 9, 1, 3])
        start, end = get_start_end(len(S))
        pd.testing.assert_series_equal(hpat_func(S[start:end]), test_impl(S))
        self.assertTrue(count_array_OneDs() > 0)

    @unittest.skip("Passed if run single")
    def test_series_head_index_parallel2(self):
        '''Verifies head method for distributed Series with string index'''
        def test_impl(S):
            return S.head(3)
        hpat_func = self.jit(distributed={'S'})(test_impl)

        S = pd.Series([6, 9, 2, 3, 6, 4, 5], ['a', 'ab', 'abc', 'c', 'f', 'hh', ''])
        start, end = get_start_end(len(S))
        pd.testing.assert_series_equal(hpat_func(S[start:end]), test_impl(S))
        self.assertTrue(count_array_OneDs() > 0)

    def test_series_head_noidx_float(self):
        def test_impl(S, n):
            return S.head(n)
        hpat_func = self.jit(test_impl)
        for input_data in test_global_input_data_float64:
            S = pd.Series(input_data)
            for n in [-1, 0, 2, 3]:
                result_ref = test_impl(S, n)
                result_jit = hpat_func(S, n)
                pd.testing.assert_series_equal(result_jit, result_ref)

    def test_series_head_noidx_int(self):
        def test_impl(S, n):
            return S.head(n)
        hpat_func = self.jit(test_impl)
        for input_data in test_global_input_data_integer64:
            S = pd.Series(input_data)
            for n in [-1, 0, 2, 3]:
                result_ref = test_impl(S, n)
                result_jit = hpat_func(S, n)
                pd.testing.assert_series_equal(result_jit, result_ref)

    def test_series_head_noidx_num(self):
        def test_impl(S, n):
            return S.head(n)
        hpat_func = self.jit(test_impl)
        for input_data in test_global_input_data_numeric:
            S = pd.Series(input_data)
            for n in [-1, 0, 2, 3]:
                result_ref = test_impl(S, n)
                result_jit = hpat_func(S, n)
                pd.testing.assert_series_equal(result_jit, result_ref)

    @unittest.skip("Old implementation not work with n negative and data str")
    def test_series_head_noidx_str(self):
        def test_impl(S, n):
            return S.head(n)
        hpat_func = self.jit(test_impl)
        input_data = test_global_input_data_unicode_kind4
        S = pd.Series(input_data)
        for n in [-1, 0, 2, 3]:
            result_ref = test_impl(S, n)
            result_jit = hpat_func(S, n)
            pd.testing.assert_series_equal(result_jit, result_ref)

    @unittest.skip("Broke another three tests")
    def test_series_head_idx(self):
        def test_impl(S):
            return S.head()

        def test_impl_param(S, n):
            return S.head(n)

        hpat_func = self.jit(test_impl)

        data_test = [[6, 6, 2, 1, 3, 3, 2, 1, 2],
                     [1.1, 0.3, 2.1, 1, 3, 0.3, 2.1, 1.1, 2.2],
                     [6, 6.1, 2.2, 1, 3, 0, 2.2, 1, 2],
                     ['as', 'b', 'abb', 'sss', 'ytr65', '', 'qw', 'a', 'b'],
                     [6, 6, 2, 1, 3, np.inf, np.nan, np.nan, np.nan],
                     [3., 5.3, np.nan, np.nan, np.inf, np.inf, 4.4, 3.7, 8.9]
                     ]

        for input_data in data_test:
            for index_data in data_test:
                S = pd.Series(input_data, index_data)

                result_ref = test_impl(S)
                result = hpat_func(S)
                pd.testing.assert_series_equal(result, result_ref)

                hpat_func_param1 = self.jit(test_impl_param)

                for param1 in [1, 3, 7]:
                    result_param1_ref = test_impl_param(S, param1)
                    result_param1 = hpat_func_param1(S, param1)
                    pd.testing.assert_series_equal(result_param1, result_param1_ref)

    def test_series_median1(self):
        '''Verifies median implementation for float and integer series of random data'''
        def test_impl(S):
            return S.median()
        hpat_func = self.jit(test_impl)

        m = 100
        np.random.seed(0)
        S = pd.Series(np.random.randint(-30, 30, m))
        self.assertEqual(hpat_func(S), test_impl(S))

        S = pd.Series(np.random.ranf(m))
        self.assertEqual(hpat_func(S), test_impl(S))

        # odd size
        m = 101
        S = pd.Series(np.random.randint(-30, 30, m))
        self.assertEqual(hpat_func(S), test_impl(S))

        S = pd.Series(np.random.ranf(m))
        self.assertEqual(hpat_func(S), test_impl(S))

    @skip_sdc_jit("BUG: old-style median implementation doesn't filter NaNs")
    def test_series_median_skipna_default1(self):
        '''Verifies median implementation with default skipna=True argument on a series with NA values'''
        def test_impl(S):
            return S.median()
        hpat_func = self.jit(test_impl)

        S = pd.Series([2., 3., 5., np.nan, 5., 6., 7.])
        self.assertEqual(hpat_func(S), test_impl(S))

    @skip_sdc_jit("Skipna argument is not supported in old-style")
    def test_series_median_skipna_false1(self):
        '''Verifies median implementation with skipna=False on a series with NA values'''
        def test_impl(S):
            return S.median(skipna=False)
        hpat_func = self.jit(test_impl)

        # np.inf is not NaN, so verify that a correct number is returned
        S1 = pd.Series([2., 3., 5., np.inf, 5., 6., 7.])
        self.assertEqual(hpat_func(S1), test_impl(S1))

        # TODO: both return values are 'nan', but SDC's is not np.nan, hence checking with
        # assertIs() doesn't work - check if it's Numba relatated
        S2 = pd.Series([2., 3., 5., np.nan, 5., 6., 7.])
        self.assertEqual(np.isnan(hpat_func(S2)), np.isnan(test_impl(S2)))

    @skip_numba_jit
    def test_series_median_parallel1(self):
        # create `kde.parquet` file
        ParquetGenerator.gen_kde_pq()

        def test_impl():
            df = pq.read_table('kde.parquet').to_pandas()
            S = df.points
            return S.median()
        hpat_func = self.jit(test_impl)

        self.assertEqual(hpat_func(), test_impl())
        self.assertEqual(count_array_REPs(), 0)
        self.assertEqual(count_parfor_REPs(), 0)
        self.assertTrue(count_array_OneDs() > 0)

    @skip_numba_jit
    def test_series_argsort_parallel(self):
        # create `kde.parquet` file
        ParquetGenerator.gen_kde_pq()

        def test_impl():
            df = pq.read_table('kde.parquet').to_pandas()
            S = df.points
            return S.argsort().values
        hpat_func = self.jit(test_impl)

        np.testing.assert_array_equal(hpat_func(), test_impl())

    def test_series_idxmin1(self):
        def test_impl(A):
            return A.idxmin()
        hpat_func = self.jit(test_impl)

        n = 11
        np.random.seed(0)
        S = pd.Series(np.random.ranf(n))
        np.testing.assert_array_equal(hpat_func(S), test_impl(S))

    def test_series_idxmin_str(self):
        def test_impl(S):
            return S.idxmin()
        hpat_func = self.jit(test_impl)

        S = pd.Series([8, 6, 34, np.nan], ['a', 'ab', 'abc', 'c'])
        self.assertEqual(hpat_func(S), test_impl(S))

    @unittest.skip("Skipna is not implemented")
    def test_series_idxmin_str_idx(self):
        def test_impl(S):
            return S.idxmin(skipna=False)

        hpat_func = self.jit(test_impl)

        S = pd.Series([8, 6, 34, np.nan], ['a', 'ab', 'abc', 'c'])
        self.assertEqual(hpat_func(S), test_impl(S))

    def test_series_idxmin_no(self):
        def test_impl(S):
            return S.idxmin()
        hpat_func = self.jit(test_impl)

        S = pd.Series([8, 6, 34, np.nan])
        self.assertEqual(hpat_func(S), test_impl(S))

    def test_series_idxmin_int(self):
        def test_impl(S):
            return S.idxmin()
        hpat_func = self.jit(test_impl)

        S = pd.Series([1, 2, 3], [4, 45, 14])
        self.assertEqual(hpat_func(S), test_impl(S))

    def test_series_idxmin_noidx(self):
        def test_impl(S):
            return S.idxmin()

        hpat_func = self.jit(test_impl)

        data_test = [[6, 6, 2, 1, 3, 3, 2, 1, 2],
                     [1.1, 0.3, 2.1, 1, 3, 0.3, 2.1, 1.1, 2.2],
                     [6, 6.1, 2.2, 1, 3, 0, 2.2, 1, 2],
                     [6, 6, 2, 1, 3, np.inf, np.nan, np.nan, np.nan],
                     [3., 5.3, np.nan, np.nan, np.inf, np.inf, 4.4, 3.7, 8.9]
                     ]

        for input_data in data_test:
            S = pd.Series(input_data)

            result_ref = test_impl(S)
            result = hpat_func(S)
            self.assertEqual(result, result_ref)

    def test_series_idxmin_idx(self):
        def test_impl(S):
            return S.idxmin()

        hpat_func = self.jit(test_impl)

        data_test = [[6, 6, 2, 1, 3, 3, 2, 1, 2],
                     [1.1, 0.3, 2.1, 1, 3, 0.3, 2.1, 1.1, 2.2],
                     [6, 6.1, 2.2, 1, 3, 0, 2.2, 1, 2],
                     [6, 6, 2, 1, 3, -np.inf, np.nan, np.inf, np.nan],
                     [3., 5.3, np.nan, np.nan, np.inf, np.inf, 4.4, 3.7, 8.9]
                     ]

        for input_data in data_test:
            for index_data in data_test:
                S = pd.Series(input_data, index_data)
                result_ref = test_impl(S)
                result = hpat_func(S)
                if np.isnan(result) or np.isnan(result_ref):
                    self.assertEqual(np.isnan(result), np.isnan(result_ref))
                else:
                    self.assertEqual(result, result_ref)

    def test_series_idxmax1(self):
        def test_impl(A):
            return A.idxmax()
        hpat_func = self.jit(test_impl)

        n = 11
        np.random.seed(0)
        S = pd.Series(np.random.ranf(n))
        np.testing.assert_array_equal(hpat_func(S), test_impl(S))

    @unittest.skip("Skipna is not implemented")
    def test_series_idxmax_str_idx(self):
        def test_impl(S):
            return S.idxmax(skipna=False)

        hpat_func = self.jit(test_impl)

        S = pd.Series([8, 6, 34, np.nan], ['a', 'ab', 'abc', 'c'])
        self.assertEqual(hpat_func(S), test_impl(S))

    def test_series_idxmax_noidx(self):
        def test_impl(S):
            return S.idxmax()

        hpat_func = self.jit(test_impl)

        data_test = [[6, 6, 2, 1, 3, 3, 2, 1, 2],
                     [1.1, 0.3, 2.1, 1, 3, 0.3, 2.1, 1.1, 2.2],
                     [6, 6.1, 2.2, 1, 3, 0, 2.2, 1, 2],
                     [6, 6, 2, 1, 3, np.inf, np.nan, np.inf, np.nan],
                     [3., 5.3, np.nan, np.nan, np.inf, np.inf, 4.4, 3.7, 8.9]
                     ]

        for input_data in data_test:
            S = pd.Series(input_data)

            result_ref = test_impl(S)
            result = hpat_func(S)
            self.assertEqual(result, result_ref)

    def test_series_idxmax_idx(self):
        def test_impl(S):
            return S.idxmax()

        hpat_func = self.jit(test_impl)

        data_test = [[6, 6, 2, 1, 3, 3, 2, 1, 2],
                     [1.1, 0.3, 2.1, 1, 3, 0.3, 2.1, 1.1, 2.2],
                     [6, 6.1, 2.2, 1, 3, 0, 2.2, 1, 2],
                     [6, 6, 2, 1, 3, np.nan, np.nan, np.nan, np.nan],
                     [3., 5.3, np.nan, np.nan, np.inf, np.inf, 4.4, 3.7, 8.9]
                     ]

        for input_data in data_test:
            for index_data in data_test:
                S = pd.Series(input_data, index_data)
                result_ref = test_impl(S)
                result = hpat_func(S)
                if np.isnan(result) or np.isnan(result_ref):
                    self.assertEqual(np.isnan(result), np.isnan(result_ref))
                else:
                    self.assertEqual(result, result_ref)

    def test_series_sort_values1(self):
        def test_impl(A):
            return A.sort_values()
        hpat_func = self.jit(test_impl)

        n = 11
        np.random.seed(0)
        S = pd.Series(np.random.ranf(n))
        pd.testing.assert_series_equal(hpat_func(S), test_impl(S))

    def test_series_sort_values2(self):
        def test_impl(S):
            return S.sort_values(ascending=False)
        hpat_func = self.jit(test_impl)

        S = pd.Series(['a', 'd', 'r', 'cc'])
        pd.testing.assert_series_equal(test_impl(S), hpat_func(S))

    def test_series_sort_values_index1(self):
        def test_impl(A, B):
            S = pd.Series(A, B)
            return S.sort_values()
        hpat_func = self.jit(test_impl)

        n = 11
        np.random.seed(0)
        # TODO: support passing Series with Index
        # S = pd.Series(np.random.ranf(n), np.random.randint(0, 100, n))
        A = np.random.ranf(n)
        B = np.random.ranf(n)
        pd.testing.assert_series_equal(hpat_func(A, B), test_impl(A, B))

    def test_series_sort_values_full(self):
        def test_impl(series, ascending, kind):
            return series.sort_values(axis=0, ascending=ascending, inplace=False, kind=kind, na_position='last')

        hpat_func = self.jit(test_impl)

        all_data = test_global_input_data_numeric + [test_global_input_data_unicode_kind1]

        for data in all_data:
            data = data * 3
            for ascending in [True, False]:
                for kind in ['quicksort', 'mergesort']:
                    series = pd.Series(data)
                    ref_result = test_impl(series, ascending, kind=kind)
                    jit_result = hpat_func(series, ascending, kind=kind)
                    ref = restore_series_sort_values(series, ref_result.index, ascending)
                    jit = restore_series_sort_values(series, jit_result.index, ascending)
                    if kind == 'mergesort':
                        pd.testing.assert_series_equal(ref_result, jit_result)
                    else:
                        np.testing.assert_array_equal(ref_result.data, jit_result.data)
                        self.assertEqual(ref, jit)

    @unittest.skip("Creating Python string/unicode object failed")
    def test_series_sort_values_full_unicode4(self):
        def test_impl(series, ascending, kind):
            return series.sort_values(axis=0, ascending=ascending, inplace=False, kind=kind, na_position='last')

        hpat_func = self.jit(test_impl)

        all_data = [test_global_input_data_unicode_kind1]

        for data in all_data:
            data = data * 3
            for ascending in [True, False]:
                for kind in ['quicksort', 'mergesort']:
                    series = pd.Series(data)
                    ref_result = test_impl(series, ascending, kind=kind)
                    jit_result = hpat_func(series, ascending, kind=kind)
                    ref = restore_series_sort_values(series, ref_result.index, ascending)
                    jit = restore_series_sort_values(series, jit_result.index, ascending)
                    if kind == 'mergesort':
                        pd.testing.assert_series_equal(ref_result, jit_result)
                    else:
                        np.testing.assert_array_equal(ref_result.data, jit_result.data)
                        self.assertEqual(ref, jit)

    def test_series_sort_values_full_idx(self):
        def test_impl(series, ascending, kind):
            return series.sort_values(axis=0, ascending=ascending, inplace=False, kind=kind, na_position='last')

        hpat_func = self.jit(test_impl)

        all_data = test_global_input_data_numeric + [test_global_input_data_unicode_kind1]

        for data in all_data:
            data = data * 3
            for index in [gen_srand_array(len(data)), gen_frand_array(len(data)), range(len(data))]:
                for ascending in [True, False]:
                    for kind in ['quicksort', 'mergesort']:
                        series = pd.Series(data, index)
                        ref_result = test_impl(series, ascending, kind=kind)
                        jit_result = hpat_func(series, ascending, kind=kind)
                        ref = restore_series_sort_values(series, ref_result.index, ascending)
                        jit = restore_series_sort_values(series, jit_result.index, ascending)
                        if kind == 'mergesort':
                            pd.testing.assert_series_equal(ref_result, jit_result)
                        else:
                            np.testing.assert_array_equal(ref_result.data, jit_result.data)
                            self.assertEqual(ref, jit)

    @skip_numba_jit
    def test_series_sort_values_parallel1(self):
        # create `kde.parquet` file
        ParquetGenerator.gen_kde_pq()

        def test_impl():
            df = pq.read_table('kde.parquet').to_pandas()
            S = df.points
            return S.sort_values()
        hpat_func = self.jit(test_impl)

        np.testing.assert_array_equal(hpat_func(), test_impl())

    def test_series_shift(self):
        def pyfunc():
            series = pd.Series([1.0, np.nan, -1.0, 0.0, 5e-324])
            return series.shift()

        cfunc = self.jit(pyfunc)
        pd.testing.assert_series_equal(cfunc(), pyfunc())

    def test_series_shift_name(self):
        def pyfunc():
            series = pd.Series([1.0, np.nan, -1.0, 0.0, 5e-324], name='A')
            return series.shift()

        cfunc = self.jit(pyfunc)
        pd.testing.assert_series_equal(cfunc(), pyfunc())

    def test_series_shift_unboxing(self):
        def pyfunc(series):
            return series.shift()

        cfunc = self.jit(pyfunc)
        for data in test_global_input_data_float64:
            series = pd.Series(data)
            pd.testing.assert_series_equal(cfunc(series), pyfunc(series))

    def test_series_shift_full(self):
        def pyfunc(series, periods, freq, axis, fill_value):
            return series.shift(periods=periods, freq=freq, axis=axis, fill_value=fill_value)

        cfunc = self.jit(pyfunc)
        freq = None
        axis = 0
        datas = test_global_input_data_signed_integer64 + test_global_input_data_float64
        for data in datas:
            for periods in [1, 2, -1]:
                for fill_value in [-1, 0, 9.1, np.nan, -3.3, None]:
                    with self.subTest(data=data, periods=periods, fill_value=fill_value):
                        series = pd.Series(data)
                        jit_result = cfunc(series, periods, freq, axis, fill_value)
                        ref_result = pyfunc(series, periods, freq, axis, fill_value)
                        pd.testing.assert_series_equal(jit_result, ref_result)

    @sdc_limitation
    def test_series_shift_0period(self):
        '''SDC implementation always changes dtype to float. Even in case of period = 0'''
        def pyfunc():
            series = pd.Series([6, 4, 3])
            return series.shift(periods=0)

        cfunc = self.jit(pyfunc)
        ref_result = pyfunc()
        pd.testing.assert_series_equal(cfunc(), ref_result)

    def test_series_shift_0period_sdc(self):
        def pyfunc():
            series = pd.Series([6, 4, 3])
            return series.shift(periods=0)

        cfunc = self.jit(pyfunc)
        ref_result = pyfunc()
        pd.testing.assert_series_equal(cfunc(), ref_result, check_dtype=False)

    @sdc_limitation
    def test_series_shift_uint_int(self):
        '''SDC assumes fill_value is int and unifies unsigned int and int to float. Even if fill_value is positive'''
        def pyfunc():
            series = pd.Series([max_uint64])
            return series.shift(fill_value=0)

        cfunc = self.jit(pyfunc)
        ref_result = pyfunc()
        pd.testing.assert_series_equal(cfunc(), ref_result)

    def test_series_shift_uint_int_sdc(self):
        def pyfunc():
            series = pd.Series([max_uint64])
            return series.shift(fill_value=0)

        cfunc = self.jit(pyfunc)
        ref_result = pyfunc()
        pd.testing.assert_series_equal(cfunc(), ref_result, check_dtype=False)

    def test_series_shift_str(self):
        def pyfunc(series):
            return series.shift()

        cfunc = self.jit(pyfunc)
        series = pd.Series(test_global_input_data_unicode_kind4)
        with self.assertRaises(TypingError) as raises:
            cfunc(series)
        msg = 'Method shift(). The object must be a number. Given self.data.dtype: {}'
        self.assertIn(msg.format(types.unicode_type), str(raises.exception))

    def test_series_shift_fill_str(self):
        def pyfunc(series, fill_value):
            return series.shift(fill_value=fill_value)

        cfunc = self.jit(pyfunc)
        series = pd.Series(test_global_input_data_float64[0])
        with self.assertRaises(TypingError) as raises:
            cfunc(series, fill_value='unicode')
        msg = 'Method shift(). The object must be a number. Given fill_value: {}'
        self.assertIn(msg.format(types.unicode_type), str(raises.exception))

    def test_series_shift_unsupported_params(self):
        def pyfunc(series, freq, axis):
            return series.shift(freq=freq, axis=axis)

        cfunc = self.jit(pyfunc)
        series = pd.Series(test_global_input_data_float64[0])
        with self.assertRaises(TypingError) as raises:
            cfunc(series, freq='12H', axis=0)
        msg = 'Method shift(). Unsupported parameters. Given freq: {}'
        self.assertIn(msg.format(types.unicode_type), str(raises.exception))

        with self.assertRaises(TypingError) as raises:
            cfunc(series, freq=None, axis=1)
        msg = 'Method shift(). Unsupported parameters. Given axis != 0'
        self.assertIn(msg, str(raises.exception))

    def test_series_shift_index_str(self):
        def test_impl(S):
            return S.shift()
        hpat_func = self.jit(test_impl)

        S = pd.Series([np.nan, 2., 3., 5., np.nan, 6., 7.], index=['a', 'b', 'c', 'd', 'e', 'f', 'g'])
        pd.testing.assert_series_equal(hpat_func(S), test_impl(S))

    def test_series_shift_index_int(self):
        def test_impl(S):
            return S.shift()

        hpat_func = self.jit(test_impl)

        S = pd.Series([np.nan, 2., 3., 5., np.nan, 6., 7.], index=[1, 2, 3, 4, 5, 6, 7])
        pd.testing.assert_series_equal(hpat_func(S), test_impl(S))

    def test_series_index1(self):
        def test_impl():
            A = pd.Series([1, 2, 3], index=['A', 'C', 'B'])
            return A.index

        hpat_func = self.jit(test_impl)
        np.testing.assert_array_equal(hpat_func(), test_impl())

    def test_series_index2(self):
        def test_impl():
            A = pd.Series([1, 2, 3], index=[0, 1, 2])
            return A.index

        hpat_func = self.jit(test_impl)
        np.testing.assert_array_equal(hpat_func(), test_impl())

    def test_series_index3(self):
        def test_impl():
            A = pd.Series([1, 2, 3])
            return A.index

        hpat_func = self.jit(test_impl)
        np.testing.assert_array_equal(hpat_func(), test_impl())

    def test_series_take_index_default(self):
        def pyfunc():
            series = pd.Series([1.0, 13.0, 9.0, -1.0, 7.0])
            indices = [1, 3]
            return series.take(indices)

        cfunc = self.jit(pyfunc)
        ref_result = pyfunc()
        result = cfunc()
        pd.testing.assert_series_equal(ref_result, result)

    def test_series_take_index_default_unboxing(self):
        def pyfunc(series, indices):
            return series.take(indices)

        cfunc = self.jit(pyfunc)
        series = pd.Series([1.0, 13.0, 9.0, -1.0, 7.0])
        indices = [1, 3]
        ref_result = pyfunc(series, indices)
        result = cfunc(series, indices)
        pd.testing.assert_series_equal(ref_result, result)

    def test_series_take_index_int(self):
        def pyfunc():
            series = pd.Series([1.0, 13.0, 9.0, -1.0, 7.0], index=[3, 0, 4, 2, 1])
            indices = [1, 3]
            return series.take(indices)

        cfunc = self.jit(pyfunc)
        ref_result = pyfunc()
        result = cfunc()
        pd.testing.assert_series_equal(ref_result, result)

    def test_series_take_index_int_unboxing(self):
        def pyfunc(series, indices):
            return series.take(indices)

        cfunc = self.jit(pyfunc)
        series = pd.Series([1.0, 13.0, 9.0, -1.0, 7.0], index=[3, 0, 4, 2, 1])
        indices = [1, 3]
        ref_result = pyfunc(series, indices)
        result = cfunc(series, indices)
        pd.testing.assert_series_equal(ref_result, result)

    def test_series_take_index_str(self):
        def pyfunc():
            series = pd.Series([1.0, 13.0, 9.0, -1.0, 7.0], index=['test', 'series', 'take', 'str', 'index'])
            indices = [1, 3]
            return series.take(indices)

        cfunc = self.jit(pyfunc)
        ref_result = pyfunc()
        result = cfunc()
        pd.testing.assert_series_equal(ref_result, result)

    def test_series_take_index_str_unboxing(self):
        def pyfunc(series, indices):
            return series.take(indices)

        cfunc = self.jit(pyfunc)
        series = pd.Series([1.0, 13.0, 9.0, -1.0, 7.0], index=['test', 'series', 'take', 'str', 'index'])
        indices = [1, 3]
        ref_result = pyfunc(series, indices)
        result = cfunc(series, indices)
        pd.testing.assert_series_equal(ref_result, result)

    def test_series_iterator_int(self):
        def test_impl(A):
            return [i for i in A]

        A = pd.Series([3, 2, 1, 5, 4])
        hpat_func = self.jit(test_impl)
        np.testing.assert_array_equal(hpat_func(A), test_impl(A))

    def test_series_iterator_float(self):
        def test_impl(A):
            return [i for i in A]

        A = pd.Series([0.3, 0.2222, 0.1756, 0.005, 0.4])
        hpat_func = self.jit(test_impl)
        np.testing.assert_array_equal(hpat_func(A), test_impl(A))

    def test_series_iterator_boolean(self):
        def test_impl(A):
            return [i for i in A]

        A = pd.Series([True, False])
        hpat_func = self.jit(test_impl)
        np.testing.assert_array_equal(hpat_func(A), test_impl(A))

    def test_series_iterator_string(self):
        def test_impl(A):
            return [i for i in A]

        A = pd.Series(['a', 'ab', 'abc', '', 'dddd'])
        hpat_func = self.jit(test_impl)
        np.testing.assert_array_equal(hpat_func(A), test_impl(A))

    def test_series_iterator_one_value(self):
        def test_impl(A):
            return [i for i in A]

        A = pd.Series([5])
        hpat_func = self.jit(test_impl)
        np.testing.assert_array_equal(hpat_func(A), test_impl(A))

    @unittest.skip("Fails when NUMA_PES>=2 due to unimplemented sync of such construction after distribution")
    def test_series_iterator_no_param(self):
        def test_impl():
            A = pd.Series([3, 2, 1, 5, 4])
            return [i for i in A]

        hpat_func = self.jit(test_impl)
        np.testing.assert_array_equal(hpat_func(), test_impl())

    def test_series_iterator_empty(self):
        def test_impl(A):
            return [i for i in A]

        A = pd.Series([np.int64(x) for x in range(0)])
        hpat_func = self.jit(test_impl)
        np.testing.assert_array_equal(hpat_func(A), test_impl(A))

    def test_series_default_index(self):
        def test_impl():
            A = pd.Series([3, 2, 1, 5, 4])
            return A.index

        hpat_func = self.jit(test_impl)
        np.testing.assert_array_equal(hpat_func(), test_impl())

    @unittest.skip("Implement drop_duplicates for Series")
    def test_series_drop_duplicates(self):
        def test_impl():
            A = pd.Series(['lama', 'cow', 'lama', 'beetle', 'lama', 'hippo'])
            return A.drop_duplicates()

        hpat_func = self.jit(test_impl)
        pd.testing.assert_series_equal(hpat_func(), test_impl())

    def test_series_quantile(self):
        def test_impl():
            A = pd.Series([1, 2.5, .5, 3, 5])
            return A.quantile()

        hpat_func = self.jit(test_impl)
        np.testing.assert_equal(hpat_func(), test_impl())

    @skip_sdc_jit("Series.quantile() parameter as a list unsupported")
    def test_series_quantile_q_vector(self):
        def test_series_quantile_q_vector_impl(S, param1):
            return S.quantile(param1)

        S = pd.Series(np.random.ranf(100))
        hpat_func = self.jit(test_series_quantile_q_vector_impl)

        param1 = [0.0, 0.25, 0.5, 0.75, 1.0]
        result_ref = test_series_quantile_q_vector_impl(S, param1)
        result = hpat_func(S, param1)
        np.testing.assert_equal(result, result_ref)

    @unittest.skip("Implement unique without sorting like in pandas")
    def test_unique(self):
        def test_impl(S):
            return S.unique()

        hpat_func = self.jit(test_impl)
        S = pd.Series([2, 1, 3, 3])
        pd.testing.assert_series_equal(hpat_func(S), test_impl(S))

    def test_unique_sorted(self):
        def test_impl(S):
            return S.unique()

        hpat_func = self.jit(test_impl)
        n = 11
        S = pd.Series(np.arange(n))
        S[2] = 0
        np.testing.assert_array_equal(hpat_func(S), test_impl(S))

    def test_unique_str(self):
        def test_impl():
            data = pd.Series(['aa', 'aa', 'b', 'b', 'cccc', 'dd', 'ddd', 'dd'])
            return data.unique()

        hpat_func = self.jit(test_impl)

        # since the orider of the elements are diffrent - check count of elements only
        ref_result = test_impl().size
        result = hpat_func().size
        np.testing.assert_array_equal(ref_result, result)

    @skip_numba_jit
    def test_series_groupby_count(self):
        def test_impl():
            A = pd.Series([13, 11, 21, 13, 13, 51, 42, 21])
            grouped = A.groupby(A, sort=False)
            return grouped.count()

        hpat_func = self.jit(test_impl)

        ref_result = test_impl()
        result = hpat_func()
        pd.testing.assert_series_equal(result, ref_result)

    @unittest.skip("getiter for this type is not implemented yet")
    def test_series_groupby_iterator_int(self):
        def test_impl():
            A = pd.Series([13, 11, 21, 13, 13, 51, 42, 21])
            grouped = A.groupby(A)
            return [i for i in grouped]

        hpat_func = self.jit(test_impl)

        ref_result = test_impl()
        result = hpat_func()
        np.testing.assert_array_equal(result, ref_result)

    def test_series_std(self):
        def pyfunc():
            series = pd.Series([1.0, np.nan, -1.0, 0.0, 5e-324])
            return series.std()

        cfunc = self.jit(pyfunc)
        ref_result = pyfunc()
        result = cfunc()
        np.testing.assert_equal(ref_result, result)

    @skip_sdc_jit('Series.std() parameters "skipna" and "ddof" unsupported')
    def test_series_std_unboxing(self):
        def pyfunc(series, skipna, ddof):
            return series.std(skipna=skipna, ddof=ddof)

        cfunc = self.jit(pyfunc)
        for data in test_global_input_data_numeric + [[]]:
            series = pd.Series(data)
            for ddof in [0, 1]:
                for skipna in [True, False]:
                    ref_result = pyfunc(series, skipna=skipna, ddof=ddof)
                    result = cfunc(series, skipna=skipna, ddof=ddof)
                    np.testing.assert_equal(ref_result, result)

    @skip_sdc_jit('Series.std() strings as input data unsupported')
    def test_series_std_str(self):
        def pyfunc(series):
            return series.std()

        cfunc = self.jit(pyfunc)
        series = pd.Series(test_global_input_data_unicode_kind4)
        with self.assertRaises(TypingError) as raises:
            cfunc(series)
        msg = 'Method std(). The object must be a number. Given self.data.dtype: {}'
        self.assertIn(msg.format(types.unicode_type), str(raises.exception))

    @skip_sdc_jit('Series.std() parameters "axis", "level", "numeric_only" unsupported')
    def test_series_std_unsupported_params(self):
        def pyfunc(series, axis, level, numeric_only):
            return series.std(axis=axis, level=level, numeric_only=numeric_only)

        cfunc = self.jit(pyfunc)
        series = pd.Series(test_global_input_data_float64[0])
        msg = 'Method std(). Unsupported parameters. Given {}: {}'
        with self.assertRaises(TypingError) as raises:
            cfunc(series, axis=1, level=None, numeric_only=None)
        self.assertIn(msg.format('axis', 'int'), str(raises.exception))

        with self.assertRaises(TypingError) as raises:
            cfunc(series, axis=None, level=1, numeric_only=None)
        self.assertIn(msg.format('level', 'int'), str(raises.exception))

        with self.assertRaises(TypingError) as raises:
            cfunc(series, axis=None, level=None, numeric_only=True)
        self.assertIn(msg.format('numeric_only', 'bool'), str(raises.exception))

    def test_series_nunique(self):
        def test_series_nunique_impl(S):
            return S.nunique()

        def test_series_nunique_param1_impl(S, dropna):
            return S.nunique(dropna)

        hpat_func = self.jit(test_series_nunique_impl)

        the_same_string = "the same string"
        test_input_data = []
        data_simple = [[6, 6, 2, 1, 3, 3, 2, 1, 2],
                       [1.1, 0.3, 2.1, 1, 3, 0.3, 2.1, 1.1, 2.2],
                       [6, 6.1, 2.2, 1, 3, 3, 2.2, 1, 2],
                       ['aa', 'aa', 'b', 'b', 'cccc', 'dd', 'ddd', 'dd'],
                       ['aa', 'copy aa', the_same_string, 'b', 'b', 'cccc', the_same_string, 'dd', 'ddd', 'dd', 'copy aa', 'copy aa'],
                       []
                       ]

        data_extra = [[6, 6, np.nan, 2, np.nan, 1, 3, 3, np.inf, 2, 1, 2, np.inf],
                      [1.1, 0.3, np.nan, 1.0, np.inf, 0.3, 2.1, np.nan, 2.2, np.inf],
                      [1.1, 0.3, np.nan, 1, np.inf, 0, 1.1, np.nan, 2.2, np.inf, 2, 2],
                      ['aa', np.nan, 'b', 'b', 'cccc', np.nan, 'ddd', 'dd'],
                      [np.nan, 'copy aa', the_same_string, 'b', 'b', 'cccc', the_same_string, 'dd', 'ddd', 'dd', 'copy aa', 'copy aa'],
                      [np.nan, np.nan, np.nan],
                      [np.nan, np.nan, np.inf],
                      ]

        if sdc.config.config_pipeline_hpat_default:
            """
            SDC pipeline Series.nunique() does not support numpy.nan
            """

            test_input_data = data_simple
        else:
            test_input_data = data_simple + data_extra

        for input_data in test_input_data:
            S = pd.Series(input_data)

            result_ref = test_series_nunique_impl(S)
            result = hpat_func(S)
            self.assertEqual(result, result_ref)

            if not sdc.config.config_pipeline_hpat_default:
                """
                SDC pipeline does not support parameter to Series.nunique(dropna=True)
                """

                hpat_func_param1 = self.jit(test_series_nunique_param1_impl)

                for param1 in [True, False]:
                    result_param1_ref = test_series_nunique_param1_impl(S, param1)
                    result_param1 = hpat_func_param1(S, param1)
                    self.assertEqual(result_param1, result_param1_ref)

    def test_series_var(self):
        def pyfunc():
            series = pd.Series([1.0, np.nan, -1.0, 0.0, 5e-324])
            return series.var()

        cfunc = self.jit(pyfunc)
        np.testing.assert_equal(pyfunc(), cfunc())

    @skip_sdc_jit('Series.var() data [max_uint64, max_uint64] unsupported')
    def test_series_var_unboxing(self):
        def pyfunc(series):
            return series.var()

        cfunc = self.jit(pyfunc)
        for data in test_global_input_data_numeric + [[]]:
            series = pd.Series(data)
            np.testing.assert_equal(pyfunc(series), cfunc(series))

    @skip_sdc_jit('Series.var() parameters "ddof" and "skipna" unsupported')
    def test_series_var_full(self):
        def pyfunc(series, skipna, ddof):
            return series.var(skipna=skipna, ddof=ddof)

        cfunc = self.jit(pyfunc)
        for data in test_global_input_data_numeric + [[]]:
            series = pd.Series(data)
            for ddof in [0, 1]:
                for skipna in [True, False]:
                    ref_result = pyfunc(series, skipna=skipna, ddof=ddof)
                    result = cfunc(series, skipna=skipna, ddof=ddof)
                    np.testing.assert_equal(ref_result, result)

    @skip_sdc_jit('Series.var() strings as input data unsupported')
    def test_series_var_str(self):
        def pyfunc(series):
            return series.var()

        cfunc = self.jit(pyfunc)
        series = pd.Series(test_global_input_data_unicode_kind4)
        with self.assertRaises(TypingError) as raises:
            cfunc(series)
        msg = 'Method var(). The object must be a number. Given self.data.dtype: {}'
        self.assertIn(msg.format(types.unicode_type), str(raises.exception))

    @skip_sdc_jit('Series.var() parameters "axis", "level", "numeric_only" unsupported')
    def test_series_var_unsupported_params(self):
        def pyfunc(series, axis, level, numeric_only):
            return series.var(axis=axis, level=level, numeric_only=numeric_only)

        cfunc = self.jit(pyfunc)
        series = pd.Series(test_global_input_data_float64[0])
        msg = 'Method var(). Unsupported parameters. Given {}: {}'
        with self.assertRaises(TypingError) as raises:
            cfunc(series, axis=1, level=None, numeric_only=None)
        self.assertIn(msg.format('axis', 'int'), str(raises.exception))

        with self.assertRaises(TypingError) as raises:
            cfunc(series, axis=None, level=1, numeric_only=None)
        self.assertIn(msg.format('level', 'int'), str(raises.exception))

        with self.assertRaises(TypingError) as raises:
            cfunc(series, axis=None, level=None, numeric_only=True)
        self.assertIn(msg.format('numeric_only', 'bool'), str(raises.exception))

    def test_series_count(self):
        def test_series_count_impl(S):
            return S.count()

        hpat_func = self.jit(test_series_count_impl)

        the_same_string = "the same string"
        test_input_data = [[6, 6, 2, 1, 3, 3, 2, 1, 2],
                           [1.1, 0.3, 2.1, 1, 3, 0.3, 2.1, 1.1, 2.2],
                           [6, 6.1, 2.2, 1, 3, 3, 2.2, 1, 2],
                           ['aa', 'aa', 'b', 'b', 'cccc', 'dd', 'ddd', 'dd'],
                           ['aa', 'copy aa', the_same_string, 'b', 'b', 'cccc', the_same_string, 'dd', 'ddd', 'dd',
                            'copy aa', 'copy aa'],
                           [],
                           [6, 6, np.nan, 2, np.nan, 1, 3, 3, np.inf, 2, 1, 2, np.inf],
                           [1.1, 0.3, np.nan, 1.0, np.inf, 0.3, 2.1, np.nan, 2.2, np.inf],
                           [1.1, 0.3, np.nan, 1, np.inf, 0, 1.1, np.nan, 2.2, np.inf, 2, 2],
                           [np.nan, np.nan, np.nan],
                           [np.nan, np.nan, np.inf]
                           ]

        for input_data in test_input_data:
            S = pd.Series(input_data)

            result_ref = test_series_count_impl(S)
            result = hpat_func(S)
            self.assertEqual(result, result_ref)

    @skip_sdc_jit('Series.cumsum() np.nan as input data unsupported')
    def test_series_cumsum(self):
        def test_impl():
            series = pd.Series([1.0, np.nan, -1.0, 0.0, 5e-324])
            return series.cumsum()

        pyfunc = test_impl
        cfunc = self.jit(pyfunc)
        pd.testing.assert_series_equal(pyfunc(), cfunc())

    @skip_sdc_jit('Series.cumsum() np.nan as input data unsupported')
    def test_series_cumsum_unboxing(self):
        def test_impl(s):
            return s.cumsum()

        pyfunc = test_impl
        cfunc = self.jit(pyfunc)

        for data in test_global_input_data_numeric + [[]]:
            series = pd.Series(data)
            pd.testing.assert_series_equal(pyfunc(series), cfunc(series))

    @skip_sdc_jit('Series.cumsum() parameters "axis", "skipna" unsupported')
    def test_series_cumsum_full(self):
        def test_impl(s, axis, skipna):
            return s.cumsum(axis=axis, skipna=skipna)

        pyfunc = test_impl
        cfunc = self.jit(pyfunc)

        axis = None
        for data in test_global_input_data_numeric + [[]]:
            series = pd.Series(data)
            for skipna in [True, False]:
                ref_result = pyfunc(series, axis=axis, skipna=skipna)
                jit_result = cfunc(series, axis=axis, skipna=skipna)
                pd.testing.assert_series_equal(ref_result, jit_result)

    @skip_sdc_jit('Series.cumsum() strings as input data unsupported')
    def test_series_cumsum_str(self):
        def test_impl(s):
            return s.cumsum()

        cfunc = self.jit(test_impl)
        series = pd.Series(test_global_input_data_unicode_kind4)
        with self.assertRaises(TypingError) as raises:
            cfunc(series)
        msg = 'Method cumsum(). The object must be a number. Given self.data.dtype: {}'
        self.assertIn(msg.format(types.unicode_type), str(raises.exception))

    @skip_sdc_jit('Series.cumsum() parameter "axis" unsupported')
    def test_series_cumsum_unsupported_axis(self):
        def test_impl(s, axis):
            return s.cumsum(axis=axis)

        cfunc = self.jit(test_impl)
        series = pd.Series(test_global_input_data_float64[0])
        for axis in [0, 1]:
            with self.assertRaises(TypingError) as raises:
                cfunc(series, axis=axis)
            msg = 'Method cumsum(). Unsupported parameters. Given axis: int'
            self.assertIn(msg, str(raises.exception))

    @skip_sdc_jit('Series.cov() parameter "min_periods" unsupported')
    def test_series_cov(self):
        def test_series_cov_impl(S1, S2, min_periods=None):
            return S1.cov(S2, min_periods)

        hpat_func = self.jit(test_series_cov_impl)
        test_input_data1 = [[.2, .0, .6, .2],
                            [.2, .0, .6, .2, .5, .6, .7, .8],
                            [],
                            [2, 0, 6, 2],
                            [.2, .1, np.nan, .5, .3],
                            [-1, np.nan, 1, np.inf]]
        test_input_data2 = [[.3, .6, .0, .1],
                            [.3, .6, .0, .1, .8],
                            [],
                            [3, 6, 0, 1],
                            [.3, .2, .9, .6, np.nan],
                            [np.nan, np.nan, np.inf, np.nan]]
        for input_data1 in test_input_data1:
            for input_data2 in test_input_data2:
                S1 = pd.Series(input_data1)
                S2 = pd.Series(input_data2)
                for period in [None, 2, 1, 8, -4]:
                    result_ref = test_series_cov_impl(S1, S2, min_periods=period)
                    result = hpat_func(S1, S2, min_periods=period)
                    np.testing.assert_allclose(result, result_ref)

    @skip_sdc_jit('Series.cov() parameter "min_periods" unsupported')
    def test_series_cov_unsupported_dtype(self):
        def test_series_cov_impl(S1, S2, min_periods=None):
            return S1.cov(S2, min_periods=min_periods)

        hpat_func = self.jit(test_series_cov_impl)
        S1 = pd.Series([.2, .0, .6, .2])
        S2 = pd.Series(['abcdefgh', 'a','abcdefg', 'ab', 'abcdef', 'abc'])
        S3 = pd.Series(['aaaaa', 'bbbb', 'ccc', 'dd', 'e'])
        S4 = pd.Series([.3, .6, .0, .1])

        with self.assertRaises(TypingError) as raises:
            hpat_func(S1, S2, min_periods=5)
        msg = 'Method cov(). The object other.data'
        self.assertIn(msg, str(raises.exception))

        with self.assertRaises(TypingError) as raises:
            hpat_func(S3, S4, min_periods=5)
        msg = 'Method cov(). The object self.data'
        self.assertIn(msg, str(raises.exception))

    @skip_sdc_jit('Series.cov() parameter "min_periods" unsupported')
    def test_series_cov_unsupported_period(self):
        def test_series_cov_impl(S1, S2, min_periods=None):
            return S1.cov(S2, min_periods)

        hpat_func = self.jit(test_series_cov_impl)
        S1 = pd.Series([.2, .0, .6, .2])
        S2 = pd.Series([.3, .6, .0, .1])

        with self.assertRaises(TypingError) as raises:
            hpat_func(S1, S2, min_periods='aaaa')
        msg = 'Method cov(). The object min_periods'
        self.assertIn(msg, str(raises.exception))

        with self.assertRaises(TypingError) as raises:
            hpat_func(S1, S2, min_periods=0.5)
        msg = 'Method cov(). The object min_periods'
        self.assertIn(msg, str(raises.exception))

    @skip_numba_jit
    @skip_sdc_jit('Series.pct_change unsupported some Series')
    def test_series_pct_change(self):
        def test_series_pct_change_impl(S, periods, method):
            return S.pct_change(periods=periods, fill_method=method, limit=None, freq=None)

        hpat_func = self.jit(test_series_pct_change_impl)
        test_input_data = [
            [],
            [np.nan, np.nan, np.nan],
            [np.nan, np.nan, np.inf],
            [0] * 8,
            [0, 0, 0, np.nan, np.nan, 0, 0, np.nan, np.inf, 0, 0, np.inf, np.inf],
            [1.1, 0.3, np.nan, 1, np.inf, 0, 1.1, np.nan, 2.2, np.inf, 2, 2],
            [1, 2, 3, 4, np.nan, np.inf, 0, 0, np.nan, np.nan]
        ]
        for input_data in test_input_data:
            S = pd.Series(input_data)
            for periods in [0, 1, 2, 5, 10, -1, -2, -5]:
                for method in [None, 'pad', 'ffill', 'backfill', 'bfill']:
                    result_ref = test_series_pct_change_impl(S, periods, method)
                    result = hpat_func(S, periods, method)
                    pd.testing.assert_series_equal(result, result_ref)

    @skip_sdc_jit('Series.pct_change() strings as input data unsupported')
    def test_series_pct_change_str(self):
        def test_series_pct_change_impl(S):
            return S.pct_change(periods=1, fill_method='pad', limit=None, freq=None)

        hpat_func = self.jit(test_series_pct_change_impl)
        S = pd.Series(test_global_input_data_unicode_kind4)

        with self.assertRaises(TypingError) as raises:
            hpat_func(S)
        msg = 'Method pct_change(). The object self.data'
        self.assertIn(msg, str(raises.exception))

    @skip_sdc_jit('Series.pct_change() does not raise an exception')
    def test_series_pct_change_not_supported(self):
        def test_series_pct_change_impl(S, periods=1, fill_method='pad', limit=None, freq=None):
            return S.pct_change(periods=periods, fill_method=fill_method, limit=limit, freq=freq)

        hpat_func = self.jit(test_series_pct_change_impl)
        S = pd.Series([0, 0, 0, np.nan, np.nan, 0, 0, np.nan, np.inf, 0, 0, np.inf, np.inf])
        with self.assertRaises(ValueError) as raises:
            hpat_func(S, fill_method='ababa')
        msg = 'Method pct_change(). Unsupported parameter. The function uses fill_method pad (ffill) or backfill (bfill) or None.'
        self.assertIn(msg, str(raises.exception))

        with self.assertRaises(TypingError) as raises:
            hpat_func(S, limit=5)
        msg = 'Method pct_change(). The object limit'
        self.assertIn(msg, str(raises.exception))

        with self.assertRaises(TypingError) as raises:
            hpat_func(S, freq=5)
        msg = 'Method pct_change(). The object freq'
        self.assertIn(msg, str(raises.exception))

        with self.assertRaises(TypingError) as raises:
            hpat_func(S, fill_method=1.6)
        msg = 'Method pct_change(). The object fill_method'
        self.assertIn(msg, str(raises.exception))

        with self.assertRaises(TypingError) as raises:
            hpat_func(S, periods=1.6)
        msg = 'Method pct_change(). The object periods'
        self.assertIn(msg, str(raises.exception))

    @skip_sdc_jit('Arithmetic operations on Series with non-default indexes are not supported in old-style')
    def test_series_operator_add_numeric_scalar(self):
        """Verifies Series.operator.add implementation for numeric series and scalar second operand"""
        def test_impl(A, B):
            return A + B
        hpat_func = self.jit(test_impl)

        n = 7
        dtype_to_index = {'None': None,
                          'int': np.arange(n, dtype='int'),
                          'float': np.arange(n, dtype='float'),
                          'string': ['aa', 'aa', 'b', 'b', 'cccc', 'dd', 'ddd']}

        int_scalar = 24
        for dtype, index_data in dtype_to_index.items():
            with self.subTest(index_dtype=dtype, index=index_data):
                if platform.system() == 'Windows' and not IS_32BITS:
                    A = pd.Series(np.arange(n, dtype=np.int64), index=index_data)
                else:
                    A = pd.Series(np.arange(n), index=index_data)
                result = hpat_func(A, int_scalar)
                result_ref = test_impl(A, int_scalar)
                pd.testing.assert_series_equal(result, result_ref, check_dtype=False, check_names=False)

        float_scalar = 24.0
        for dtype, index_data in dtype_to_index.items():
            with self.subTest(index_dtype=dtype, index=index_data):
                if platform.system() == 'Windows' and not IS_32BITS:
                    A = pd.Series(np.arange(n, dtype=np.int64), index=index_data)
                else:
                    A = pd.Series(np.arange(n), index=index_data)
                ref_result = test_impl(A, float_scalar)
                result = hpat_func(A, float_scalar)
                pd.testing.assert_series_equal(result, ref_result, check_dtype=False, check_names=False)

    def test_series_operator_add_numeric_same_index_default(self):
        """Verifies implementation of Series.operator.add between two numeric Series
        with default indexes and same size"""
        def test_impl(A, B):
            return A + B
        hpat_func = self.jit(test_impl)

        n = 7
        dtypes_to_test = (np.int32, np.int64, np.float32, np.float64)
        for dtype_left, dtype_right in combinations(dtypes_to_test, 2):
            with self.subTest(left_series_dtype=dtype_left, right_series_dtype=dtype_right):
                A = pd.Series(np.arange(n), dtype=dtype_left)
                B = pd.Series(np.arange(n)**2, dtype=dtype_right)
                pd.testing.assert_series_equal(hpat_func(A, B), test_impl(A, B), check_dtype=False)

    @skip_numba_jit
    @skip_sdc_jit("TODO: find out why pandas aligning series indexes produces Int64Index when common dtype is float\n"
                  "AssertionError: Series.index are different\n"
                  "Series.index classes are not equivalent\n"
                  "[left]:  Float64Index([0.0, 1.0, 2.0, 3.0, 4.0, 5.0, 6.0, 7.0, 8.0, 9.0, 10.0], dtype='float64')\n"
                  "[right]: Int64Index([0, 1, 2, 3, 4, 5, 6, 7, 8, 9, 10], dtype='int64')\n")
    def test_series_operator_add_numeric_same_index_numeric(self):
        """Verifies implementation of Series.operator.add between two numeric Series
           with the same numeric indexes of different dtypes"""
        def test_impl(A, B):
            return A + B
        hpat_func = self.jit(test_impl)

        n = 7
        dtypes_to_test = (np.int32, np.int64, np.float32, np.float64)
        for dtype_left, dtype_right in combinations(dtypes_to_test, 2):
            with self.subTest(left_series_dtype=dtype_left, right_series_dtype=dtype_right):
                A = pd.Series(np.arange(n), index=np.arange(n, dtype=dtype_left))
                B = pd.Series(np.arange(n)**2, index=np.arange(n, dtype=dtype_right))
                pd.testing.assert_series_equal(hpat_func(A, B), test_impl(A, B), check_dtype=False)

    @skip_sdc_jit('Arithmetic operations on Series with non-default indexes are not supported in old-style')
    def test_series_operator_add_numeric_same_index_numeric_fixme(self):
        """ Same as test_series_operator_add_same_index_numeric but with w/a for the problem.
        Can be deleted when the latter is fixed """
        def test_impl(A, B):
            return A + B
        hpat_func = self.jit(test_impl)

        n = 7
        index_dtypes_to_test = (np.int32, np.int64, np.float32, np.float64)
        for dtype_left, dtype_right in combinations(index_dtypes_to_test, 2):
            # FIXME: skip the sub-test if one of the dtypes is float and the other is integer
            if not (np.issubdtype(dtype_left, np.integer) and np.issubdtype(dtype_right, np.integer)
                    or np.issubdtype(dtype_left, np.float) and np.issubdtype(dtype_right, np.float)):
                continue

            with self.subTest(left_series_dtype=dtype_left, right_series_dtype=dtype_right):
                A = pd.Series(np.arange(n), index=np.arange(n, dtype=dtype_left))
                B = pd.Series(np.arange(n)**2, index=np.arange(n, dtype=dtype_right))
                pd.testing.assert_series_equal(hpat_func(A, B), test_impl(A, B), check_dtype=False)

    @skip_sdc_jit('Arithmetic operations on Series with non-default indexes are not supported in old-style')
    def test_series_operator_add_numeric_same_index_str(self):
        """Verifies implementation of Series.operator.add between two numeric Series with the same string indexes"""
        def test_impl(A, B):
            return A + B
        hpat_func = self.jit(test_impl)

        n = 7
        A = pd.Series(np.arange(n), index=['a', 'c', 'e', 'c', 'b', 'a', 'o'])
        B = pd.Series(np.arange(n)**2, index=['a', 'c', 'e', 'c', 'b', 'a', 'o'])
        pd.testing.assert_series_equal(hpat_func(A, B), test_impl(A, B), check_dtype=False, check_names=False)

    @skip_sdc_jit('Arithmetic operations on Series with non-default indexes are not supported in old-style')
    def test_series_operator_add_numeric_align_index_int(self):
        """Verifies implementation of Series.operator.add between two numeric Series with non-equal integer indexes"""
        def test_impl(A, B):
            return A + B
        hpat_func = self.jit(test_impl)

        n = 11
        index_A = [0, 1, 1, 2, 3, 3, 3, 4, 6, 8, 9]
        index_B = [0, 1, 1, 3, 4, 4, 5, 5, 6, 6, 9]
        np.random.shuffle(index_A)
        np.random.shuffle(index_B)
        A = pd.Series(np.arange(n), index=index_A)
        B = pd.Series(np.arange(n)**2, index=index_B)
        pd.testing.assert_series_equal(hpat_func(A, B), test_impl(A, B), check_dtype=False, check_names=False)

    @skip_sdc_jit('Arithmetic operations on Series with non-default indexes are not supported in old-style')
    def test_series_operator_add_numeric_align_index_str(self):
        """Verifies implementation of Series.operator.add between two numeric Series with non-equal string indexes"""
        def test_impl(A, B):
            return A + B
        hpat_func = self.jit(test_impl)

        n = 11
        index_A = ['', '', 'aa', 'aa', 'ae', 'ae', 'b', 'ccc', 'cccc', 'oo', 's']
        index_B = ['', '', 'aa', 'aa', 'cc', 'cccc', 'e', 'f', 'h', 'oo', 's']
        np.random.shuffle(index_A)
        np.random.shuffle(index_B)
        A = pd.Series(np.arange(n), index=index_A)
        B = pd.Series(np.arange(n)**2, index=index_B)
        pd.testing.assert_series_equal(hpat_func(A, B), test_impl(A, B), check_dtype=False, check_names=False)

    @skip_numba_jit('TODO: fix Series.sort_values to handle both None and '' in string series')
    @skip_sdc_jit('Arithmetic operations on Series with non-default indexes are not supported in old-style')
    def test_series_operator_add_numeric_align_index_str_fixme(self):
        """Same as test_series_operator_add_align_index_str but with None values in string indexes"""
        def test_impl(A, B):
            return A + B
        hpat_func = self.jit(test_impl)

        n = 11
        index_A = ['', '', 'aa', 'aa', 'ae', 'b', 'ccc', 'cccc', 'oo', None, None]
        index_B = ['', '', 'aa', 'aa', 'cccc', 'f', 'h', 'oo', 's', None, None]
        np.random.shuffle(index_A)
        np.random.shuffle(index_B)
        A = pd.Series(np.arange(n), index=index_A)
        B = pd.Series(np.arange(n)**2, index=index_B)
        pd.testing.assert_series_equal(hpat_func(A, B), test_impl(A, B), check_dtype=False, check_names=False)

    @skip_sdc_jit('Arithmetic operations on Series with non-default indexes are not supported in old-style')
    def test_series_operator_add_numeric_align_index_other_dtype(self):
        """Verifies implementation of Series.operator.add between two numeric Series
        with non-equal integer indexes of different dtypes"""
        def test_impl(A, B):
            return A + B
        hpat_func = self.jit(test_impl)

        n = 7
        A = pd.Series(np.arange(3*n), index=np.arange(-n, 2*n, 1, dtype=np.int64))
        B = pd.Series(np.arange(3*n)**2, index=np.arange(0, 3*n, 1, dtype=np.float64))
        pd.testing.assert_series_equal(hpat_func(A, B), test_impl(A, B), check_dtype=False, check_names=False)

    @skip_sdc_jit('Arithmetic operations on Series with different sizes are not supported in old-style')
    def test_series_operator_add_numeric_diff_series_sizes(self):
        """Verifies implementation of Series.operator.add between two numeric Series with different sizes"""
        def test_impl(A, B):
            return A + B
        hpat_func = self.jit(test_impl)

        size_A, size_B = 7, 25
        A = pd.Series(np.arange(size_A))
        B = pd.Series(np.arange(size_B)**2)
        pd.testing.assert_series_equal(hpat_func(A, B), test_impl(A, B), check_dtype=False, check_names=False)

    @skip_sdc_jit('Arithmetic operations on Series requiring alignment of indexes are not supported in old-style')
    def test_series_operator_add_align_index_int_capacity(self):
        """Verifies implementation of Series.operator.add and alignment of numeric indexes of large size"""
        def test_impl(A, B):
            return A + B
        hpat_func = self.jit(test_impl)

        n = 20000
        np.random.seed(0)
        index1 = np.random.randint(-30, 30, n)
        index2 = np.random.randint(-30, 30, n)
        A = pd.Series(np.random.ranf(n), index=index1)
        B = pd.Series(np.random.ranf(n), index=index2)
        pd.testing.assert_series_equal(hpat_func(A, B), test_impl(A, B), check_dtype=False, check_names=False)

    @skip_numba_jit
    @skip_sdc_jit('Test hangs due to a call of Series.sort_values')
    def test_series_operator_add_align_index_str_capacity(self):
        """Verifies implementation of Series.operator.add and alignment of string indexes of large size"""
        def test_impl(A, B):
            return A + B
        hpat_func = self.jit(test_impl)

        n = 20000
        np.random.seed(0)
        valid_ids = ['', 'aaa', 'a', 'b', 'ccc', 'ef', 'ff', 'fff', 'fa', 'dddd']
        index1 = [valid_ids[i] for i in np.random.randint(0, len(valid_ids), n)]
        index2 = [valid_ids[i] for i in np.random.randint(0, len(valid_ids), n)]
        A = pd.Series(np.random.ranf(n), index=index1)
        B = pd.Series(np.random.ranf(n), index=index2)
        pd.testing.assert_series_equal(hpat_func(A, B), test_impl(A, B), check_dtype=False, check_names=False)

    @skip_sdc_jit
    @skip_numba_jit("TODO: support arithemetic operations on StringArrays and extend Series.operator.add overload")
    def test_series_operator_add_str_same_index_default(self):
        """Verifies implementation of Series.operator.add between two string Series
        with default indexes and same size"""
        def test_impl(A, B):
            return A + B
        hpat_func = self.jit(test_impl)

        A = pd.Series(['a', '', 'ae', 'b', 'cccc', 'oo', None])
        B = pd.Series(['b', 'aa', '', 'b', 'o', None, 'oo'])
        pd.testing.assert_series_equal(hpat_func(A, B), test_impl(A, B), check_dtype=False, check_names=False)

<<<<<<< HEAD
    @skip_sdc_jit("Series.str.istitle is not supported yet")
    def test_series_istitle_str(self):
        series = pd.Series(['Cat', 'dog', 'Bird'])

        cfunc = self.jit(istitle_usecase)
        pd.testing.assert_series_equal(cfunc(series), istitle_usecase(series))

    @skip_sdc_jit("Series.str.istitle is not supported yet")
    @skip_numba_jit("Not work with None and np.nan")
    def test_series_istitle_str(self):
        series = pd.Series(['Cat', 'dog', 'Bird', None, np.nan])

        cfunc = self.jit(istitle_usecase)
        pd.testing.assert_series_equal(cfunc(series), istitle_usecase(series))
=======
    def test_series_operator_add_result_name1(self):
        """Verifies name of the Series resulting from appying Series.operator.add to different arguments"""
        def test_impl(A, B):
            return A + B
        hpat_func = self.jit(test_impl)

        n = 7
        series_names = ['A', '', None, 'B']
        for left_name, right_name in combinations(series_names, 2):
            S1 = pd.Series(np.arange(n), name=left_name)
            S2 = pd.Series(np.arange(n, 0, -1), name=right_name)
            with self.subTest(left_series_name=left_name, right_series_name=right_name):
                # check_dtype=False because SDC implementation always returns float64 Series
                pd.testing.assert_series_equal(hpat_func(S1, S2), test_impl(S1, S2), check_dtype=False)

        # also verify case when second operator is scalar
        scalar = 3.0
        S1 = pd.Series(np.arange(n), name='A')
        pd.testing.assert_series_equal(hpat_func(S1, S2), test_impl(S1, S2), check_dtype=False)

    @unittest.expectedFailure
    def test_series_operator_add_result_name2(self):
        """Verifies implementation of Series.operator.add differs from Pandas
           in returning unnamed Series when both operands are named Series with the same name"""
        def test_impl(A, B):
            return A + B
        hpat_func = self.jit(test_impl)

        n = 7
        S1 = pd.Series(np.arange(n), name='A')
        S2 = pd.Series(np.arange(n, 0, -1), name='A')
        result = hpat_func(S1, S2)
        result_ref = test_impl(S1, S2)
        # check_dtype=False because SDC implementation always returns float64 Series
        pd.testing.assert_series_equal(result, result_ref, check_dtype=False)

    @unittest.expectedFailure
    def test_series_operator_add_series_dtype_promotion(self):
        """Verifies implementation of Series.operator.add differs from Pandas
           in dtype of resulting Series that is fixed to float64"""
        def test_impl(A, B):
            return A + B
        hpat_func = self.jit(test_impl)

        n = 7
        dtypes_to_test = (np.int32, np.int64, np.float32, np.float64)
        for dtype_left, dtype_right in combinations(dtypes_to_test, 2):
            with self.subTest(left_series_dtype=dtype_left, right_series_dtype=dtype_right):
                A = pd.Series(np.array(np.arange(n), dtype=dtype_left))
                B = pd.Series(np.array(np.arange(n)**2, dtype=dtype_right))
                pd.testing.assert_series_equal(hpat_func(A, B), test_impl(A, B))

    @skip_numba_jit("BUG: new-style impl of arithmetic operators for series do not consider scalar as left argument")
    def test_series_operator_add_scalar_left(self):
        """Verifies using all various Series arithmetic binary operators on two integer Series with default indexes"""
        def test_impl(S, value):
            return value + S
        hpat_func = self.jit(test_impl)

        n = 11
        A = pd.Series(np.arange(-5, -5 + n))
        scalar = 24

        # check_dtype=False because SDC implementation always returns float64 Series
        pd.testing.assert_series_equal(hpat_func(A, scalar), test_impl(A, scalar), check_dtype=False)

    @skip_sdc_jit('Old-style implementation of operators doesn\'t support Series indexes')
    def test_series_operator_lt_index_mismatch1(self):
        """Verifies correct exception is raised when comparing Series with non equal integer indexes"""
        def test_impl(A, B):
            return A < B
        hpat_func = self.jit(test_impl)

        n = 11
        np.random.seed(0)
        index1 = np.arange(n)
        index2 = np.copy(index1)
        np.random.shuffle(index2)
        A = pd.Series([1, 2, -1, 3, 4, 2, -3, 5, 6, 6, 0], index=index1)
        B = pd.Series([3, 2, -2, 1, 4, 1, -5, 6, 6, 3, -1], index=index2)

        with self.assertRaises(Exception) as context:
            test_impl(A, B)
        exception_ref = context.exception

        self.assertRaises(type(exception_ref), hpat_func, A, B)

    @skip_sdc_jit('Old-style implementation of operators doesn\'t support comparing Series of different lengths')
    def test_series_operator_lt_index_mismatch2(self):
        """Verifies correct exception is raised when comparing Series of different size with default indexes"""
        def test_impl(A, B):
            return A < B
        hpat_func = self.jit(test_impl)

        A = pd.Series([1, 2, -1, 3, 4, 2])
        B = pd.Series([3, 2, -2, 1, 4, 1, -5, 6, 6, 3, -1])

        with self.assertRaises(Exception) as context:
            test_impl(A, B)
        exception_ref = context.exception

        self.assertRaises(type(exception_ref), hpat_func, A, B)

    @skip_numba_jit('Numba propagates different exception:\n'
                    'numba.errors.TypingError: Failed in nopython mode pipeline (step: nopython frontend)\n'
                    'Internal error at <numba.typeinfer.IntrinsicCallConstraint ...\n'
                    '\'Signature\' object is not iterable')
    @skip_sdc_jit('Typing checks not implemented for Series operators in old-style')
    def test_series_operator_lt_index_mismatch3(self):
        """Verifies correct exception is raised when comparing two Series with non-comparable indexes"""
        def test_impl(A, B):
            return A < B
        hpat_func = self.jit(test_impl)

        S1 = pd.Series([1, 2, -1, 3, 4, 2])
        S2 = pd.Series(['a', 'b', '', None, '2', 'ccc'])

        with self.assertRaises(TypingError) as raises:
            hpat_func(S1, S2)
        msg = 'Operator lt(). Not supported for series with not-comparable indexes.'
        self.assertIn(msg, str(raises.exception))

    @skip_sdc_jit('Comparison operations on Series with non-default indexes are not supported in old-style')
    @skip_numba_jit("TODO: find out why pandas aligning series indexes produces Int64Index when common dtype is float\n"
                    "AssertionError: Series.index are different\n"
                    "Series.index classes are not equivalent\n"
                    "[left]:  Float64Index([0.0, 1.0, 2.0, 3.0, 4.0, 5.0, 6.0, 7.0, 8.0, 9.0, 10.0], dtype='float64')\n"
                    "[right]: Int64Index([0, 1, 2, 3, 4, 5, 6, 7, 8, 9, 10], dtype='int64')\n")
    def test_series_operator_lt_index_dtype_promotion(self):
        """Verifies implementation of Series.operator.lt between two numeric Series
           with the same numeric indexes of different dtypes"""
        def test_impl(A, B):
            return A < B
        hpat_func = self.jit(test_impl)

        n = 7
        index_dtypes_to_test = (np.int32, np.int64, np.float32, np.float64)
        for dtype_left, dtype_right in combinations(index_dtypes_to_test, 2):
            with self.subTest(left_series_dtype=dtype_left, right_series_dtype=dtype_right):
                A = pd.Series(np.arange(n), index=np.arange(n, dtype=dtype_left))
                B = pd.Series(np.arange(n)**2, index=np.arange(n, dtype=dtype_right))
                pd.testing.assert_series_equal(hpat_func(A, B), test_impl(A, B))

    @skip_sdc_jit('Comparison operations on Series with non-default indexes are not supported in old-style')
    def test_series_operator_lt_index_dtype_promotion_fixme(self):
        """ Same as test_series_operator_lt_index_dtype_promotion but with w/a for the problem.
        Can be deleted when the latter is fixed """
        def test_impl(A, B):
            return A < B
        hpat_func = self.jit(test_impl)

        n = 7
        index_dtypes_to_test = (np.int32, np.int64, np.float32, np.float64)
        for dtype_left, dtype_right in combinations(index_dtypes_to_test, 2):
            # FIXME: skip the sub-test if one of the dtypes is float and the other is integer
            if not (np.issubdtype(dtype_left, np.integer) and np.issubdtype(dtype_right, np.integer)
                    or np.issubdtype(dtype_left, np.float) and np.issubdtype(dtype_right, np.float)):
                continue

            with self.subTest(left_series_dtype=dtype_left, right_series_dtype=dtype_right):
                A = pd.Series(np.arange(n), index=np.arange(n, dtype=dtype_left))
                B = pd.Series(np.arange(n)**2, index=np.arange(n, dtype=dtype_right))
                pd.testing.assert_series_equal(hpat_func(A, B), test_impl(A, B))

    @skip_numba_jit('Numba propagates different exception:\n'
                    'numba.errors.TypingError: Failed in nopython mode pipeline (step: nopython frontend)\n'
                    'Internal error at <numba.typeinfer.IntrinsicCallConstraint ...\n'
                    '\'Signature\' object is not iterable')
    @skip_sdc_jit('Typing checks not implemented for Series operators in old-style')
    def test_series_operator_lt_unsupported_dtypes(self):
        """Verifies correct exception is raised when comparing two Series with non-comparable dtypes"""
        def test_impl(A, B):
            return A < B
        hpat_func = self.jit(test_impl)

        S1 = pd.Series([1, 2, -1, 3, 4, 2])
        S2 = pd.Series(['a', 'b', '', None, '2', 'ccc'])

        with self.assertRaises(TypingError) as raises:
            hpat_func(S1, S2)
        msg = 'Operator lt(). Not supported for series with not-comparable data.'
        self.assertIn(msg, str(raises.exception))

    @skip_sdc_jit
    @skip_numba_jit("TODO: support arithemetic operations on StringArrays and extend Series.operator.lt overload")
    def test_series_operator_lt_str(self):
        """Verifies implementation of Series.operator.lt between two string Series with default indexes"""
        def test_impl(A, B):
            return A < B
        hpat_func = self.jit(test_impl)

        A = pd.Series(['a', '', 'ae', 'b', 'cccc', 'oo', None])
        B = pd.Series(['b', 'aa', '', 'b', 'o', None, 'oo'])
        pd.testing.assert_series_equal(hpat_func(A, B), test_impl(A, B))
>>>>>>> 9b5c64bb


if __name__ == "__main__":
    unittest.main()<|MERGE_RESOLUTION|>--- conflicted
+++ resolved
@@ -5094,22 +5094,6 @@
         B = pd.Series(['b', 'aa', '', 'b', 'o', None, 'oo'])
         pd.testing.assert_series_equal(hpat_func(A, B), test_impl(A, B), check_dtype=False, check_names=False)
 
-<<<<<<< HEAD
-    @skip_sdc_jit("Series.str.istitle is not supported yet")
-    def test_series_istitle_str(self):
-        series = pd.Series(['Cat', 'dog', 'Bird'])
-
-        cfunc = self.jit(istitle_usecase)
-        pd.testing.assert_series_equal(cfunc(series), istitle_usecase(series))
-
-    @skip_sdc_jit("Series.str.istitle is not supported yet")
-    @skip_numba_jit("Not work with None and np.nan")
-    def test_series_istitle_str(self):
-        series = pd.Series(['Cat', 'dog', 'Bird', None, np.nan])
-
-        cfunc = self.jit(istitle_usecase)
-        pd.testing.assert_series_equal(cfunc(series), istitle_usecase(series))
-=======
     def test_series_operator_add_result_name1(self):
         """Verifies name of the Series resulting from appying Series.operator.add to different arguments"""
         def test_impl(A, B):
@@ -5304,7 +5288,21 @@
         A = pd.Series(['a', '', 'ae', 'b', 'cccc', 'oo', None])
         B = pd.Series(['b', 'aa', '', 'b', 'o', None, 'oo'])
         pd.testing.assert_series_equal(hpat_func(A, B), test_impl(A, B))
->>>>>>> 9b5c64bb
+
+    @skip_sdc_jit("Series.str.istitle is not supported yet")
+    def test_series_istitle_str(self):
+        series = pd.Series(['Cat', 'dog', 'Bird'])
+
+        cfunc = self.jit(istitle_usecase)
+        pd.testing.assert_series_equal(cfunc(series), istitle_usecase(series))
+
+    @skip_sdc_jit("Series.str.istitle is not supported yet")
+    @skip_numba_jit("Not work with None and np.nan")
+    def test_series_istitle_str(self):
+        series = pd.Series(['Cat', 'dog', 'Bird', None, np.nan])
+
+        cfunc = self.jit(istitle_usecase)
+        pd.testing.assert_series_equal(cfunc(series), istitle_usecase(series))
 
 
 if __name__ == "__main__":
