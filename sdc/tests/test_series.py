--- conflicted
+++ resolved
@@ -39,12 +39,8 @@
 from numba.errors import TypingError
 from numba.special import literally
 
-<<<<<<< HEAD
 from sdc.tests.test_series_apply import TestSeries_apply
-=======
-from .test_series_apply import TestSeries_apply
-from .test_series_map import TestSeries_map
->>>>>>> 711368c9
+from sdc.tests.test_series_map import TestSeries_map
 from sdc.tests.test_base import TestCase
 from sdc.tests.test_utils import (count_array_OneDs,
                                   count_array_REPs,
@@ -895,11 +891,7 @@
         S = pd.Series(np.arange(n), name='A')
         self.assertEqual(hpat_func(S), test_impl(S))
 
-<<<<<<< HEAD
-    def test_static_setitem_series1(self):
-=======
     def test_series_static_setitem(self):
->>>>>>> 711368c9
         def test_impl(A):
             A[0] = 2
             return (A == 2).sum()
@@ -910,11 +902,7 @@
         S2 = S1.copy()
         self.assertEqual(hpat_func(S1), test_impl(S2))
 
-<<<<<<< HEAD
-    def test_setitem_series1(self):
-=======
     def test_series_setitem1(self):
->>>>>>> 711368c9
         def test_impl(A, i):
             A[i] = 2
             return (A == 2).sum()
@@ -925,11 +913,7 @@
         S2 = S1.copy()
         self.assertEqual(hpat_func(S1, i), test_impl(S2, i))
 
-<<<<<<< HEAD
-    def test_setitem_series2(self):
-=======
     def test_series_setitem2(self):
->>>>>>> 711368c9
         def test_impl(A, i):
             A[i] = 100
         hpat_func = self.jit(test_impl)
@@ -958,39 +942,7 @@
         test_impl(A2, 0)
         np.testing.assert_array_equal(A1, A2)
 
-<<<<<<< HEAD
-    def test_setitem_series_bool1(self):
-=======
-    @skip_sdc_jit("Not implemented in old-pipeline")
-    @skip_numba_jit("TODO: support this case in setitem overload")
-    def test_series_setitem4(self):
-        def test_impl(A):
-            A[2:5] = pd.Series([100] * 3, dtype=A.values.dtype)
-        hpat_func = self.jit(test_impl)
-
-        n = 11
-        S1 = pd.Series(np.arange(n))
-        S2 = S1.copy()
-        hpat_func(S1)
-        test_impl(S2)
-        pd.testing.assert_series_equal(S1, S2)
-
-    @skip_sdc_jit("Not implemented in old-pipeline")
-    @skip_numba_jit("TODO: support this case in setitem overload")
-    def test_series_setitem5(self):
-        def test_impl(A):
-            A[2:5] = np.array([100] * 3, dtype=A.values.dtype)
-        hpat_func = self.jit(test_impl)
-
-        n = 11
-        S1 = pd.Series(np.arange(n), dtype=np.int32)
-        S2 = S1.copy()
-        hpat_func(S1)
-        test_impl(S2)
-        pd.testing.assert_series_equal(S1, S2)
-
     def test_series_setitem_with_filter1(self):
->>>>>>> 711368c9
         def test_impl(A):
             A[A > 3] = 100
         hpat_func = self.jit(test_impl)
@@ -5356,11 +5308,7 @@
             result = hpat_func(S2, value)
             pd.testing.assert_series_equal(result_ref, result)
 
-<<<<<<< HEAD
     @skip_numba_jit('Requires fully functional StringArray setitem')
-=======
-    @skip_numba_jit('TODO: add fully functional setitem for StringArrayType')
->>>>>>> 711368c9
     @skip_sdc_jit
     def test_series_setitem_value_string(self):
         def test_impl(S, val):
@@ -5391,30 +5339,8 @@
             'int' :    [[0, 1, 2, 3, 4]],
             'float' :  [[0, 0, 0, np.nan, np.nan, 0, 0, np.nan, np.inf, 0, 0, np.inf, np.inf],
                         [1.1, 0.3, np.nan, 1, np.inf, 0, 1.1, np.nan, 2.2, np.inf, 2, 2],
-<<<<<<< HEAD
                         [1, 2, 3, 4, np.nan, np.inf, 0, 0, np.nan, np.nan]],
             'string' :  [['a', '', 'a', '', 'b', None, 'a', '', None, 'b'],
-=======
-                        [1, 2, 3, 4, np.nan, np.inf, 0, 0, np.nan, np.nan]]
-
-        for data in data_to_test:
-            S1 = pd.Series(data)
-            S2 = S1.copy(deep=True)
-            value = np.nan
-            result_ref = test_impl(S1, value)
-            result = hpat_func(S2, value)
-            pd.testing.assert_series_equal(result_ref, result)
-
-    @skip_numba_jit('TODO: add fully functional setitem for StringArrayType')
-    @skip_sdc_jit
-    def test_series_setitem_for_slice_string(self):
-        def test_impl(S, val):
-            S[2:] = val
-            return S
-
-        hpat_func = self.jit(test_impl)
-        data_to_test = [['a', '', 'a', '', 'b', None, 'a', '', None, 'b'],
->>>>>>> 711368c9
                         ['dog', None, 'NaN', '', 'cat', None, 'cat', None, 'dog', ''],
                         ['dog', 'NaN', '', 'cat', 'cat', 'dog', '']]
         }
@@ -5448,31 +5374,8 @@
             'int' :    [[0, 1, 2, 3, 4]],
             'float' :  [[0, 0, 0, np.nan, np.nan, 0, 0, np.nan, np.inf, 0, 0, np.inf, np.inf],
                         [1.1, 0.3, np.nan, 1, np.inf, 0, 1.1, np.nan, 2.2, np.inf, 2, 2],
-<<<<<<< HEAD
                         [1, 2, 3, 4, np.nan, np.inf, 0, 0, np.nan, np.nan]],
             'string' :  [['a', '', 'a', '', 'b', None, 'a', '', None, 'b'],
-=======
-                        [1, 2, 3, 4, np.nan, np.inf, 0, 0, np.nan, np.nan]]
-        ind = pd.Series([0, 2, 4])
-
-        for data in data_to_test:
-            S1 = pd.Series(data)
-            S2 = S1.copy(deep=True)
-            value = np.nan
-            result_ref = test_impl(S1, ind, value)
-            result = hpat_func(S2, ind, value)
-            pd.testing.assert_series_equal(result_ref, result)
-
-    @skip_numba_jit('TODO: add fully functional setitem for StringArrayType')
-    @skip_sdc_jit
-    def test_series_setitem_for_series_string(self):
-        def test_impl(S, ind, val):
-            S[ind] = val
-            return S
-
-        hpat_func = self.jit(test_impl)
-        data_to_test = [['a', '', 'a', '', 'b', None, 'a', '', None, 'b'],
->>>>>>> 711368c9
                         ['dog', None, 'NaN', '', 'cat', None, 'cat', None, 'dog', ''],
                         ['dog', 'NaN', '', 'cat', 'cat', 'dog', '']]
         }
@@ -6127,39 +6030,6 @@
 
             self.assertRaises(type(pandas_exception), hpat_func, S, percentiles)
 
-<<<<<<< HEAD
-    @skip_numba_jit('BUG: Series.count() impl for String series does count None elements, but it should not')
-    def test_series_count_string_with_none(self):
-        def test_impl(S):
-            return S.count()
-        hpat_func = self.jit(test_impl)
-
-        S = pd.Series(['a', 'dd', None, 'bbbb', 'dd', '', 'dd', '', 'dd'])
-        test_impl(S)
-        self.assertEqual(hpat_func(S), test_impl(S))
-
-    @skip_sdc_jit('BUG: Series.value_counts() impl for String series does count None elements, but it should not')
-    @skip_numba_jit('BUG: Series.value_counts() impl for String series does count None elements, but it should not')
-    def test_series_value_counts_string_with_none(self):
-        def test_impl(S):
-            return S.value_counts()
-        hpat_func = self.jit(test_impl)
-
-        S = pd.Series(['a', 'dd', None, 'bbbb', '', '', 'dd'])
-        pd.testing.assert_series_equal(hpat_func(S), test_impl(S))
-
-    @skip_sdc_jit('Fails occasionally due to use of non-stable sort in Pandas and SDC implementations')
-    @skip_numba_jit('Fails occasionally due to use of non-stable sort in Pandas and SDC implementations')
-    def test_series_value_counts_string_order_in_group(self):
-        def test_impl(S):
-            return S.value_counts()
-        hpat_func = self.jit(test_impl)
-
-        S = pd.Series(['c', 'dd', 'b', 'a', 'dd', 'dd', 'e', 'f', 'g'])
-        pandas_res = test_impl(S)
-        hpat_res = hpat_func(S)
-        pd.testing.assert_series_equal(hpat_res, pandas_res)
-
     @skip_sdc_jit("StringArray reflection was not implemented in old-pipeline")
     @skip_numba_jit("TODO: support StringArray reflection")
     def test_series_setitem_str_reflection(self):
@@ -6649,8 +6519,7 @@
                             pd.Series(assigned_values, index=list(np.take(series_index, shuffled_data[:k])))
         ]
         self._test_series_setitem([series_data], [series_index], [idx], values_to_test, dtype=np.float)
-=======
->>>>>>> 711368c9
+
 
 if __name__ == "__main__":
     unittest.main()