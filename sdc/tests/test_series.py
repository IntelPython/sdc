# *****************************************************************************
# Copyright (c) 2019, Intel Corporation All rights reserved.
#
# Redistribution and use in source and binary forms, with or without
# modification, are permitted provided that the following conditions are met:
#
#     Redistributions of source code must retain the above copyright notice,
#     this list of conditions and the following disclaimer.
#
#     Redistributions in binary form must reproduce the above copyright notice,
#     this list of conditions and the following disclaimer in the documentation
#     and/or other materials provided with the distribution.
#
# THIS SOFTWARE IS PROVIDED BY THE COPYRIGHT HOLDERS AND CONTRIBUTORS "AS IS"
# AND ANY EXPRESS OR IMPLIED WARRANTIES, INCLUDING, BUT NOT LIMITED TO,
# THE IMPLIED WARRANTIES OF MERCHANTABILITY AND FITNESS FOR A PARTICULAR
# PURPOSE ARE DISCLAIMED. IN NO EVENT SHALL THE COPYRIGHT HOLDER OR
# CONTRIBUTORS BE LIABLE FOR ANY DIRECT, INDIRECT, INCIDENTAL, SPECIAL,
# EXEMPLARY, OR CONSEQUENTIAL DAMAGES (INCLUDING, BUT NOT LIMITED TO,
# PROCUREMENT OF SUBSTITUTE GOODS OR SERVICES; LOSS OF USE, DATA, OR PROFITS;
# OR BUSINESS INTERRUPTION) HOWEVER CAUSED AND ON ANY THEORY OF LIABILITY,
# WHETHER IN CONTRACT, STRICT LIABILITY, OR TORT (INCLUDING NEGLIGENCE OR
# OTHERWISE) ARISING IN ANY WAY OUT OF THE USE OF THIS SOFTWARE,
# EVEN IF ADVISED OF THE POSSIBILITY OF SUCH DAMAGE.
# *****************************************************************************


# -*- coding: utf-8 -*-
import string
import unittest
import platform
import pandas as pd
import numpy as np
import pyarrow.parquet as pq
import sdc
from itertools import islice, permutations, product, combinations, combinations_with_replacement
from sdc.tests.test_base import TestCase
from sdc.tests.test_utils import (
    count_array_REPs, count_parfor_REPs, count_array_OneDs, get_start_end,
    skip_numba_jit, skip_sdc_jit, sdc_limitation, skip_parallel, skip_inline)
from sdc.tests.gen_test_data import ParquetGenerator
from numba import types
from numba.config import IS_32BITS
from numba.errors import TypingError


_cov_corr_series = [(pd.Series(x), pd.Series(y)) for x, y in [
    (
        [np.nan, -2., 3., 9.1],
        [np.nan, -2., 3., 5.0],
    ),
    # TODO(quasilyte): more intricate data for complex-typed series.
    # Some arguments make assert_almost_equal fail.
    # Functions that yield mismaching results:
    # _column_corr_impl and _column_cov_impl.
    (
        [complex(-2., 1.0), complex(3.0, 1.0)],
        [complex(-3., 1.0), complex(2.0, 1.0)],
    ),
    (
        [complex(-2.0, 1.0), complex(3.0, 1.0)],
        [1.0, -2.0],
    ),
    (
        [1.0, -4.5],
        [complex(-4.5, 1.0), complex(3.0, 1.0)],
    ),
]]

min_float64 = np.finfo('float64').min
max_float64 = np.finfo('float64').max

test_global_input_data_float64 = [
    [11., 35.2, -24., 0., np.NZERO, np.NINF, np.PZERO, min_float64],
    [1., np.nan, -1., 0., min_float64, max_float64, max_float64, min_float64],
    [np.nan, np.inf, np.inf, np.nan, np.nan, np.nan, np.NINF, np.NZERO]
]

min_int64 = np.iinfo('int64').min
max_int64 = np.iinfo('int64').max
max_uint64 = np.iinfo('uint64').max

test_global_input_data_signed_integer64 = [
    [1, -1, 0],
    [min_int64, max_int64, max_int64, min_int64],
]

test_global_input_data_integer64 = test_global_input_data_signed_integer64 + [[max_uint64, max_uint64]]

test_global_input_data_numeric = test_global_input_data_integer64 + test_global_input_data_float64

test_global_input_data_unicode_kind4 = [
    'ascii',
    '12345',
    '1234567890',
    '¡Y tú quién te crees?',
    '🐍⚡',
    '大处着眼，小处着手。',
]

test_global_input_data_unicode_kind1 = [
    'ascii',
    '12345',
    '1234567890',
]

def gen_srand_array(size, nchars=8):
    """Generate array of strings of specified size based on [a-zA-Z] + [0-9]"""
    accepted_chars = list(string.ascii_letters + string.digits)
    rands_chars = np.array(accepted_chars, dtype=(np.str_, 1))

    np.random.seed(100)
    return np.random.choice(rands_chars, size=nchars * size).view((np.str_, nchars))


def gen_frand_array(size, min=-100, max=100):
    """Generate array of float of specified size based on [-100-100]"""
    np.random.seed(100)
    return (max - min) * np.random.sample(size) + min

def gen_strlist(size, nchars=8):
    """Generate list of strings of specified size based on [a-zA-Z] + [0-9]"""
    accepted_chars = string.ascii_letters + string.digits
    generated_chars = islice(permutations(accepted_chars, nchars), size)

    return [''.join(chars) for chars in generated_chars]


#   Restores a series and checks the correct arrangement of data,
#   taking into account the same elements for unstable sortings
#   Example: pd.Series([15, 3, 7, 3, 1],[2, 4, 6, 8, 10])
#   Result can be pd.Series([4, 1, 3, 2, 0],[2, 4, 6, 8, 10]) or pd.Series([4, 2, 3, 1, 0],[2, 4, 6, 8, 10])
#   return restore series
def restore_series_argsort(series, my_result):
    nona = series.dropna()
    data = np.copy(nona.data)
    new_result = np.copy(series.data)
    result = np.copy(my_result)
    for i in range(len(result)):
        if result[i] != -1:
            new_result[i] = data[result[i]]
        else:
            new_result[i] = np.nan
    return new_result


#   Restores a series and checks the correct arrangement of indices,
#   taking into account the same elements for unstable sortings
#   Example: pd.Series([15, 3, 7, 3, 1],[2, 4, 6, 8, 10])
#   Result can be pd.Series([1, 3, 3, 7, 15],[10, 4, 8, 6, 2]) or pd.Series([1, 3, 3, 7, 15],[10, 8, 4, 6, 2])
#   if indices correct - return 0; wrong - return 1
def restore_series_sort_values(series, my_result_index, ascending):
    value_dict = {}
    nan_list = []
    data = np.copy(series.data)
    index = np.copy(series.index)
    for value in range(len(data)):
        # if np.isnan(data[value]):
        if series.isna()[index[value]]:
            nan_list.append(index[value])
        if data[value] in value_dict:
            value_dict[data[value]].append(index[value])
        else:
            value_dict[data[value]] = [index[value]]
    na = series.isna().sum()
    sort = np.argsort(data)
    result = np.copy(my_result_index)
    if not ascending:
        sort[:len(result)-na] = sort[:len(result)-na][::-1]
    for i in range(len(result)-na):
        check = 0
        for j in value_dict[data[sort[i]]]:
            if j == result[i]:
                check = 1
        if check == 0:
            return 1
    for i in range(len(result)-na, len(result)):
        check = 0
        for j in nan_list:
            if result[i] == j:
                check = 1
        if check == 0:
            return 1
    return 0


def _make_func_from_text(func_text, func_name='test_impl'):
    loc_vars = {}
    exec(func_text, {}, loc_vars)
    test_impl = loc_vars[func_name]
    return test_impl


def _make_func_use_binop1(operator):
    func_text = "def test_impl(A, B):\n"
    func_text += "   return A {} B\n".format(operator)
    return _make_func_from_text(func_text)


def _make_func_use_binop2(operator):
    func_text = "def test_impl(A, B):\n"
    func_text += "   A {} B\n".format(operator)
    func_text += "   return A\n"
    return _make_func_from_text(func_text)


def _make_func_use_method_arg1(method):
    func_text = "def test_impl(A, B):\n"
    func_text += "   return A.{}(B)\n".format(method)
    return _make_func_from_text(func_text)


def ljust_usecase(series, width):
    return series.str.ljust(width)


def ljust_with_fillchar_usecase(series, width, fillchar):
    return series.str.ljust(width, fillchar)


def rjust_usecase(series, width):
    return series.str.rjust(width)


def rjust_with_fillchar_usecase(series, width, fillchar):
    return series.str.rjust(width, fillchar)


def istitle_usecase(series):
    return series.str.istitle()


def isspace_usecase(series):
    return series.str.isspace()


def isalpha_usecase(series):
    return series.str.isalpha()


def islower_usecase(series):
    return series.str.islower()


def isalnum_usecase(series):
    return series.str.isalnum()


GLOBAL_VAL = 2


class TestSeries(TestCase):

    @skip_numba_jit
    def test_create1(self):
        def test_impl():
            df = pd.DataFrame({'A': [1, 2, 3]})
            return (df.A == 1).sum()
        hpat_func = self.jit(test_impl)

        self.assertEqual(hpat_func(), test_impl())

    @unittest.skip('Feature request: implement Series::ctor with list(list(type))')
    def test_create_list_list_unicode(self):
        def test_impl():
            S = pd.Series([
                          ['abc', 'defg', 'ijk'],
                          ['lmn', 'opq', 'rstuvwxyz']
                          ])
            return S
        hpat_func = self.jit(test_impl)

        result_ref = test_impl()
        result = hpat_func()
        pd.testing.assert_series_equal(result, result_ref)

    @unittest.skip('Feature request: implement Series::ctor with list(list(type))')
    def test_create_list_list_integer(self):
        def test_impl():
            S = pd.Series([
                          [123, 456, -789],
                          [-112233, 445566, 778899]
                          ])
            return S
        hpat_func = self.jit(test_impl)

        result_ref = test_impl()
        result = hpat_func()
        pd.testing.assert_series_equal(result, result_ref)

    @unittest.skip('Feature request: implement Series::ctor with list(list(type))')
    def test_create_list_list_float(self):
        def test_impl():
            S = pd.Series([
                          [1.23, -4.56, 7.89],
                          [11.2233, 44.5566, -778.899]
                          ])
            return S
        hpat_func = self.jit(test_impl)

        result_ref = test_impl()
        result = hpat_func()
        pd.testing.assert_series_equal(result, result_ref)

    @skip_numba_jit
    def test_create2(self):
        def test_impl(n):
            df = pd.DataFrame({'A': np.arange(n)})
            return (df.A == 2).sum()
        hpat_func = self.jit(test_impl)

        n = 11
        self.assertEqual(hpat_func(n), test_impl(n))

    def test_create_series1(self):
        def test_impl():
            A = pd.Series([1, 2, 3])
            return A
        hpat_func = self.jit(test_impl)

        pd.testing.assert_series_equal(hpat_func(), test_impl())

    def test_create_series_index1(self):
        # create and box an indexed Series
        def test_impl():
            A = pd.Series([1, 2, 3], ['A', 'C', 'B'])
            return A
        hpat_func = self.jit(test_impl)

        pd.testing.assert_series_equal(hpat_func(), test_impl())

    def test_create_series_index2(self):
        def test_impl():
            A = pd.Series([1, 2, 3], index=[2, 1, 0])
            return A
        hpat_func = self.jit(test_impl)

        pd.testing.assert_series_equal(hpat_func(), test_impl())

    def test_create_series_index3(self):
        def test_impl():
            A = pd.Series([1, 2, 3], index=['A', 'C', 'B'], name='A')
            return A
        hpat_func = self.jit(test_impl)

        pd.testing.assert_series_equal(hpat_func(), test_impl())

    def test_create_series_index4(self):
        def test_impl(name):
            A = pd.Series([1, 2, 3], index=['A', 'C', 'B'], name=name)
            return A
        hpat_func = self.jit(test_impl)

        pd.testing.assert_series_equal(hpat_func('A'), test_impl('A'))

    @skip_numba_jit
    def test_create_str(self):
        def test_impl():
            df = pd.DataFrame({'A': ['a', 'b', 'c']})
            return (df.A == 'a').sum()
        hpat_func = self.jit(test_impl)

        self.assertEqual(hpat_func(), test_impl())

    @skip_numba_jit
    def test_pass_df1(self):
        def test_impl(df):
            return (df.A == 2).sum()
        hpat_func = self.jit(test_impl)

        n = 11
        df = pd.DataFrame({'A': np.arange(n)})
        self.assertEqual(hpat_func(df), test_impl(df))

    @skip_numba_jit
    def test_pass_df_str(self):
        def test_impl(df):
            return (df.A == 'a').sum()
        hpat_func = self.jit(test_impl)

        df = pd.DataFrame({'A': ['a', 'b', 'c']})
        self.assertEqual(hpat_func(df), test_impl(df))

    @skip_numba_jit
    def test_pass_series1(self):
        # TODO: check to make sure it is series type
        def test_impl(A):
            return (A == 2).sum()
        hpat_func = self.jit(test_impl)

        n = 11
        df = pd.DataFrame({'A': np.arange(n)})
        self.assertEqual(hpat_func(df.A), test_impl(df.A))

    @skip_numba_jit
    def test_pass_series2(self):
        # test creating dataframe from passed series
        def test_impl(A):
            df = pd.DataFrame({'A': A})
            return (df.A == 2).sum()
        hpat_func = self.jit(test_impl)

        n = 11
        df = pd.DataFrame({'A': np.arange(n)})
        self.assertEqual(hpat_func(df.A), test_impl(df.A))

    @skip_numba_jit
    def test_pass_series_str(self):
        def test_impl(A):
            return (A == 'a').sum()
        hpat_func = self.jit(test_impl)

        df = pd.DataFrame({'A': ['a', 'b', 'c']})
        self.assertEqual(hpat_func(df.A), test_impl(df.A))

    def test_pass_series_index1(self):
        def test_impl(A):
            return A
        hpat_func = self.jit(test_impl)

        S = pd.Series([3, 5, 6], ['a', 'b', 'c'], name='A')
        pd.testing.assert_series_equal(hpat_func(S), test_impl(S))

    def test_series_size(self):
        def test_impl(S):
            return S.size
        hpat_func = self.jit(test_impl)

        n = 11
        for S, expected in [
            (pd.Series(), 0),
            (pd.Series([]), 0),
            (pd.Series(np.arange(n)), n),
            (pd.Series([np.nan, 1, 2]), 3),
            (pd.Series(['1', '2', '3']), 3),
        ]:
            with self.subTest(S=S, expected=expected):
                self.assertEqual(hpat_func(S), expected)
                self.assertEqual(hpat_func(S), test_impl(S))

    @skip_numba_jit
    def test_series_attr2(self):
        def test_impl(A):
            return A.copy().values
        hpat_func = self.jit(test_impl)

        n = 11
        df = pd.DataFrame({'A': np.arange(n)})
        np.testing.assert_array_equal(hpat_func(df.A), test_impl(df.A))

    def test_series_attr3(self):
        def test_impl(A):
            return A.min()
        hpat_func = self.jit(test_impl)

        n = 11
        df = pd.DataFrame({'A': np.arange(n)})
        self.assertEqual(hpat_func(df.A), test_impl(df.A))

    @skip_numba_jit("This test passes in group and fails in single.")
    def test_series_attr4(self):
        def test_impl(A):
            return A.cumsum().values
        hpat_func = self.jit(test_impl)

        n = 11
        df = pd.DataFrame({'A': np.arange(n)})
        np.testing.assert_array_equal(hpat_func(df.A), test_impl(df.A))

    @skip_numba_jit
    def test_series_argsort1(self):
        def test_impl(A):
            return A.argsort()
        hpat_func = self.jit(test_impl)

        n = 11
        A = pd.Series(np.random.ranf(n))
        pd.testing.assert_series_equal(hpat_func(A), test_impl(A))

    @skip_numba_jit
    def test_series_argsort2(self):
        def test_impl(S):
            return S.argsort()
        hpat_func = self.jit(test_impl)

        S = pd.Series([1, -1, 0, 1, np.nan], [1, 2, 3, 4, 5])
        pd.testing.assert_series_equal(test_impl(S), hpat_func(S))

    @skip_numba_jit
    def test_series_argsort_full(self):
        def test_impl(series, kind):
            return series.argsort(axis=0, kind=kind, order=None)

        hpat_func = self.jit(test_impl)

        all_data = test_global_input_data_numeric

        for data in all_data:
            for kind in ['quicksort', 'mergesort']:
                series = pd.Series(data * 3)
                ref_result = test_impl(series, kind=kind)
                jit_result = hpat_func(series, kind=kind)
                ref = restore_series_argsort(series, ref_result.data)
                jit = restore_series_argsort(series, jit_result.data)
                if kind == 'mergesort':
                    pd.testing.assert_series_equal(ref_result, jit_result)
                else:
                    np.testing.assert_array_equal(ref, jit)

    @skip_numba_jit
    def test_series_argsort_full_idx(self):
        def test_impl(series, kind):
            return series.argsort(axis=0, kind=kind, order=None)

        hpat_func = self.jit(test_impl)

        all_data = test_global_input_data_numeric

        for data in all_data:
            data = data * 3
            for index in [gen_srand_array(len(data)), gen_frand_array(len(data)), range(len(data))]:
                for kind in ['quicksort', 'mergesort']:
                    series = pd.Series(data, index)
                    ref_result = test_impl(series, kind=kind)
                    jit_result = hpat_func(series, kind=kind)
                    ref = restore_series_argsort(series, ref_result.data)
                    jit = restore_series_argsort(series, jit_result.data)
                    if kind == 'mergesort':
                        pd.testing.assert_series_equal(ref_result, jit_result)
                    else:
                        np.testing.assert_array_equal(ref, jit)

    @skip_numba_jit
    def test_series_attr6(self):
        def test_impl(A):
            return A.take([2, 3]).values
        hpat_func = self.jit(test_impl)

        n = 11
        df = pd.DataFrame({'A': np.arange(n)})
        np.testing.assert_array_equal(hpat_func(df.A), test_impl(df.A))

    def test_series_attr7(self):
        def test_impl(A):
            return A.astype(np.float64)
        hpat_func = self.jit(test_impl)

        n = 11
        df = pd.DataFrame({'A': np.arange(n)})
        np.testing.assert_array_equal(hpat_func(df.A), test_impl(df.A))

    def test_series_getattr_ndim(self):
        '''Verifies getting Series attribute ndim is supported'''
        def test_impl(S):
            return S.ndim
        hpat_func = self.jit(test_impl)

        n = 11
        S = pd.Series(np.arange(n))
        self.assertEqual(hpat_func(S), test_impl(S))

    def test_series_getattr_T(self):
        '''Verifies getting Series attribute T is supported'''
        def test_impl(S):
            return S.T
        hpat_func = self.jit(test_impl)

        n = 11
        S = pd.Series(np.arange(n))
        np.testing.assert_array_equal(hpat_func(S), test_impl(S))

    def test_series_copy_str1(self):
        def test_impl(A):
            return A.copy()
        hpat_func = self.jit(test_impl)

        S = pd.Series(['aa', 'bb', 'cc'])
        pd.testing.assert_series_equal(hpat_func(S), test_impl(S))

    def test_series_copy_int1(self):
        def test_impl(A):
            return A.copy()
        hpat_func = self.jit(test_impl)

        S = pd.Series([1, 2, 3])
        pd.testing.assert_series_equal(hpat_func(S), test_impl(S))

    def test_series_copy_deep(self):
        def test_impl(A, deep):
            return A.copy(deep=deep)
        hpat_func = self.jit(test_impl)

        for S in [
            pd.Series([1, 2]),
            pd.Series([1, 2], index=["a", "b"]),
            pd.Series([1, 2], name='A'),
            pd.Series([1, 2], index=["a", "b"], name='A'),
        ]:
            with self.subTest(S=S):
                for deep in (True, False):
                    with self.subTest(deep=deep):
                        actual = hpat_func(S, deep)
                        expected = test_impl(S, deep)

                        pd.testing.assert_series_equal(actual, expected)

                        self.assertEqual(actual.values is S.values, expected.values is S.values)
                        self.assertEqual(actual.values is S.values, not deep)

                        # Shallow copy of index is not supported yet
                        if deep:
                            self.assertEqual(actual.index is S.index, expected.index is S.index)
                            self.assertEqual(actual.index is S.index, not deep)

    @skip_parallel
    @skip_sdc_jit('Series.corr() parameter "min_periods" unsupported')
    def test_series_corr(self):
        def test_series_corr_impl(S1, S2, min_periods=None):
            return S1.corr(S2, min_periods=min_periods)

        hpat_func = self.jit(test_series_corr_impl)
        test_input_data1 = [[.2, .0, .6, .2],
                            [.2, .0, .6, .2, .5, .6, .7, .8],
                            [],
                            [2, 0, 6, 2],
                            [.2, .1, np.nan, .5, .3],
                            [-1, np.nan, 1, np.inf]]
        test_input_data2 = [[.3, .6, .0, .1],
                            [.3, .6, .0, .1, .8],
                            [],
                            [3, 6, 0, 1],
                            [.3, .2, .9, .6, np.nan],
                            [np.nan, np.nan, np.inf, np.nan]]
        for input_data1 in test_input_data1:
            for input_data2 in test_input_data2:
                S1 = pd.Series(input_data1)
                S2 = pd.Series(input_data2)
                for period in [None, 2, 1, 8, -4]:
                    result_ref = test_series_corr_impl(S1, S2, min_periods=period)
                    result = hpat_func(S1, S2, min_periods=period)
                    np.testing.assert_allclose(result, result_ref)

    @skip_sdc_jit('Series.corr() parameter "min_periods" unsupported')
    def test_series_corr_unsupported_dtype(self):
        def test_series_corr_impl(S1, S2, min_periods=None):
            return S1.corr(S2, min_periods=min_periods)

        hpat_func = self.jit(test_series_corr_impl)
        S1 = pd.Series([.2, .0, .6, .2])
        S2 = pd.Series(['abcdefgh', 'a', 'abcdefg', 'ab', 'abcdef', 'abc'])
        S3 = pd.Series(['aaaaa', 'bbbb', 'ccc', 'dd', 'e'])
        S4 = pd.Series([.3, .6, .0, .1])

        with self.assertRaises(TypingError) as raises:
            hpat_func(S1, S2, min_periods=5)
        msg = 'Method corr(). The object other.data'
        self.assertIn(msg, str(raises.exception))

        with self.assertRaises(TypingError) as raises:
            hpat_func(S3, S4, min_periods=5)
        msg = 'Method corr(). The object self.data'
        self.assertIn(msg, str(raises.exception))

    @skip_sdc_jit('Series.corr() parameter "min_periods" unsupported')
    def test_series_corr_unsupported_period(self):
        def test_series_corr_impl(S1, S2, min_periods=None):
            return S1.corr(S2, min_periods=min_periods)

        hpat_func = self.jit(test_series_corr_impl)
        S1 = pd.Series([.2, .0, .6, .2])
        S2 = pd.Series([.3, .6, .0, .1])

        with self.assertRaises(TypingError) as raises:
            hpat_func(S1, S2, min_periods='aaaa')
        msg = 'Method corr(). The object min_periods'
        self.assertIn(msg, str(raises.exception))

        with self.assertRaises(TypingError) as raises:
            hpat_func(S1, S2, min_periods=0.5)
        msg = 'Method corr(). The object min_periods'
        self.assertIn(msg, str(raises.exception))

    @skip_parallel
    @skip_inline
    def test_series_astype_int_to_str1(self):
        '''Verifies Series.astype implementation with function 'str' as argument
           converts integer series to series of strings
        '''
        def test_impl(S):
            return S.astype(str)
        hpat_func = self.jit(test_impl)

        n = 11
        S = pd.Series(np.arange(n))
        pd.testing.assert_series_equal(hpat_func(S), test_impl(S))

    @skip_parallel
    @skip_inline
    def test_series_astype_int_to_str2(self):
        '''Verifies Series.astype implementation with a string literal dtype argument
           converts integer series to series of strings
        '''
        def test_impl(S):
            return S.astype('str')
        hpat_func = self.jit(test_impl)

        n = 11
        S = pd.Series(np.arange(n))
        pd.testing.assert_series_equal(hpat_func(S), test_impl(S))

    @skip_parallel
    @skip_inline
    def test_series_astype_str_to_str1(self):
        '''Verifies Series.astype implementation with function 'str' as argument
           handles string series not changing it
        '''
        def test_impl(S):
            return S.astype(str)
        hpat_func = self.jit(test_impl)

        S = pd.Series(['aa', 'bb', 'cc'])
        pd.testing.assert_series_equal(hpat_func(S), test_impl(S))

    @skip_parallel
    @skip_inline
    def test_series_astype_str_to_str2(self):
        '''Verifies Series.astype implementation with a string literal dtype argument
           handles string series not changing it
        '''
        def test_impl(S):
            return S.astype('str')
        hpat_func = self.jit(test_impl)

        S = pd.Series(['aa', 'bb', 'cc'])
        pd.testing.assert_series_equal(hpat_func(S), test_impl(S))

    @skip_parallel
    @skip_inline
    def test_series_astype_str_to_str_index_str(self):
        '''Verifies Series.astype implementation with function 'str' as argument
           handles string series not changing it
        '''

        def test_impl(S):
            return S.astype(str)

        hpat_func = self.jit(test_impl)

        S = pd.Series(['aa', 'bb', 'cc'], index=['d', 'e', 'f'])
        pd.testing.assert_series_equal(hpat_func(S), test_impl(S))

    @skip_parallel
    @skip_inline
    def test_series_astype_str_to_str_index_int(self):
        '''Verifies Series.astype implementation with function 'str' as argument
           handles string series not changing it
        '''

        def test_impl(S):
            return S.astype(str)

        hpat_func = self.jit(test_impl)

        S = pd.Series(['aa', 'bb', 'cc'], index=[1, 2, 3])
        pd.testing.assert_series_equal(hpat_func(S), test_impl(S))

    @unittest.skip('TODO: requires str(datetime64) support in Numba')
    def test_series_astype_dt_to_str1(self):
        '''Verifies Series.astype implementation with function 'str' as argument
           converts datetime series to series of strings
        '''
        def test_impl(A):
            return A.astype(str)
        hpat_func = self.jit(test_impl)

        S = pd.Series([pd.Timestamp('20130101 09:00:00'),
                       pd.Timestamp('20130101 09:00:02'),
                       pd.Timestamp('20130101 09:00:03')
                       ])
        pd.testing.assert_series_equal(hpat_func(S), test_impl(S))

    @unittest.skip('AssertionError: Series are different'
                   '[left]:  [0.000000, 1.000000, 2.000000, 3.000000, ...'
                   '[right]:  [0.0, 1.0, 2.0, 3.0, ...'
                   'TODO: needs alignment to NumPy on Numba side')
    def test_series_astype_float_to_str1(self):
        '''Verifies Series.astype implementation with function 'str' as argument
           converts float series to series of strings
        '''
        def test_impl(A):
            return A.astype(str)
        hpat_func = self.jit(test_impl)

        n = 11.0
        S = pd.Series(np.arange(n))
        pd.testing.assert_series_equal(hpat_func(S), test_impl(S))

    def test_series_astype_int32_to_int64(self):
        '''Verifies Series.astype implementation with NumPy dtype argument
           converts series with dtype=int32 to series with dtype=int64
        '''
        def test_impl(A):
            return A.astype(np.int64)
        hpat_func = self.jit(test_impl)

        n = 11
        S = pd.Series(np.arange(n), dtype=np.int32)
        pd.testing.assert_series_equal(hpat_func(S), test_impl(S))

    def test_series_astype_int_to_float64(self):
        '''Verifies Series.astype implementation with NumPy dtype argument
           converts integer series to series of float
        '''
        def test_impl(A):
            return A.astype(np.float64)
        hpat_func = self.jit(test_impl)

        n = 11
        S = pd.Series(np.arange(n))
        pd.testing.assert_series_equal(hpat_func(S), test_impl(S))

    def test_series_astype_float_to_int32(self):
        '''Verifies Series.astype implementation with NumPy dtype argument
           converts float series to series of integers
        '''
        def test_impl(A):
            return A.astype(np.int32)
        hpat_func = self.jit(test_impl)

        n = 11.0
        S = pd.Series(np.arange(n))
        pd.testing.assert_series_equal(hpat_func(S), test_impl(S))

    def test_series_astype_literal_dtype1(self):
        '''Verifies Series.astype implementation with a string literal dtype argument
           converts float series to series of integers
        '''
        def test_impl(A):
            return A.astype('int32')
        hpat_func = self.jit(test_impl)

        n = 11.0
        S = pd.Series(np.arange(n))
        pd.testing.assert_series_equal(hpat_func(S), test_impl(S))

    @unittest.skip('TODO: needs Numba astype impl support converting unicode_type to int')
    def test_series_astype_str_to_int32(self):
        '''Verifies Series.astype implementation with NumPy dtype argument
           converts series of strings to series of integers
        '''
        import numba

        def test_impl(A):
            return A.astype(np.int32)
        hpat_func = self.jit(test_impl)

        n = 11
        S = pd.Series([str(x) for x in np.arange(n) - n // 2])
        pd.testing.assert_series_equal(hpat_func(S), test_impl(S))

    @unittest.skip('TODO: needs Numba astype impl support converting unicode_type to float')
    def test_series_astype_str_to_float64(self):
        '''Verifies Series.astype implementation with NumPy dtype argument
           converts series of strings to series of float
        '''
        def test_impl(A):
            return A.astype(np.float64)
        hpat_func = self.jit(test_impl)

        S = pd.Series(['3.24', '1E+05', '-1', '-1.3E-01', 'nan', 'inf'])
        pd.testing.assert_series_equal(hpat_func(S), test_impl(S))

    @skip_parallel
    @skip_inline
    def test_series_astype_str_index_str(self):
        '''Verifies Series.astype implementation with function 'str' as argument
           handles string series not changing it
        '''

        def test_impl(S):
            return S.astype(str)
        hpat_func = self.jit(test_impl)

        S = pd.Series(['aa', 'bb', 'cc'], index=['a', 'b', 'c'])
        pd.testing.assert_series_equal(hpat_func(S), test_impl(S))

    @skip_parallel
    @skip_inline
    def test_series_astype_str_index_int(self):
        '''Verifies Series.astype implementation with function 'str' as argument
           handles string series not changing it
        '''

        def test_impl(S):
            return S.astype(str)

        hpat_func = self.jit(test_impl)

        S = pd.Series(['aa', 'bb', 'cc'], index=[2, 3, 5])
        pd.testing.assert_series_equal(hpat_func(S), test_impl(S))

    def test_series_astype_errors_ignore_return_self_str(self):
        '''Verifies Series.astype implementation return self object on error
           if errors='ignore' is passed in arguments
        '''

        def test_impl(S):
            return S.astype(np.float64, errors='ignore')

        hpat_func = self.jit(test_impl)

        S = pd.Series(['aa', 'bb', 'cc'], index=[2, 3, 5])
        pd.testing.assert_series_equal(hpat_func(S), test_impl(S))

    @skip_numba_jit
    def test_np_call_on_series1(self):
        def test_impl(A):
            return np.min(A)
        hpat_func = self.jit(test_impl)

        n = 11
        df = pd.DataFrame({'A': np.arange(n)})
        np.testing.assert_array_equal(hpat_func(df.A), test_impl(df.A))

    def test_series_values(self):
        def test_impl(A):
            return A.values
        hpat_func = self.jit(test_impl)

        n = 11
        df = pd.DataFrame({'A': np.arange(n)})
        np.testing.assert_array_equal(hpat_func(df.A), test_impl(df.A))

    @skip_numba_jit
    def test_series_values1(self):
        def test_impl(A):
            return (A == 2).values
        hpat_func = self.jit(test_impl)

        n = 11
        df = pd.DataFrame({'A': np.arange(n)})
        np.testing.assert_array_equal(hpat_func(df.A), test_impl(df.A))

    def test_series_shape1(self):
        def test_impl(A):
            return A.shape
        hpat_func = self.jit(test_impl)

        n = 11
        df = pd.DataFrame({'A': np.arange(n)})
        self.assertEqual(hpat_func(df.A), test_impl(df.A))

    @skip_numba_jit
    def test_static_setitem_series1(self):
        def test_impl(A):
            A[0] = 2
            return (A == 2).sum()
        hpat_func = self.jit(test_impl)

        n = 11
        df = pd.DataFrame({'A': np.arange(n)})
        self.assertEqual(hpat_func(df.A), test_impl(df.A))

    @skip_numba_jit
    def test_setitem_series1(self):
        def test_impl(A, i):
            A[i] = 2
            return (A == 2).sum()
        hpat_func = self.jit(test_impl)

        n = 11
        df = pd.DataFrame({'A': np.arange(n)})
        self.assertEqual(hpat_func(df.A.copy(), 0), test_impl(df.A.copy(), 0))

    @skip_numba_jit
    def test_setitem_series2(self):
        def test_impl(A, i):
            A[i] = 100
        hpat_func = self.jit(test_impl)

        n = 11
        df = pd.DataFrame({'A': np.arange(n)})
        A1 = df.A.copy()
        A2 = df.A
        hpat_func(A1, 0)
        test_impl(A2, 0)
        pd.testing.assert_series_equal(A1, A2)

    @unittest.skip("enable after remove dead in hiframes is removed")
    def test_setitem_series3(self):
        def test_impl(A, i):
            S = pd.Series(A)
            S[i] = 100
        hpat_func = self.jit(test_impl)

        n = 11
        A = np.arange(n)
        A1 = A.copy()
        A2 = A
        hpat_func(A1, 0)
        test_impl(A2, 0)
        np.testing.assert_array_equal(A1, A2)

    @skip_numba_jit
    def test_setitem_series_bool1(self):
        def test_impl(A):
            A[A > 3] = 100
        hpat_func = self.jit(test_impl)

        n = 11
        df = pd.DataFrame({'A': np.arange(n)})
        A1 = df.A.copy()
        A2 = df.A
        hpat_func(A1)
        test_impl(A2)
        pd.testing.assert_series_equal(A1, A2)

    @unittest.skip('cannot assign slice from input of different size')
    def test_setitem_series_bool2(self):
        def test_impl(A, B):
            A[A > 3] = B[A > 3]
        hpat_func = self.jit(test_impl)

        n = 11
        df = pd.DataFrame({'A': np.arange(n), 'B': np.arange(n)**2})
        A1 = df.A.copy()
        A2 = df.A
        hpat_func(A1, df.B)
        test_impl(A2, df.B)
        pd.testing.assert_series_equal(A1, A2)

    @skip_sdc_jit('Not impl in old style')
    def test_static_getitem_series1(self):
        def test_impl(A):
            return A[1]
        hpat_func = self.jit(test_impl)

        A = pd.Series([1, 3, 5], ['1', '4', '2'])
        self.assertEqual(hpat_func(A), test_impl(A))

    @unittest.skip('Dtype Series different')
    def test_getitem_series1(self):
        def test_impl(A, i):
            return A[i]
        hpat_func = self.jit(test_impl)

        n = 11
        df = pd.DataFrame({'A': np.arange(n)})
        pd.testing.assert_series_equal(hpat_func(df.A, 0), pd.Series(test_impl(df.A, 0)))

    @skip_sdc_jit('Not impl in old style')
    def test_getitem_series2(self):
        def test_impl(A, i):
            return A[i]
        hpat_func = self.jit(test_impl)

        n = 11
        df = pd.DataFrame({'A': np.arange(n)})
        self.assertEqual(hpat_func(df.A, 0).data[0], test_impl(df.A, 0))

    @skip_sdc_jit('Not impl in old style')
    def test_getitem_series_str1(self):
        def test_impl(A, i):
            return A[i]
        hpat_func = self.jit(test_impl)

        df = pd.DataFrame({'A': ['aa', 'bb', 'cc']})
        pd.testing.assert_series_equal(hpat_func(df.A, 0), pd.Series(test_impl(df.A, 0)))

    @skip_sdc_jit('Not impl in old style')
    def test_series_iat1(self):
        def test_impl(A):
            return A.iat[3]
        hpat_func = self.jit(test_impl)

        n = 11
        S = pd.Series(np.arange(n)**2)
        self.assertEqual(hpat_func(S), test_impl(S))

    @unittest.skip('Setitem not implement')
    def test_series_iat2(self):
        def test_impl(A):
            A.iat[3] = 1
            return A
        hpat_func = self.jit(test_impl)

        n = 11
        S = pd.Series(np.arange(n)**2)
        pd.testing.assert_series_equal(hpat_func(S), test_impl(S))

    @skip_sdc_jit('Not impl in old style')
    def test_series_getitem_series_list(self):
        def test_impl(A, B):
            return A[B]
        hpat_func = self.jit(test_impl)

        S = pd.Series([1, 2, 3, 4], [6, 7, 8, 9])
        n = np.array([True, False, False, True])
        pd.testing.assert_series_equal(hpat_func(S, n), test_impl(S, n))

    @skip_sdc_jit('Not impl in old style')
    def test_series_getitem_series_list_bool(self):
        def test_impl(A, B):
            return A[B]
        hpat_func = self.jit(test_impl)

        S = pd.Series([2, 3, 1, 5], [11, 2, 44, 5])
        S2 = pd.Series([True, False, False, True], [11, 2, 44, 5])
        pd.testing.assert_series_equal(hpat_func(S, S2), test_impl(S, S2))

    @skip_sdc_jit('Not impl in old style')
    def test_series_getitem_series_list_bool2(self):
        def test_impl(A, B):
            return A[B]
        hpat_func = self.jit(test_impl)

        S = pd.Series([2, 3, 1, 5])
        S2 = pd.Series([True, False, False, True])
        pd.testing.assert_series_equal(hpat_func(S, S2), test_impl(S, S2))

    @skip_sdc_jit('Not impl in old style')
    def test_series_getitem_series(self):
        def test_impl(A, B):
            return A[B]
        hpat_func = self.jit(test_impl)

        S = pd.Series([1, 2, 3, 4, 5], [6, 0, 8, 0, 0])
        S2 = pd.Series([8, 6, 0], [12, 11, 14])
        pd.testing.assert_series_equal(hpat_func(S, S2), test_impl(S, S2))

    @skip_sdc_jit('Not impl in old style')
    def test_series_getitem_series_noidx(self):
        def test_impl(A, B):
            return A[B]
        hpat_func = self.jit(test_impl)

        S = pd.Series([1, 2, 3, 4, 5])
        S2 = pd.Series([3, 2, 0])
        pd.testing.assert_series_equal(hpat_func(S, S2), test_impl(S, S2))

    @unittest.skip('Getitem Series with str index not implement')
    def test_series_getitem_series1(self):
        def test_impl(A, B):
            return A[B]
        hpat_func = self.jit(test_impl)

        S = pd.Series(['1', '2', '3', '4', '5'], ['6', '7', '8', '9', '0'])
        S2 = pd.Series(['8', '6', '0'], ['12', '11', '14'])
        pd.testing.assert_series_equal(hpat_func(S, S2), test_impl(S, S2))

    def test_series_iloc1(self):
        def test_impl(A):
            return A.iloc[3]
        hpat_func = self.jit(test_impl)

        n = 11
        S = pd.Series(np.arange(n)**2)
        self.assertEqual(hpat_func(S), test_impl(S))

    @skip_sdc_jit('Not impl in old style')
    def test_series_loc_return_ser(self):
        def test_impl(A):
            return A.loc[3]
        hpat_func = self.jit(test_impl)

        S = pd.Series([2, 4, 6, 5, 7], [1, 3, 5, 3, 3])
        pd.testing.assert_series_equal(hpat_func(S), test_impl(S))

    @skip_sdc_jit('Not impl in old style')
    def test_series_getitem(self):
        def test_impl(S, key):
            return S[key]

        jit_impl = self.jit(test_impl)

        keys = [2, 2, 3]
        indices = [[2, 3, 5], [2, 3, 5], [2, 3, 5]]
        for key, index in zip(keys, indices):
            S = pd.Series([11, 22, 33], index)
            np.testing.assert_array_equal(jit_impl(S, key).data, np.array(test_impl(S, key)))

    @skip_sdc_jit('Not impl in old style')
    def test_series_getitem_return_ser(self):
        def test_impl(A):
            return A[3]
        hpat_func = self.jit(test_impl)

        S = pd.Series([2, 4, 6, 33, 7], [1, 3, 5, 3, 3])
        pd.testing.assert_series_equal(hpat_func(S), test_impl(S))

    @skip_sdc_jit('Not impl in old style')
    def test_series_getitem_slice(self):
        def test_impl(S, start, end):
            return S[start:end]

        jit_impl = self.jit(test_impl)

        starts = [0, 0]
        ends = [2, 2]
        indices = [[2, 3, 5], ['2', '3', '5'], ['2', '3', '5']]
        for start, end, index in zip(starts, ends, indices):
            S = pd.Series([11, 22, 33], index)
            ref_result = test_impl(S, start, end)
            jit_result = jit_impl(S, start, end)
            pd.testing.assert_series_equal(jit_result, ref_result)

    @unittest.skip('String slice not implement')
    def test_series_getitem_str(self):
        def test_impl(A):
            return A['1':'7']
        hpat_func = self.jit(test_impl)

        S = pd.Series(['1', '4', '6', '33', '7'], ['1', '3', '5', '4', '7'])
        pd.testing.assert_series_equal(hpat_func(S), test_impl(S))

    def test_series_at(self):
        def test_impl(S, key):
            return S.at[key]

        jit_impl = self.jit(test_impl)

        keys = ['2', '2']
        all_data = [[11, 22, 33], [11, 22, 33]]
        indices = [['2', '22', '0'], ['2', '3', '5']]
        for key, data, index in zip(keys, all_data, indices):
            S = pd.Series(data, index)
            self.assertEqual(jit_impl(S, key), test_impl(S, key))

    def test_series_at_array(self):
        def test_impl(A):
            return A.at[3]
        hpat_func = self.jit(test_impl)

        S = pd.Series([2, 4, 6, 12, 0], [1, 3, 5, 3, 3])
        np.testing.assert_array_equal(hpat_func(S), test_impl(S))

    @skip_sdc_jit('Not impl in old style')
    def test_series_loc(self):
        def test_impl(S, key):
            return S.loc[key]

        jit_impl = self.jit(test_impl)

        keys = [2, 2, 2]
        all_data = [[11, 22, 33], [11, 22, 33], [11, 22, 33]]
        indices = [[2, 3, 5], [2, 2, 2], [2, 4, 15]]
        for key, data, index in zip(keys, all_data, indices):
            S = pd.Series(data, index)
            np.testing.assert_array_equal(jit_impl(S, key).data, np.array(test_impl(S, key)))

    @skip_sdc_jit('Not impl in old style')
    def test_series_loc_str(self):
        def test_impl(A):
            return A.loc['1']
        hpat_func = self.jit(test_impl)

        S = pd.Series([2, 4, 6], ['1', '3', '5'])
        np.testing.assert_array_equal(hpat_func(S), test_impl(S))

    @skip_sdc_jit('Not impl in old style')
    def test_series_at_str(self):
        def test_impl(A):
            return A.at['1']
        hpat_func = self.jit(test_impl)

        S = pd.Series([2, 4, 6], ['1', '3', '5'])
        np.testing.assert_array_equal(hpat_func(S), test_impl(S))

    @skip_sdc_jit('Not impl in old style')
    def test_series_slice_nonidx(self):
        def test_impl(A):
            return A.loc[1:3]
        hpat_func = self.jit(test_impl)

        S = pd.Series([2, 4, 6, 6, 3])
        pd.testing.assert_series_equal(hpat_func(S), test_impl(S))

    @unittest.skip('Slice string index not impl')
    def test_series_slice_empty(self):
        def test_impl(A):
            return A.loc['301':'-4']
        hpat_func = self.jit(test_impl)

        S = pd.Series([2, 4, 6, 6, 3], ['-22', '-5', '-2', '300', '40000'])
        pd.testing.assert_series_equal(hpat_func(S), test_impl(S))

    @skip_sdc_jit('Not impl in old style')
    def test_series_iloc2(self):
        def test_impl(A):
            return A.iloc[3:8]
        hpat_func = self.jit(test_impl)

        n = 11
        S = pd.Series(np.arange(n)**2)
        pd.testing.assert_series_equal(
            hpat_func(S), test_impl(S))

<<<<<<< HEAD
    @skip_sdc_jit('Not impl in old style')
    def test_series_slice_loc_start(self):
        def test_impl(A, n):
            return A.loc[n:]
        hpat_func = self.jit(test_impl)

        all_data = [[1, 3, 5, 13, 22], [1, 3, 3, 13, 22], [22, 13, 5, 3, 1], [100, 3, 1, -3, -3]]
        key = [1, 3, 18]
        for index in all_data:
            for n in key:
                with self.subTest(index=index, start=n):
                    S = pd.Series([2, 4, 6, 6, 3], index)
                    pd.testing.assert_series_equal(hpat_func(S, n), test_impl(S, n))

    @skip_sdc_jit('Not impl in old style')
    def test_series_slice_loc_stop(self):
        def test_impl(A, k, n):
            return A.loc[k:n]
        hpat_func = self.jit(test_impl)

        all_data = [[1, 3, 5, 13, 22], [1, 3, 3, 13, 22], [22, 13, 5, 3, 1], [100, 3, 0, -3, -3]]
        key = [1, 3, 18]
        for index in all_data:
            k = index[0]
            for n in key:
                with self.subTest(index=index, start=k, stop=n):
                    S = pd.Series([2, 4, 6, 6, 3], index)
                    pd.testing.assert_series_equal(hpat_func(S, k, n), test_impl(S, k, n))

    @skip_sdc_jit('Not impl in old style')
    def test_series_slice_loc_start_stop(self):
        def test_impl(A, n, k):
            return A.loc[n:k]
        hpat_func = self.jit(test_impl)

        all_data = [[1, 3, 5, 13, 22], [1, 3, 3, 13, 22], [22, 13, 5, 3, 1], [100, 3, 0, -3, -3]]
        key = [1, 3, 18]
        for index in all_data:
            for data_left, data_right in combinations_with_replacement(key, 2):
                with self.subTest(index=index, left=data_left, right=data_right):
                    S = pd.Series([2, 4, 6, 6, 3], index)
                    pd.testing.assert_series_equal(hpat_func(S, data_left, data_right),
                                                   test_impl(S, data_left, data_right))

=======
    @skip_parallel
>>>>>>> 11334c6b
    @skip_sdc_jit('Old-style implementation of operators doesn\'t support comparing Series of different lengths')
    def test_series_op1_integer(self):
        '''Verifies using all various Series arithmetic binary operators on two integer Series with default indexes'''
        n = 11
        np.random.seed(0)
        data_to_test = [np.arange(-5, -5 + n, dtype=np.int32),
                        np.ones(n + 3, dtype=np.int32),
                        np.random.randint(-5, 5, n + 7)]

        arithmetic_binops = ('+', '-', '*', '/', '//', '%', '**')
        for operator in arithmetic_binops:
            test_impl = _make_func_use_binop1(operator)
            hpat_func = self.jit(test_impl)
            for data_left, data_right in combinations_with_replacement(data_to_test, 2):
                # integers to negative powers are not allowed
                if (operator == '**' and np.any(data_right < 0)):
                    data_right = np.abs(data_right)

                with self.subTest(left=data_left, right=data_right, operator=operator):
                    S1 = pd.Series(data_left)
                    S2 = pd.Series(data_right)
                    # check_dtype=False because SDC implementation always returns float64 Series
                    pd.testing.assert_series_equal(hpat_func(S1, S2), test_impl(S1, S2), check_dtype=False)

    @skip_parallel
    @skip_sdc_jit('Old-style implementation of operators doesn\'t support division/modulo/etc by zero')
    def test_series_op2_integer(self):
        '''Verifies using all various Series arithmetic binary operators
           on an integer Series with default index and a scalar value'''
        n = 11
        np.random.seed(0)
        data_to_test = [np.arange(-5, -5 + n, dtype=np.int32),
                        np.ones(n + 3, dtype=np.int32),
                        np.random.randint(-5, 5, n + 7)]
        scalar_values = [1, -1, 0, 3, 7, -5]

        arithmetic_binops = ('+', '-', '*', '/', '//', '%', '**')
        for operator in arithmetic_binops:
            test_impl = _make_func_use_binop1(operator)
            hpat_func = self.jit(test_impl)
            for data_left in data_to_test:
                for scalar in scalar_values:
                    # integers to negative powers are not allowed
                    if (operator == '**' and scalar < 0):
                        scalar = abs(scalar)

                    with self.subTest(left=data_left, right=scalar, operator=operator):
                        S = pd.Series(data_left)
                        # check_dtype=False because SDC implementation always returns float64 Series
                        pd.testing.assert_series_equal(hpat_func(S, scalar), test_impl(S, scalar), check_dtype=False)

    @skip_parallel
    @skip_sdc_jit('Old-style implementation of operators doesn\'t support comparing Series of different lengths')
    def test_series_op1_float(self):
        '''Verifies using all various Series arithmetic binary operators on two float Series with default indexes'''
        n = 11
        np.random.seed(0)
        data_to_test = [np.arange(-5, -5 + n, dtype=np.float32),
                        np.ones(n + 3, dtype=np.float32),
                        np.random.ranf(n + 7)]

        arithmetic_binops = ('+', '-', '*', '/', '//', '%', '**')
        for operator in arithmetic_binops:
            test_impl = _make_func_use_binop1(operator)
            hpat_func = self.jit(test_impl)
            for data_left, data_right in combinations_with_replacement(data_to_test, 2):
                with self.subTest(left=data_left, right=data_right, operator=operator):
                    S1 = pd.Series(data_left)
                    S2 = pd.Series(data_right)
                    # check_dtype=False because SDC implementation always returns float64 Series
                    pd.testing.assert_series_equal(hpat_func(S1, S2), test_impl(S1, S2), check_dtype=False)

    @skip_parallel
    @skip_sdc_jit('Old-style implementation of operators doesn\'t support division/modulo/etc by zero')
    def test_series_op2_float(self):
        '''Verifies using all various Series arithmetic binary operators
           on a float Series with default index and a scalar value'''
        n = 11
        np.random.seed(0)
        data_to_test = [np.arange(-5, -5 + n, dtype=np.float32),
                        np.ones(n + 3, dtype=np.float32),
                        np.random.ranf(n + 7)]
        scalar_values = [1., -1., 0., -0., 7., -5.]

        arithmetic_binops = ('+', '-', '*', '/', '//', '%', '**')
        for operator in arithmetic_binops:
            test_impl = _make_func_use_binop1(operator)
            hpat_func = self.jit(test_impl)
            for data_left in data_to_test:
                for scalar in scalar_values:
                    with self.subTest(left=data_left, right=scalar, operator=operator):
                        S = pd.Series(data_left)
                        pd.testing.assert_series_equal(hpat_func(S, scalar), test_impl(S, scalar), check_dtype=False)

    @skip_parallel
    @skip_numba_jit('Not implemented in new-pipeline yet')
    def test_series_op3(self):
        arithmetic_binops = ('+=', '-=', '*=', '/=', '//=', '%=', '**=')

        for operator in arithmetic_binops:
            test_impl = _make_func_use_binop2(operator)
            hpat_func = self.jit(test_impl)

            # TODO: extend to test arithmetic operations between numeric Series of different dtypes
            n = 11
            df = pd.DataFrame({'A': np.arange(1, n, dtype=np.float64), 'B': np.ones(n - 1)})
            pd.testing.assert_series_equal(hpat_func(df.A, df.B), test_impl(df.A, df.B), check_names=False)

    @skip_parallel
    @skip_numba_jit('Not implemented in new-pipeline yet')
    def test_series_op4(self):
        arithmetic_binops = ('+=', '-=', '*=', '/=', '//=', '%=', '**=')

        for operator in arithmetic_binops:
            test_impl = _make_func_use_binop2(operator)
            hpat_func = self.jit(test_impl)

            # TODO: extend to test arithmetic operations between numeric Series of different dtypes
            n = 11
            df = pd.DataFrame({'A': np.arange(1, n, dtype=np.float64)})
            pd.testing.assert_series_equal(hpat_func(df.A, 1), test_impl(df.A, 1), check_names=False)

    @skip_parallel
    def test_series_op5(self):
        arithmetic_methods = ('add', 'sub', 'mul', 'div', 'truediv', 'floordiv', 'mod', 'pow')

        for method in arithmetic_methods:
            test_impl = _make_func_use_method_arg1(method)
            hpat_func = self.jit(test_impl)

            n = 11
            df = pd.DataFrame({'A': np.arange(1, n), 'B': np.ones(n - 1)})
            pd.testing.assert_series_equal(hpat_func(df.A, df.B), test_impl(df.A, df.B), check_names=False)

    @skip_parallel
    @unittest.skipIf(platform.system() == 'Windows', 'Series values are different (20.0 %)'
                     '[left]:  [1, 1024, 59049, 1048576, 9765625, 60466176, 282475249, 1073741824, 3486784401, 10000000000]'
                     '[right]: [1, 1024, 59049, 1048576, 9765625, 60466176, 282475249, 1073741824, -808182895, 1410065408]')
    def test_series_op5_integer_scalar(self):
        arithmetic_methods = ('add', 'sub', 'mul', 'div', 'truediv', 'floordiv', 'mod', 'pow')

        for method in arithmetic_methods:
            test_impl = _make_func_use_method_arg1(method)
            hpat_func = self.jit(test_impl)

            n = 11
            if platform.system() == 'Windows' and not IS_32BITS:
                operand_series = pd.Series(np.arange(1, n, dtype=np.int64))
            else:
                operand_series = pd.Series(np.arange(1, n))
            operand_scalar = 10
            pd.testing.assert_series_equal(
                hpat_func(operand_series, operand_scalar),
                test_impl(operand_series, operand_scalar),
                check_names=False)

    @skip_parallel
    def test_series_op5_float_scalar(self):
        arithmetic_methods = ('add', 'sub', 'mul', 'div', 'truediv', 'floordiv', 'mod', 'pow')

        for method in arithmetic_methods:
            test_impl = _make_func_use_method_arg1(method)
            hpat_func = self.jit(test_impl)

            n = 11
            operand_series = pd.Series(np.arange(1, n))
            operand_scalar = .5
            pd.testing.assert_series_equal(
                hpat_func(operand_series, operand_scalar),
                test_impl(operand_series, operand_scalar),
                check_names=False)

    @skip_parallel
    @skip_numba_jit
    def test_series_op6(self):
        def test_impl(A):
            return -A
        hpat_func = self.jit(test_impl)

        n = 11
        A = pd.Series(np.arange(n))
        pd.testing.assert_series_equal(hpat_func(A), test_impl(A))

    @skip_parallel
    @skip_sdc_jit('Old-style implementation of operators doesn\'t support Series indexes')
    def test_series_op7(self):
        """Verifies using all various Series comparison binary operators on two integer Series with various indexes"""
        n = 11
        data_left = [1, 2, -1, 3, 4, 2, -3, 5, 6, 6, 0]
        data_right = [3, 2, -2, 1, 4, 1, -5, 6, 6, 3, -1]
        dtype_to_index = {'None': None,
                          'int': np.arange(n, dtype='int'),
                          'float': np.arange(n, dtype='float'),
                          'string': ['aa', 'aa', '', '', 'b', 'b', 'cccc', None, 'dd', 'ddd', None]}

        comparison_binops = ('<', '>', '<=', '>=', '!=', '==')
        for operator in comparison_binops:
            test_impl = _make_func_use_binop1(operator)
            hpat_func = self.jit(test_impl)
            for dtype, index_data in dtype_to_index.items():
                with self.subTest(operator=operator, index_dtype=dtype, index=index_data):
                    A = pd.Series(data_left, index=index_data)
                    B = pd.Series(data_right, index=index_data)
                    pd.testing.assert_series_equal(hpat_func(A, B), test_impl(A, B))

    @skip_parallel
    @skip_sdc_jit('Old-style implementation of operators doesn\'t support comparing to inf')
    def test_series_op7_scalar(self):
        """Verifies using all various Series comparison binary operators on an integer Series and scalar values"""
        S = pd.Series([1, 2, -1, 3, 4, 2, -3, 5, 6, 6, 0])

        scalar_values = [2, 2.0, -3, np.inf, -np.inf, np.PZERO, np.NZERO]
        comparison_binops = ('<', '>', '<=', '>=', '!=', '==')
        for operator in comparison_binops:
            test_impl = _make_func_use_binop1(operator)
            hpat_func = self.jit(test_impl)
            for scalar in scalar_values:
                with self.subTest(left=S, right=scalar, operator=operator):
                    pd.testing.assert_series_equal(hpat_func(S, scalar), test_impl(S, scalar))

    @skip_parallel
    def test_series_op8(self):
        comparison_methods = ('lt', 'gt', 'le', 'ge', 'ne', 'eq')

        for method in comparison_methods:
            test_impl = _make_func_use_method_arg1(method)
            hpat_func = self.jit(test_impl)

            n = 11
            A = pd.Series(np.arange(n))
            B = pd.Series(np.arange(n)**2)
            pd.testing.assert_series_equal(hpat_func(A, B), test_impl(A, B), check_names=False)

    @skip_parallel
    @unittest.skipIf(platform.system() == 'Windows', "Attribute dtype are different: int64, int32")
    def test_series_op8_integer_scalar(self):
        comparison_methods = ('lt', 'gt', 'le', 'ge', 'eq', 'ne')

        for method in comparison_methods:
            test_impl = _make_func_use_method_arg1(method)
            hpat_func = self.jit(test_impl)

            n = 11
            operand_series = pd.Series(np.arange(1, n))
            operand_scalar = 10
            pd.testing.assert_series_equal(
                hpat_func(operand_series, operand_scalar),
                test_impl(operand_series, operand_scalar),
                check_names=False)

    @skip_parallel
    def test_series_op8_float_scalar(self):
        comparison_methods = ('lt', 'gt', 'le', 'ge', 'eq', 'ne')

        for method in comparison_methods:
            test_impl = _make_func_use_method_arg1(method)
            hpat_func = self.jit(test_impl)

            n = 11
            operand_series = pd.Series(np.arange(1, n))
            operand_scalar = .5
            pd.testing.assert_series_equal(
                hpat_func(operand_series, operand_scalar),
                test_impl(operand_series, operand_scalar),
                check_names=False)

    @skip_parallel
    @skip_numba_jit
    def test_series_inplace_binop_array(self):
        def test_impl(A, B):
            A += B
            return A
        hpat_func = self.jit(test_impl)

        n = 11
        A = np.arange(n)**2.0  # TODO: use 2 for test int casting
        B = pd.Series(np.ones(n))
        np.testing.assert_array_equal(hpat_func(A.copy(), B), test_impl(A, B))

    @skip_numba_jit
    def test_series_fusion1(self):
        def test_impl(A, B):
            return A + B + 1
        hpat_func = self.jit(test_impl)

        n = 11
        if platform.system() == 'Windows' and not IS_32BITS:
            A = pd.Series(np.arange(n), dtype=np.int64)
            B = pd.Series(np.arange(n)**2, dtype=np.int64)
        else:
            A = pd.Series(np.arange(n))
            B = pd.Series(np.arange(n)**2)
        pd.testing.assert_series_equal(hpat_func(A, B), test_impl(A, B))
        self.assertEqual(count_parfor_REPs(), 1)

    @unittest.skip("Operator add not implement")
    def test_series_fusion2(self):
        # make sure getting data var avoids incorrect single def assumption
        def test_impl(A, B):
            S = B + 2
            if A[0] == 0:
                S = A + 1
            return S + B
        hpat_func = self.jit(test_impl)

        n = 11
        if platform.system() == 'Windows' and not IS_32BITS:
            A = pd.Series(np.arange(n), dtype=np.int64)
            B = pd.Series(np.arange(n)**2, dtype=np.int64)
        else:
            A = pd.Series(np.arange(n))
            B = pd.Series(np.arange(n)**2)
        pd.testing.assert_series_equal(hpat_func(A, B), test_impl(A, B))
        self.assertEqual(count_parfor_REPs(), 3)

    def test_series_len(self):
        def test_impl(A, i):
            return len(A)
        hpat_func = self.jit(test_impl)

        n = 11
        df = pd.DataFrame({'A': np.arange(n)})
        self.assertEqual(hpat_func(df.A, 0), test_impl(df.A, 0))

    def test_series_box(self):
        def test_impl():
            A = pd.Series([1, 2, 3])
            return A
        hpat_func = self.jit(test_impl)

        pd.testing.assert_series_equal(hpat_func(), test_impl())

    def test_series_box2(self):
        def test_impl():
            A = pd.Series(['1', '2', '3'])
            return A
        hpat_func = self.jit(test_impl)

        pd.testing.assert_series_equal(hpat_func(), test_impl())

    def test_series_list_str_unbox1(self):
        def test_impl(A):
            return A.iloc[0]
        hpat_func = self.jit(test_impl)

        S = pd.Series([['aa', 'b'], ['ccc'], []])
        np.testing.assert_array_equal(hpat_func(S), test_impl(S))

        # call twice to test potential refcount errors
        np.testing.assert_array_equal(hpat_func(S), test_impl(S))

    @skip_sdc_jit('Not impl in old style')
    def test_series_iloc_array(self):
        def test_impl(A, n):
            return A.iloc[n]
        hpat_func = self.jit(test_impl)

        S = pd.Series([1, 2, 4, 8, 6, 0], [1, 2, 4, 8, 6, 0])
        n = np.array([0, 4, 2])
        pd.testing.assert_series_equal(hpat_func(S, n), test_impl(S, n))

    @skip_sdc_jit('Not impl in old style')
    def test_series_iloc_callable(self):
        def test_impl(S):
            return S.iloc[(lambda a: abs(4 - a))]
        hpat_func = self.jit(test_impl)
        S = pd.Series([0, 6, 4, 7, 8], [0, 6, 66, 6, 8])
        pd.testing.assert_series_equal(hpat_func(S), test_impl(S))

    def test_np_typ_call_replace(self):
        # calltype replacement is tricky for np.typ() calls since variable
        # type can't provide calltype
        def test_impl(i):
            return np.int32(i)
        hpat_func = self.jit(test_impl)

        self.assertEqual(hpat_func(1), test_impl(1))

    @skip_numba_jit
    def test_series_ufunc1(self):
        def test_impl(A, i):
            return np.isinf(A).values
        hpat_func = self.jit(test_impl)

        n = 11
        df = pd.DataFrame({'A': np.arange(n)})
        np.testing.assert_array_equal(hpat_func(df.A, 1), test_impl(df.A, 1))

    @skip_numba_jit
    def test_list_convert(self):
        def test_impl():
            df = pd.DataFrame({'one': np.array([-1, np.nan, 2.5]),
                               'two': ['foo', 'bar', 'baz'],
                               'three': [True, False, True]})
            return df.one.values, df.two.values, df.three.values
        hpat_func = self.jit(test_impl)

        one, two, three = hpat_func()
        self.assertTrue(isinstance(one, np.ndarray))
        self.assertTrue(isinstance(two, np.ndarray))
        self.assertTrue(isinstance(three, np.ndarray))

    @unittest.skip("needs empty_like typing fix in npydecl.py")
    def test_series_empty_like(self):
        def test_impl(A):
            return np.empty_like(A)
        hpat_func = self.jit(test_impl)
        n = 11
        df = pd.DataFrame({'A': np.arange(n)})
        self.assertTrue(isinstance(hpat_func(df.A), np.ndarray))

    @skip_parallel
    @skip_sdc_jit('No support of axis argument in old-style Series.fillna() impl')
    def test_series_fillna_axis1(self):
        '''Verifies Series.fillna() implementation handles 'index' as axis argument'''
        def test_impl(S):
            return S.fillna(5.0, axis='index')
        hpat_func = self.jit(test_impl)

        S = pd.Series([1.0, 2.0, np.nan, 1.0, np.inf])
        pd.testing.assert_series_equal(hpat_func(S), test_impl(S))

    @skip_parallel
    @skip_sdc_jit('No support of axis argument in old-style Series.fillna() impl')
    def test_series_fillna_axis2(self):
        '''Verifies Series.fillna() implementation handles 0 as axis argument'''
        def test_impl(S):
            return S.fillna(5.0, axis=0)
        hpat_func = self.jit(test_impl)

        S = pd.Series([1.0, 2.0, np.nan, 1.0, np.inf])
        pd.testing.assert_series_equal(hpat_func(S), test_impl(S))

    @skip_parallel
    @skip_sdc_jit('No support of axis argument in old-style Series.fillna() impl')
    def test_series_fillna_axis3(self):
        '''Verifies Series.fillna() implementation handles correct non-literal axis argument'''
        def test_impl(S, axis):
            return S.fillna(5.0, axis=axis)
        hpat_func = self.jit(test_impl)

        S = pd.Series([1.0, 2.0, np.nan, 1.0, np.inf])
        for axis in [0, 'index']:
            pd.testing.assert_series_equal(hpat_func(S, axis), test_impl(S, axis))

    @skip_parallel
    @skip_sdc_jit('BUG: old-style fillna impl returns series without index')
    def test_series_fillna_float_from_df(self):
        '''Verifies Series.fillna() applied to a named float Series obtained from a DataFrame'''
        def test_impl(S):
            return S.fillna(5.0)
        hpat_func = self.jit(test_impl)

        # TODO: check_names must be fixed
        df = pd.DataFrame({'A': [1.0, 2.0, np.nan, 1.0, np.inf]})
        pd.testing.assert_series_equal(hpat_func(df.A), test_impl(df.A), check_names=False)

    @skip_parallel
    @skip_sdc_jit('BUG: old-style fillna impl returns series without index')
    def test_series_fillna_float_index1(self):
        '''Verifies Series.fillna() implementation for float series with default index'''
        def test_impl(S):
            return S.fillna(5.0)
        hpat_func = self.jit(test_impl)

        for data in test_global_input_data_float64:
            S = pd.Series(data)
            pd.testing.assert_series_equal(hpat_func(S), test_impl(S))

    @skip_parallel
    @skip_sdc_jit('BUG: old-style fillna impl returns series without index')
    def test_series_fillna_float_index2(self):
        '''Verifies Series.fillna() implementation for float series with string index'''
        def test_impl(S):
            return S.fillna(5.0)
        hpat_func = self.jit(test_impl)

        S = pd.Series([1.0, 2.0, np.nan, 1.0, np.inf], ['a', 'b', 'c', 'd', 'e'])
        pd.testing.assert_series_equal(hpat_func(S), test_impl(S))

    @skip_parallel
    @skip_sdc_jit('BUG: old-style fillna impl returns series without index')
    def test_series_fillna_float_index3(self):
        def test_impl(S):
            return S.fillna(5.0)
        hpat_func = self.jit(test_impl)

        S = pd.Series([1.0, 2.0, np.nan, 1.0, np.inf], index=[1, 2, 5, 7, 10])
        pd.testing.assert_series_equal(hpat_func(S), test_impl(S))

    @skip_parallel
    @skip_inline
    @skip_sdc_jit('BUG: old-style fillna impl returns series without index')
    def test_series_fillna_str_from_df(self):
        '''Verifies Series.fillna() applied to a named string Series obtained from a DataFrame'''
        def test_impl(S):
            return S.fillna("dd")
        hpat_func = self.jit(test_impl)

        # TODO: check_names must be fixed
        df = pd.DataFrame({'A': ['aa', 'b', None, 'cccd', '']})
        pd.testing.assert_series_equal(hpat_func(df.A),
                                       test_impl(df.A), check_names=False)

    @skip_parallel
    @skip_inline
    @skip_sdc_jit('BUG: old-style fillna impl returns series without index')
    def test_series_fillna_str_index1(self):
        '''Verifies Series.fillna() implementation for series of strings with default index'''
        def test_impl(S):
            return S.fillna("dd")
        hpat_func = self.jit(test_impl)

        S = pd.Series(['aa', 'b', None, 'cccd', ''])
        pd.testing.assert_series_equal(hpat_func(S), test_impl(S))

    @skip_parallel
    @skip_inline
    @skip_sdc_jit('BUG: old-style fillna impl returns series without index')
    def test_series_fillna_str_index2(self):
        '''Verifies Series.fillna() implementation for series of strings with string index'''
        def test_impl(S):
            return S.fillna("dd")
        hpat_func = self.jit(test_impl)

        S = pd.Series(['aa', 'b', None, 'cccd', ''], ['a', 'b', 'c', 'd', 'e'])
        pd.testing.assert_series_equal(hpat_func(S), test_impl(S))

    @skip_parallel
    @skip_inline
    @skip_sdc_jit('BUG: old-style fillna impl returns series without index')
    def test_series_fillna_str_index3(self):
        def test_impl(S):
            return S.fillna("dd")

        hpat_func = self.jit(test_impl)

        S = pd.Series(['aa', 'b', None, 'cccd', ''], index=[1, 2, 5, 7, 10])
        pd.testing.assert_series_equal(hpat_func(S), test_impl(S))

    @skip_parallel
    @skip_sdc_jit('BUG: old-style fillna impl returns series without index')
    def test_series_fillna_float_inplace1(self):
        '''Verifies Series.fillna() implementation for float series with default index and inplace argument True'''
        def test_impl(S):
            S.fillna(5.0, inplace=True)
            return S
        hpat_func = self.jit(test_impl)

        S1 = pd.Series([1.0, 2.0, np.nan, 1.0, np.inf])
        S2 = S1.copy()
        pd.testing.assert_series_equal(hpat_func(S1), test_impl(S2))

    @skip_parallel
    @unittest.skip('TODO: add reflection support and check method return value')
    def test_series_fillna_float_inplace2(self):
        '''Verifies Series.fillna(inplace=True) results are reflected back in the original float series'''
        def test_impl(S):
            return S.fillna(inplace=True)
        hpat_func = self.jit(test_impl)

        S1 = pd.Series([1.0, 2.0, np.nan, 1.0, np.inf])
        S2 = S1.copy()
        self.assertIsNone(hpat_func(S1))
        self.assertIsNone(test_impl(S2))
        pd.testing.assert_series_equal(S1, S2)

    @skip_parallel
    def test_series_fillna_float_inplace3(self):
        '''Verifies Series.fillna() implementation correcly handles omitted inplace argument as default False'''
        def test_impl(S):
            return S.fillna(5.0)
        hpat_func = self.jit(test_impl)

        S1 = pd.Series([1.0, 2.0, np.nan, 1.0, np.inf])
        S2 = S1.copy()
        pd.testing.assert_series_equal(hpat_func(S1), test_impl(S1))
        pd.testing.assert_series_equal(S1, S2)

    @skip_parallel
    def test_series_fillna_inplace_non_literal(self):
        '''Verifies Series.fillna() implementation handles only Boolean literals as inplace argument'''
        def test_impl(S, param):
            S.fillna(5.0, inplace=param)
            return S
        hpat_func = self.jit(test_impl)

        S = pd.Series([1.0, 2.0, np.nan, 1.0, np.inf])
        expected = ValueError if sdc.config.config_pipeline_hpat_default else TypingError
        self.assertRaises(expected, hpat_func, S, True)

    @skip_parallel
    @skip_numba_jit('TODO: investigate why Numba types inplace as bool (non-literal value)')
    def test_series_fillna_str_inplace1(self):
        '''Verifies Series.fillna() implementation for series of strings
           with default index and inplace argument True
        '''
        def test_impl(S):
            S.fillna("dd", inplace=True)
            return S
        hpat_func = self.jit(test_impl)

        S1 = pd.Series(['aa', 'b', None, 'cccd', ''])
        S2 = S1.copy()
        pd.testing.assert_series_equal(hpat_func(S1), test_impl(S2))

    @unittest.skip('TODO (both): support StringArrayType reflection'
                   'TODO (new-style): investigate why Numba infers inplace type as bool (non-literal value)')
    def test_series_fillna_str_inplace2(self):
        '''Verifies Series.fillna(inplace=True) results are reflected back in the original string series'''
        def test_impl(S):
            return S.fillna("dd", inplace=True)
        hpat_func = self.jit(test_impl)

        S1 = pd.Series(['aa', 'b', None, 'cccd', ''])
        S2 = S1.copy()
        self.assertIsNone(hpat_func(S1))
        self.assertIsNone(test_impl(S2))
        pd.testing.assert_series_equal(S1, S2)

    @skip_parallel
    @skip_numba_jit('TODO: investigate why Numba types inplace as bool (non-literal value)')
    def test_series_fillna_str_inplace_empty1(self):
        def test_impl(A):
            A.fillna("", inplace=True)
            return A
        hpat_func = self.jit(test_impl)

        S1 = pd.Series(['aa', 'b', None, 'cccd', ''])
        S2 = S1.copy()
        pd.testing.assert_series_equal(hpat_func(S1), test_impl(S2))

    @unittest.skip('AssertionError: Series are different\n'
                   'Series length are different\n'
                   '[left]:  [NaT, 1970-12-01T00:00:00.000000000, 2012-07-25T00:00:00.000000000]\n'
                   '[right]: [2020-05-03T00:00:00.000000000, 1970-12-01T00:00:00.000000000, 2012-07-25T00:00:00.000000000]')
    def test_series_fillna_dt_no_index1(self):
        '''Verifies Series.fillna() implementation for datetime series and np.datetime64 value'''
        def test_impl(S, value):
            return S.fillna(value)
        hpat_func = self.jit(test_impl)

        value = np.datetime64('2020-05-03', 'ns')
        S = pd.Series([pd.NaT, pd.Timestamp('1970-12-01'), pd.Timestamp('2012-07-25'), None])
        pd.testing.assert_series_equal(hpat_func(S, value), test_impl(S, value))

    @unittest.skip('TODO: change unboxing of pd.Timestamp Series or support conversion between PandasTimestampType and datetime64')
    def test_series_fillna_dt_no_index2(self):
        '''Verifies Series.fillna() implementation for datetime series and pd.Timestamp value'''
        def test_impl(S):
            value = pd.Timestamp('2020-05-03')
            return S.fillna(value)
        hpat_func = self.jit(test_impl)

        S = pd.Series([pd.NaT, pd.Timestamp('1970-12-01'), pd.Timestamp('2012-07-25')])
        pd.testing.assert_series_equal(hpat_func(S), test_impl(S))

    @skip_parallel
    def test_series_fillna_bool_no_index1(self):
        '''Verifies Series.fillna() implementation for bool series with default index'''
        def test_impl(S):
            return S.fillna(True)
        hpat_func = self.jit(test_impl)

        S1 = pd.Series([True, False, False, True])
        S2 = S1.copy()
        pd.testing.assert_series_equal(hpat_func(S1), test_impl(S2))

    @skip_parallel
    @skip_sdc_jit('BUG: old-style fillna impl returns series without index')
    def test_series_fillna_int_no_index1(self):
        '''Verifies Series.fillna() implementation for integer series with default index'''
        def test_impl(S):
            return S.fillna(7)
        hpat_func = self.jit(test_impl)

        n = 11
        S1 = pd.Series(np.arange(n, dtype=np.int64))
        S2 = S1.copy()
        pd.testing.assert_series_equal(hpat_func(S1), test_impl(S2))

    @skip_sdc_jit('No support of axis argument in old-style Series.dropna() impl')
    def test_series_dropna_axis1(self):
        '''Verifies Series.dropna() implementation handles 'index' as axis argument'''
        def test_impl(S):
            return S.dropna(axis='index')
        hpat_func = self.jit(test_impl)

        S1 = pd.Series([1.0, 2.0, np.nan, 1.0, np.inf])
        S2 = S1.copy()
        pd.testing.assert_series_equal(hpat_func(S1), test_impl(S2))

    @skip_sdc_jit('No support of axis argument in old-style Series.dropna() impl')
    def test_series_dropna_axis2(self):
        '''Verifies Series.dropna() implementation handles 0 as axis argument'''
        def test_impl(S):
            return S.dropna(axis=0)
        hpat_func = self.jit(test_impl)

        S1 = pd.Series([1.0, 2.0, np.nan, 1.0, np.inf])
        S2 = S1.copy()
        pd.testing.assert_series_equal(hpat_func(S1), test_impl(S2))

    @skip_sdc_jit('No support of axis argument in old-style Series.dropna() impl')
    def test_series_dropna_axis3(self):
        '''Verifies Series.dropna() implementation handles correct non-literal axis argument'''
        def test_impl(S, axis):
            return S.dropna(axis=axis)
        hpat_func = self.jit(test_impl)

        S1 = pd.Series([1.0, 2.0, np.nan, 1.0, np.inf])
        S2 = S1.copy()
        for axis in [0, 'index']:
            pd.testing.assert_series_equal(hpat_func(S1, axis), test_impl(S2, axis))

    @skip_sdc_jit('BUG: old-style dropna impl returns series without index')
    def test_series_dropna_float_index1(self):
        '''Verifies Series.dropna() implementation for float series with default index'''
        def test_impl(S):
            return S.dropna()
        hpat_func = self.jit(test_impl)

        for data in test_global_input_data_float64:
            S1 = pd.Series(data)
            S2 = S1.copy()
            pd.testing.assert_series_equal(hpat_func(S1), test_impl(S2))

    @skip_sdc_jit('BUG: old-style dropna impl returns series without index')
    def test_series_dropna_float_index2(self):
        '''Verifies Series.dropna() implementation for float series with string index'''
        def test_impl(S):
            return S.dropna()
        hpat_func = self.jit(test_impl)

        S1 = pd.Series([1.0, 2.0, np.nan, 1.0, np.inf], ['a', 'b', 'c', 'd', 'e'])
        S2 = S1.copy()
        pd.testing.assert_series_equal(hpat_func(S1), test_impl(S2))

    @skip_sdc_jit('BUG: old-style dropna impl returns series without index')
    def test_series_dropna_str_index1(self):
        '''Verifies Series.dropna() implementation for series of strings with default index'''
        def test_impl(S):
            return S.dropna()
        hpat_func = self.jit(test_impl)

        S1 = pd.Series(['aa', 'b', None, 'cccd', ''])
        S2 = S1.copy()
        pd.testing.assert_series_equal(hpat_func(S1), test_impl(S2))

    @skip_sdc_jit('BUG: old-style dropna impl returns series without index')
    def test_series_dropna_str_index2(self):
        '''Verifies Series.dropna() implementation for series of strings with string index'''
        def test_impl(S):
            return S.dropna()
        hpat_func = self.jit(test_impl)

        S1 = pd.Series(['aa', 'b', None, 'cccd', ''], ['a', 'b', 'c', 'd', 'e'])
        S2 = S1.copy()
        pd.testing.assert_series_equal(hpat_func(S1), test_impl(S2))

    @skip_sdc_jit('BUG: old-style dropna impl returns series without index')
    def test_series_dropna_str_index3(self):
        def test_impl(S):
            return S.dropna()

        hpat_func = self.jit(test_impl)

        S1 = pd.Series(['aa', 'b', None, 'cccd', ''], index=[1, 2, 5, 7, 10])
        S2 = S1.copy()
        pd.testing.assert_series_equal(hpat_func(S1), test_impl(S2))

    @unittest.skip('BUG: old-style dropna impl returns series without index, in new-style inplace is unsupported')
    def test_series_dropna_float_inplace_no_index1(self):
        '''Verifies Series.dropna() implementation for float series with default index and inplace argument True'''
        def test_impl(S):
            S.dropna(inplace=True)
            return S
        hpat_func = self.jit(test_impl)

        S1 = pd.Series([1.0, 2.0, np.nan, 1.0, np.inf])
        S2 = S1.copy()
        pd.testing.assert_series_equal(hpat_func(S1), test_impl(S2))

    @unittest.skip('TODO: add reflection support and check method return value')
    def test_series_dropna_float_inplace_no_index2(self):
        '''Verifies Series.dropna(inplace=True) results are reflected back in the original float series'''
        def test_impl(S):
            return S.dropna(inplace=True)
        hpat_func = self.jit(test_impl)

        S1 = pd.Series([1.0, 2.0, np.nan, 1.0, np.inf])
        S2 = S1.copy()
        self.assertIsNone(hpat_func(S1))
        self.assertIsNone(test_impl(S2))
        pd.testing.assert_series_equal(S1, S2)

    @unittest.skip('BUG: old-style dropna impl returns series without index, in new-style inplace is unsupported')
    def test_series_dropna_str_inplace_no_index1(self):
        '''Verifies Series.dropna() implementation for series of strings
           with default index and inplace argument True
        '''
        def test_impl(S):
            S.dropna(inplace=True)
            return S
        hpat_func = self.jit(test_impl)

        S1 = pd.Series(['aa', 'b', None, 'cccd', ''])
        S2 = S1.copy()
        pd.testing.assert_series_equal(hpat_func(S1), test_impl(S2))

    @unittest.skip('TODO: add reflection support and check method return value')
    def test_series_dropna_str_inplace_no_index2(self):
        '''Verifies Series.dropna(inplace=True) results are reflected back in the original string series'''
        def test_impl(S):
            return S.dropna(inplace=True)
        hpat_func = self.jit(test_impl)

        S1 = pd.Series(['aa', 'b', None, 'cccd', ''])
        S2 = S1.copy()
        self.assertIsNone(hpat_func(S1))
        self.assertIsNone(test_impl(S2))
        pd.testing.assert_series_equal(S1, S2)

    @skip_numba_jit
    def test_series_dropna_str_parallel1(self):
        '''Verifies Series.dropna() distributed work for series of strings with default index'''
        def test_impl(A):
            B = A.dropna()
            return (B == 'gg').sum()
        hpat_func = self.jit(distributed=['A'])(test_impl)

        S1 = pd.Series(['aa', 'b', None, 'ccc', 'dd', 'gg'])
        start, end = get_start_end(len(S1))
        # TODO: gatherv
        self.assertEqual(hpat_func(S1[start:end]), test_impl(S1))
        self.assertEqual(count_array_REPs(), 0)
        self.assertEqual(count_parfor_REPs(), 0)
        self.assertTrue(count_array_OneDs() > 0)

    @unittest.skip('AssertionError: Series are different\n'
                   'Series length are different\n'
                   '[left]:  3, Int64Index([0, 1, 2], dtype=\'int64\')\n'
                   '[right]: 2, Int64Index([1, 2], dtype=\'int64\')')
    def test_series_dropna_dt_no_index1(self):
        '''Verifies Series.dropna() implementation for datetime series with default index'''
        def test_impl(S):
            return S.dropna()
        hpat_func = self.jit(test_impl)

        S1 = pd.Series([pd.NaT, pd.Timestamp('1970-12-01'), pd.Timestamp('2012-07-25')])
        S2 = S1.copy()
        pd.testing.assert_series_equal(hpat_func(S1), test_impl(S2))

    def test_series_dropna_bool_no_index1(self):
        '''Verifies Series.dropna() implementation for bool series with default index'''
        def test_impl(S):
            return S.dropna()
        hpat_func = self.jit(test_impl)

        S1 = pd.Series([True, False, False, True])
        S2 = S1.copy()
        pd.testing.assert_series_equal(hpat_func(S1), test_impl(S2))

    @skip_sdc_jit('BUG: old-style dropna impl returns series without index')
    def test_series_dropna_int_no_index1(self):
        '''Verifies Series.dropna() implementation for integer series with default index'''
        def test_impl(S):
            return S.dropna()
        hpat_func = self.jit(test_impl)

        n = 11
        S1 = pd.Series(np.arange(n, dtype=np.int64))
        S2 = S1.copy()
        pd.testing.assert_series_equal(hpat_func(S1), test_impl(S2))

    def test_series_rename_str_df_noidx(self):
        def test_impl(A):
            return A.rename('B')
        hpat_func = self.jit(test_impl)

        df = pd.DataFrame({'A': [1.0, 2.0, np.nan, 1.0]})
        pd.testing.assert_series_equal(hpat_func(df.A), test_impl(df.A))

    def test_series_rename_str_noidx(self):
        def test_impl(S):
            return S.rename('Name')
        jit_func = self.jit(test_impl)

        S = pd.Series([1, 2, 3])
        pd.testing.assert_series_equal(jit_func(S), test_impl(S))

    def test_series_rename_str_idx(self):
        def test_impl(S):
            return S.rename('Name')
        jit_func = self.jit(test_impl)

        S = pd.Series([1, 2, 3], index=['a', 'b', 'c'])
        pd.testing.assert_series_equal(jit_func(S), test_impl(S))

    def test_series_rename_no_name_str_noidx(self):
        def test_impl(S):
            return S.rename()
        jit_func = self.jit(test_impl)

        S = pd.Series([1, 2, 3], name='Name')
        pd.testing.assert_series_equal(jit_func(S), test_impl(S))

    def test_series_rename_no_name_str_idx(self):
        def test_impl(S):
            return S.rename()
        jit_func = self.jit(test_impl)

        S = pd.Series([1, 2, 3], index=['a', 'b', 'c'], name='Name')
        pd.testing.assert_series_equal(jit_func(S), test_impl(S))

    def test_series_rename_str_noidx_no_copy(self):
        def test_impl(S):
            return S.rename('Another Name', copy=False)
        jit_func = self.jit(test_impl)

        S = pd.Series([1, 2, 3], name='Name')
        pd.testing.assert_series_equal(jit_func(S), test_impl(S))

    def test_series_rename_str_idx_no_copy(self):
        def test_impl(S):
            return S.rename('Another Name', copy=False)
        jit_func = self.jit(test_impl)

        S = pd.Series([1, 2, 3], index=['a', 'b', 'c'], name='Name')
        pd.testing.assert_series_equal(jit_func(S), test_impl(S))

    @skip_sdc_jit("Requires full scalar types (not only str) support as Series name")
    @skip_numba_jit("Requires full scalar types (not only str) support as Series name")
    def test_series_rename_int_noidx(self):
        def test_impl(S):
            return S.rename(1)
        jit_func = self.jit(test_impl)

        S = pd.Series([1, 2, 3], name='Name')
        pd.testing.assert_series_equal(jit_func(S), test_impl(S))

    @skip_sdc_jit("Requires full scalar types (not only str) support as Series name")
    @skip_numba_jit("Requires full scalar types (not only str) support as Series name")
    def test_series_rename_int_idx(self):
        def test_impl(S):
            return S.rename(1)
        jit_func = self.jit(test_impl)

        S = pd.Series([1, 2, 3], index=['a', 'b', 'c'], name='Name')
        pd.testing.assert_series_equal(jit_func(S), test_impl(S))

    @skip_sdc_jit("Requires full scalar types (not only str) support as Series name")
    @skip_numba_jit("Requires full scalar types (not only str) support as Series name")
    def test_series_rename_float_noidx(self):
        def test_impl(S):
            return S.rename(1.1)
        jit_func = self.jit(test_impl)

        S = pd.Series([1, 2, 3], name='Name')
        pd.testing.assert_series_equal(jit_func(S), test_impl(S))

    @skip_sdc_jit("Requires full scalar types (not only str) support as Series name")
    @skip_numba_jit("Requires full scalar types (not only str) support as Series name")
    def test_series_rename_float_idx(self):
        def test_impl(S):
            return S.rename(1.1)
        jit_func = self.jit(test_impl)

        S = pd.Series([1, 2, 3], index=['a', 'b', 'c'], name='Name')
        pd.testing.assert_series_equal(jit_func(S), test_impl(S))

    def test_series_sum_default(self):
        def test_impl(S):
            return S.sum()
        hpat_func = self.jit(test_impl)

        S = pd.Series([1., 2., 3.])
        self.assertEqual(hpat_func(S), test_impl(S))

    def test_series_sum_nan(self):
        def test_impl(S):
            return S.sum()
        hpat_func = self.jit(test_impl)

        # column with NA
        S = pd.Series([np.nan, 2., 3.])
        self.assertEqual(hpat_func(S), test_impl(S))

        # all NA case should produce 0
        S = pd.Series([np.nan, np.nan])
        self.assertEqual(hpat_func(S), test_impl(S))

    @skip_sdc_jit("Old style Series.sum() does not support parameters")
    def test_series_sum_skipna_false(self):
        def test_impl(S):
            return S.sum(skipna=False)
        hpat_func = self.jit(test_impl)

        S = pd.Series([np.nan, 2., 3.])
        self.assertEqual(np.isnan(hpat_func(S)), np.isnan(test_impl(S)))

    @skip_numba_jit("Series.sum() operator + is not implemented yet for Numba")
    def test_series_sum2(self):
        def test_impl(S):
            return (S + S).sum()
        hpat_func = self.jit(test_impl)

        S = pd.Series([np.nan, 2., 3.])
        self.assertEqual(hpat_func(S), test_impl(S))

        S = pd.Series([np.nan, np.nan])
        self.assertEqual(hpat_func(S), test_impl(S))

    def test_series_prod(self):
        def test_impl(S, skipna):
            return S.prod(skipna=skipna)
        hpat_func = self.jit(test_impl)

        data_samples = [
            [6, 6, 2, 1, 3, 3, 2, 1, 2],
            [1.1, 0.3, 2.1, 1, 3, 0.3, 2.1, 1.1, 2.2],
            [6, 6.1, 2.2, 1, 3, 3, 2.2, 1, 2],
            [6, 6, np.nan, 2, np.nan, 1, 3, 3, np.inf, 2, 1, 2, np.inf],
            [1.1, 0.3, np.nan, 1.0, np.inf, 0.3, 2.1, np.nan, 2.2, np.inf],
            [1.1, 0.3, np.nan, 1, np.inf, 0, 1.1, np.nan, 2.2, np.inf, 2, 2],
            [np.nan, np.nan, np.nan],
            [np.nan, np.nan, np.inf],
        ]

        for data in data_samples:
            S = pd.Series(data)

            for skipna_var in [True, False]:
                actual = hpat_func(S, skipna=skipna_var)
                expected = test_impl(S, skipna=skipna_var)

                if np.isnan(actual) or np.isnan(expected):
                    # con not compare Nan != Nan directly
                    self.assertEqual(np.isnan(actual), np.isnan(expected))
                else:
                    self.assertEqual(actual, expected)

    def test_series_prod_skipna_default(self):
        def test_impl(S):
            return S.prod()
        hpat_func = self.jit(test_impl)

        S = pd.Series([np.nan, 2, 3.])
        self.assertEqual(hpat_func(S), test_impl(S))

    def test_series_count1(self):
        def test_impl(S):
            return S.count()
        hpat_func = self.jit(test_impl)

        S = pd.Series([np.nan, 2., 3.])
        self.assertEqual(hpat_func(S), test_impl(S))

        S = pd.Series([np.nan, np.nan])
        self.assertEqual(hpat_func(S), test_impl(S))

        S = pd.Series(['aa', 'bb', np.nan])
        self.assertEqual(hpat_func(S), test_impl(S))

    def test_series_mean(self):
        def test_impl(S):
            return S.mean()
        hpat_func = self.jit(test_impl)

        data_samples = [
            [6, 6, 2, 1, 3, 3, 2, 1, 2],
            [1.1, 0.3, 2.1, 1, 3, 0.3, 2.1, 1.1, 2.2],
            [6, 6.1, 2.2, 1, 3, 3, 2.2, 1, 2],
            [6, 6, np.nan, 2, np.nan, 1, 3, 3, np.inf, 2, 1, 2, np.inf],
            [1.1, 0.3, np.nan, 1.0, np.inf, 0.3, 2.1, np.nan, 2.2, np.inf],
            [1.1, 0.3, np.nan, 1, np.inf, 0, 1.1, np.nan, 2.2, np.inf, 2, 2],
            [np.nan, np.nan, np.nan],
            [np.nan, np.nan, np.inf],
        ]

        for data in data_samples:
            with self.subTest(data=data):
                S = pd.Series(data)
                actual = hpat_func(S)
                expected = test_impl(S)
                if np.isnan(actual) or np.isnan(expected):
                    self.assertEqual(np.isnan(actual), np.isnan(expected))
                else:
                    self.assertEqual(actual, expected)

    @skip_sdc_jit("Series.mean() any parameters unsupported")
    def test_series_mean_skipna(self):
        def test_impl(S, skipna):
            return S.mean(skipna=skipna)
        hpat_func = self.jit(test_impl)

        data_samples = [
            [6, 6, 2, 1, 3, 3, 2, 1, 2],
            [1.1, 0.3, 2.1, 1, 3, 0.3, 2.1, 1.1, 2.2],
            [6, 6.1, 2.2, 1, 3, 3, 2.2, 1, 2],
            [6, 6, np.nan, 2, np.nan, 1, 3, 3, np.inf, 2, 1, 2, np.inf],
            [1.1, 0.3, np.nan, 1.0, np.inf, 0.3, 2.1, np.nan, 2.2, np.inf],
            [1.1, 0.3, np.nan, 1, np.inf, 0, 1.1, np.nan, 2.2, np.inf, 2, 2],
            [np.nan, np.nan, np.nan],
            [np.nan, np.nan, np.inf],
        ]

        for skipna in [True, False]:
            for data in data_samples:
                S = pd.Series(data)
                actual = hpat_func(S, skipna)
                expected = test_impl(S, skipna)
                if np.isnan(actual) or np.isnan(expected):
                    self.assertAlmostEqual(np.isnan(actual), np.isnan(expected))
                else:
                    self.assertAlmostEqual(actual, expected)

    def test_series_var1(self):
        def test_impl(S):
            return S.var()
        hpat_func = self.jit(test_impl)

        S = pd.Series([np.nan, 2., 3.])
        self.assertEqual(hpat_func(S), test_impl(S))

    def test_series_min(self):
        def test_impl(S):
            return S.min()
        hpat_func = self.jit(test_impl)

        # TODO type_min/type_max
        for input_data in [[np.nan, 2., np.nan, 3., np.inf, 1, -1000],
                           [8, 31, 1123, -1024],
                           [2., 3., 1, -1000, np.inf]]:
            S = pd.Series(input_data)

            result_ref = test_impl(S)
            result = hpat_func(S)
            self.assertEqual(result, result_ref)

    @skip_sdc_jit("Series.min() any parameters unsupported")
    def test_series_min_param(self):
        def test_impl(S, param_skipna):
            return S.min(skipna=param_skipna)

        hpat_func = self.jit(test_impl)

        for input_data, param_skipna in [([np.nan, 2., np.nan, 3., 1, -1000, np.inf], True),
                                         ([2., 3., 1, np.inf, -1000], False)]:
            S = pd.Series(input_data)

            result_ref = test_impl(S, param_skipna)
            result = hpat_func(S, param_skipna)
            self.assertEqual(result, result_ref)

    def test_series_max(self):
        def test_impl(S):
            return S.max()
        hpat_func = self.jit(test_impl)

        # TODO type_min/type_max
        for input_data in [[np.nan, 2., np.nan, 3., np.inf, 1, -1000],
                           [8, 31, 1123, -1024],
                           [2., 3., 1, -1000, np.inf]]:
            S = pd.Series(input_data)

            result_ref = test_impl(S)
            result = hpat_func(S)
            self.assertEqual(result, result_ref)

    @skip_sdc_jit("Series.max() any parameters unsupported")
    def test_series_max_param(self):
        def test_impl(S, param_skipna):
            return S.max(skipna=param_skipna)

        hpat_func = self.jit(test_impl)

        for input_data, param_skipna in [([np.nan, 2., np.nan, 3., 1, -1000, np.inf], True),
                                         ([2., 3., 1, np.inf, -1000], False)]:
            S = pd.Series(input_data)

            result_ref = test_impl(S, param_skipna)
            result = hpat_func(S, param_skipna)
            self.assertEqual(result, result_ref)

    @skip_sdc_jit('Old-style value_counts implementation doesn\'t handle numpy.nan values')
    def test_series_value_counts_number(self):
        def test_impl(S):
            return S.value_counts()

        input_data = [test_global_input_data_integer64, test_global_input_data_float64]
        extras = [[1, 2, 3, 1, 1, 3], [0.1, 0., 0.1, 0.1]]

        hpat_func = self.jit(test_impl)

        for data_to_test, extra in zip(input_data, extras):
            for d in data_to_test:
                data = d + extra
                with self.subTest(series_data=data):
                    S = pd.Series(data)
                    # use sort_index() due to possible different order of values with the same counts in results
                    result_ref = test_impl(S).sort_index()
                    result = hpat_func(S).sort_index()
                    pd.testing.assert_series_equal(result, result_ref)

    @skip_sdc_jit('Bug in old-style value_counts implementation for ascending param support')
    def test_series_value_counts_sort(self):
        def test_impl(S, value):
            return S.value_counts(sort=True, ascending=value)

        hpat_func = self.jit(test_impl)

        data = [1, 0, 0, 1, 1, -1, 0, -1, 0]

        for ascending in (False, True):
            with self.subTest(ascending=ascending):
                S = pd.Series(data)
                # to test sorting of result series works correctly do not use sort_index() on results!
                # instead ensure that there are no elements with the same frequency in the data
                result_ref = test_impl(S, ascending)
                result = hpat_func(S, ascending)
                pd.testing.assert_series_equal(result, result_ref)

    @skip_sdc_jit('Old-style value_counts implementation doesn\'t handle numpy.nan values')
    def test_series_value_counts_numeric_dropna_false(self):
        def test_impl(S):
            return S.value_counts(dropna=False)

        data_to_test = [[1, 2, 3, 1, 1, 3],
                        [1, 2, 3, np.nan, 1, 3, np.nan, np.inf],
                        [0.1, 3., np.nan, 3., 0.1, 3., np.nan, np.inf, 0.1, 0.1]]

        hpat_func = self.jit(test_impl)

        for data in data_to_test:
            with self.subTest(series_data=data):
                S = pd.Series(data)
                pd.testing.assert_series_equal(hpat_func(S), test_impl(S))

    @skip_sdc_jit('Old-style value_counts implementation doesn\'t handle None values in string series')
    def test_series_value_counts_str_dropna_false(self):
        def test_impl(S):
            return S.value_counts(dropna=False)

        data_to_test = [['a', '', 'a', '', 'b', None, 'a', '', None, 'b'],
                        ['dog', None, 'NaN', '', 'cat', None, 'cat', None, 'dog', ''],
                        ['dog', 'NaN', '', 'cat', 'cat', 'dog', '']]

        hpat_func = self.jit(test_impl)

        for data in data_to_test:
            with self.subTest(series_data=data):
                S = pd.Series(data)
                # use sort_index() due to possible different order of values with the same counts in results
                result_ref = test_impl(S).sort_index()
                result = hpat_func(S).sort_index()
                pd.testing.assert_series_equal(result, result_ref)

    @skip_sdc_jit('Old-style value_counts implementation doesn\'t handle sort argument')
    def test_series_value_counts_str_sort(self):
        def test_impl(S, ascending):
            return S.value_counts(sort=True, ascending=ascending)

        data_to_test = [['a', '', 'a', '', 'b', None, 'a', '', 'a', 'b'],
                        ['dog', 'cat', 'cat', 'cat', 'dog']]

        hpat_func = self.jit(test_impl)

        for data in data_to_test:
            for ascending in (True, False):
                with self.subTest(series_data=data, ascending=ascending):
                    S = pd.Series(data)
                    # to test sorting of result series works correctly do not use sort_index() on results!
                    # instead ensure that there are no elements with the same frequency in the data
                    result_ref = test_impl(S, ascending)
                    result = hpat_func(S, ascending)
                    pd.testing.assert_series_equal(result, result_ref)

    def test_series_value_counts_index(self):
        def test_impl(S):
            return S.value_counts()

        hpat_func = self.jit(test_impl)

        for data in test_global_input_data_integer64:
            with self.subTest(series_data=data):
                index = np.arange(start=1, stop=len(data) + 1)
                S = pd.Series(data, index=index)
                pd.testing.assert_series_equal(hpat_func(S).sort_index(), test_impl(S).sort_index())

    def test_series_value_counts_no_unboxing(self):
        def test_impl():
            S = pd.Series([1, 2, 3, 1, 1, 3])
            return S.value_counts()

        hpat_func = self.jit(test_impl)
        pd.testing.assert_series_equal(hpat_func(), test_impl())

    @skip_numba_jit
    def test_series_dist_input1(self):
        '''Verify distribution of a Series without index'''
        def test_impl(S):
            return S.max()
        hpat_func = self.jit(distributed={'S'})(test_impl)

        n = 111
        S = pd.Series(np.arange(n))
        start, end = get_start_end(n)
        self.assertEqual(hpat_func(S[start:end]), test_impl(S))
        self.assertEqual(count_array_REPs(), 0)
        self.assertEqual(count_parfor_REPs(), 0)

    @skip_numba_jit
    def test_series_dist_input2(self):
        '''Verify distribution of a Series with integer index'''
        def test_impl(S):
            return S.max()
        hpat_func = self.jit(distributed={'S'})(test_impl)

        n = 111
        S = pd.Series(np.arange(n), 1 + np.arange(n))
        start, end = get_start_end(n)
        self.assertEqual(hpat_func(S[start:end]), test_impl(S[start:end]))
        self.assertEqual(count_array_REPs(), 0)
        self.assertEqual(count_parfor_REPs(), 0)

    @unittest.skip("Passed if run single")
    def test_series_dist_input3(self):
        '''Verify distribution of a Series with string index'''
        def test_impl(S):
            return S.max()
        hpat_func = self.jit(distributed={'S'})(test_impl)

        n = 111
        S = pd.Series(np.arange(n), ['abc{}'.format(id) for id in range(n)])
        start, end = get_start_end(n)
        self.assertEqual(hpat_func(S[start:end]), test_impl(S))
        self.assertEqual(count_array_REPs(), 0)
        self.assertEqual(count_parfor_REPs(), 0)

    def test_series_tuple_input1(self):
        def test_impl(s_tup):
            return s_tup[0].max()
        hpat_func = self.jit(test_impl)

        n = 111
        S = pd.Series(np.arange(n))
        S2 = pd.Series(np.arange(n) + 1.0)
        s_tup = (S, 1, S2)
        self.assertEqual(hpat_func(s_tup), test_impl(s_tup))

    @unittest.skip("pending handling of build_tuple in dist pass")
    def test_series_tuple_input_dist1(self):
        def test_impl(s_tup):
            return s_tup[0].max()
        hpat_func = self.jit(locals={'s_tup:input': 'distributed'})(test_impl)

        n = 111
        S = pd.Series(np.arange(n))
        S2 = pd.Series(np.arange(n) + 1.0)
        start, end = get_start_end(n)
        s_tup = (S, 1, S2)
        h_s_tup = (S[start:end], 1, S2[start:end])
        self.assertEqual(hpat_func(h_s_tup), test_impl(s_tup))

    @skip_numba_jit
    def test_series_rolling1(self):
        def test_impl(S):
            return S.rolling(3).sum()
        hpat_func = self.jit(test_impl)

        S = pd.Series([1.0, 2., 3., 4., 5.])
        pd.testing.assert_series_equal(hpat_func(S), test_impl(S))

    @skip_numba_jit
    def test_series_concat1(self):
        def test_impl(S1, S2):
            return pd.concat([S1, S2]).values
        hpat_func = self.jit(test_impl)

        S1 = pd.Series([1.0, 2., 3., 4., 5.])
        S2 = pd.Series([6., 7.])
        np.testing.assert_array_equal(hpat_func(S1, S2), test_impl(S1, S2))

    @skip_numba_jit
    def test_series_map1(self):
        def test_impl(S):
            return S.map(lambda a: 2 * a)
        hpat_func = self.jit(test_impl)

        S = pd.Series([1.0, 2., 3., 4., 5.])
        pd.testing.assert_series_equal(hpat_func(S), test_impl(S))

    @skip_numba_jit
    def test_series_map_global1(self):
        def test_impl(S):
            return S.map(lambda a: a + GLOBAL_VAL)
        hpat_func = self.jit(test_impl)

        S = pd.Series([1.0, 2., 3., 4., 5.])
        pd.testing.assert_series_equal(hpat_func(S), test_impl(S))

    @skip_numba_jit
    def test_series_map_tup1(self):
        def test_impl(S):
            return S.map(lambda a: (a, 2 * a))
        hpat_func = self.jit(test_impl)

        S = pd.Series([1.0, 2., 3., 4., 5.])
        pd.testing.assert_series_equal(hpat_func(S), test_impl(S))

    @skip_numba_jit
    def test_series_map_tup_map1(self):
        def test_impl(S):
            A = S.map(lambda a: (a, 2 * a))
            return A.map(lambda a: a[1])
        hpat_func = self.jit(test_impl)

        S = pd.Series([1.0, 2., 3., 4., 5.])
        pd.testing.assert_series_equal(hpat_func(S), test_impl(S))

    @skip_numba_jit
    def test_series_combine(self):
        def test_impl(S1, S2):
            return S1.combine(S2, lambda a, b: 2 * a + b)
        hpat_func = self.jit(test_impl)

        S1 = pd.Series([1.0, 2., 3., 4., 5.])
        S2 = pd.Series([6.0, 21., 3.6, 5.])
        pd.testing.assert_series_equal(hpat_func(S1, S2), test_impl(S1, S2))

    @skip_numba_jit
    def test_series_combine_float3264(self):
        def test_impl(S1, S2):
            return S1.combine(S2, lambda a, b: 2 * a + b)
        hpat_func = self.jit(test_impl)

        S1 = pd.Series([np.float64(1), np.float64(2),
                        np.float64(3), np.float64(4), np.float64(5)])
        S2 = pd.Series([np.float32(1), np.float32(2),
                        np.float32(3), np.float32(4), np.float32(5)])
        pd.testing.assert_series_equal(hpat_func(S1, S2), test_impl(S1, S2))

    @skip_numba_jit
    def test_series_combine_assert1(self):
        def test_impl(S1, S2):
            return S1.combine(S2, lambda a, b: 2 * a + b)
        hpat_func = self.jit(test_impl)

        S1 = pd.Series([1, 2, 3])
        S2 = pd.Series([6., 21., 3., 5.])
        with self.assertRaises(AssertionError):
            hpat_func(S1, S2)

    @skip_numba_jit
    def test_series_combine_assert2(self):
        def test_impl(S1, S2):
            return S1.combine(S2, lambda a, b: 2 * a + b)
        hpat_func = self.jit(test_impl)

        S1 = pd.Series([6., 21., 3., 5.])
        S2 = pd.Series([1, 2, 3])
        with self.assertRaises(AssertionError):
            hpat_func(S1, S2)

    @skip_numba_jit
    def test_series_combine_integer(self):
        def test_impl(S1, S2):
            return S1.combine(S2, lambda a, b: 2 * a + b, 16)
        hpat_func = self.jit(test_impl)

        S1 = pd.Series([1, 2, 3, 4, 5])
        S2 = pd.Series([6, 21, 3, 5])
        pd.testing.assert_series_equal(hpat_func(S1, S2), test_impl(S1, S2))

    @skip_numba_jit
    def test_series_combine_different_types(self):
        def test_impl(S1, S2):
            return S1.combine(S2, lambda a, b: 2 * a + b)
        hpat_func = self.jit(test_impl)

        S1 = pd.Series([6.1, 21.2, 3.3, 5.4, 6.7])
        S2 = pd.Series([1, 2, 3, 4, 5])
        pd.testing.assert_series_equal(hpat_func(S1, S2), test_impl(S1, S2))

    @skip_numba_jit
    def test_series_combine_integer_samelen(self):
        def test_impl(S1, S2):
            return S1.combine(S2, lambda a, b: 2 * a + b)
        hpat_func = self.jit(test_impl)

        S1 = pd.Series([1, 2, 3, 4, 5])
        S2 = pd.Series([6, 21, 17, -5, 4])
        pd.testing.assert_series_equal(hpat_func(S1, S2), test_impl(S1, S2))

    @skip_numba_jit
    def test_series_combine_samelen(self):
        def test_impl(S1, S2):
            return S1.combine(S2, lambda a, b: 2 * a + b)
        hpat_func = self.jit(test_impl)

        S1 = pd.Series([1.0, 2., 3., 4., 5.])
        S2 = pd.Series([6.0, 21., 3.6, 5., 0.0])
        pd.testing.assert_series_equal(hpat_func(S1, S2), test_impl(S1, S2))

    @skip_numba_jit
    def test_series_combine_value(self):
        def test_impl(S1, S2):
            return S1.combine(S2, lambda a, b: 2 * a + b, 1237.56)
        hpat_func = self.jit(test_impl)

        S1 = pd.Series([1.0, 2., 3., 4., 5.])
        S2 = pd.Series([6.0, 21., 3.6, 5.])
        pd.testing.assert_series_equal(hpat_func(S1, S2), test_impl(S1, S2))

    @skip_numba_jit
    def test_series_combine_value_samelen(self):
        def test_impl(S1, S2):
            return S1.combine(S2, lambda a, b: 2 * a + b, 1237.56)
        hpat_func = self.jit(test_impl)

        S1 = pd.Series([1.0, 2., 3., 4., 5.])
        S2 = pd.Series([6.0, 21., 3.6, 5., 0.0])
        pd.testing.assert_series_equal(hpat_func(S1, S2), test_impl(S1, S2))

    @skip_numba_jit
    def test_series_apply1(self):
        def test_impl(S):
            return S.apply(lambda a: 2 * a)
        hpat_func = self.jit(test_impl)

        S = pd.Series([1.0, 2., 3., 4., 5.])
        pd.testing.assert_series_equal(hpat_func(S), test_impl(S))

    def test_series_abs1(self):
        def test_impl(S):
            return S.abs()
        hpat_func = self.jit(test_impl)

        S = pd.Series([np.nan, -2., 3., 0.5E-01, 0xFF, 0o7, 0b101])
        pd.testing.assert_series_equal(hpat_func(S), test_impl(S))

    @skip_numba_jit
    def test_series_corr1(self):
        def test_impl(S1, S2):
            return S1.corr(S2)
        hpat_func = self.jit(test_impl)

        for pair in _cov_corr_series:
            S1, S2 = pair
            np.testing.assert_almost_equal(
                hpat_func(S1, S2), test_impl(S1, S2),
                err_msg='S1={}\nS2={}'.format(S1, S2))

    def test_series_str_center_default_fillchar(self):
        def test_impl(series, width):
            return series.str.center(width)

        hpat_func = self.jit(test_impl)

        data = test_global_input_data_unicode_kind1
        series = pd.Series(data)
        width = max(len(s) for s in data) + 10

        pd.testing.assert_series_equal(hpat_func(series, width),
                                       test_impl(series, width))

    def test_series_str_center(self):
        def test_impl(series, width, fillchar):
            return series.str.center(width, fillchar)

        hpat_func = self.jit(test_impl)

        data = test_global_input_data_unicode_kind1
        data_lengths = [len(s) for s in data]
        widths = [max(data_lengths) + 10, min(data_lengths)]

        for index in [None, list(range(len(data)))[::-1], data[::-1]]:
            series = pd.Series(data, index, name='A')
            for width, fillchar in product(widths, ['\t']):
                jit_result = hpat_func(series, width, fillchar)
                ref_result = test_impl(series, width, fillchar)
                pd.testing.assert_series_equal(jit_result, ref_result)

    def test_series_str_center_exception_unsupported_fillchar(self):
        def test_impl(series, width, fillchar):
            return series.str.center(width, fillchar)

        hpat_func = self.jit(test_impl)

        data = test_global_input_data_unicode_kind1
        series = pd.Series(data)
        width = max(len(s) for s in data) + 10

        with self.assertRaises(TypingError) as raises:
            hpat_func(series, width, 10)
        msg_tmpl = 'Method center(). The object fillchar\n {}'
        msg = msg_tmpl.format('given: int64\n expected: str')
        self.assertIn(msg, str(raises.exception))

    def test_series_str_center_exception_unsupported_kind4(self):
        def test_impl(series, width):
            return series.str.center(width)

        hpat_func = self.jit(test_impl)

        data = test_global_input_data_unicode_kind4
        series = pd.Series(data)
        width = max(len(s) for s in data) + 10

        with self.assertRaises(SystemError) as raises:
            hpat_func(series, width)
        msg = 'NULL object passed to Py_BuildValue'
        self.assertIn(msg, str(raises.exception))

    def test_series_str_endswith(self):
        def test_impl(series, pat):
            return series.str.endswith(pat)

        hpat_func = self.jit(test_impl)

        data = test_global_input_data_unicode_kind4
        pats = [''] + [s[-min(len(s) for s in data):] for s in data] + data
        indices = [None, list(range(len(data)))[::-1], data[::-1]]
        names = [None, 'A']
        for index, name in product(indices, names):
            series = pd.Series(data, index, name=name)
            for pat in pats:
                pd.testing.assert_series_equal(hpat_func(series, pat),
                                               test_impl(series, pat))

    def test_series_str_endswith_exception_unsupported_na(self):
        def test_impl(series, pat, na):
            return series.str.endswith(pat, na)

        hpat_func = self.jit(test_impl)

        series = pd.Series(test_global_input_data_unicode_kind4)
        msg_tmpl = 'Method endswith(). The object na\n {}'

        with self.assertRaises(TypingError) as raises:
            hpat_func(series, '', 'None')
        msg = msg_tmpl.format('given: unicode_type\n expected: bool')
        self.assertIn(msg, str(raises.exception))

        with self.assertRaises(ValueError) as raises:
            hpat_func(series, '', False)
        msg = msg_tmpl.format('expected: None')
        self.assertIn(msg, str(raises.exception))

    def test_series_str_find(self):
        def test_impl(series, sub):
            return series.str.find(sub)
        hpat_func = self.jit(test_impl)

        data = test_global_input_data_unicode_kind4
        subs = [''] + [s[:min(len(s) for s in data)] for s in data] + data
        indices = [None, list(range(len(data)))[::-1], data[::-1]]
        names = [None, 'A']
        for index, name in product(indices, names):
            series = pd.Series(data, index, name=name)
            for sub in subs:
                pd.testing.assert_series_equal(hpat_func(series, sub),
                                               test_impl(series, sub))

    def test_series_str_find_exception_unsupported_start(self):
        def test_impl(series, sub, start):
            return series.str.find(sub, start)
        hpat_func = self.jit(test_impl)

        series = pd.Series(test_global_input_data_unicode_kind4)
        msg_tmpl = 'Method find(). The object start\n {}'

        with self.assertRaises(TypingError) as raises:
            hpat_func(series, '', '0')
        msg = msg_tmpl.format('given: unicode_type\n expected: None, int')
        self.assertIn(msg, str(raises.exception))

        with self.assertRaises(ValueError) as raises:
            hpat_func(series, '', 1)
        msg = msg_tmpl.format('expected: 0')
        self.assertIn(msg, str(raises.exception))

    def test_series_str_find_exception_unsupported_end(self):
        def test_impl(series, sub, start, end):
            return series.str.find(sub, start, end)
        hpat_func = self.jit(test_impl)

        series = pd.Series(test_global_input_data_unicode_kind4)
        msg_tmpl = 'Method find(). The object end\n {}'

        with self.assertRaises(TypingError) as raises:
            hpat_func(series, '', 0, 'None')
        msg = msg_tmpl.format('given: unicode_type\n expected: None, int')
        self.assertIn(msg, str(raises.exception))

        with self.assertRaises(ValueError) as raises:
            hpat_func(series, '', 0, 0)
        msg = msg_tmpl.format('expected: None')
        self.assertIn(msg, str(raises.exception))

    def test_series_str_len1(self):
        def test_impl(S):
            return S.str.len()
        hpat_func = self.jit(test_impl)

        data = ['aa', 'abc', 'c', 'cccd']
        indices = [None, [1, 3, 2, 0], data]
        names = [None, 'A']
        for index, name in product(indices, names):
            S = pd.Series(data, index, name=name)
            pd.testing.assert_series_equal(hpat_func(S), test_impl(S))

    def test_series_str_just_default_fillchar(self):
        data = test_global_input_data_unicode_kind1
        series = pd.Series(data)
        width = max(len(s) for s in data) + 5

        pyfuncs = [ljust_usecase, rjust_usecase]
        for pyfunc in pyfuncs:
            cfunc = self.jit(pyfunc)
            pd.testing.assert_series_equal(cfunc(series, width),
                                           pyfunc(series, width))

    def test_series_str_just(self):
        data = test_global_input_data_unicode_kind1
        data_lengths = [len(s) for s in data]
        widths = [max(data_lengths) + 5, min(data_lengths)]

        pyfuncs = [ljust_with_fillchar_usecase, rjust_with_fillchar_usecase]
        for index in [None, list(range(len(data)))[::-1], data[::-1]]:
            series = pd.Series(data, index, name='A')
            for width, fillchar in product(widths, ['\t']):
                for pyfunc in pyfuncs:
                    cfunc = self.jit(pyfunc)
                    jit_result = cfunc(series, width, fillchar)
                    ref_result = pyfunc(series, width, fillchar)
                    pd.testing.assert_series_equal(jit_result, ref_result)

    def test_series_str_just_exception_unsupported_fillchar(self):
        data = test_global_input_data_unicode_kind1
        series = pd.Series(data)
        width = max(len(s) for s in data) + 5
        msg_tmpl = 'Method {}(). The object fillchar\n given: int64\n expected: str'

        pyfuncs = [('ljust', ljust_with_fillchar_usecase),
                   ('rjust', rjust_with_fillchar_usecase)]
        for name, pyfunc in pyfuncs:
            cfunc = self.jit(pyfunc)
            with self.assertRaises(TypingError) as raises:
                cfunc(series, width, 5)
            self.assertIn(msg_tmpl.format(name), str(raises.exception))

    def test_series_str_just_exception_unsupported_kind4(self):
        data = test_global_input_data_unicode_kind4
        series = pd.Series(data)
        width = max(len(s) for s in data) + 5
        msg = 'NULL object passed to Py_BuildValue'

        for pyfunc in [ljust_usecase, rjust_usecase]:
            cfunc = self.jit(pyfunc)
            with self.assertRaises(SystemError) as raises:
                cfunc(series, width)
            self.assertIn(msg, str(raises.exception))

    def test_series_str_startswith(self):
        def test_impl(series, pat):
            return series.str.startswith(pat)

        hpat_func = self.jit(test_impl)

        data = test_global_input_data_unicode_kind4
        pats = [''] + [s[:min(len(s) for s in data)] for s in data] + data
        indices = [None, list(range(len(data)))[::-1], data[::-1]]
        names = [None, 'A']
        for index, name in product(indices, names):
            series = pd.Series(data, index, name=name)
            for pat in pats:
                pd.testing.assert_series_equal(hpat_func(series, pat),
                                               test_impl(series, pat))

    def test_series_str_startswith_exception_unsupported_na(self):
        def test_impl(series, pat, na):
            return series.str.startswith(pat, na)

        hpat_func = self.jit(test_impl)

        series = pd.Series(test_global_input_data_unicode_kind4)
        msg_tmpl = 'Method startswith(). The object na\n {}'

        with self.assertRaises(TypingError) as raises:
            hpat_func(series, '', 'None')
        msg = msg_tmpl.format('given: unicode_type\n expected: bool')
        self.assertIn(msg, str(raises.exception))

        with self.assertRaises(ValueError) as raises:
            hpat_func(series, '', False)
        msg = msg_tmpl.format('expected: None')
        self.assertIn(msg, str(raises.exception))

    def test_series_str_zfill(self):
        def test_impl(series, width):
            return series.str.zfill(width)

        hpat_func = self.jit(test_impl)

        data = test_global_input_data_unicode_kind1
        data_lengths = [len(s) for s in data]

        for index in [None, list(range(len(data)))[::-1], data[::-1]]:
            series = pd.Series(data, index, name='A')
            for width in [max(data_lengths) + 5, min(data_lengths)]:
                jit_result = hpat_func(series, width)
                ref_result = test_impl(series, width)
                pd.testing.assert_series_equal(jit_result, ref_result)

    def test_series_str_zfill_exception_unsupported_kind4(self):
        def test_impl(series, width):
            return series.str.zfill(width)

        hpat_func = self.jit(test_impl)

        data = test_global_input_data_unicode_kind4
        series = pd.Series(data)
        width = max(len(s) for s in data) + 5

        with self.assertRaises(SystemError) as raises:
            hpat_func(series, width)
        msg = 'NULL object passed to Py_BuildValue'
        self.assertIn(msg, str(raises.exception))

    def test_series_str2str(self):
        common_methods = ['lower', 'upper', 'isupper']
        sdc_methods = ['capitalize', 'swapcase', 'title',
                       'lstrip', 'rstrip', 'strip']
        str2str_methods = common_methods[:]

        data = [' \tbbCD\t ', 'ABC', ' mCDm\t', 'abc']
        indices = [None]
        names = [None, 'A']
        if sdc.config.config_pipeline_hpat_default:
            str2str_methods += sdc_methods
        else:
            indices += [[1, 3, 2, 0], data]

        for method in str2str_methods:
            func_lines = ['def test_impl(S):',
                          '  return S.str.{}()'.format(method)]
            func_text = '\n'.join(func_lines)
            test_impl = _make_func_from_text(func_text)
            hpat_func = self.jit(test_impl)

            check_names = method in common_methods
            for index, name in product(indices, names):
                S = pd.Series(data, index, name=name)
                pd.testing.assert_series_equal(hpat_func(S), test_impl(S),
                                               check_names=check_names)

    @skip_sdc_jit('Series.str.<method>() unsupported')
    def test_series_str2str_unsupported(self):
        unsupported_methods = ['capitalize', 'swapcase', 'title']
        for method in unsupported_methods:
            func_lines = ['def test_impl(S):',
                          '  return S.str.{}()'.format(method)]
            func_text = '\n'.join(func_lines)
            test_impl = _make_func_from_text(func_text)
            hpat_func = self.jit(test_impl)

            S = pd.Series([' \tbbCD\t ', 'ABC', ' mCDm\t', 'abc'])
            # TypingError with expected message is raised internally by Numba
            with self.assertRaises(TypingError) as raises:
                hpat_func(S)
            expected_msg = 'Series.str.{} is not supported yet'.format(method)
            self.assertIn(expected_msg, str(raises.exception))

    @sdc_limitation
    def test_series_append_same_names(self):
        '''SDC discards name'''
        def test_impl():
            s1 = pd.Series(data=[0, 1, 2], name='A')
            s2 = pd.Series(data=[3, 4, 5], name='A')
            return s1.append(s2)

        sdc_func = self.jit(test_impl)
        pd.testing.assert_series_equal(sdc_func(), test_impl())

    @skip_sdc_jit("Old-style append implementation doesn't handle ignore_index argument")
    def test_series_append_single_ignore_index(self):
        '''Verify Series.append() concatenates Series with other single Series ignoring indexes'''
        def test_impl(S, other):
            return S.append(other, ignore_index=True)
        hpat_func = self.jit(test_impl)

        dtype_to_data = {'float': [[-2., 3., 9.1, np.nan], [-2., 5.0, np.inf, 0, -1]],
                         'string': [['a', None, 'bbbb', ''], ['dd', None, '', 'e', 'ttt']]}

        for dtype, data_list in dtype_to_data.items():
            with self.subTest(series_dtype=dtype, concatenated_data=data_list):
                S1, S2 = [pd.Series(data) for data in data_list]
                pd.testing.assert_series_equal(hpat_func(S1, S2), test_impl(S1, S2))

    @skip_sdc_jit("Old-style append implementation doesn't handle ignore_index argument")
    def test_series_append_list_ignore_index(self):
        '''Verify Series.append() concatenates Series with list of other Series ignoring indexes'''
        def test_impl(S1, S2, S3):
            return S1.append([S2, S3], ignore_index=True)
        hpat_func = self.jit(test_impl)

        dtype_to_data = {'float': [[-2., 3., 9.1], [-2., 5.0], [1.0]],
                         'string': [['a', None, ''], ['d', None], ['']]}

        for dtype, data_list in dtype_to_data.items():
            with self.subTest(series_dtype=dtype, concatenated_data=data_list):
                S1, S2, S3 = [pd.Series(data) for data in data_list]
                pd.testing.assert_series_equal(hpat_func(S1, S2, S3), test_impl(S1, S2, S3))

    @unittest.skip('BUG: Pandas 0.25.1 Series.append() doesn\'t support tuple as appending values')
    def test_series_append_tuple_ignore_index(self):
        '''Verify Series.append() concatenates Series with tuple of other Series ignoring indexes'''
        def test_impl(S1, S2, S3):
            return S1.append((S2, S3, ), ignore_index=True)
        hpat_func = self.jit(test_impl)

        dtype_to_data = {'float': [[-2., 3., 9.1], [-2., 5.0], [1.0]]}
        if not sdc.config.config_pipeline_hpat_default:
            dtype_to_data['string'] = [['a', None, ''], ['d', None], ['']]

        for dtype, data_list in dtype_to_data.items():
            with self.subTest(series_dtype=dtype, concatenated_data=data_list):
                S1, S2, S3 = [pd.Series(data) for data in data_list]
                pd.testing.assert_series_equal(hpat_func(S1, S2, S3), test_impl(S1, S2, S3))

    @skip_sdc_jit("BUG: old-style append implementation doesn't handle series index")
    def test_series_append_single_index_default(self):
        '''Verify Series.append() concatenates Series with other single Series respecting default indexes'''
        def test_impl(S, other):
            return S.append(other)
        hpat_func = self.jit(test_impl)

        dtype_to_data = {'float': [[-2., 3., 9.1], [-2., 5.0]]}
        if not sdc.config.config_pipeline_hpat_default:
            dtype_to_data['string'] = [['a', None, 'bbbb', ''], ['dd', None, '', 'e']]

        for dtype, data_list in dtype_to_data.items():
            with self.subTest(series_dtype=dtype, concatenated_data=data_list):
                S1, S2 = [pd.Series(data) for data in data_list]
                pd.testing.assert_series_equal(hpat_func(S1, S2), test_impl(S1, S2))

    @skip_sdc_jit("BUG: old-style append implementation doesn't handle series index")
    def test_series_append_list_index_default(self):
        '''Verify Series.append() concatenates Series with list of other Series respecting default indexes'''
        def test_impl(S1, S2, S3):
            return S1.append([S2, S3])
        hpat_func = self.jit(test_impl)

        dtype_to_data = {'float': [[-2., 3., 9.1], [-2., 5.0], [1.0]]}
        if not sdc.config.config_pipeline_hpat_default:
            dtype_to_data['string'] = [['a', 'b', 'q'], ['d', 'e'], ['s']]

        for dtype, data_list in dtype_to_data.items():
            with self.subTest(series_dtype=dtype, concatenated_data=data_list):
                S1, S2, S3 = [pd.Series(data) for data in data_list]
                pd.testing.assert_series_equal(hpat_func(S1, S2, S3), test_impl(S1, S2, S3))

    @unittest.skip('BUG: Pandas 0.25.1 Series.append() doesn\'t support tuple as appending values')
    def test_series_append_tuple_index_default(self):
        '''Verify Series.append() concatenates Series with tuple of other Series respecting default indexes'''
        def test_impl(S1, S2, S3):
            return S1.append((S2, S3, ))
        hpat_func = self.jit(test_impl)

        dtype_to_data = {'float': [[-2., 3., 9.1], [-2., 5.0], [1.0]]}
        if not sdc.config.config_pipeline_hpat_default:
            dtype_to_data['string'] = [['a', 'b', 'q'], ['d', 'e'], ['s']]

        for dtype, data_list in dtype_to_data.items():
            with self.subTest(series_dtype=dtype, concatenated_data=data_list):
                S1, S2, S3 = [pd.Series(data) for data in data_list]
                pd.testing.assert_series_equal(hpat_func(S1, S2, S3), test_impl(S1, S2, S3))

    @skip_sdc_jit("BUG: old-style append implementation doesn't handle series index")
    def test_series_append_single_index_int(self):
        '''Verify Series.append() concatenates Series with other single Series respecting integer indexes'''
        def test_impl(S, other):
            return S.append(other)
        hpat_func = self.jit(test_impl)

        dtype_to_data = {'float': [[-2., 3., 9.1, np.nan], [-2., 5.0, np.inf, 0, -1]]}
        if not sdc.config.config_pipeline_hpat_default:
            dtype_to_data['string'] = [['a', None, 'bbbb', ''], ['dd', None, '', 'e', 'ttt']]
        indexes = [[1, 2, 3, 4], [7, 8, 11, 3, 4]]

        for dtype, data_list in dtype_to_data.items():
            with self.subTest(series_dtype=dtype, concatenated_data=data_list):
                S1, S2 = [pd.Series(data, index=indexes[i]) for i, data in enumerate(data_list)]
                pd.testing.assert_series_equal(hpat_func(S1, S2), test_impl(S1, S2))

    @skip_sdc_jit("BUG: old-style append implementation doesn't handle series index")
    def test_series_append_list_index_int(self):
        '''Verify Series.append() concatenates Series with list of other Series respecting integer indexes'''
        def test_impl(S1, S2, S3):
            return S1.append([S2, S3])
        hpat_func = self.jit(test_impl)

        dtype_to_data = {'float': [[-2., 3., 9.1, np.nan], [-2., 5.0, np.inf, 0], [-1.0]]}
        if not sdc.config.config_pipeline_hpat_default:
            dtype_to_data['string'] = [['a', None, 'bbbb', ''], ['dd', None, '', 'e'], ['ttt']]
        indexes = [[1, 2, 3, 4], [7, 8, 11, 3], [4]]

        for dtype, data_list in dtype_to_data.items():
            with self.subTest(series_dtype=dtype, concatenated_data=data_list):
                S1, S2, S3 = [pd.Series(data, index=indexes[i]) for i, data in enumerate(data_list)]
                pd.testing.assert_series_equal(hpat_func(S1, S2, S3), test_impl(S1, S2, S3))

    @unittest.skip('BUG: Pandas 0.25.1 Series.append() doesn\'t support tuple as appending values')
    def test_series_append_tuple_index_int(self):
        '''Verify Series.append() concatenates Series with tuple of other Series respecting integer indexes'''
        def test_impl(S1, S2, S3):
            return S1.append((S2, S3, ))
        hpat_func = self.jit(test_impl)

        dtype_to_data = {'float': [[-2., 3., 9.1, np.nan], [-2., 5.0, np.inf, 0], [-1.0]]}
        if not sdc.config.config_pipeline_hpat_default:
            dtype_to_data['string'] = [['a', None, 'bbbb', ''], ['dd', None, '', 'e'], ['ttt']]
        indexes = [[1, 2, 3, 4], [7, 8, 11, 3], [4]]

        for dtype, data_list in dtype_to_data.items():
            with self.subTest(series_dtype=dtype, concatenated_data=data_list):
                S1, S2, S3 = [pd.Series(data, index=indexes[i]) for i, data in enumerate(data_list)]
                pd.testing.assert_series_equal(hpat_func(S1, S2, S3), test_impl(S1, S2, S3))

    @skip_sdc_jit("BUG: old-style append implementation doesn't handle series index")
    def test_series_append_single_index_str(self):
        '''Verify Series.append() concatenates Series with other single Series respecting string indexes'''
        def test_impl(S, other):
            return S.append(other)
        hpat_func = self.jit(test_impl)

        dtype_to_data = {'float': [[-2., 3., 9.1, np.nan], [-2., 5.0, np.inf, 0, -1.0]]}
        if not sdc.config.config_pipeline_hpat_default:
            dtype_to_data['string'] = [['a', None, 'bbbb', ''], ['dd', None, '', 'e', 'ttt']]
        indexes = [['a', 'bb', 'ccc', 'dddd'], ['a1', 'a2', 'a3', 'a4', 'a5']]

        for dtype, data_list in dtype_to_data.items():
            with self.subTest(series_dtype=dtype, concatenated_data=data_list):
                S1, S2 = [pd.Series(data, index=indexes[i]) for i, data in enumerate(data_list)]
                pd.testing.assert_series_equal(hpat_func(S1, S2), test_impl(S1, S2))

    @skip_sdc_jit("BUG: old-style append implementation doesn't handle series index")
    def test_series_append_list_index_str(self):
        '''Verify Series.append() concatenates Series with list of other Series respecting string indexes'''
        def test_impl(S1, S2, S3):
            return S1.append([S2, S3])
        hpat_func = self.jit(test_impl)

        dtype_to_data = {'float': [[-2., 3., 9.1, np.nan], [-2., 5.0, np.inf, 0], [-1.0]]}
        if not sdc.config.config_pipeline_hpat_default:
            dtype_to_data['string'] = [['a', None, 'bbbb', ''], ['dd', None, '', 'e'], ['ttt']]
        indexes = [['a', 'bb', 'ccc', 'dddd'], ['q', 't', 'a', 'x'], ['dd']]

        for dtype, data_list in dtype_to_data.items():
            with self.subTest(series_dtype=dtype, concatenated_data=data_list):
                S1, S2, S3 = [pd.Series(data, index=indexes[i]) for i, data in enumerate(data_list)]
                pd.testing.assert_series_equal(hpat_func(S1, S2, S3), test_impl(S1, S2, S3))

    @unittest.skip('BUG: Pandas 0.25.1 Series.append() doesn\'t support tuple as appending values')
    def test_series_append_tuple_index_str(self):
        '''Verify Series.append() concatenates Series with tuple of other Series respecting string indexes'''
        def test_impl(S1, S2, S3):
            return S1.append((S2, S3, ))
        hpat_func = self.jit(test_impl)

        dtype_to_data = {'float': [[-2., 3., 9.1, np.nan], [-2., 5.0, np.inf, 0], [-1.0]]}
        if not sdc.config.config_pipeline_hpat_default:
            dtype_to_data['string'] = [['a', None, 'bbbb', ''], ['dd', None, '', 'e'], ['ttt']]
        indexes = [['a', 'bb', 'ccc', 'dddd'], ['q', 't', 'a', 'x'], ['dd']]

        for dtype, data_list in dtype_to_data.items():
            with self.subTest(series_dtype=dtype, concatenated_data=data_list):
                S1, S2, S3 = [pd.Series(data, index=indexes[i]) for i, data in enumerate(data_list)]
                pd.testing.assert_series_equal(hpat_func(S1, S2, S3), test_impl(S1, S2, S3))

    @skip_sdc_jit("Old-style append implementation doesn't handle ignore_index argument")
    def test_series_append_ignore_index_literal(self):
        '''Verify Series.append() implementation handles ignore_index argument as Boolean literal'''
        def test_impl(S, other):
            return S.append(other, ignore_index=False)
        hpat_func = self.jit(test_impl)

        S1 = pd.Series([-2., 3., 9.1], ['a1', 'b1', 'c1'])
        S2 = pd.Series([-2., 5.0], ['a2', 'b2'])
        pd.testing.assert_series_equal(hpat_func(S1, S2), test_impl(S1, S2))

    @skip_sdc_jit("Old-style append implementation doesn't handle ignore_index argument")
    def test_series_append_ignore_index_non_literal(self):
        '''Verify Series.append() implementation raises if ignore_index argument is not a Boolean literal'''
        def test_impl(S, other, param):
            return S.append(other, ignore_index=param)
        hpat_func = self.jit(test_impl)

        ignore_index = True
        S1 = pd.Series([-2., 3., 9.1], ['a1', 'b1', 'c1'])
        S2 = pd.Series([-2., 5.0], ['a2', 'b2'])
        with self.assertRaises(TypingError) as raises:
            hpat_func(S1, S2, ignore_index)
        msg = 'Method append(). The ignore_index must be a literal Boolean constant. Given: {}'
        self.assertIn(msg.format(types.bool_), str(raises.exception))

    @skip_sdc_jit("BUG: old-style append implementation doesn't handle series index")
    def test_series_append_single_dtype_promotion(self):
        '''Verify Series.append() implementation handles appending single Series with different dtypes'''
        def test_impl(S, other):
            return S.append(other)
        hpat_func = self.jit(test_impl)

        S1 = pd.Series([-2., 3., 9.1], ['a1', 'b1', 'c1'])
        S2 = pd.Series([-2, 5], ['a2', 'b2'])
        pd.testing.assert_series_equal(hpat_func(S1, S2), test_impl(S1, S2))

    @skip_sdc_jit("BUG: old-style append implementation doesn't handle series index")
    def test_series_append_list_dtype_promotion(self):
        '''Verify Series.append() implementation handles appending list of Series with different dtypes'''
        def test_impl(S1, S2, S3):
            return S1.append([S2, S3])
        hpat_func = self.jit(test_impl)

        S1 = pd.Series([-2, 3, 9])
        S2 = pd.Series([-2., 5.0])
        S3 = pd.Series([1.0])
        pd.testing.assert_series_equal(hpat_func(S1, S2, S3),
                                       test_impl(S1, S2, S3))

    def test_series_isin_list1(self):
        def test_impl(S, values):
            return S.isin(values)
        hpat_func = self.jit(test_impl)

        n = 11
        S = pd.Series(np.arange(n))
        values = [1, 2, 5, 7, 8]
        pd.testing.assert_series_equal(hpat_func(S, values), test_impl(S, values))

    def test_series_isin_index(self):
        def test_impl(S, values):
            return S.isin(values)
        hpat_func = self.jit(test_impl)

        n = 11
        data = np.arange(n)
        index = [item + 1 for item in data]
        S = pd.Series(data=data, index=index)
        values = [1, 2, 5, 7, 8]
        pd.testing.assert_series_equal(hpat_func(S, values), test_impl(S, values))

    def test_series_isin_name(self):
        def test_impl(S, values):
            return S.isin(values)
        hpat_func = self.jit(test_impl)

        n = 11
        S = pd.Series(np.arange(n), name='A')
        values = [1, 2, 5, 7, 8]
        pd.testing.assert_series_equal(hpat_func(S, values), test_impl(S, values))

    def test_series_isin_list2(self):
        def test_impl(S, values):
            return S.isin(values)
        hpat_func = self.jit(test_impl)

        n = 11.0
        S = pd.Series(np.arange(n))
        values = [1., 2., 5., 7., 8.]
        pd.testing.assert_series_equal(hpat_func(S, values), test_impl(S, values))

    def test_series_isin_list3(self):
        def test_impl(S, values):
            return S.isin(values)
        hpat_func = self.jit(test_impl)

        S = pd.Series(['a', 'b', 'q', 'w', 'c', 'd', 'e', 'r'])
        values = ['a', 'q', 'c', 'd', 'e']
        pd.testing.assert_series_equal(hpat_func(S, values), test_impl(S, values))

    def test_series_isin_set1(self):
        def test_impl(S, values):
            return S.isin(values)
        hpat_func = self.jit(test_impl)

        n = 11
        S = pd.Series(np.arange(n))
        values = {1, 2, 5, 7, 8}
        pd.testing.assert_series_equal(hpat_func(S, values), test_impl(S, values))

    def test_series_isin_set2(self):
        def test_impl(S, values):
            return S.isin(values)
        hpat_func = self.jit(test_impl)

        n = 11.0
        S = pd.Series(np.arange(n))
        values = {1., 2., 5., 7., 8.}
        pd.testing.assert_series_equal(hpat_func(S, values), test_impl(S, values))

    @unittest.skip('TODO: requires hashable unicode strings in Numba')
    def test_series_isin_set3(self):
        def test_impl(S, values):
            return S.isin(values)
        hpat_func = self.jit(test_impl)

        S = pd.Series(['a', 'b', 'c', 'd', 'e'] * 2)
        values = {'b', 'c', 'e'}
        pd.testing.assert_series_equal(hpat_func(S, values), test_impl(S, values))

    def test_series_isna(self):
        def test_impl(S):
            return S.isna()

        jit_func = self.jit(test_impl)

        datas = [[0, 1, 2, 3], [0., 1., np.inf, np.nan], ['a', None, 'b', 'c']]
        indices = [None, [3, 2, 1, 0], ['a', 'b', 'c', 'd']]
        names = [None, 'A']

        for data, index, name in product(datas, indices, names):
            with self.subTest(data=data, index=index, name=name):
                series = pd.Series(data=data, index=index, name=name)
                jit_result = jit_func(series)
                ref_result = test_impl(series)
                pd.testing.assert_series_equal(jit_result, ref_result)

    @skip_sdc_jit('Index and name are not supported')
    def test_series_isnull(self):
        def test_impl(S):
            return S.isnull()

        jit_func = self.jit(test_impl)

        datas = [[0, 1, 2, 3], [0., 1., np.inf, np.nan], ['a', None, 'b', 'c']]
        indices = [None, [3, 2, 1, 0], ['a', 'b', 'c', 'd']]
        names = [None, 'A']

        for data, index, name in product(datas, indices, names):
            with self.subTest(data=data, index=index, name=name):
                series = pd.Series(data=data, index=index, name=name)
                jit_result = jit_func(series)
                ref_result = test_impl(series)
                pd.testing.assert_series_equal(jit_result, ref_result)

    def test_series_isnull1(self):
        def test_impl(S):
            return S.isnull()
        hpat_func = self.jit(test_impl)

        # column with NA
        S = pd.Series([np.nan, 2., 3.])
        pd.testing.assert_series_equal(hpat_func(S), test_impl(S))

    def test_series_notna(self):
        def test_impl(S):
            return S.notna()

        jit_func = self.jit(test_impl)

        datas = [[0, 1, 2, 3], [0., 1., np.inf, np.nan], ['a', None, 'b', 'c']]
        indices = [None, [3, 2, 1, 0], ['a', 'b', 'c', 'd']]
        names = [None, 'A']

        for data, index, name in product(datas, indices, names):
            with self.subTest(data=data, index=index, name=name):
                series = pd.Series(data=data, index=index, name=name)
                jit_result = jit_func(series)
                ref_result = test_impl(series)
                pd.testing.assert_series_equal(jit_result, ref_result)

    @unittest.skip('AssertionError: Series are different')
    def test_series_dt_isna1(self):
        def test_impl(S):
            return S.isna()
        hpat_func = self.jit(test_impl)

        S = pd.Series([pd.NaT, pd.Timestamp('1970-12-01'), pd.Timestamp('2012-07-25')])
        pd.testing.assert_series_equal(hpat_func(S), test_impl(S))

    def test_series_nlargest(self):
        def test_impl():
            series = pd.Series([1., np.nan, -1., 0., min_float64, max_float64])
            return series.nlargest(4)
        hpat_func = self.jit(test_impl)

        if sdc.config.config_pipeline_hpat_default:
            np.testing.assert_array_equal(test_impl(), hpat_func())
        else:
            pd.testing.assert_series_equal(test_impl(), hpat_func())

    def test_series_nlargest_unboxing(self):
        def test_impl(series, n):
            return series.nlargest(n)
        hpat_func = self.jit(test_impl)

        for data in test_global_input_data_numeric + [[]]:
            series = pd.Series(data * 3)
            for n in range(-1, 10):
                ref_result = test_impl(series, n)
                jit_result = hpat_func(series, n)
                if sdc.config.config_pipeline_hpat_default:
                    np.testing.assert_array_equal(ref_result, jit_result)
                else:
                    pd.testing.assert_series_equal(ref_result, jit_result)

    @skip_numba_jit('Series.nlargest() parallelism unsupported and parquet not supported')
    def test_series_nlargest_parallel(self):
        # create `kde.parquet` file
        ParquetGenerator.gen_kde_pq()

        def test_impl():
            df = pq.read_table('kde.parquet').to_pandas()
            S = df.points
            return S.nlargest(4)
        hpat_func = self.jit(test_impl)

        if sdc.config.config_pipeline_hpat_default:
            np.testing.assert_array_equal(test_impl(), hpat_func())
        else:
            pd.testing.assert_series_equal(test_impl(), hpat_func())
        self.assertEqual(count_parfor_REPs(), 0)
        self.assertTrue(count_array_OneDs() > 0)

    @skip_sdc_jit('Series.nlargest() parameter keep unsupported')
    def test_series_nlargest_full(self):
        def test_impl(series, n, keep):
            return series.nlargest(n, keep)
        hpat_func = self.jit(test_impl)

        keep = 'first'
        for data in test_global_input_data_numeric + [[]]:
            series = pd.Series(data * 3)
            for n in range(-1, 10):
                ref_result = test_impl(series, n, keep)
                jit_result = hpat_func(series, n, keep)
                pd.testing.assert_series_equal(ref_result, jit_result)

    def test_series_nlargest_index(self):
        def test_impl(series, n):
            return series.nlargest(n)
        hpat_func = self.jit(test_impl)

        # TODO: check data == [] after index is fixed
        for data in test_global_input_data_numeric:
            data_duplicated = data * 3
            # TODO: add integer index not equal to range after index is fixed
            indexes = [range(len(data_duplicated))]
            if not sdc.config.config_pipeline_hpat_default:
                indexes.append(gen_strlist(len(data_duplicated)))

            for index in indexes:
                series = pd.Series(data_duplicated, index)
                for n in range(-1, 10):
                    ref_result = test_impl(series, n)
                    jit_result = hpat_func(series, n)
                    if sdc.config.config_pipeline_hpat_default:
                        np.testing.assert_array_equal(ref_result, jit_result)
                    else:
                        pd.testing.assert_series_equal(ref_result, jit_result)

    @skip_sdc_jit('Series.nlargest() does not raise an exception')
    def test_series_nlargest_typing(self):
        _func_name = 'Method nlargest().'

        def test_impl(series, n, keep):
            return series.nlargest(n, keep)
        hpat_func = self.jit(test_impl)

        series = pd.Series(test_global_input_data_float64[0])
        for n, ntype in [(True, types.boolean), (None, types.none),
                         (0.1, 'float64'), ('n', types.unicode_type)]:
            with self.assertRaises(TypingError) as raises:
                hpat_func(series, n=n, keep='first')
            msg = '{} The object n\n given: {}\n expected: int'
            self.assertIn(msg.format(_func_name, ntype), str(raises.exception))

        for keep, dtype in [(True, types.boolean), (None, types.none),
                            (0.1, 'float64'), (1, 'int64')]:
            with self.assertRaises(TypingError) as raises:
                hpat_func(series, n=5, keep=keep)
            msg = '{} The object keep\n given: {}\n expected: str'
            self.assertIn(msg.format(_func_name, dtype), str(raises.exception))

    @skip_sdc_jit('Series.nlargest() does not raise an exception')
    def test_series_nlargest_unsupported(self):
        msg = "Method nlargest(). Unsupported parameter. Given 'keep' != 'first'"

        def test_impl(series, n, keep):
            return series.nlargest(n, keep)
        hpat_func = self.jit(test_impl)

        series = pd.Series(test_global_input_data_float64[0])
        for keep in ['last', 'all', '']:
            with self.assertRaises(ValueError) as raises:
                hpat_func(series, n=5, keep=keep)
            self.assertIn(msg, str(raises.exception))

        with self.assertRaises(ValueError) as raises:
            hpat_func(series, n=5, keep='last')
        self.assertIn(msg, str(raises.exception))

    def test_series_nsmallest(self):
        def test_impl():
            series = pd.Series([1., np.nan, -1., 0., min_float64, max_float64])
            return series.nsmallest(4)
        hpat_func = self.jit(test_impl)

        if sdc.config.config_pipeline_hpat_default:
            np.testing.assert_array_equal(test_impl(), hpat_func())
        else:
            pd.testing.assert_series_equal(test_impl(), hpat_func())

    def test_series_nsmallest_unboxing(self):
        def test_impl(series, n):
            return series.nsmallest(n)
        hpat_func = self.jit(test_impl)

        for data in test_global_input_data_numeric + [[]]:
            series = pd.Series(data * 3)
            for n in range(-1, 10):
                ref_result = test_impl(series, n)
                jit_result = hpat_func(series, n)
                if sdc.config.config_pipeline_hpat_default:
                    np.testing.assert_array_equal(ref_result, jit_result)
                else:
                    pd.testing.assert_series_equal(ref_result, jit_result)

    @skip_numba_jit('Series.nsmallest() parallelism unsupported and parquet not supported')
    def test_series_nsmallest_parallel(self):
        # create `kde.parquet` file
        ParquetGenerator.gen_kde_pq()

        def test_impl():
            df = pq.read_table('kde.parquet').to_pandas()
            S = df.points
            return S.nsmallest(4)
        hpat_func = self.jit(test_impl)

        if sdc.config.config_pipeline_hpat_default:
            np.testing.assert_array_equal(test_impl(), hpat_func())
        else:
            pd.testing.assert_series_equal(test_impl(), hpat_func())
        self.assertEqual(count_parfor_REPs(), 0)
        self.assertTrue(count_array_OneDs() > 0)

    @skip_sdc_jit('Series.nsmallest() parameter keep unsupported')
    def test_series_nsmallest_full(self):
        def test_impl(series, n, keep):
            return series.nsmallest(n, keep)
        hpat_func = self.jit(test_impl)

        keep = 'first'
        for data in test_global_input_data_numeric + [[]]:
            series = pd.Series(data * 3)
            for n in range(-1, 10):
                ref_result = test_impl(series, n, keep)
                jit_result = hpat_func(series, n, keep)
                pd.testing.assert_series_equal(ref_result, jit_result)

    def test_series_nsmallest_index(self):
        def test_impl(series, n):
            return series.nsmallest(n)
        hpat_func = self.jit(test_impl)

        # TODO: check data == [] after index is fixed
        for data in test_global_input_data_numeric:
            data_duplicated = data * 3
            # TODO: add integer index not equal to range after index is fixed
            indexes = [range(len(data_duplicated))]
            if not sdc.config.config_pipeline_hpat_default:
                indexes.append(gen_strlist(len(data_duplicated)))

            for index in indexes:
                series = pd.Series(data_duplicated, index)
                for n in range(-1, 10):
                    ref_result = test_impl(series, n)
                    jit_result = hpat_func(series, n)
                    if sdc.config.config_pipeline_hpat_default:
                        np.testing.assert_array_equal(ref_result, jit_result)
                    else:
                        pd.testing.assert_series_equal(ref_result, jit_result)

    @skip_sdc_jit('Series.nsmallest() does not raise an exception')
    def test_series_nsmallest_typing(self):
        _func_name = 'Method nsmallest().'

        def test_impl(series, n, keep):
            return series.nsmallest(n, keep)
        hpat_func = self.jit(test_impl)

        series = pd.Series(test_global_input_data_float64[0])
        for n, ntype in [(True, types.boolean), (None, types.none),
                         (0.1, 'float64'), ('n', types.unicode_type)]:
            with self.assertRaises(TypingError) as raises:
                hpat_func(series, n=n, keep='first')
            msg = '{} The object n\n given: {}\n expected: int'
            self.assertIn(msg.format(_func_name, ntype), str(raises.exception))

        for keep, dtype in [(True, types.boolean), (None, types.none),
                            (0.1, 'float64'), (1, 'int64')]:
            with self.assertRaises(TypingError) as raises:
                hpat_func(series, n=5, keep=keep)
            msg = '{} The object keep\n given: {}\n expected: str'
            self.assertIn(msg.format(_func_name, dtype), str(raises.exception))

    @skip_sdc_jit('Series.nsmallest() does not raise an exception')
    def test_series_nsmallest_unsupported(self):
        msg = "Method nsmallest(). Unsupported parameter. Given 'keep' != 'first'"

        def test_impl(series, n, keep):
            return series.nsmallest(n, keep)
        hpat_func = self.jit(test_impl)

        series = pd.Series(test_global_input_data_float64[0])
        for keep in ['last', 'all', '']:
            with self.assertRaises(ValueError) as raises:
                hpat_func(series, n=5, keep=keep)
            self.assertIn(msg, str(raises.exception))

        with self.assertRaises(ValueError) as raises:
            hpat_func(series, n=5, keep='last')
        self.assertIn(msg, str(raises.exception))

    def test_series_head1(self):
        def test_impl(S):
            return S.head(4)
        hpat_func = self.jit(test_impl)

        m = 100
        np.random.seed(0)
        S = pd.Series(np.random.randint(-30, 30, m))
        pd.testing.assert_series_equal(hpat_func(S), test_impl(S))

    def test_series_head_named(self):
        def test_impl(S):
            return S.head(4)
        hpat_func = self.jit(test_impl)

        m = 100
        np.random.seed(0)
        S = pd.Series(data=np.random.randint(-30, 30, m), name='A')
        pd.testing.assert_series_equal(hpat_func(S), test_impl(S))

    def test_series_head_default1(self):
        '''Verifies default head method for non-distributed pass of Series with no index'''
        def test_impl(S):
            return S.head()
        hpat_func = self.jit(test_impl)

        m = 100
        np.random.seed(0)
        S = pd.Series(np.random.randint(-30, 30, m))
        pd.testing.assert_series_equal(hpat_func(S), test_impl(S))

    def test_series_head_index1(self):
        '''Verifies head method for Series with integer index created inside jitted function'''
        def test_impl():
            S = pd.Series([6, 9, 2, 3, 6, 4, 5], [8, 1, 6, 0, 9, 1, 3])
            return S.head(3)
        hpat_func = self.jit(test_impl)

        pd.testing.assert_series_equal(hpat_func(), test_impl())

    def test_series_head_index_named(self):
        '''Verifies head method for Series with integer index created inside jitted function'''
        def test_impl():
            S = pd.Series([6, 9, 2, 3, 6, 4, 5], [8, 1, 6, 0, 9, 1, 3], name='A')
            return S.head(3)
        hpat_func = self.jit(test_impl)

        pd.testing.assert_series_equal(hpat_func(), test_impl())

    def test_series_head_index2(self):
        '''Verifies head method for Series with string index created inside jitted function'''
        def test_impl():
            S = pd.Series([6, 9, 2, 3, 6, 4, 5], ['a', 'ab', 'abc', 'c', 'f', 'hh', ''])
            return S.head(3)
        hpat_func = self.jit(test_impl)

        pd.testing.assert_series_equal(hpat_func(), test_impl())

    def test_series_head_index3(self):
        '''Verifies head method for non-distributed pass of Series with integer index'''
        def test_impl(S):
            return S.head(3)
        hpat_func = self.jit(test_impl)

        S = pd.Series([6, 9, 2, 3, 6, 4, 5], [8, 1, 6, 0, 9, 1, 3])
        pd.testing.assert_series_equal(hpat_func(S), test_impl(S))

    @skip_sdc_jit('Breaks other tests')
    def test_series_head_index4(self):
        '''Verifies head method for non-distributed pass of Series with string index'''
        def test_impl(S):
            return S.head(3)
        hpat_func = self.jit(test_impl)

        S = pd.Series([6, 9, 2, 4, 6, 4, 5], ['a', 'ab', 'abc', 'c', 'f', 'hh', ''])
        pd.testing.assert_series_equal(hpat_func(S), test_impl(S))

    @skip_numba_jit
    def test_series_head_parallel1(self):
        '''Verifies head method for distributed Series with string data and no index'''
        def test_impl(S):
            return S.head(7)

        hpat_func = self.jit(distributed={'S'})(test_impl)

        # need to test different lenghts, as head's size is fixed and implementation
        # depends on relation of size of the data per processor to output data size
        for n in range(1, 5):
            S = pd.Series(['a', 'ab', 'abc', 'c', 'f', 'hh', ''] * n)
            start, end = get_start_end(len(S))
            pd.testing.assert_series_equal(hpat_func(S[start:end]), test_impl(S[start:end]))
            self.assertTrue(count_array_OneDs() > 0)

    @skip_numba_jit
    @unittest.expectedFailure
    def test_series_head_index_parallel1(self):
        '''Verifies head method for distributed Series with integer index'''
        def test_impl(S):
            return S.head(3)
        hpat_func = self.jit(distributed={'S'})(test_impl)

        S = pd.Series([6, 9, 2, 3, 6, 4, 5], [8, 1, 6, 0, 9, 1, 3])
        start, end = get_start_end(len(S))
        pd.testing.assert_series_equal(hpat_func(S[start:end]), test_impl(S[start:end]))
        self.assertTrue(count_array_OneDs() > 0)

    @unittest.skip("Passed if run single")
    def test_series_head_index_parallel2(self):
        '''Verifies head method for distributed Series with string index'''
        def test_impl(S):
            return S.head(3)
        hpat_func = self.jit(distributed={'S'})(test_impl)

        S = pd.Series([6, 9, 2, 3, 6, 4, 5], ['a', 'ab', 'abc', 'c', 'f', 'hh', ''])
        start, end = get_start_end(len(S))
        pd.testing.assert_series_equal(hpat_func(S[start:end]), test_impl(S))
        self.assertTrue(count_array_OneDs() > 0)

    def test_series_head_noidx_float(self):
        def test_impl(S, n):
            return S.head(n)
        hpat_func = self.jit(test_impl)
        for input_data in test_global_input_data_float64:
            S = pd.Series(input_data)
            for n in [-1, 0, 2, 3]:
                result_ref = test_impl(S, n)
                result_jit = hpat_func(S, n)
                pd.testing.assert_series_equal(result_jit, result_ref)

    def test_series_head_noidx_int(self):
        def test_impl(S, n):
            return S.head(n)
        hpat_func = self.jit(test_impl)
        for input_data in test_global_input_data_integer64:
            S = pd.Series(input_data)
            for n in [-1, 0, 2, 3]:
                result_ref = test_impl(S, n)
                result_jit = hpat_func(S, n)
                pd.testing.assert_series_equal(result_jit, result_ref)

    def test_series_head_noidx_num(self):
        def test_impl(S, n):
            return S.head(n)
        hpat_func = self.jit(test_impl)
        for input_data in test_global_input_data_numeric:
            S = pd.Series(input_data)
            for n in [-1, 0, 2, 3]:
                result_ref = test_impl(S, n)
                result_jit = hpat_func(S, n)
                pd.testing.assert_series_equal(result_jit, result_ref)

    @unittest.skip("Old implementation not work with n negative and data str")
    def test_series_head_noidx_str(self):
        def test_impl(S, n):
            return S.head(n)
        hpat_func = self.jit(test_impl)
        input_data = test_global_input_data_unicode_kind4
        S = pd.Series(input_data)
        for n in [-1, 0, 2, 3]:
            result_ref = test_impl(S, n)
            result_jit = hpat_func(S, n)
            pd.testing.assert_series_equal(result_jit, result_ref)

    @unittest.skip("Broke another three tests")
    def test_series_head_idx(self):
        def test_impl(S):
            return S.head()

        def test_impl_param(S, n):
            return S.head(n)

        hpat_func = self.jit(test_impl)

        data_test = [[6, 6, 2, 1, 3, 3, 2, 1, 2],
                     [1.1, 0.3, 2.1, 1, 3, 0.3, 2.1, 1.1, 2.2],
                     [6, 6.1, 2.2, 1, 3, 0, 2.2, 1, 2],
                     ['as', 'b', 'abb', 'sss', 'ytr65', '', 'qw', 'a', 'b'],
                     [6, 6, 2, 1, 3, np.inf, np.nan, np.nan, np.nan],
                     [3., 5.3, np.nan, np.nan, np.inf, np.inf, 4.4, 3.7, 8.9]
                     ]

        for input_data in data_test:
            for index_data in data_test:
                S = pd.Series(input_data, index_data)

                result_ref = test_impl(S)
                result = hpat_func(S)
                pd.testing.assert_series_equal(result, result_ref)

                hpat_func_param1 = self.jit(test_impl_param)

                for param1 in [1, 3, 7]:
                    result_param1_ref = test_impl_param(S, param1)
                    result_param1 = hpat_func_param1(S, param1)
                    pd.testing.assert_series_equal(result_param1, result_param1_ref)

    def test_series_median1(self):
        '''Verifies median implementation for float and integer series of random data'''
        def test_impl(S):
            return S.median()
        hpat_func = self.jit(test_impl)

        m = 100
        np.random.seed(0)
        S = pd.Series(np.random.randint(-30, 30, m))
        self.assertEqual(hpat_func(S), test_impl(S))

        S = pd.Series(np.random.ranf(m))
        self.assertEqual(hpat_func(S), test_impl(S))

        # odd size
        m = 101
        S = pd.Series(np.random.randint(-30, 30, m))
        self.assertEqual(hpat_func(S), test_impl(S))

        S = pd.Series(np.random.ranf(m))
        self.assertEqual(hpat_func(S), test_impl(S))

    @skip_sdc_jit("BUG: old-style median implementation doesn't filter NaNs")
    def test_series_median_skipna_default1(self):
        '''Verifies median implementation with default skipna=True argument on a series with NA values'''
        def test_impl(S):
            return S.median()
        hpat_func = self.jit(test_impl)

        S = pd.Series([2., 3., 5., np.nan, 5., 6., 7.])
        self.assertEqual(hpat_func(S), test_impl(S))

    @skip_sdc_jit("Skipna argument is not supported in old-style")
    def test_series_median_skipna_false1(self):
        '''Verifies median implementation with skipna=False on a series with NA values'''
        def test_impl(S):
            return S.median(skipna=False)
        hpat_func = self.jit(test_impl)

        # np.inf is not NaN, so verify that a correct number is returned
        S1 = pd.Series([2., 3., 5., np.inf, 5., 6., 7.])
        self.assertEqual(hpat_func(S1), test_impl(S1))

        # TODO: both return values are 'nan', but SDC's is not np.nan, hence checking with
        # assertIs() doesn't work - check if it's Numba relatated
        S2 = pd.Series([2., 3., 5., np.nan, 5., 6., 7.])
        self.assertEqual(np.isnan(hpat_func(S2)), np.isnan(test_impl(S2)))

    @skip_numba_jit
    def test_series_median_parallel1(self):
        # create `kde.parquet` file
        ParquetGenerator.gen_kde_pq()

        def test_impl():
            df = pq.read_table('kde.parquet').to_pandas()
            S = df.points
            return S.median()
        hpat_func = self.jit(test_impl)

        self.assertEqual(hpat_func(), test_impl())
        self.assertEqual(count_array_REPs(), 0)
        self.assertEqual(count_parfor_REPs(), 0)
        self.assertTrue(count_array_OneDs() > 0)

    @skip_numba_jit
    def test_series_argsort_parallel(self):
        # create `kde.parquet` file
        ParquetGenerator.gen_kde_pq()

        def test_impl():
            df = pq.read_table('kde.parquet').to_pandas()
            S = df.points
            return S.argsort().values
        hpat_func = self.jit(test_impl)

        np.testing.assert_array_equal(hpat_func(), test_impl())

    def test_series_idxmin1(self):
        def test_impl(A):
            return A.idxmin()
        hpat_func = self.jit(test_impl)

        n = 11
        np.random.seed(0)
        S = pd.Series(np.random.ranf(n))
        np.testing.assert_array_equal(hpat_func(S), test_impl(S))

    def test_series_idxmin_str(self):
        def test_impl(S):
            return S.idxmin()
        hpat_func = self.jit(test_impl)

        S = pd.Series([8, 6, 34, np.nan], ['a', 'ab', 'abc', 'c'])
        self.assertEqual(hpat_func(S), test_impl(S))

    @unittest.skip("Skipna is not implemented")
    def test_series_idxmin_str_idx(self):
        def test_impl(S):
            return S.idxmin(skipna=False)

        hpat_func = self.jit(test_impl)

        S = pd.Series([8, 6, 34, np.nan], ['a', 'ab', 'abc', 'c'])
        self.assertEqual(hpat_func(S), test_impl(S))

    def test_series_idxmin_no(self):
        def test_impl(S):
            return S.idxmin()
        hpat_func = self.jit(test_impl)

        S = pd.Series([8, 6, 34, np.nan])
        self.assertEqual(hpat_func(S), test_impl(S))

    def test_series_idxmin_int(self):
        def test_impl(S):
            return S.idxmin()
        hpat_func = self.jit(test_impl)

        S = pd.Series([1, 2, 3], [4, 45, 14])
        self.assertEqual(hpat_func(S), test_impl(S))

    def test_series_idxmin_noidx(self):
        def test_impl(S):
            return S.idxmin()

        hpat_func = self.jit(test_impl)

        data_test = [[6, 6, 2, 1, 3, 3, 2, 1, 2],
                     [1.1, 0.3, 2.1, 1, 3, 0.3, 2.1, 1.1, 2.2],
                     [6, 6.1, 2.2, 1, 3, 0, 2.2, 1, 2],
                     [6, 6, 2, 1, 3, np.inf, np.nan, np.nan, np.nan],
                     [3., 5.3, np.nan, np.nan, np.inf, np.inf, 4.4, 3.7, 8.9]
                     ]

        for input_data in data_test:
            S = pd.Series(input_data)

            result_ref = test_impl(S)
            result = hpat_func(S)
            self.assertEqual(result, result_ref)

    def test_series_idxmin_idx(self):
        def test_impl(S):
            return S.idxmin()

        hpat_func = self.jit(test_impl)

        data_test = [[6, 6, 2, 1, 3, 3, 2, 1, 2],
                     [1.1, 0.3, 2.1, 1, 3, 0.3, 2.1, 1.1, 2.2],
                     [6, 6.1, 2.2, 1, 3, 0, 2.2, 1, 2],
                     [6, 6, 2, 1, 3, -np.inf, np.nan, np.inf, np.nan],
                     [3., 5.3, np.nan, np.nan, np.inf, np.inf, 4.4, 3.7, 8.9]
                     ]

        for input_data in data_test:
            for index_data in data_test:
                S = pd.Series(input_data, index_data)
                result_ref = test_impl(S)
                result = hpat_func(S)
                if np.isnan(result) or np.isnan(result_ref):
                    self.assertEqual(np.isnan(result), np.isnan(result_ref))
                else:
                    self.assertEqual(result, result_ref)

    def test_series_idxmax1(self):
        def test_impl(A):
            return A.idxmax()
        hpat_func = self.jit(test_impl)

        n = 11
        np.random.seed(0)
        S = pd.Series(np.random.ranf(n))
        np.testing.assert_array_equal(hpat_func(S), test_impl(S))

    @unittest.skip("Skipna is not implemented")
    def test_series_idxmax_str_idx(self):
        def test_impl(S):
            return S.idxmax(skipna=False)

        hpat_func = self.jit(test_impl)

        S = pd.Series([8, 6, 34, np.nan], ['a', 'ab', 'abc', 'c'])
        self.assertEqual(hpat_func(S), test_impl(S))

    def test_series_idxmax_noidx(self):
        def test_impl(S):
            return S.idxmax()

        hpat_func = self.jit(test_impl)

        data_test = [[6, 6, 2, 1, 3, 3, 2, 1, 2],
                     [1.1, 0.3, 2.1, 1, 3, 0.3, 2.1, 1.1, 2.2],
                     [6, 6.1, 2.2, 1, 3, 0, 2.2, 1, 2],
                     [6, 6, 2, 1, 3, np.inf, np.nan, np.inf, np.nan],
                     [3., 5.3, np.nan, np.nan, np.inf, np.inf, 4.4, 3.7, 8.9]
                     ]

        for input_data in data_test:
            S = pd.Series(input_data)

            result_ref = test_impl(S)
            result = hpat_func(S)
            self.assertEqual(result, result_ref)

    def test_series_idxmax_idx(self):
        def test_impl(S):
            return S.idxmax()

        hpat_func = self.jit(test_impl)

        data_test = [[6, 6, 2, 1, 3, 3, 2, 1, 2],
                     [1.1, 0.3, 2.1, 1, 3, 0.3, 2.1, 1.1, 2.2],
                     [6, 6.1, 2.2, 1, 3, 0, 2.2, 1, 2],
                     [6, 6, 2, 1, 3, np.nan, np.nan, np.nan, np.nan],
                     [3., 5.3, np.nan, np.nan, np.inf, np.inf, 4.4, 3.7, 8.9]
                     ]

        for input_data in data_test:
            for index_data in data_test:
                S = pd.Series(input_data, index_data)
                result_ref = test_impl(S)
                result = hpat_func(S)
                if np.isnan(result) or np.isnan(result_ref):
                    self.assertEqual(np.isnan(result), np.isnan(result_ref))
                else:
                    self.assertEqual(result, result_ref)

    def test_series_sort_values1(self):
        def test_impl(A):
            return A.sort_values()
        hpat_func = self.jit(test_impl)

        n = 11
        np.random.seed(0)
        S = pd.Series(np.random.ranf(n))
        pd.testing.assert_series_equal(hpat_func(S), test_impl(S))

    def test_series_sort_values2(self):
        def test_impl(S):
            return S.sort_values(ascending=False)
        hpat_func = self.jit(test_impl)

        S = pd.Series(['a', 'd', 'r', 'cc'])
        pd.testing.assert_series_equal(test_impl(S), hpat_func(S))

    def test_series_sort_values_index1(self):
        def test_impl(A, B):
            S = pd.Series(A, B)
            return S.sort_values()
        hpat_func = self.jit(test_impl)

        n = 11
        np.random.seed(0)
        # TODO: support passing Series with Index
        # S = pd.Series(np.random.ranf(n), np.random.randint(0, 100, n))
        A = np.random.ranf(n)
        B = np.random.ranf(n)
        pd.testing.assert_series_equal(hpat_func(A, B), test_impl(A, B))

    @skip_parallel
    def test_series_sort_values_full(self):
        def test_impl(series, ascending, kind):
            return series.sort_values(axis=0, ascending=ascending, inplace=False, kind=kind, na_position='last')

        hpat_func = self.jit(test_impl)

        all_data = test_global_input_data_numeric + [test_global_input_data_unicode_kind1]

        for data in all_data:
            data = data * 3
            for ascending in [True, False]:
                for kind in ['quicksort', 'mergesort']:
                    series = pd.Series(data)
                    ref_result = test_impl(series, ascending, kind=kind)
                    jit_result = hpat_func(series, ascending, kind=kind)
                    ref = restore_series_sort_values(series, ref_result.index, ascending)
                    jit = restore_series_sort_values(series, jit_result.index, ascending)
                    if kind == 'mergesort':
                        pd.testing.assert_series_equal(ref_result, jit_result)
                    else:
                        np.testing.assert_array_equal(ref_result.data, jit_result.data)
                        self.assertEqual(ref, jit)

    @unittest.skip("Creating Python string/unicode object failed")
    def test_series_sort_values_full_unicode4(self):
        def test_impl(series, ascending, kind):
            return series.sort_values(axis=0, ascending=ascending, inplace=False, kind=kind, na_position='last')

        hpat_func = self.jit(test_impl)

        all_data = [test_global_input_data_unicode_kind1]

        for data in all_data:
            data = data * 3
            for ascending in [True, False]:
                for kind in ['quicksort', 'mergesort']:
                    series = pd.Series(data)
                    ref_result = test_impl(series, ascending, kind=kind)
                    jit_result = hpat_func(series, ascending, kind=kind)
                    ref = restore_series_sort_values(series, ref_result.index, ascending)
                    jit = restore_series_sort_values(series, jit_result.index, ascending)
                    if kind == 'mergesort':
                        pd.testing.assert_series_equal(ref_result, jit_result)
                    else:
                        np.testing.assert_array_equal(ref_result.data, jit_result.data)
                        self.assertEqual(ref, jit)

    @skip_parallel
    def test_series_sort_values_full_idx(self):
        def test_impl(series, ascending, kind):
            return series.sort_values(axis=0, ascending=ascending, inplace=False, kind=kind, na_position='last')

        hpat_func = self.jit(test_impl)

        all_data = test_global_input_data_numeric + [test_global_input_data_unicode_kind1]

        for data in all_data:
            data = data * 3
            for index in [gen_srand_array(len(data)), gen_frand_array(len(data)), range(len(data))]:
                for ascending in [True, False]:
                    for kind in ['quicksort', 'mergesort']:
                        series = pd.Series(data, index)
                        ref_result = test_impl(series, ascending, kind=kind)
                        jit_result = hpat_func(series, ascending, kind=kind)
                        ref = restore_series_sort_values(series, ref_result.index, ascending)
                        jit = restore_series_sort_values(series, jit_result.index, ascending)
                        if kind == 'mergesort':
                            pd.testing.assert_series_equal(ref_result, jit_result)
                        else:
                            np.testing.assert_array_equal(ref_result.data, jit_result.data)
                            self.assertEqual(ref, jit)

    @skip_numba_jit
    def test_series_sort_values_parallel1(self):
        # create `kde.parquet` file
        ParquetGenerator.gen_kde_pq()

        def test_impl():
            df = pq.read_table('kde.parquet').to_pandas()
            S = df.points
            return S.sort_values()
        hpat_func = self.jit(test_impl)

        np.testing.assert_array_equal(hpat_func(), test_impl())

    def test_series_shift(self):
        def pyfunc():
            series = pd.Series([1.0, np.nan, -1.0, 0.0, 5e-324])
            return series.shift()

        cfunc = self.jit(pyfunc)
        pd.testing.assert_series_equal(cfunc(), pyfunc())

    def test_series_shift_name(self):
        def pyfunc():
            series = pd.Series([1.0, np.nan, -1.0, 0.0, 5e-324], name='A')
            return series.shift()

        cfunc = self.jit(pyfunc)
        pd.testing.assert_series_equal(cfunc(), pyfunc())

    def test_series_shift_unboxing(self):
        def pyfunc(series):
            return series.shift()

        cfunc = self.jit(pyfunc)
        for data in test_global_input_data_float64:
            series = pd.Series(data)
            pd.testing.assert_series_equal(cfunc(series), pyfunc(series))

    def test_series_shift_full(self):
        def pyfunc(series, periods, freq, axis, fill_value):
            return series.shift(periods=periods, freq=freq, axis=axis, fill_value=fill_value)

        cfunc = self.jit(pyfunc)
        freq = None
        axis = 0
        datas = test_global_input_data_signed_integer64 + test_global_input_data_float64
        for data in datas:
            for periods in [1, 2, -1]:
                for fill_value in [-1, 0, 9.1, np.nan, -3.3, None]:
                    with self.subTest(data=data, periods=periods, fill_value=fill_value):
                        series = pd.Series(data)
                        jit_result = cfunc(series, periods, freq, axis, fill_value)
                        ref_result = pyfunc(series, periods, freq, axis, fill_value)
                        pd.testing.assert_series_equal(jit_result, ref_result)

    @sdc_limitation
    def test_series_shift_0period(self):
        '''SDC implementation always changes dtype to float. Even in case of period = 0'''
        def pyfunc():
            series = pd.Series([6, 4, 3])
            return series.shift(periods=0)

        cfunc = self.jit(pyfunc)
        ref_result = pyfunc()
        pd.testing.assert_series_equal(cfunc(), ref_result)

    def test_series_shift_0period_sdc(self):
        def pyfunc():
            series = pd.Series([6, 4, 3])
            return series.shift(periods=0)

        cfunc = self.jit(pyfunc)
        ref_result = pyfunc()
        pd.testing.assert_series_equal(cfunc(), ref_result, check_dtype=False)

    @sdc_limitation
    def test_series_shift_uint_int(self):
        '''SDC assumes fill_value is int and unifies unsigned int and int to float. Even if fill_value is positive'''
        def pyfunc():
            series = pd.Series([max_uint64])
            return series.shift(fill_value=0)

        cfunc = self.jit(pyfunc)
        ref_result = pyfunc()
        pd.testing.assert_series_equal(cfunc(), ref_result)

    def test_series_shift_uint_int_sdc(self):
        def pyfunc():
            series = pd.Series([max_uint64])
            return series.shift(fill_value=0)

        cfunc = self.jit(pyfunc)
        ref_result = pyfunc()
        pd.testing.assert_series_equal(cfunc(), ref_result, check_dtype=False)

    def test_series_shift_str(self):
        def pyfunc(series):
            return series.shift()

        cfunc = self.jit(pyfunc)
        series = pd.Series(test_global_input_data_unicode_kind4)
        with self.assertRaises(TypingError) as raises:
            cfunc(series)
        msg = 'Method shift(). The object must be a number. Given self.data.dtype: {}'
        self.assertIn(msg.format(types.unicode_type), str(raises.exception))

    def test_series_shift_fill_str(self):
        def pyfunc(series, fill_value):
            return series.shift(fill_value=fill_value)

        cfunc = self.jit(pyfunc)
        series = pd.Series(test_global_input_data_float64[0])
        with self.assertRaises(TypingError) as raises:
            cfunc(series, fill_value='unicode')
        msg = 'Method shift(). The object must be a number. Given fill_value: {}'
        self.assertIn(msg.format(types.unicode_type), str(raises.exception))

    def test_series_shift_unsupported_params(self):
        def pyfunc(series, freq, axis):
            return series.shift(freq=freq, axis=axis)

        cfunc = self.jit(pyfunc)
        series = pd.Series(test_global_input_data_float64[0])
        with self.assertRaises(TypingError) as raises:
            cfunc(series, freq='12H', axis=0)
        msg = 'Method shift(). Unsupported parameters. Given freq: {}'
        self.assertIn(msg.format(types.unicode_type), str(raises.exception))

        with self.assertRaises(TypingError) as raises:
            cfunc(series, freq=None, axis=1)
        msg = 'Method shift(). Unsupported parameters. Given axis != 0'
        self.assertIn(msg, str(raises.exception))

    def test_series_shift_index_str(self):
        def test_impl(S):
            return S.shift()
        hpat_func = self.jit(test_impl)

        S = pd.Series([np.nan, 2., 3., 5., np.nan, 6., 7.], index=['a', 'b', 'c', 'd', 'e', 'f', 'g'])
        pd.testing.assert_series_equal(hpat_func(S), test_impl(S))

    def test_series_shift_index_int(self):
        def test_impl(S):
            return S.shift()

        hpat_func = self.jit(test_impl)

        S = pd.Series([np.nan, 2., 3., 5., np.nan, 6., 7.], index=[1, 2, 3, 4, 5, 6, 7])
        pd.testing.assert_series_equal(hpat_func(S), test_impl(S))

    def test_series_index1(self):
        def test_impl():
            A = pd.Series([1, 2, 3], index=['A', 'C', 'B'])
            return A.index

        hpat_func = self.jit(test_impl)
        np.testing.assert_array_equal(hpat_func(), test_impl())

    def test_series_index2(self):
        def test_impl():
            A = pd.Series([1, 2, 3], index=[0, 1, 2])
            return A.index

        hpat_func = self.jit(test_impl)
        np.testing.assert_array_equal(hpat_func(), test_impl())

    def test_series_index3(self):
        def test_impl():
            A = pd.Series([1, 2, 3])
            return A.index

        hpat_func = self.jit(test_impl)
        np.testing.assert_array_equal(hpat_func(), test_impl())

    def test_series_take_index_default(self):
        def pyfunc():
            series = pd.Series([1.0, 13.0, 9.0, -1.0, 7.0])
            indices = [1, 3]
            return series.take(indices)

        cfunc = self.jit(pyfunc)
        ref_result = pyfunc()
        result = cfunc()
        pd.testing.assert_series_equal(ref_result, result)

    def test_series_take_index_default_unboxing(self):
        def pyfunc(series, indices):
            return series.take(indices)

        cfunc = self.jit(pyfunc)
        series = pd.Series([1.0, 13.0, 9.0, -1.0, 7.0])
        indices = [1, 3]
        ref_result = pyfunc(series, indices)
        result = cfunc(series, indices)
        pd.testing.assert_series_equal(ref_result, result)

    def test_series_take_index_int(self):
        def pyfunc():
            series = pd.Series([1.0, 13.0, 9.0, -1.0, 7.0], index=[3, 0, 4, 2, 1])
            indices = [1, 3]
            return series.take(indices)

        cfunc = self.jit(pyfunc)
        ref_result = pyfunc()
        result = cfunc()
        pd.testing.assert_series_equal(ref_result, result)

    def test_series_take_index_int_unboxing(self):
        def pyfunc(series, indices):
            return series.take(indices)

        cfunc = self.jit(pyfunc)
        series = pd.Series([1.0, 13.0, 9.0, -1.0, 7.0], index=[3, 0, 4, 2, 1])
        indices = [1, 3]
        ref_result = pyfunc(series, indices)
        result = cfunc(series, indices)
        pd.testing.assert_series_equal(ref_result, result)

    def test_series_take_index_str(self):
        def pyfunc():
            series = pd.Series([1.0, 13.0, 9.0, -1.0, 7.0], index=['test', 'series', 'take', 'str', 'index'])
            indices = [1, 3]
            return series.take(indices)

        cfunc = self.jit(pyfunc)
        ref_result = pyfunc()
        result = cfunc()
        pd.testing.assert_series_equal(ref_result, result)

    def test_series_take_index_str_unboxing(self):
        def pyfunc(series, indices):
            return series.take(indices)

        cfunc = self.jit(pyfunc)
        series = pd.Series([1.0, 13.0, 9.0, -1.0, 7.0], index=['test', 'series', 'take', 'str', 'index'])
        indices = [1, 3]
        ref_result = pyfunc(series, indices)
        result = cfunc(series, indices)
        pd.testing.assert_series_equal(ref_result, result)

    def test_series_iterator_int(self):
        def test_impl(A):
            return [i for i in A]

        A = pd.Series([3, 2, 1, 5, 4])
        hpat_func = self.jit(test_impl)
        np.testing.assert_array_equal(hpat_func(A), test_impl(A))

    def test_series_iterator_float(self):
        def test_impl(A):
            return [i for i in A]

        A = pd.Series([0.3, 0.2222, 0.1756, 0.005, 0.4])
        hpat_func = self.jit(test_impl)
        np.testing.assert_array_equal(hpat_func(A), test_impl(A))

    def test_series_iterator_boolean(self):
        def test_impl(A):
            return [i for i in A]

        A = pd.Series([True, False])
        hpat_func = self.jit(test_impl)
        np.testing.assert_array_equal(hpat_func(A), test_impl(A))

    def test_series_iterator_string(self):
        def test_impl(A):
            return [i for i in A]

        A = pd.Series(['a', 'ab', 'abc', '', 'dddd'])
        hpat_func = self.jit(test_impl)
        np.testing.assert_array_equal(hpat_func(A), test_impl(A))

    def test_series_iterator_one_value(self):
        def test_impl(A):
            return [i for i in A]

        A = pd.Series([5])
        hpat_func = self.jit(test_impl)
        np.testing.assert_array_equal(hpat_func(A), test_impl(A))

    @unittest.skip("Fails when NUMA_PES>=2 due to unimplemented sync of such construction after distribution")
    def test_series_iterator_no_param(self):
        def test_impl():
            A = pd.Series([3, 2, 1, 5, 4])
            return [i for i in A]

        hpat_func = self.jit(test_impl)
        np.testing.assert_array_equal(hpat_func(), test_impl())

    def test_series_iterator_empty(self):
        def test_impl(A):
            return [i for i in A]

        A = pd.Series([np.int64(x) for x in range(0)])
        hpat_func = self.jit(test_impl)
        np.testing.assert_array_equal(hpat_func(A), test_impl(A))

    def test_series_default_index(self):
        def test_impl():
            A = pd.Series([3, 2, 1, 5, 4])
            return A.index

        hpat_func = self.jit(test_impl)
        np.testing.assert_array_equal(hpat_func(), test_impl())

    @unittest.skip("Implement drop_duplicates for Series")
    def test_series_drop_duplicates(self):
        def test_impl():
            A = pd.Series(['lama', 'cow', 'lama', 'beetle', 'lama', 'hippo'])
            return A.drop_duplicates()

        hpat_func = self.jit(test_impl)
        pd.testing.assert_series_equal(hpat_func(), test_impl())

    def test_series_quantile(self):
        def test_impl():
            A = pd.Series([1, 2.5, .5, 3, 5])
            return A.quantile()

        hpat_func = self.jit(test_impl)
        np.testing.assert_equal(hpat_func(), test_impl())

    @skip_sdc_jit("Series.quantile() parameter as a list unsupported")
    def test_series_quantile_q_vector(self):
        def test_series_quantile_q_vector_impl(S, param1):
            return S.quantile(param1)

        S = pd.Series(np.random.ranf(100))
        hpat_func = self.jit(test_series_quantile_q_vector_impl)

        param1 = [0.0, 0.25, 0.5, 0.75, 1.0]
        result_ref = test_series_quantile_q_vector_impl(S, param1)
        result = hpat_func(S, param1)
        np.testing.assert_equal(result, result_ref)

    @unittest.skip("Implement unique without sorting like in pandas")
    def test_unique(self):
        def test_impl(S):
            return S.unique()

        hpat_func = self.jit(test_impl)
        S = pd.Series([2, 1, 3, 3])
        pd.testing.assert_series_equal(hpat_func(S), test_impl(S))

    def test_unique_sorted(self):
        def test_impl(S):
            return S.unique()

        hpat_func = self.jit(test_impl)
        n = 11
        S = pd.Series(np.arange(n))
        S[2] = 0
        np.testing.assert_array_equal(hpat_func(S), test_impl(S))

    def test_unique_str(self):
        def test_impl():
            data = pd.Series(['aa', 'aa', 'b', 'b', 'cccc', 'dd', 'ddd', 'dd'])
            return data.unique()

        hpat_func = self.jit(test_impl)

        # since the orider of the elements are diffrent - check count of elements only
        ref_result = test_impl().size
        result = hpat_func().size
        np.testing.assert_array_equal(ref_result, result)

    @skip_numba_jit
    def test_series_groupby_count(self):
        def test_impl():
            A = pd.Series([13, 11, 21, 13, 13, 51, 42, 21])
            grouped = A.groupby(A, sort=False)
            return grouped.count()

        hpat_func = self.jit(test_impl)

        ref_result = test_impl()
        result = hpat_func()
        pd.testing.assert_series_equal(result, ref_result)

    @unittest.skip("getiter for this type is not implemented yet")
    def test_series_groupby_iterator_int(self):
        def test_impl():
            A = pd.Series([13, 11, 21, 13, 13, 51, 42, 21])
            grouped = A.groupby(A)
            return [i for i in grouped]

        hpat_func = self.jit(test_impl)

        ref_result = test_impl()
        result = hpat_func()
        np.testing.assert_array_equal(result, ref_result)

    def test_series_std(self):
        def pyfunc():
            series = pd.Series([1.0, np.nan, -1.0, 0.0, 5e-324])
            return series.std()

        cfunc = self.jit(pyfunc)
        ref_result = pyfunc()
        result = cfunc()
        np.testing.assert_equal(ref_result, result)

    @skip_sdc_jit('Series.std() parameters "skipna" and "ddof" unsupported')
    def test_series_std_unboxing(self):
        def pyfunc(series, skipna, ddof):
            return series.std(skipna=skipna, ddof=ddof)

        cfunc = self.jit(pyfunc)
        for data in test_global_input_data_numeric + [[]]:
            series = pd.Series(data)
            for ddof in [0, 1]:
                for skipna in [True, False]:
                    ref_result = pyfunc(series, skipna=skipna, ddof=ddof)
                    result = cfunc(series, skipna=skipna, ddof=ddof)
                    np.testing.assert_equal(ref_result, result)

    @skip_sdc_jit('Series.std() strings as input data unsupported')
    def test_series_std_str(self):
        def pyfunc(series):
            return series.std()

        cfunc = self.jit(pyfunc)
        series = pd.Series(test_global_input_data_unicode_kind4)
        with self.assertRaises(TypingError) as raises:
            cfunc(series)
        msg = 'Method std(). The object must be a number. Given self.data.dtype: {}'
        self.assertIn(msg.format(types.unicode_type), str(raises.exception))

    @skip_sdc_jit('Series.std() parameters "axis", "level", "numeric_only" unsupported')
    def test_series_std_unsupported_params(self):
        def pyfunc(series, axis, level, numeric_only):
            return series.std(axis=axis, level=level, numeric_only=numeric_only)

        cfunc = self.jit(pyfunc)
        series = pd.Series(test_global_input_data_float64[0])
        msg = 'Method std(). Unsupported parameters. Given {}: {}'
        with self.assertRaises(TypingError) as raises:
            cfunc(series, axis=1, level=None, numeric_only=None)
        self.assertIn(msg.format('axis', 'int'), str(raises.exception))

        with self.assertRaises(TypingError) as raises:
            cfunc(series, axis=None, level=1, numeric_only=None)
        self.assertIn(msg.format('level', 'int'), str(raises.exception))

        with self.assertRaises(TypingError) as raises:
            cfunc(series, axis=None, level=None, numeric_only=True)
        self.assertIn(msg.format('numeric_only', 'bool'), str(raises.exception))

    def test_series_nunique(self):
        def test_series_nunique_impl(S):
            return S.nunique()

        def test_series_nunique_param1_impl(S, dropna):
            return S.nunique(dropna)

        hpat_func = self.jit(test_series_nunique_impl)

        the_same_string = "the same string"
        test_input_data = []
        data_simple = [[6, 6, 2, 1, 3, 3, 2, 1, 2],
                       [1.1, 0.3, 2.1, 1, 3, 0.3, 2.1, 1.1, 2.2],
                       [6, 6.1, 2.2, 1, 3, 3, 2.2, 1, 2],
                       ['aa', 'aa', 'b', 'b', 'cccc', 'dd', 'ddd', 'dd'],
                       ['aa', 'copy aa', the_same_string, 'b', 'b', 'cccc', the_same_string, 'dd', 'ddd', 'dd', 'copy aa', 'copy aa'],
                       []
                       ]

        data_extra = [[6, 6, np.nan, 2, np.nan, 1, 3, 3, np.inf, 2, 1, 2, np.inf],
                      [1.1, 0.3, np.nan, 1.0, np.inf, 0.3, 2.1, np.nan, 2.2, np.inf],
                      [1.1, 0.3, np.nan, 1, np.inf, 0, 1.1, np.nan, 2.2, np.inf, 2, 2],
                      ['aa', np.nan, 'b', 'b', 'cccc', np.nan, 'ddd', 'dd'],
                      [np.nan, 'copy aa', the_same_string, 'b', 'b', 'cccc', the_same_string, 'dd', 'ddd', 'dd', 'copy aa', 'copy aa'],
                      [np.nan, np.nan, np.nan],
                      [np.nan, np.nan, np.inf],
                      ]

        if sdc.config.config_pipeline_hpat_default:
            """
            SDC pipeline Series.nunique() does not support numpy.nan
            """

            test_input_data = data_simple
        else:
            test_input_data = data_simple + data_extra

        for input_data in test_input_data:
            S = pd.Series(input_data)

            result_ref = test_series_nunique_impl(S)
            result = hpat_func(S)
            self.assertEqual(result, result_ref)

            if not sdc.config.config_pipeline_hpat_default:
                """
                SDC pipeline does not support parameter to Series.nunique(dropna=True)
                """

                hpat_func_param1 = self.jit(test_series_nunique_param1_impl)

                for param1 in [True, False]:
                    result_param1_ref = test_series_nunique_param1_impl(S, param1)
                    result_param1 = hpat_func_param1(S, param1)
                    self.assertEqual(result_param1, result_param1_ref)

    def test_series_var(self):
        def pyfunc():
            series = pd.Series([1.0, np.nan, -1.0, 0.0, 5e-324])
            return series.var()

        cfunc = self.jit(pyfunc)
        np.testing.assert_equal(pyfunc(), cfunc())

    @skip_sdc_jit('Series.var() data [max_uint64, max_uint64] unsupported')
    def test_series_var_unboxing(self):
        def pyfunc(series):
            return series.var()

        cfunc = self.jit(pyfunc)
        for data in test_global_input_data_numeric + [[]]:
            series = pd.Series(data)
            np.testing.assert_equal(pyfunc(series), cfunc(series))

    @skip_sdc_jit('Series.var() parameters "ddof" and "skipna" unsupported')
    def test_series_var_full(self):
        def pyfunc(series, skipna, ddof):
            return series.var(skipna=skipna, ddof=ddof)

        cfunc = self.jit(pyfunc)
        for data in test_global_input_data_numeric + [[]]:
            series = pd.Series(data)
            for ddof in [0, 1]:
                for skipna in [True, False]:
                    ref_result = pyfunc(series, skipna=skipna, ddof=ddof)
                    result = cfunc(series, skipna=skipna, ddof=ddof)
                    np.testing.assert_equal(ref_result, result)

    @skip_sdc_jit('Series.var() strings as input data unsupported')
    def test_series_var_str(self):
        def pyfunc(series):
            return series.var()

        cfunc = self.jit(pyfunc)
        series = pd.Series(test_global_input_data_unicode_kind4)
        with self.assertRaises(TypingError) as raises:
            cfunc(series)
        msg = 'Method var(). The object must be a number. Given self.data.dtype: {}'
        self.assertIn(msg.format(types.unicode_type), str(raises.exception))

    @skip_sdc_jit('Series.var() parameters "axis", "level", "numeric_only" unsupported')
    def test_series_var_unsupported_params(self):
        def pyfunc(series, axis, level, numeric_only):
            return series.var(axis=axis, level=level, numeric_only=numeric_only)

        cfunc = self.jit(pyfunc)
        series = pd.Series(test_global_input_data_float64[0])
        msg = 'Method var(). Unsupported parameters. Given {}: {}'
        with self.assertRaises(TypingError) as raises:
            cfunc(series, axis=1, level=None, numeric_only=None)
        self.assertIn(msg.format('axis', 'int'), str(raises.exception))

        with self.assertRaises(TypingError) as raises:
            cfunc(series, axis=None, level=1, numeric_only=None)
        self.assertIn(msg.format('level', 'int'), str(raises.exception))

        with self.assertRaises(TypingError) as raises:
            cfunc(series, axis=None, level=None, numeric_only=True)
        self.assertIn(msg.format('numeric_only', 'bool'), str(raises.exception))

    def test_series_count(self):
        def test_series_count_impl(S):
            return S.count()

        hpat_func = self.jit(test_series_count_impl)

        the_same_string = "the same string"
        test_input_data = [[6, 6, 2, 1, 3, 3, 2, 1, 2],
                           [1.1, 0.3, 2.1, 1, 3, 0.3, 2.1, 1.1, 2.2],
                           [6, 6.1, 2.2, 1, 3, 3, 2.2, 1, 2],
                           ['aa', 'aa', 'b', 'b', 'cccc', 'dd', 'ddd', 'dd'],
                           ['aa', 'copy aa', the_same_string, 'b', 'b', 'cccc', the_same_string, 'dd', 'ddd', 'dd',
                            'copy aa', 'copy aa'],
                           [],
                           [6, 6, np.nan, 2, np.nan, 1, 3, 3, np.inf, 2, 1, 2, np.inf],
                           [1.1, 0.3, np.nan, 1.0, np.inf, 0.3, 2.1, np.nan, 2.2, np.inf],
                           [1.1, 0.3, np.nan, 1, np.inf, 0, 1.1, np.nan, 2.2, np.inf, 2, 2],
                           [np.nan, np.nan, np.nan],
                           [np.nan, np.nan, np.inf]
                           ]

        for input_data in test_input_data:
            S = pd.Series(input_data)

            result_ref = test_series_count_impl(S)
            result = hpat_func(S)
            self.assertEqual(result, result_ref)

    @skip_parallel
    @skip_sdc_jit('Series.cumsum() np.nan as input data unsupported')
    def test_series_cumsum(self):
        def test_impl():
            series = pd.Series([1.0, np.nan, -1.0, 0.0, 5e-324])
            return series.cumsum()

        pyfunc = test_impl
        cfunc = self.jit(pyfunc)
        pd.testing.assert_series_equal(pyfunc(), cfunc())

    @skip_parallel
    @skip_sdc_jit('Series.cumsum() np.nan as input data unsupported')
    def test_series_cumsum_unboxing(self):
        def test_impl(s):
            return s.cumsum()

        pyfunc = test_impl
        cfunc = self.jit(pyfunc)

        for data in test_global_input_data_numeric + [[]]:
            series = pd.Series(data)
            pd.testing.assert_series_equal(pyfunc(series), cfunc(series))

    @skip_parallel
    @skip_sdc_jit('Series.cumsum() parameters "axis", "skipna" unsupported')
    def test_series_cumsum_full(self):
        def test_impl(s, axis, skipna):
            return s.cumsum(axis=axis, skipna=skipna)

        pyfunc = test_impl
        cfunc = self.jit(pyfunc)

        axis = None
        for data in test_global_input_data_numeric + [[]]:
            series = pd.Series(data)
            for skipna in [True, False]:
                ref_result = pyfunc(series, axis=axis, skipna=skipna)
                jit_result = cfunc(series, axis=axis, skipna=skipna)
                pd.testing.assert_series_equal(ref_result, jit_result)

    @skip_sdc_jit('Series.cumsum() strings as input data unsupported')
    def test_series_cumsum_str(self):
        def test_impl(s):
            return s.cumsum()

        cfunc = self.jit(test_impl)
        series = pd.Series(test_global_input_data_unicode_kind4)
        with self.assertRaises(TypingError) as raises:
            cfunc(series)
        msg = 'Method cumsum(). The object must be a number. Given self.data.dtype: {}'
        self.assertIn(msg.format(types.unicode_type), str(raises.exception))

    @skip_sdc_jit('Series.cumsum() parameter "axis" unsupported')
    def test_series_cumsum_unsupported_axis(self):
        def test_impl(s, axis):
            return s.cumsum(axis=axis)

        cfunc = self.jit(test_impl)
        series = pd.Series(test_global_input_data_float64[0])
        for axis in [0, 1]:
            with self.assertRaises(TypingError) as raises:
                cfunc(series, axis=axis)
            msg = 'Method cumsum(). Unsupported parameters. Given axis: int'
            self.assertIn(msg, str(raises.exception))

    def test_series_cov1(self):
        def test_impl(S1, S2):
            return S1.cov(S2)
        hpat_func = self.jit(test_impl)

        for pair in _cov_corr_series:
            S1, S2 = pair
            np.testing.assert_almost_equal(
                hpat_func(S1, S2), test_impl(S1, S2),
                err_msg='S1={}\nS2={}'.format(S1, S2))

    @skip_sdc_jit('Series.cov() parameter "min_periods" unsupported')
    def test_series_cov(self):
        def test_series_cov_impl(S1, S2, min_periods=None):
            return S1.cov(S2, min_periods)

        hpat_func = self.jit(test_series_cov_impl)
        test_input_data1 = [[.2, .0, .6, .2],
                            [.2, .0, .6, .2, .5, .6, .7, .8],
                            [],
                            [2, 0, 6, 2],
                            [.2, .1, np.nan, .5, .3],
                            [-1, np.nan, 1, np.inf]]
        test_input_data2 = [[.3, .6, .0, .1],
                            [.3, .6, .0, .1, .8],
                            [],
                            [3, 6, 0, 1],
                            [.3, .2, .9, .6, np.nan],
                            [np.nan, np.nan, np.inf, np.nan]]
        for input_data1 in test_input_data1:
            for input_data2 in test_input_data2:
                S1 = pd.Series(input_data1)
                S2 = pd.Series(input_data2)
                for period in [None, 2, 1, 8, -4]:
                    with self.subTest(input_data1=input_data1, input_data2=input_data2, min_periods=period):
                        result_ref = test_series_cov_impl(S1, S2, min_periods=period)
                        result = hpat_func(S1, S2, min_periods=period)
                        np.testing.assert_allclose(result, result_ref)

    @skip_sdc_jit('Series.cov() parameter "min_periods" unsupported')
    def test_series_cov_unsupported_dtype(self):
        def test_series_cov_impl(S1, S2, min_periods=None):
            return S1.cov(S2, min_periods=min_periods)

        hpat_func = self.jit(test_series_cov_impl)
        S1 = pd.Series([.2, .0, .6, .2])
        S2 = pd.Series(['abcdefgh', 'a','abcdefg', 'ab', 'abcdef', 'abc'])
        S3 = pd.Series(['aaaaa', 'bbbb', 'ccc', 'dd', 'e'])
        S4 = pd.Series([.3, .6, .0, .1])

        with self.assertRaises(TypingError) as raises:
            hpat_func(S1, S2, min_periods=5)
        msg = 'Method cov(). The object other.data'
        self.assertIn(msg, str(raises.exception))

        with self.assertRaises(TypingError) as raises:
            hpat_func(S3, S4, min_periods=5)
        msg = 'Method cov(). The object self.data'
        self.assertIn(msg, str(raises.exception))

    @skip_sdc_jit('Series.cov() parameter "min_periods" unsupported')
    def test_series_cov_unsupported_period(self):
        def test_series_cov_impl(S1, S2, min_periods=None):
            return S1.cov(S2, min_periods)

        hpat_func = self.jit(test_series_cov_impl)
        S1 = pd.Series([.2, .0, .6, .2])
        S2 = pd.Series([.3, .6, .0, .1])

        with self.assertRaises(TypingError) as raises:
            hpat_func(S1, S2, min_periods='aaaa')
        msg = 'Method cov(). The object min_periods'
        self.assertIn(msg, str(raises.exception))

        with self.assertRaises(TypingError) as raises:
            hpat_func(S1, S2, min_periods=0.5)
        msg = 'Method cov(). The object min_periods'
        self.assertIn(msg, str(raises.exception))

    @skip_numba_jit
    @skip_sdc_jit('Series.pct_change unsupported some Series')
    def test_series_pct_change(self):
        def test_series_pct_change_impl(S, periods, method):
            return S.pct_change(periods=periods, fill_method=method, limit=None, freq=None)

        hpat_func = self.jit(test_series_pct_change_impl)
        test_input_data = [
            [],
            [np.nan, np.nan, np.nan],
            [np.nan, np.nan, np.inf],
            [0] * 8,
            [0, 0, 0, np.nan, np.nan, 0, 0, np.nan, np.inf, 0, 0, np.inf, np.inf],
            [1.1, 0.3, np.nan, 1, np.inf, 0, 1.1, np.nan, 2.2, np.inf, 2, 2],
            [1, 2, 3, 4, np.nan, np.inf, 0, 0, np.nan, np.nan]
        ]
        for input_data in test_input_data:
            S = pd.Series(input_data)
            for periods in [0, 1, 2, 5, 10, -1, -2, -5]:
                for method in [None, 'pad', 'ffill', 'backfill', 'bfill']:
                    result_ref = test_series_pct_change_impl(S, periods, method)
                    result = hpat_func(S, periods, method)
                    pd.testing.assert_series_equal(result, result_ref)

    @skip_sdc_jit('Series.pct_change() strings as input data unsupported')
    def test_series_pct_change_str(self):
        def test_series_pct_change_impl(S):
            return S.pct_change(periods=1, fill_method='pad', limit=None, freq=None)

        hpat_func = self.jit(test_series_pct_change_impl)
        S = pd.Series(test_global_input_data_unicode_kind4)

        with self.assertRaises(TypingError) as raises:
            hpat_func(S)
        msg = 'Method pct_change(). The object self.data'
        self.assertIn(msg, str(raises.exception))

    @skip_sdc_jit('Series.pct_change() does not raise an exception')
    def test_series_pct_change_not_supported(self):
        def test_series_pct_change_impl(S, periods=1, fill_method='pad', limit=None, freq=None):
            return S.pct_change(periods=periods, fill_method=fill_method, limit=limit, freq=freq)

        hpat_func = self.jit(test_series_pct_change_impl)
        S = pd.Series([0, 0, 0, np.nan, np.nan, 0, 0, np.nan, np.inf, 0, 0, np.inf, np.inf])
        with self.assertRaises(ValueError) as raises:
            hpat_func(S, fill_method='ababa')
        msg = 'Method pct_change(). Unsupported parameter. The function uses fill_method pad (ffill) or backfill (bfill) or None.'
        self.assertIn(msg, str(raises.exception))

        with self.assertRaises(TypingError) as raises:
            hpat_func(S, limit=5)
        msg = 'Method pct_change(). The object limit'
        self.assertIn(msg, str(raises.exception))

        with self.assertRaises(TypingError) as raises:
            hpat_func(S, freq=5)
        msg = 'Method pct_change(). The object freq'
        self.assertIn(msg, str(raises.exception))

        with self.assertRaises(TypingError) as raises:
            hpat_func(S, fill_method=1.6)
        msg = 'Method pct_change(). The object fill_method'
        self.assertIn(msg, str(raises.exception))

        with self.assertRaises(TypingError) as raises:
            hpat_func(S, periods=1.6)
        msg = 'Method pct_change(). The object periods'
        self.assertIn(msg, str(raises.exception))

    def test_series_setitem_for_value_int(self):
        def test_impl(S, val):
            S[3] = val
            return S

        hpat_func = self.jit(test_impl)
        data_to_test = [[0, 1, 2, 3, 4]]

        for data in data_to_test:
            S1 = pd.Series(data)
            S2 = S1.copy(deep=True)
            value = 50
            result_ref = test_impl(S1, value)
            result = hpat_func(S2, value)
            pd.testing.assert_series_equal(result_ref, result)

    def test_series_setitem_for_value_float(self):
        def test_impl(S, val):
            S[3] = val
            return S

        hpat_func = self.jit(test_impl)
        data_to_test = [[0, 0, 0, np.nan, np.nan, 0, 0, np.nan, np.inf, 0, 0, np.inf, np.inf],
                        [1.1, 0.3, np.nan, 1, np.inf, 0, 1.1, np.nan, 2.2, np.inf, 2, 2],
                        [1, 2, 3, 4, np.nan, np.inf, 0, 0, np.nan, np.nan]]

        for data in data_to_test:
            S1 = pd.Series(data)
            S2 = S1.copy(deep=True)
            value = np.nan
            result_ref = test_impl(S1, value)
            result = hpat_func(S2, value)
            pd.testing.assert_series_equal(result_ref, result)

    @skip_numba_jit('NOT WORK, PROBLEM WITH StringArrayType in _str_ext.cpp')
    @skip_sdc_jit
    def test_series_setitem_for_value_string(self):
        def test_impl(S, val):
            S[3] = val
            return S

        hpat_func = self.jit(test_impl)
        data_to_test = [['a', '', 'a', '', 'b', None, 'a', '', None, 'b'],
                        ['dog', None, 'NaN', '', 'cat', None, 'cat', None, 'dog', ''],
                        ['dog', 'NaN', '', 'cat', 'cat', 'dog', '']]

        for data in data_to_test:
            S1 = pd.Series(data)
            S2 = S1.copy(deep=True)
            value = 'Hello, world!'
            result_ref = test_impl(S1, value)
            result = hpat_func(S2, value)
            pd.testing.assert_series_equal(result_ref, result)

    def test_series_setitem_for_slice_int(self):
        def test_impl(S, val):
            S[2:] = val
            return S

        hpat_func = self.jit(test_impl)
        data_to_test = [[0, 1, 2, 3, 4]]

        for data in data_to_test:
            S1 = pd.Series(data)
            S2 = S1.copy(deep=True)
            value = 50
            result_ref = test_impl(S1, value)
            result = hpat_func(S2, value)
            pd.testing.assert_series_equal(result_ref, result)

    def test_series_setitem_for_slice_float(self):
        def test_impl(S, val):
            S[2:] = val
            return S

        hpat_func = self.jit(test_impl)
        data_to_test = [[0, 0, 0, np.nan, np.nan, 0, 0, np.nan, np.inf, 0, 0, np.inf, np.inf],
                        [1.1, 0.3, np.nan, 1, np.inf, 0, 1.1, np.nan, 2.2, np.inf, 2, 2],
                        [1, 2, 3, 4, np.nan, np.inf, 0, 0, np.nan, np.nan]]

        for data in data_to_test:
            S1 = pd.Series(data)
            S2 = S1.copy(deep=True)
            value = np.nan
            result_ref = test_impl(S1, value)
            result = hpat_func(S2, value)
            pd.testing.assert_series_equal(result_ref, result)

    @skip_numba_jit('NOT WORK, PROBLEM WITH StringArrayType in _str_ext.cpp')
    @skip_sdc_jit
    def test_series_setitem_for_slice_string(self):
        def test_impl(S, val):
            S[2:] = val
            return S

        hpat_func = self.jit(test_impl)
        data_to_test = [['a', '', 'a', '', 'b', None, 'a', '', None, 'b'],
                        ['dog', None, 'NaN', '', 'cat', None, 'cat', None, 'dog', ''],
                        ['dog', 'NaN', '', 'cat', 'cat', 'dog', '']]

        for data in data_to_test:
            S1 = pd.Series(data)
            S2 = S1.copy(deep=True)
            value = 'Hello, world!'
            result_ref = test_impl(S1, value)
            result = hpat_func(S2, value)
            pd.testing.assert_series_equal(result_ref, result)

    def test_series_setitem_for_series_int(self):
        def test_impl(S, ind, val):
            S[ind] = val
            return S

        hpat_func = self.jit(test_impl)
        data_to_test = [[0, 1, 2, 3, 4]]
        ind = pd.Series([0, 2, 4])

        for data in data_to_test:
            S1 = pd.Series(data)
            S2 = S1.copy(deep=True)
            value = 50
            result_ref = test_impl(S1, ind, value)
            result = hpat_func(S2, ind, value)
            pd.testing.assert_series_equal(result_ref, result)

    def test_series_setitem_for_series_float(self):
        def test_impl(S, ind, val):
            S[ind] = val
            return S

        hpat_func = self.jit(test_impl)
        data_to_test = [[0, 0, 0, np.nan, np.nan, 0, 0, np.nan, np.inf, 0, 0, np.inf, np.inf],
                        [1.1, 0.3, np.nan, 1, np.inf, 0, 1.1, np.nan, 2.2, np.inf, 2, 2],
                        [1, 2, 3, 4, np.nan, np.inf, 0, 0, np.nan, np.nan]]
        ind = pd.Series([0, 2, 4])

        for data in data_to_test:
            S1 = pd.Series(data)
            S2 = S1.copy(deep=True)
            value = np.nan
            result_ref = test_impl(S1, ind, value)
            result = hpat_func(S2, ind, value)
            pd.testing.assert_series_equal(result_ref, result)

    @skip_numba_jit('NOT WORK, PROBLEM WITH StringArrayType in _str_ext.cpp')
    @skip_sdc_jit
    def test_series_setitem_for_series_string(self):
        def test_impl(S, ind, val):
            S[ind] = val
            return S

        hpat_func = self.jit(test_impl)
        data_to_test = [['a', '', 'a', '', 'b', None, 'a', '', None, 'b'],
                        ['dog', None, 'NaN', '', 'cat', None, 'cat', None, 'dog', ''],
                        ['dog', 'NaN', '', 'cat', 'cat', 'dog', '']]
        ind = pd.Series([0, 2, 4])

        for data in data_to_test:
            S1 = pd.Series(data)
            S2 = S1.copy(deep=True)
            value = 'Hello, world!'
            result_ref = test_impl(S1, ind, value)
            result = hpat_func(S2, ind, value)
            pd.testing.assert_series_equal(result_ref, result)

    def test_series_setitem_unsupported(self):
        def test_impl(S, ind, val):
            S[ind] = val
            return S

        hpat_func = self.jit(test_impl)
        S = pd.Series([0, 1, 2, 3, 4, 5])
        ind1 = 5
        ind2 = '3'
        value1 = 'ababa'
        value2 = 101
        msg_tmpl = 'Operator setitem. The object {}\n given: unicode_type\n expected: {}'

        with self.assertRaises(TypingError) as raises:
            hpat_func(S, ind1, value1)
        msg = msg_tmpl.format('value', 'int64')
        self.assertIn(msg, str(raises.exception))

        with self.assertRaises(TypingError) as raises:
            hpat_func(S, ind2, value2)
        msg = msg_tmpl.format('idx', 'int, Slice, Series')
        self.assertIn(msg, str(raises.exception))

    @skip_sdc_jit('Arithmetic operations on Series with non-default indexes are not supported in old-style')
    def test_series_operator_add_numeric_scalar(self):
        """Verifies Series.operator.add implementation for numeric series and scalar second operand"""
        def test_impl(A, B):
            return A + B
        hpat_func = self.jit(test_impl)

        n = 7
        dtype_to_index = {'None': None,
                          'int': np.arange(n, dtype='int'),
                          'float': np.arange(n, dtype='float'),
                          'string': ['aa', 'aa', 'b', 'b', 'cccc', 'dd', 'ddd']}

        int_scalar = 24
        for dtype, index_data in dtype_to_index.items():
            with self.subTest(index_dtype=dtype, index=index_data):
                if platform.system() == 'Windows' and not IS_32BITS:
                    A = pd.Series(np.arange(n, dtype=np.int64), index=index_data)
                else:
                    A = pd.Series(np.arange(n), index=index_data)
                result = hpat_func(A, int_scalar)
                result_ref = test_impl(A, int_scalar)
                pd.testing.assert_series_equal(result, result_ref, check_dtype=False, check_names=False)

        float_scalar = 24.0
        for dtype, index_data in dtype_to_index.items():
            with self.subTest(index_dtype=dtype, index=index_data):
                if platform.system() == 'Windows' and not IS_32BITS:
                    A = pd.Series(np.arange(n, dtype=np.int64), index=index_data)
                else:
                    A = pd.Series(np.arange(n), index=index_data)
                ref_result = test_impl(A, float_scalar)
                result = hpat_func(A, float_scalar)
                pd.testing.assert_series_equal(result, ref_result, check_dtype=False, check_names=False)

    def test_series_operator_add_numeric_same_index_default(self):
        """Verifies implementation of Series.operator.add between two numeric Series
        with default indexes and same size"""
        def test_impl(A, B):
            return A + B
        hpat_func = self.jit(test_impl)

        n = 7
        dtypes_to_test = (np.int32, np.int64, np.float32, np.float64)
        for dtype_left, dtype_right in combinations(dtypes_to_test, 2):
            with self.subTest(left_series_dtype=dtype_left, right_series_dtype=dtype_right):
                A = pd.Series(np.arange(n), dtype=dtype_left)
                B = pd.Series(np.arange(n)**2, dtype=dtype_right)
                pd.testing.assert_series_equal(hpat_func(A, B), test_impl(A, B), check_dtype=False)

    @skip_numba_jit
    @skip_sdc_jit("TODO: find out why pandas aligning series indexes produces Int64Index when common dtype is float\n"
                  "AssertionError: Series.index are different\n"
                  "Series.index classes are not equivalent\n"
                  "[left]:  Float64Index([0.0, 1.0, 2.0, 3.0, 4.0, 5.0, 6.0, 7.0, 8.0, 9.0, 10.0], dtype='float64')\n"
                  "[right]: Int64Index([0, 1, 2, 3, 4, 5, 6, 7, 8, 9, 10], dtype='int64')\n")
    def test_series_operator_add_numeric_same_index_numeric(self):
        """Verifies implementation of Series.operator.add between two numeric Series
           with the same numeric indexes of different dtypes"""
        def test_impl(A, B):
            return A + B
        hpat_func = self.jit(test_impl)

        n = 7
        dtypes_to_test = (np.int32, np.int64, np.float32, np.float64)
        for dtype_left, dtype_right in combinations(dtypes_to_test, 2):
            with self.subTest(left_series_dtype=dtype_left, right_series_dtype=dtype_right):
                A = pd.Series(np.arange(n), index=np.arange(n, dtype=dtype_left))
                B = pd.Series(np.arange(n)**2, index=np.arange(n, dtype=dtype_right))
                pd.testing.assert_series_equal(hpat_func(A, B), test_impl(A, B), check_dtype=False)

    @skip_parallel
    @skip_sdc_jit('Arithmetic operations on Series with non-default indexes are not supported in old-style')
    def test_series_operator_add_numeric_same_index_numeric_fixme(self):
        """ Same as test_series_operator_add_same_index_numeric but with w/a for the problem.
        Can be deleted when the latter is fixed """
        def test_impl(A, B):
            return A + B
        hpat_func = self.jit(test_impl)

        n = 7
        index_dtypes_to_test = (np.int32, np.int64, np.float32, np.float64)
        for dtype_left, dtype_right in combinations(index_dtypes_to_test, 2):
            # FIXME: skip the sub-test if one of the dtypes is float and the other is integer
            if not (np.issubdtype(dtype_left, np.integer) and np.issubdtype(dtype_right, np.integer)
                    or np.issubdtype(dtype_left, np.float) and np.issubdtype(dtype_right, np.float)):
                continue

            with self.subTest(left_series_dtype=dtype_left, right_series_dtype=dtype_right):
                A = pd.Series(np.arange(n), index=np.arange(n, dtype=dtype_left))
                B = pd.Series(np.arange(n)**2, index=np.arange(n, dtype=dtype_right))
                pd.testing.assert_series_equal(hpat_func(A, B), test_impl(A, B), check_dtype=False)

    @skip_parallel
    @skip_sdc_jit('Arithmetic operations on Series with non-default indexes are not supported in old-style')
    def test_series_operator_add_numeric_same_index_str(self):
        """Verifies implementation of Series.operator.add between two numeric Series with the same string indexes"""
        def test_impl(A, B):
            return A + B
        hpat_func = self.jit(test_impl)

        n = 7
        A = pd.Series(np.arange(n), index=['a', 'c', 'e', 'c', 'b', 'a', 'o'])
        B = pd.Series(np.arange(n)**2, index=['a', 'c', 'e', 'c', 'b', 'a', 'o'])
        pd.testing.assert_series_equal(hpat_func(A, B), test_impl(A, B), check_dtype=False, check_names=False)

    @skip_parallel
    @skip_sdc_jit('Arithmetic operations on Series with non-default indexes are not supported in old-style')
    def test_series_operator_add_numeric_align_index_int(self):
        """Verifies implementation of Series.operator.add between two numeric Series with non-equal integer indexes"""
        def test_impl(A, B):
            return A + B
        hpat_func = self.jit(test_impl)

        n = 11
        index_A = [0, 1, 1, 2, 3, 3, 3, 4, 6, 8, 9]
        index_B = [0, 1, 1, 3, 4, 4, 5, 5, 6, 6, 9]
        np.random.shuffle(index_A)
        np.random.shuffle(index_B)
        A = pd.Series(np.arange(n), index=index_A)
        B = pd.Series(np.arange(n)**2, index=index_B)
        pd.testing.assert_series_equal(hpat_func(A, B), test_impl(A, B), check_dtype=False, check_names=False)

    @skip_parallel
    @skip_sdc_jit('Arithmetic operations on Series with non-default indexes are not supported in old-style')
    def test_series_operator_add_numeric_align_index_str(self):
        """Verifies implementation of Series.operator.add between two numeric Series with non-equal string indexes"""
        def test_impl(A, B):
            return A + B
        hpat_func = self.jit(test_impl)

        n = 11
        index_A = ['', '', 'aa', 'aa', 'ae', 'ae', 'b', 'ccc', 'cccc', 'oo', 's']
        index_B = ['', '', 'aa', 'aa', 'cc', 'cccc', 'e', 'f', 'h', 'oo', 's']
        np.random.shuffle(index_A)
        np.random.shuffle(index_B)
        A = pd.Series(np.arange(n), index=index_A)
        B = pd.Series(np.arange(n)**2, index=index_B)
        pd.testing.assert_series_equal(hpat_func(A, B), test_impl(A, B), check_dtype=False, check_names=False)

    @skip_numba_jit('TODO: fix Series.sort_values to handle both None and '' in string series')
    @skip_sdc_jit('Arithmetic operations on Series with non-default indexes are not supported in old-style')
    def test_series_operator_add_numeric_align_index_str_fixme(self):
        """Same as test_series_operator_add_align_index_str but with None values in string indexes"""
        def test_impl(A, B):
            return A + B
        hpat_func = self.jit(test_impl)

        n = 11
        index_A = ['', '', 'aa', 'aa', 'ae', 'b', 'ccc', 'cccc', 'oo', None, None]
        index_B = ['', '', 'aa', 'aa', 'cccc', 'f', 'h', 'oo', 's', None, None]
        np.random.shuffle(index_A)
        np.random.shuffle(index_B)
        A = pd.Series(np.arange(n), index=index_A)
        B = pd.Series(np.arange(n)**2, index=index_B)
        pd.testing.assert_series_equal(hpat_func(A, B), test_impl(A, B), check_dtype=False, check_names=False)

    @skip_parallel
    @skip_sdc_jit('Arithmetic operations on Series with non-default indexes are not supported in old-style')
    def test_series_operator_add_numeric_align_index_other_dtype(self):
        """Verifies implementation of Series.operator.add between two numeric Series
        with non-equal integer indexes of different dtypes"""
        def test_impl(A, B):
            return A + B
        hpat_func = self.jit(test_impl)

        n = 7
        A = pd.Series(np.arange(3*n), index=np.arange(-n, 2*n, 1, dtype=np.int64))
        B = pd.Series(np.arange(3*n)**2, index=np.arange(0, 3*n, 1, dtype=np.float64))
        pd.testing.assert_series_equal(hpat_func(A, B), test_impl(A, B), check_dtype=False, check_names=False)

    @skip_sdc_jit('Arithmetic operations on Series with different sizes are not supported in old-style')
    def test_series_operator_add_numeric_diff_series_sizes(self):
        """Verifies implementation of Series.operator.add between two numeric Series with different sizes"""
        def test_impl(A, B):
            return A + B
        hpat_func = self.jit(test_impl)

        size_A, size_B = 7, 25
        A = pd.Series(np.arange(size_A))
        B = pd.Series(np.arange(size_B)**2)
        pd.testing.assert_series_equal(hpat_func(A, B), test_impl(A, B), check_dtype=False, check_names=False)

    @skip_parallel
    @skip_sdc_jit('Arithmetic operations on Series requiring alignment of indexes are not supported in old-style')
    def test_series_operator_add_align_index_int_capacity(self):
        """Verifies implementation of Series.operator.add and alignment of numeric indexes of large size"""
        def test_impl(A, B):
            return A + B
        hpat_func = self.jit(test_impl)

        n = 20000
        np.random.seed(0)
        index1 = np.random.randint(-30, 30, n)
        index2 = np.random.randint(-30, 30, n)
        A = pd.Series(np.random.ranf(n), index=index1)
        B = pd.Series(np.random.ranf(n), index=index2)
        pd.testing.assert_series_equal(hpat_func(A, B), test_impl(A, B), check_dtype=False, check_names=False)

    @skip_numba_jit
    @skip_sdc_jit('Test hangs due to a call of Series.sort_values')
    def test_series_operator_add_align_index_str_capacity(self):
        """Verifies implementation of Series.operator.add and alignment of string indexes of large size"""
        def test_impl(A, B):
            return A + B
        hpat_func = self.jit(test_impl)

        n = 20000
        np.random.seed(0)
        valid_ids = ['', 'aaa', 'a', 'b', 'ccc', 'ef', 'ff', 'fff', 'fa', 'dddd']
        index1 = [valid_ids[i] for i in np.random.randint(0, len(valid_ids), n)]
        index2 = [valid_ids[i] for i in np.random.randint(0, len(valid_ids), n)]
        A = pd.Series(np.random.ranf(n), index=index1)
        B = pd.Series(np.random.ranf(n), index=index2)
        pd.testing.assert_series_equal(hpat_func(A, B), test_impl(A, B), check_dtype=False, check_names=False)

    @skip_sdc_jit
    @skip_numba_jit("TODO: support arithemetic operations on StringArrays and extend Series.operator.add overload")
    def test_series_operator_add_str_same_index_default(self):
        """Verifies implementation of Series.operator.add between two string Series
        with default indexes and same size"""
        def test_impl(A, B):
            return A + B
        hpat_func = self.jit(test_impl)

        A = pd.Series(['a', '', 'ae', 'b', 'cccc', 'oo', None])
        B = pd.Series(['b', 'aa', '', 'b', 'o', None, 'oo'])
        pd.testing.assert_series_equal(hpat_func(A, B), test_impl(A, B), check_dtype=False, check_names=False)

    def test_series_operator_add_result_name1(self):
        """Verifies name of the Series resulting from appying Series.operator.add to different arguments"""
        def test_impl(A, B):
            return A + B
        hpat_func = self.jit(test_impl)

        n = 7
        series_names = ['A', '', None, 'B']
        for left_name, right_name in combinations(series_names, 2):
            S1 = pd.Series(np.arange(n), name=left_name)
            S2 = pd.Series(np.arange(n, 0, -1), name=right_name)
            with self.subTest(left_series_name=left_name, right_series_name=right_name):
                # check_dtype=False because SDC implementation always returns float64 Series
                pd.testing.assert_series_equal(hpat_func(S1, S2), test_impl(S1, S2), check_dtype=False)

        # also verify case when second operator is scalar
        scalar = 3.0
        S1 = pd.Series(np.arange(n), name='A')
        pd.testing.assert_series_equal(hpat_func(S1, S2), test_impl(S1, S2), check_dtype=False)

    @unittest.expectedFailure
    def test_series_operator_add_result_name2(self):
        """Verifies implementation of Series.operator.add differs from Pandas
           in returning unnamed Series when both operands are named Series with the same name"""
        def test_impl(A, B):
            return A + B
        hpat_func = self.jit(test_impl)

        n = 7
        S1 = pd.Series(np.arange(n), name='A')
        S2 = pd.Series(np.arange(n, 0, -1), name='A')
        result = hpat_func(S1, S2)
        result_ref = test_impl(S1, S2)
        # check_dtype=False because SDC implementation always returns float64 Series
        pd.testing.assert_series_equal(result, result_ref, check_dtype=False)

    @unittest.expectedFailure
    def test_series_operator_add_series_dtype_promotion(self):
        """Verifies implementation of Series.operator.add differs from Pandas
           in dtype of resulting Series that is fixed to float64"""
        def test_impl(A, B):
            return A + B
        hpat_func = self.jit(test_impl)

        n = 7
        dtypes_to_test = (np.int32, np.int64, np.float32, np.float64)
        for dtype_left, dtype_right in combinations(dtypes_to_test, 2):
            with self.subTest(left_series_dtype=dtype_left, right_series_dtype=dtype_right):
                A = pd.Series(np.array(np.arange(n), dtype=dtype_left))
                B = pd.Series(np.array(np.arange(n)**2, dtype=dtype_right))
                pd.testing.assert_series_equal(hpat_func(A, B), test_impl(A, B))

    @skip_numba_jit("BUG: new-style impl of arithmetic operators for series do not consider scalar as left argument")
    def test_series_operator_add_scalar_left(self):
        """Verifies using all various Series arithmetic binary operators on two integer Series with default indexes"""
        def test_impl(S, value):
            return value + S
        hpat_func = self.jit(test_impl)

        n = 11
        A = pd.Series(np.arange(-5, -5 + n))
        scalar = 24

        # check_dtype=False because SDC implementation always returns float64 Series
        pd.testing.assert_series_equal(hpat_func(A, scalar), test_impl(A, scalar), check_dtype=False)

    @skip_sdc_jit('Old-style implementation of operators doesn\'t support Series indexes')
    def test_series_operator_lt_index_mismatch1(self):
        """Verifies correct exception is raised when comparing Series with non equal integer indexes"""
        def test_impl(A, B):
            return A < B
        hpat_func = self.jit(test_impl)

        n = 11
        np.random.seed(0)
        index1 = np.arange(n)
        index2 = np.copy(index1)
        np.random.shuffle(index2)
        A = pd.Series([1, 2, -1, 3, 4, 2, -3, 5, 6, 6, 0], index=index1)
        B = pd.Series([3, 2, -2, 1, 4, 1, -5, 6, 6, 3, -1], index=index2)

        with self.assertRaises(Exception) as context:
            test_impl(A, B)
        exception_ref = context.exception

        self.assertRaises(type(exception_ref), hpat_func, A, B)

    @skip_sdc_jit('Old-style implementation of operators doesn\'t support comparing Series of different lengths')
    def test_series_operator_lt_index_mismatch2(self):
        """Verifies correct exception is raised when comparing Series of different size with default indexes"""
        def test_impl(A, B):
            return A < B
        hpat_func = self.jit(test_impl)

        A = pd.Series([1, 2, -1, 3, 4, 2])
        B = pd.Series([3, 2, -2, 1, 4, 1, -5, 6, 6, 3, -1])

        with self.assertRaises(Exception) as context:
            test_impl(A, B)
        exception_ref = context.exception

        self.assertRaises(type(exception_ref), hpat_func, A, B)

    @skip_numba_jit('Numba propagates different exception:\n'
                    'numba.errors.TypingError: Failed in nopython mode pipeline (step: nopython frontend)\n'
                    'Internal error at <numba.typeinfer.IntrinsicCallConstraint ...\n'
                    '\'Signature\' object is not iterable')
    @skip_sdc_jit('Typing checks not implemented for Series operators in old-style')
    def test_series_operator_lt_index_mismatch3(self):
        """Verifies correct exception is raised when comparing two Series with non-comparable indexes"""
        def test_impl(A, B):
            return A < B
        hpat_func = self.jit(test_impl)

        S1 = pd.Series([1, 2, -1, 3, 4, 2])
        S2 = pd.Series(['a', 'b', '', None, '2', 'ccc'])

        with self.assertRaises(TypingError) as raises:
            hpat_func(S1, S2)
        msg = 'Operator lt(). Not supported for series with not-comparable indexes.'
        self.assertIn(msg, str(raises.exception))

    @skip_sdc_jit('Comparison operations on Series with non-default indexes are not supported in old-style')
    @skip_numba_jit("TODO: find out why pandas aligning series indexes produces Int64Index when common dtype is float\n"
                    "AssertionError: Series.index are different\n"
                    "Series.index classes are not equivalent\n"
                    "[left]:  Float64Index([0.0, 1.0, 2.0, 3.0, 4.0, 5.0, 6.0, 7.0, 8.0, 9.0, 10.0], dtype='float64')\n"
                    "[right]: Int64Index([0, 1, 2, 3, 4, 5, 6, 7, 8, 9, 10], dtype='int64')\n")
    def test_series_operator_lt_index_dtype_promotion(self):
        """Verifies implementation of Series.operator.lt between two numeric Series
           with the same numeric indexes of different dtypes"""
        def test_impl(A, B):
            return A < B
        hpat_func = self.jit(test_impl)

        n = 7
        index_dtypes_to_test = (np.int32, np.int64, np.float32, np.float64)
        for dtype_left, dtype_right in combinations(index_dtypes_to_test, 2):
            with self.subTest(left_series_dtype=dtype_left, right_series_dtype=dtype_right):
                A = pd.Series(np.arange(n), index=np.arange(n, dtype=dtype_left))
                B = pd.Series(np.arange(n)**2, index=np.arange(n, dtype=dtype_right))
                pd.testing.assert_series_equal(hpat_func(A, B), test_impl(A, B))

    @skip_sdc_jit('Comparison operations on Series with non-default indexes are not supported in old-style')
    def test_series_operator_lt_index_dtype_promotion_fixme(self):
        """ Same as test_series_operator_lt_index_dtype_promotion but with w/a for the problem.
        Can be deleted when the latter is fixed """
        def test_impl(A, B):
            return A < B
        hpat_func = self.jit(test_impl)

        n = 7
        index_dtypes_to_test = (np.int32, np.int64, np.float32, np.float64)
        for dtype_left, dtype_right in combinations(index_dtypes_to_test, 2):
            # FIXME: skip the sub-test if one of the dtypes is float and the other is integer
            if not (np.issubdtype(dtype_left, np.integer) and np.issubdtype(dtype_right, np.integer)
                    or np.issubdtype(dtype_left, np.float) and np.issubdtype(dtype_right, np.float)):
                continue

            with self.subTest(left_series_dtype=dtype_left, right_series_dtype=dtype_right):
                A = pd.Series(np.arange(n), index=np.arange(n, dtype=dtype_left))
                B = pd.Series(np.arange(n)**2, index=np.arange(n, dtype=dtype_right))
                pd.testing.assert_series_equal(hpat_func(A, B), test_impl(A, B))

    @skip_numba_jit('Numba propagates different exception:\n'
                    'numba.errors.TypingError: Failed in nopython mode pipeline (step: nopython frontend)\n'
                    'Internal error at <numba.typeinfer.IntrinsicCallConstraint ...\n'
                    '\'Signature\' object is not iterable')
    @skip_sdc_jit('Typing checks not implemented for Series operators in old-style')
    def test_series_operator_lt_unsupported_dtypes(self):
        """Verifies correct exception is raised when comparing two Series with non-comparable dtypes"""
        def test_impl(A, B):
            return A < B
        hpat_func = self.jit(test_impl)

        S1 = pd.Series([1, 2, -1, 3, 4, 2])
        S2 = pd.Series(['a', 'b', '', None, '2', 'ccc'])

        with self.assertRaises(TypingError) as raises:
            hpat_func(S1, S2)
        msg = 'Operator lt(). Not supported for series with not-comparable data.'
        self.assertIn(msg, str(raises.exception))

    @skip_sdc_jit
    @skip_numba_jit("TODO: support arithemetic operations on StringArrays and extend Series.operator.lt overload")
    def test_series_operator_lt_str(self):
        """Verifies implementation of Series.operator.lt between two string Series with default indexes"""
        def test_impl(A, B):
            return A < B
        hpat_func = self.jit(test_impl)

        A = pd.Series(['a', '', 'ae', 'b', 'cccc', 'oo', None])
        B = pd.Series(['b', 'aa', '', 'b', 'o', None, 'oo'])
        pd.testing.assert_series_equal(hpat_func(A, B), test_impl(A, B))

    @skip_sdc_jit("Series.str.istitle is not supported yet")
    def test_series_istitle_str(self):
        series = pd.Series(['Cat', 'dog', 'Bird'])

        cfunc = self.jit(istitle_usecase)
        pd.testing.assert_series_equal(cfunc(series), istitle_usecase(series))

    @skip_sdc_jit("Series.str.istitle is not supported yet")
    @skip_numba_jit("Not work with None and np.nan")
    def test_series_istitle_str(self):
        series = pd.Series(['Cat', 'dog', 'Bird', None, np.nan])

        cfunc = self.jit(istitle_usecase)
        pd.testing.assert_series_equal(cfunc(series), istitle_usecase(series))

    @skip_sdc_jit("Series.str.isspace is not supported yet")
    def test_series_isspace_str(self):
        series = [['', '  ', '    ', '           '],
                  ['', ' c ', '  b ', '     a     '],
                  ['aaaaaa', 'bb', 'c', '  d']
                  ]

        cfunc = self.jit(isspace_usecase)
        for ser in series:
            S = pd.Series(ser)
            pd.testing.assert_series_equal(cfunc(S), isspace_usecase(S))

    @skip_sdc_jit("Series.str.isalpha is not supported yet")
    def test_series_isalpha_str(self):
        series = [['leopard', 'Golden Eagle', 'SNAKE', ''],
                  ['Hello world!', 'hello 123', 'mynameisPeter'],
                  ['one', 'one1', '1', '']
                  ]

        cfunc = self.jit(isalpha_usecase)
        for ser in series:
            S = pd.Series(ser)
            pd.testing.assert_series_equal(cfunc(S), isalpha_usecase(S))

    @skip_sdc_jit("Series.str.islower is not supported yet")
    def test_series_islower_str(self):
        series = [['leopard', 'Golden Eagle', 'SNAKE', ''],
                  ['Hello world!', 'hello 123', 'mynameisPeter']
                  ]

        cfunc = self.jit(islower_usecase)
        for ser in series:
            S = pd.Series(ser)
            pd.testing.assert_series_equal(cfunc(S), islower_usecase(S))

    @skip_sdc_jit("Series.str.isalnum is not supported yet")
    def test_series_isalnum_str(self):
        series = [['one', 'one1', '1', ''],
                  ['A B', '1.5', '3,000'],
                  ['23', '⅕', ''],
                  ['leopard', 'Golden Eagle', 'SNAKE', '']
                  ]

        cfunc = self.jit(isalnum_usecase)
        for ser in series:
            S = pd.Series(ser)
            pd.testing.assert_series_equal(cfunc(S), isalnum_usecase(S))

    @skip_sdc_jit('Old-style implementation returns string, but not series')
    def test_series_describe_numeric(self):
        def test_impl(A):
            return A.describe()
        hpat_func = self.jit(test_impl)

        n = 11
        S = pd.Series(np.arange(n))
        pd.testing.assert_series_equal(hpat_func(S), test_impl(S))

    @skip_sdc_jit('Old-style implementation doesn\'t support pecentiles argument')
    def test_series_describe_numeric_percentiles(self):
        def test_impl(A, values):
            return A.describe(percentiles=values)
        hpat_func = self.jit(test_impl)

        n = 11
        S = pd.Series(np.arange(n))
        supported_values = [
            [0.323, 0.778, 0.1, 0.01, 0.2],
            [0.001, 0.002],
            [0.001, 0.5, 0.002],
            [0.9999, 0.0001],
            (0.323, 0.778, 0.1, 0.01, 0.2),
            np.array([0, 1.0]),
            np.array([0.323, 0.778, 0.1, 0.01, 0.2]),
            None,
        ]
        for percentiles in supported_values:
            with self.subTest(percentiles=percentiles):
                pd.testing.assert_series_equal(hpat_func(S, percentiles), test_impl(S, percentiles))

    @skip_sdc_jit('Old-style implementation for string series is not supported')
    def test_series_describe_str(self):
        def test_impl(A):
            return A.describe()
        hpat_func = self.jit(test_impl)

        S = pd.Series(['a', 'dd', None, 'bbbb', 'dd', '', 'dd', '', 'dd'])
        # SDC implementation returns series of string, hence conversion of reference result is needed
        pd.testing.assert_series_equal(hpat_func(S), test_impl(S).astype(str))

    @skip_sdc_jit('Old-style implementation for datetime series is not supported')
    @skip_numba_jit('Series.describe is not implemented for datatime Series due to Numba limitations\n'
                    'Requires dropna for pd.Timestamp (depends on Numba isnat) to be implemented')
    def test_series_describe_dt(self):
        def test_impl(A):
            return A.describe()
        hpat_func = self.jit(test_impl)

        S = pd.Series([pd.Timestamp('1970-12-01 03:02:35'),
                       pd.NaT,
                       pd.Timestamp('1970-03-03 12:34:59'),
                       pd.Timestamp('1970-12-01 03:02:35'),
                       pd.Timestamp('2012-07-25'),
                       None])
        # SDC implementation returns series of string, hence conversion of reference result is needed
        pd.testing.assert_series_equal(hpat_func(S), test_impl(S).astype(str))

    @skip_sdc_jit('Old-style implementation doesn\'t support pecentiles argument')
    def test_series_describe_unsupported_percentiles(self):
        def test_impl(A, values):
            return A.describe(percentiles=values)
        hpat_func = self.jit(test_impl)

        n = 11
        S = pd.Series(np.arange(n))
        unsupported_values = [0.5, '0.77', True, ('a', 'b'), ['0.5', '0.7'], np.arange(0.1, 0.5, 0.1).astype(str)]
        for percentiles in unsupported_values:
            with self.assertRaises(TypingError) as raises:
                hpat_func(S, percentiles)
            msg = 'Method describe(). The object percentiles'
            self.assertIn(msg, str(raises.exception))

    @skip_sdc_jit('Old-style implementation doesn\'t support pecentiles argument')
    def test_series_describe_invalid_percentiles(self):
        def test_impl(A, values):
            return A.describe(percentiles=values)
        hpat_func = self.jit(test_impl)

        n = 11
        S = pd.Series(np.arange(n))
        unsupported_values = [
            [0.5, 0.7, 1.1],
            [-0.5, 0.7, 1.1],
            [0.5, 0.7, 0.2, 0.7]
        ]
        for percentiles in unsupported_values:
            with self.assertRaises(Exception) as context:
                test_impl(S, percentiles)
            pandas_exception = context.exception

            self.assertRaises(type(pandas_exception), hpat_func, S, percentiles)

    @skip_numba_jit('BUG: Series.count() impl for String series does count None elements, but it should not')
    def test_series_count_string_with_none(self):
        def test_impl(S):
            return S.count()
        hpat_func = self.jit(test_impl)

        S = pd.Series(['a', 'dd', None, 'bbbb', 'dd', '', 'dd', '', 'dd'])
        test_impl(S)
        self.assertEqual(hpat_func(S), test_impl(S))

    @skip_sdc_jit('BUG: Series.value_counts() impl for String series does count None elements, but it should not')
    @skip_numba_jit('BUG: Series.value_counts() impl for String series does count None elements, but it should not')
    def test_series_value_counts_string_with_none(self):
        def test_impl(S):
            return S.value_counts()
        hpat_func = self.jit(test_impl)

        S = pd.Series(['a', 'dd', None, 'bbbb', '', '', 'dd'])
        pd.testing.assert_series_equal(hpat_func(S), test_impl(S))

    @skip_sdc_jit('Fails occasionally due to use of non-stable sort in Pandas and SDC implementations')
    @skip_numba_jit('Fails occasionally due to use of non-stable sort in Pandas and SDC implementations')
    def test_series_value_counts_string_order_in_group(self):
        def test_impl(S):
            return S.value_counts()
        hpat_func = self.jit(test_impl)

        S = pd.Series(['c', 'dd', 'b', 'a', 'dd', 'dd', 'e', 'f', 'g'])
        pandas_res = test_impl(S)
        hpat_res = hpat_func(S)
        pd.testing.assert_series_equal(hpat_res, pandas_res)


if __name__ == "__main__":
    unittest.main()<|MERGE_RESOLUTION|>--- conflicted
+++ resolved
@@ -1295,7 +1295,6 @@
         pd.testing.assert_series_equal(
             hpat_func(S), test_impl(S))
 
-<<<<<<< HEAD
     @skip_sdc_jit('Not impl in old style')
     def test_series_slice_loc_start(self):
         def test_impl(A, n):
@@ -1340,9 +1339,7 @@
                     pd.testing.assert_series_equal(hpat_func(S, data_left, data_right),
                                                    test_impl(S, data_left, data_right))
 
-=======
     @skip_parallel
->>>>>>> 11334c6b
     @skip_sdc_jit('Old-style implementation of operators doesn\'t support comparing Series of different lengths')
     def test_series_op1_integer(self):
         '''Verifies using all various Series arithmetic binary operators on two integer Series with default indexes'''
