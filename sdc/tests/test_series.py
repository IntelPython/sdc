# *****************************************************************************
# Copyright (c) 2020, Intel Corporation All rights reserved.
#
# Redistribution and use in source and binary forms, with or without
# modification, are permitted provided that the following conditions are met:
#
#     Redistributions of source code must retain the above copyright notice,
#     this list of conditions and the following disclaimer.
#
#     Redistributions in binary form must reproduce the above copyright notice,
#     this list of conditions and the following disclaimer in the documentation
#     and/or other materials provided with the distribution.
#
# THIS SOFTWARE IS PROVIDED BY THE COPYRIGHT HOLDERS AND CONTRIBUTORS "AS IS"
# AND ANY EXPRESS OR IMPLIED WARRANTIES, INCLUDING, BUT NOT LIMITED TO,
# THE IMPLIED WARRANTIES OF MERCHANTABILITY AND FITNESS FOR A PARTICULAR
# PURPOSE ARE DISCLAIMED. IN NO EVENT SHALL THE COPYRIGHT HOLDER OR
# CONTRIBUTORS BE LIABLE FOR ANY DIRECT, INDIRECT, INCIDENTAL, SPECIAL,
# EXEMPLARY, OR CONSEQUENTIAL DAMAGES (INCLUDING, BUT NOT LIMITED TO,
# PROCUREMENT OF SUBSTITUTE GOODS OR SERVICES; LOSS OF USE, DATA, OR PROFITS;
# OR BUSINESS INTERRUPTION) HOWEVER CAUSED AND ON ANY THEORY OF LIABILITY,
# WHETHER IN CONTRACT, STRICT LIABILITY, OR TORT (INCLUDING NEGLIGENCE OR
# OTHERWISE) ARISING IN ANY WAY OUT OF THE USE OF THIS SOFTWARE,
# EVEN IF ADVISED OF THE POSSIBILITY OF SUCH DAMAGE.
# *****************************************************************************


# -*- coding: utf-8 -*-
import numpy as np
import pandas as pd
import platform
import pyarrow.parquet as pq
import sdc
import string
import unittest
from itertools import combinations, combinations_with_replacement, islice, permutations, product
from numba import types
from numba.config import IS_32BITS
from numba.errors import TypingError
from numba.special import literally

from .test_series_apply import TestSeries_apply
from .test_series_map import TestSeries_map
from sdc.tests.test_base import TestCase
from sdc.tests.test_utils import (count_array_OneDs,
                                  count_array_REPs,
                                  count_parfor_REPs,
                                  get_start_end,
                                  sdc_limitation,
                                  skip_inline,
                                  skip_numba_jit,
                                  skip_parallel,
                                  skip_sdc_jit)
from sdc.tests.gen_test_data import ParquetGenerator

from sdc.tests.test_utils import test_global_input_data_unicode_kind1


_cov_corr_series = [(pd.Series(x), pd.Series(y)) for x, y in [
    (
        [np.nan, -2., 3., 9.1],
        [np.nan, -2., 3., 5.0],
    ),
    # TODO(quasilyte): more intricate data for complex-typed series.
    # Some arguments make assert_almost_equal fail.
    # Functions that yield mismaching results:
    # _column_corr_impl and _column_cov_impl.
    (
        [complex(-2., 1.0), complex(3.0, 1.0)],
        [complex(-3., 1.0), complex(2.0, 1.0)],
    ),
    (
        [complex(-2.0, 1.0), complex(3.0, 1.0)],
        [1.0, -2.0],
    ),
    (
        [1.0, -4.5],
        [complex(-4.5, 1.0), complex(3.0, 1.0)],
    ),
]]

min_float64 = np.finfo('float64').min
max_float64 = np.finfo('float64').max

test_global_input_data_float64 = [
    [11., 35.2, -24., 0., np.NZERO, np.NINF, np.PZERO, min_float64],
    [1., np.nan, -1., 0., min_float64, max_float64, max_float64, min_float64],
    [np.nan, np.inf, np.inf, np.nan, np.nan, np.nan, np.NINF, np.NZERO]
]

min_int64 = np.iinfo('int64').min
max_int64 = np.iinfo('int64').max
max_uint64 = np.iinfo('uint64').max

test_global_input_data_signed_integer64 = [
    [1, -1, 0],
    [min_int64, max_int64, max_int64, min_int64],
]

test_global_input_data_integer64 = test_global_input_data_signed_integer64 + [[max_uint64, max_uint64]]

test_global_input_data_numeric = test_global_input_data_integer64 + test_global_input_data_float64

test_global_input_data_unicode_kind4 = [
    'ascii',
    '12345',
    '1234567890',
    '¡Y tú quién te crees?',
    '🐍⚡',
    '大处着眼，小处着手。',
]

def gen_srand_array(size, nchars=8):
    """Generate array of strings of specified size based on [a-zA-Z] + [0-9]"""
    accepted_chars = list(string.ascii_letters + string.digits)
    rands_chars = np.array(accepted_chars, dtype=(np.str_, 1))

    np.random.seed(100)
    return np.random.choice(rands_chars, size=nchars * size).view((np.str_, nchars))


def gen_frand_array(size, min=-100, max=100):
    """Generate array of float of specified size based on [-100-100]"""
    np.random.seed(100)
    return (max - min) * np.random.sample(size) + min

def gen_strlist(size, nchars=8):
    """Generate list of strings of specified size based on [a-zA-Z] + [0-9]"""
    accepted_chars = string.ascii_letters + string.digits
    generated_chars = islice(permutations(accepted_chars, nchars), size)

    return [''.join(chars) for chars in generated_chars]


def series_values_from_argsort_result(series, argsorted):
    """
        Rearranges series values according to pandas argsort result.
        Used in tests to verify correct work of Series.argsort implementation for unstable sortings.
    """
    argsort_indices = argsorted.values
    result = np.empty_like(series.values)
    # pandas argsort returns -1 in positions of NaN elements
    nan_values_mask = argsort_indices == -1
    if np.any(nan_values_mask):
        result[nan_values_mask] = np.nan

    # pandas argsort returns indexes in series values after all nans were dropped from it
    # hence drop the NaN values, rearrange the rest with argsort result and assign them back to their positions
    series_notna_values = series.dropna().values
    result[~nan_values_mask] = series_notna_values.take(argsort_indices[~nan_values_mask])

    return result


#   Restores a series and checks the correct arrangement of indices,
#   taking into account the same elements for unstable sortings
#   Example: pd.Series([15, 3, 7, 3, 1],[2, 4, 6, 8, 10])
#   Result can be pd.Series([1, 3, 3, 7, 15],[10, 4, 8, 6, 2]) or pd.Series([1, 3, 3, 7, 15],[10, 8, 4, 6, 2])
#   if indices correct - return 0; wrong - return 1
def restore_series_sort_values(series, my_result_index, ascending):
    value_dict = {}
    nan_list = []
    data = np.copy(series.data)
    index = np.copy(series.index)
    for value in range(len(data)):
        # if np.isnan(data[value]):
        if series.isna()[index[value]]:
            nan_list.append(index[value])
        if data[value] in value_dict:
            value_dict[data[value]].append(index[value])
        else:
            value_dict[data[value]] = [index[value]]
    na = series.isna().sum()
    sort = np.argsort(data)
    result = np.copy(my_result_index)
    if not ascending:
        sort[:len(result)-na] = sort[:len(result)-na][::-1]
    for i in range(len(result)-na):
        check = 0
        for j in value_dict[data[sort[i]]]:
            if j == result[i]:
                check = 1
        if check == 0:
            return 1
    for i in range(len(result)-na, len(result)):
        check = 0
        for j in nan_list:
            if result[i] == j:
                check = 1
        if check == 0:
            return 1
    return 0


def _make_func_from_text(func_text, func_name='test_impl'):
    loc_vars = {}
    exec(func_text, {}, loc_vars)
    test_impl = loc_vars[func_name]
    return test_impl


def _make_func_use_binop1(operator):
    func_text = "def test_impl(A, B):\n"
    func_text += "   return A {} B\n".format(operator)
    return _make_func_from_text(func_text)


def _make_func_use_binop2(operator):
    func_text = "def test_impl(A, B):\n"
    func_text += "   A {} B\n".format(operator)
    func_text += "   return A\n"
    return _make_func_from_text(func_text)


def _make_func_use_method_arg1(method):
    func_text = "def test_impl(A, B):\n"
    func_text += "   return A.{}(B)\n".format(method)
    return _make_func_from_text(func_text)


def ljust_usecase(series, width):
    return series.str.ljust(width)


def ljust_with_fillchar_usecase(series, width, fillchar):
    return series.str.ljust(width, fillchar)


def rjust_usecase(series, width):
    return series.str.rjust(width)


def rjust_with_fillchar_usecase(series, width, fillchar):
    return series.str.rjust(width, fillchar)


def istitle_usecase(series):
    return series.str.istitle()


def isspace_usecase(series):
    return series.str.isspace()


def isalpha_usecase(series):
    return series.str.isalpha()


def islower_usecase(series):
    return series.str.islower()


def isalnum_usecase(series):
    return series.str.isalnum()


def isnumeric_usecase(series):
    return series.str.isnumeric()


def isdigit_usecase(series):
    return series.str.isdigit()


def isdecimal_usecase(series):
    return series.str.isdecimal()


def isupper_usecase(series):
    return series.str.isupper()


class TestSeries(
    TestSeries_apply,
    TestSeries_map,
    TestCase
):

    @unittest.skip('Feature request: implement Series::ctor with list(list(type))')
    def test_create_list_list_unicode(self):
        def test_impl():
            S = pd.Series([
                          ['abc', 'defg', 'ijk'],
                          ['lmn', 'opq', 'rstuvwxyz']
                          ])
            return S
        hpat_func = self.jit(test_impl)

        result_ref = test_impl()
        result = hpat_func()
        pd.testing.assert_series_equal(result, result_ref)

    @unittest.skip('Feature request: implement Series::ctor with list(list(type))')
    def test_create_list_list_integer(self):
        def test_impl():
            S = pd.Series([
                          [123, 456, -789],
                          [-112233, 445566, 778899]
                          ])
            return S
        hpat_func = self.jit(test_impl)

        result_ref = test_impl()
        result = hpat_func()
        pd.testing.assert_series_equal(result, result_ref)

    @unittest.skip('Feature request: implement Series::ctor with list(list(type))')
    def test_create_list_list_float(self):
        def test_impl():
            S = pd.Series([
                          [1.23, -4.56, 7.89],
                          [11.2233, 44.5566, -778.899]
                          ])
            return S
        hpat_func = self.jit(test_impl)

        result_ref = test_impl()
        result = hpat_func()
        pd.testing.assert_series_equal(result, result_ref)

    def test_create_series1(self):
        def test_impl():
            A = pd.Series([1, 2, 3])
            return A
        hpat_func = self.jit(test_impl)

        pd.testing.assert_series_equal(hpat_func(), test_impl())

    def test_create_series_index1(self):
        # create and box an indexed Series
        def test_impl():
            A = pd.Series([1, 2, 3], ['A', 'C', 'B'])
            return A
        hpat_func = self.jit(test_impl)

        pd.testing.assert_series_equal(hpat_func(), test_impl())

    def test_create_series_index2(self):
        def test_impl():
            A = pd.Series([1, 2, 3], index=[2, 1, 0])
            return A
        hpat_func = self.jit(test_impl)

        pd.testing.assert_series_equal(hpat_func(), test_impl())

    def test_create_series_index3(self):
        def test_impl():
            A = pd.Series([1, 2, 3], index=['A', 'C', 'B'], name='A')
            return A
        hpat_func = self.jit(test_impl)

        pd.testing.assert_series_equal(hpat_func(), test_impl())

    def test_create_series_index4(self):
        def test_impl(name):
            A = pd.Series([1, 2, 3], index=['A', 'C', 'B'], name=name)
            return A
        hpat_func = self.jit(test_impl)

        pd.testing.assert_series_equal(hpat_func('A'), test_impl('A'))

    @skip_numba_jit
    def test_pass_series1(self):
        # TODO: check to make sure it is series type
        def test_impl(A):
            return (A == 2).sum()
        hpat_func = self.jit(test_impl)

        n = 11
        S = pd.Series(np.arange(n), name='A')
        self.assertEqual(hpat_func(S), test_impl(S))

    @skip_numba_jit
    def test_pass_series_str(self):
        def test_impl(A):
            return (A == 'a').sum()
        hpat_func = self.jit(test_impl)

        S = pd.Series(['a', 'b', 'c'], name='A')
        self.assertEqual(hpat_func(S), test_impl(S))

    def test_pass_series_index1(self):
        def test_impl(A):
            return A
        hpat_func = self.jit(test_impl)

        S = pd.Series([3, 5, 6], ['a', 'b', 'c'], name='A')
        pd.testing.assert_series_equal(hpat_func(S), test_impl(S))

    def test_series_getattr_size(self):
        def test_impl(S):
            return S.size
        hpat_func = self.jit(test_impl)

        n = 11
        for S, expected in [
            (pd.Series(), 0),
            (pd.Series([]), 0),
            (pd.Series(np.arange(n)), n),
            (pd.Series([np.nan, 1, 2]), 3),
            (pd.Series(['1', '2', '3']), 3),
        ]:
            with self.subTest(S=S, expected=expected):
                self.assertEqual(hpat_func(S), expected)
                self.assertEqual(hpat_func(S), test_impl(S))

    def test_series_argsort1(self):
        def test_impl(A):
            return A.argsort()
        hpat_func = self.jit(test_impl)

        n = 11
        np.random.seed(0)
        A = pd.Series(np.random.ranf(n))
        pd.testing.assert_series_equal(hpat_func(A), test_impl(A))

    @skip_sdc_jit("Fails to compile with latest Numba")
    def test_series_argsort2(self):
        def test_impl(S):
            return S.argsort()
        hpat_func = self.jit(test_impl)

        S = pd.Series([1, -1, 0, 2, np.nan], [1, 2, 3, 4, 5])
        pd.testing.assert_series_equal(test_impl(S), hpat_func(S))

    @skip_sdc_jit("Fails to compile with latest Numba")
    def test_series_argsort_full(self):
        def test_impl(series, kind):
            return series.argsort(axis=0, kind=kind, order=None)

        hpat_func = self.jit(test_impl)

        all_data = test_global_input_data_numeric

        for data in all_data:
            S = pd.Series(data * 3)
            for kind in ['quicksort', 'mergesort']:
                result = test_impl(S, kind=kind)
                result_ref = hpat_func(S, kind=kind)
                if kind == 'mergesort':
                    pd.testing.assert_series_equal(result, result_ref)
                else:
                    # for non-stable sorting check that values of restored series are equal
                    np.testing.assert_array_equal(
                        series_values_from_argsort_result(S, result),
                        series_values_from_argsort_result(S, result_ref)
                    )

    @skip_sdc_jit("Fails to compile with latest Numba")
    def test_series_argsort_full_idx(self):
        def test_impl(series, kind):
            return series.argsort(axis=0, kind=kind, order=None)

        hpat_func = self.jit(test_impl)

        all_data = test_global_input_data_numeric

        for data in all_data:
            data = data * 3
            for index in [gen_srand_array(len(data)), gen_frand_array(len(data)), range(len(data))]:
                S = pd.Series(data, index)
                for kind in ['quicksort', 'mergesort']:
                    result = test_impl(S, kind=kind)
                    result_ref = hpat_func(S, kind=kind)
                    if kind == 'mergesort':
                        pd.testing.assert_series_equal(result, result_ref)
                    else:
                        # for non-stable sorting check that values of restored series are equal
                        np.testing.assert_array_equal(
                            series_values_from_argsort_result(S, result),
                            series_values_from_argsort_result(S, result_ref)
                        )

    @skip_sdc_jit("Fails to compile with latest Numba")
    def test_series_attr6(self):
        def test_impl(A):
            return A.take([2, 3]).values
        hpat_func = self.jit(test_impl)

        n = 11
        df = pd.DataFrame({'A': np.arange(n)})
        np.testing.assert_array_equal(hpat_func(df.A), test_impl(df.A))

    def test_series_attr7(self):
        def test_impl(A):
            return A.astype(np.float64)
        hpat_func = self.jit(test_impl)

        n = 11
        df = pd.DataFrame({'A': np.arange(n)})
        np.testing.assert_array_equal(hpat_func(df.A), test_impl(df.A))

    def test_series_getattr_ndim(self):
        """Verifies getting Series attribute ndim is supported"""
        def test_impl(S):
            return S.ndim
        hpat_func = self.jit(test_impl)

        n = 11
        S = pd.Series(np.arange(n))
        self.assertEqual(hpat_func(S), test_impl(S))

    def test_series_getattr_T(self):
        """Verifies getting Series attribute T is supported"""
        def test_impl(S):
            return S.T
        hpat_func = self.jit(test_impl)

        n = 11
        S = pd.Series(np.arange(n))
        np.testing.assert_array_equal(hpat_func(S), test_impl(S))

    def test_series_copy_str1(self):
        def test_impl(A):
            return A.copy()
        hpat_func = self.jit(test_impl)

        S = pd.Series(['aa', 'bb', 'cc'])
        pd.testing.assert_series_equal(hpat_func(S), test_impl(S))

    def test_series_copy_int1(self):
        def test_impl(A):
            return A.copy()
        hpat_func = self.jit(test_impl)

        S = pd.Series([1, 2, 3])
        pd.testing.assert_series_equal(hpat_func(S), test_impl(S))

    def test_series_copy_deep(self):
        def test_impl(A, deep):
            return A.copy(deep=deep)
        hpat_func = self.jit(test_impl)

        for S in [
            pd.Series([1, 2]),
            pd.Series([1, 2], index=["a", "b"]),
            pd.Series([1, 2], name='A'),
            pd.Series([1, 2], index=["a", "b"], name='A'),
        ]:
            with self.subTest(S=S):
                for deep in (True, False):
                    with self.subTest(deep=deep):
                        actual = hpat_func(S, deep)
                        expected = test_impl(S, deep)

                        pd.testing.assert_series_equal(actual, expected)

                        self.assertEqual(actual.values is S.values, expected.values is S.values)
                        self.assertEqual(actual.values is S.values, not deep)

                        # Shallow copy of index is not supported yet
                        if deep:
                            self.assertEqual(actual.index is S.index, expected.index is S.index)
                            self.assertEqual(actual.index is S.index, not deep)

    @skip_parallel
    @skip_sdc_jit('Series.corr() parameter "min_periods" unsupported')
    def test_series_corr(self):
        def test_series_corr_impl(S1, S2, min_periods=None):
            return S1.corr(S2, min_periods=min_periods)

        hpat_func = self.jit(test_series_corr_impl)
        test_input_data1 = [[.2, .0, .6, .2],
                            [.2, .0, .6, .2, .5, .6, .7, .8],
                            [],
                            [2, 0, 6, 2],
                            [.2, .1, np.nan, .5, .3],
                            [-1, np.nan, 1, np.inf]]
        test_input_data2 = [[.3, .6, .0, .1],
                            [.3, .6, .0, .1, .8],
                            [],
                            [3, 6, 0, 1],
                            [.3, .2, .9, .6, np.nan],
                            [np.nan, np.nan, np.inf, np.nan]]
        for input_data1 in test_input_data1:
            for input_data2 in test_input_data2:
                S1 = pd.Series(input_data1)
                S2 = pd.Series(input_data2)
                for period in [None, 2, 1, 8, -4]:
                    result_ref = test_series_corr_impl(S1, S2, min_periods=period)
                    result = hpat_func(S1, S2, min_periods=period)
                    np.testing.assert_allclose(result, result_ref)

    @skip_sdc_jit('Series.corr() parameter "min_periods" unsupported')
    def test_series_corr_unsupported_dtype(self):
        def test_series_corr_impl(S1, S2, min_periods=None):
            return S1.corr(S2, min_periods=min_periods)

        hpat_func = self.jit(test_series_corr_impl)
        S1 = pd.Series([.2, .0, .6, .2])
        S2 = pd.Series(['abcdefgh', 'a', 'abcdefg', 'ab', 'abcdef', 'abc'])
        S3 = pd.Series(['aaaaa', 'bbbb', 'ccc', 'dd', 'e'])
        S4 = pd.Series([.3, .6, .0, .1])

        with self.assertRaises(TypingError) as raises:
            hpat_func(S1, S2, min_periods=5)
        msg = 'Method corr(). The object other.data'
        self.assertIn(msg, str(raises.exception))

        with self.assertRaises(TypingError) as raises:
            hpat_func(S3, S4, min_periods=5)
        msg = 'Method corr(). The object self.data'
        self.assertIn(msg, str(raises.exception))

    @skip_sdc_jit('Series.corr() parameter "min_periods" unsupported')
    def test_series_corr_unsupported_period(self):
        def test_series_corr_impl(S1, S2, min_periods=None):
            return S1.corr(S2, min_periods=min_periods)

        hpat_func = self.jit(test_series_corr_impl)
        S1 = pd.Series([.2, .0, .6, .2])
        S2 = pd.Series([.3, .6, .0, .1])

        with self.assertRaises(TypingError) as raises:
            hpat_func(S1, S2, min_periods='aaaa')
        msg = 'Method corr(). The object min_periods'
        self.assertIn(msg, str(raises.exception))

        with self.assertRaises(TypingError) as raises:
            hpat_func(S1, S2, min_periods=0.5)
        msg = 'Method corr(). The object min_periods'
        self.assertIn(msg, str(raises.exception))

    @skip_parallel
    @skip_inline
    def test_series_astype_int_to_str1(self):
        """Verifies Series.astype implementation with function 'str' as argument
           converts integer series to series of strings
        """
        def test_impl(S):
            return S.astype(str)
        hpat_func = self.jit(test_impl)

        n = 11
        S = pd.Series(np.arange(n))
        pd.testing.assert_series_equal(hpat_func(S), test_impl(S))

    @skip_parallel
    @skip_inline
    def test_series_astype_int_to_str2(self):
        """Verifies Series.astype implementation with a string literal dtype argument
           converts integer series to series of strings
        """
        def test_impl(S):
            return S.astype('str')
        hpat_func = self.jit(test_impl)

        n = 11
        S = pd.Series(np.arange(n))
        pd.testing.assert_series_equal(hpat_func(S), test_impl(S))

    @skip_parallel
    @skip_inline
    def test_series_astype_str_to_str1(self):
        """Verifies Series.astype implementation with function 'str' as argument
           handles string series not changing it
        """
        def test_impl(S):
            return S.astype(str)
        hpat_func = self.jit(test_impl)

        S = pd.Series(['aa', 'bb', 'cc'])
        pd.testing.assert_series_equal(hpat_func(S), test_impl(S))

    @skip_parallel
    @skip_inline
    def test_series_astype_str_to_str2(self):
        """Verifies Series.astype implementation with a string literal dtype argument
           handles string series not changing it
        """
        def test_impl(S):
            return S.astype('str')
        hpat_func = self.jit(test_impl)

        S = pd.Series(['aa', 'bb', 'cc'])
        pd.testing.assert_series_equal(hpat_func(S), test_impl(S))

    @skip_parallel
    @skip_inline
    def test_series_astype_str_to_str_index_str(self):
        """Verifies Series.astype implementation with function 'str' as argument
           handles string series not changing it
        """

        def test_impl(S):
            return S.astype(str)

        hpat_func = self.jit(test_impl)

        S = pd.Series(['aa', 'bb', 'cc'], index=['d', 'e', 'f'])
        pd.testing.assert_series_equal(hpat_func(S), test_impl(S))

    @skip_parallel
    @skip_inline
    def test_series_astype_str_to_str_index_int(self):
        """Verifies Series.astype implementation with function 'str' as argument
           handles string series not changing it
        """

        def test_impl(S):
            return S.astype(str)

        hpat_func = self.jit(test_impl)

        S = pd.Series(['aa', 'bb', 'cc'], index=[1, 2, 3])
        pd.testing.assert_series_equal(hpat_func(S), test_impl(S))

    @unittest.skip('TODO: requires str(datetime64) support in Numba')
    def test_series_astype_dt_to_str1(self):
        """Verifies Series.astype implementation with function 'str' as argument
           converts datetime series to series of strings
        """
        def test_impl(A):
            return A.astype(str)
        hpat_func = self.jit(test_impl)

        S = pd.Series([pd.Timestamp('20130101 09:00:00'),
                       pd.Timestamp('20130101 09:00:02'),
                       pd.Timestamp('20130101 09:00:03')
                       ])
        pd.testing.assert_series_equal(hpat_func(S), test_impl(S))

    @unittest.skip('AssertionError: Series are different'
                   '[left]:  [0.000000, 1.000000, 2.000000, 3.000000, ...'
                   '[right]:  [0.0, 1.0, 2.0, 3.0, ...'
                   'TODO: needs alignment to NumPy on Numba side')
    def test_series_astype_float_to_str1(self):
        """Verifies Series.astype implementation with function 'str' as argument
           converts float series to series of strings
        """
        def test_impl(A):
            return A.astype(str)
        hpat_func = self.jit(test_impl)

        n = 11.0
        S = pd.Series(np.arange(n))
        pd.testing.assert_series_equal(hpat_func(S), test_impl(S))

    def test_series_astype_int32_to_int64(self):
        """Verifies Series.astype implementation with NumPy dtype argument
           converts series with dtype=int32 to series with dtype=int64
        """
        def test_impl(A):
            return A.astype(np.int64)
        hpat_func = self.jit(test_impl)

        n = 11
        S = pd.Series(np.arange(n), dtype=np.int32)
        pd.testing.assert_series_equal(hpat_func(S), test_impl(S))

    def test_series_astype_int_to_float64(self):
        """Verifies Series.astype implementation with NumPy dtype argument
           converts named integer series to series of float
        """
        def test_impl(A):
            return A.astype(np.float64)
        hpat_func = self.jit(test_impl)

        n = 11
        S = pd.Series(np.arange(n), name='A')
        pd.testing.assert_series_equal(hpat_func(S), test_impl(S))

    def test_series_astype_float_to_int32(self):
        """Verifies Series.astype implementation with NumPy dtype argument
           converts float series to series of integers
        """
        def test_impl(A):
            return A.astype(np.int32)
        hpat_func = self.jit(test_impl)

        n = 11.0
        S = pd.Series(np.arange(n))
        pd.testing.assert_series_equal(hpat_func(S), test_impl(S))

    def test_series_astype_literal_dtype1(self):
        """Verifies Series.astype implementation with a string literal dtype argument
           converts float series to series of integers
        """
        def test_impl(A):
            return A.astype('int32')
        hpat_func = self.jit(test_impl)

        n = 11.0
        S = pd.Series(np.arange(n))
        pd.testing.assert_series_equal(hpat_func(S), test_impl(S))

    @unittest.skip('TODO: needs Numba astype impl support converting unicode_type to int')
    def test_series_astype_str_to_int32(self):
        """Verifies Series.astype implementation with NumPy dtype argument
           converts series of strings to series of integers
        """
        import numba

        def test_impl(A):
            return A.astype(np.int32)
        hpat_func = self.jit(test_impl)

        n = 11
        S = pd.Series([str(x) for x in np.arange(n) - n // 2])
        pd.testing.assert_series_equal(hpat_func(S), test_impl(S))

    @unittest.skip('TODO: needs Numba astype impl support converting unicode_type to float')
    def test_series_astype_str_to_float64(self):
        """Verifies Series.astype implementation with NumPy dtype argument
           converts series of strings to series of float
        """
        def test_impl(A):
            return A.astype(np.float64)
        hpat_func = self.jit(test_impl)

        S = pd.Series(['3.24', '1E+05', '-1', '-1.3E-01', 'nan', 'inf'])
        pd.testing.assert_series_equal(hpat_func(S), test_impl(S))

    @skip_parallel
    @skip_inline
    def test_series_astype_str_index_str(self):
        """Verifies Series.astype implementation with function 'str' as argument
           handles string series not changing it
        """

        def test_impl(S):
            return S.astype(str)
        hpat_func = self.jit(test_impl)

        S = pd.Series(['aa', 'bb', 'cc'], index=['a', 'b', 'c'])
        pd.testing.assert_series_equal(hpat_func(S), test_impl(S))

    @skip_parallel
    @skip_inline
    def test_series_astype_str_index_int(self):
        """Verifies Series.astype implementation with function 'str' as argument
           handles string series not changing it
        """

        def test_impl(S):
            return S.astype(str)

        hpat_func = self.jit(test_impl)

        S = pd.Series(['aa', 'bb', 'cc'], index=[2, 3, 5])
        pd.testing.assert_series_equal(hpat_func(S), test_impl(S))

    def test_series_astype_errors_ignore_return_self_str(self):
        """Verifies Series.astype implementation return self object on error
           if errors='ignore' is passed in arguments
        """

        def test_impl(S):
            return S.astype(np.float64, errors='ignore')

        hpat_func = self.jit(test_impl)

        S = pd.Series(['aa', 'bb', 'cc'], index=[2, 3, 5])
        pd.testing.assert_series_equal(hpat_func(S), test_impl(S))

    @skip_numba_jit('TODO: implement np.call on Series in new-pipeline')
    def test_np_call_on_series1(self):
        def test_impl(A):
            return np.min(A)
        hpat_func = self.jit(test_impl)

        n = 11
        S = pd.Series(np.arange(n), name='A')
        np.testing.assert_array_equal(hpat_func(S), test_impl(S))

    def test_series_getattr_values(self):
        def test_impl(A):
            return A.values
        hpat_func = self.jit(test_impl)

        n = 11
        S = pd.Series(np.arange(n), name='A')
        np.testing.assert_array_equal(hpat_func(S), test_impl(S))

    def test_series_values1(self):
        def test_impl(A):
            return (A == 2).values
        hpat_func = self.jit(test_impl)

        n = 11
        S = pd.Series(np.arange(n), name='A')
        np.testing.assert_array_equal(hpat_func(S), test_impl(S))

    def test_series_getattr_shape1(self):
        def test_impl(A):
            return A.shape
        hpat_func = self.jit(test_impl)

        n = 11
        S = pd.Series(np.arange(n), name='A')
        self.assertEqual(hpat_func(S), test_impl(S))

    def test_series_static_setitem(self):
        def test_impl(A):
            A[0] = 2
            return (A == 2).sum()
        hpat_func = self.jit(test_impl)

        n = 11
        S1 = pd.Series(np.arange(n), name='A')
        S2 = S1.copy()
        self.assertEqual(hpat_func(S1), test_impl(S2))

    def test_series_setitem1(self):
        def test_impl(A, i):
            A[i] = 2
            return (A == 2).sum()
        hpat_func = self.jit(test_impl)

        n, i = 11, 0
        S1 = pd.Series(np.arange(n), name='A')
        S2 = S1.copy()
        self.assertEqual(hpat_func(S1, i), test_impl(S2, i))

    def test_series_setitem2(self):
        def test_impl(A, i):
            A[i] = 100
        hpat_func = self.jit(test_impl)

        n = 11
        S1 = pd.Series(np.arange(n), name='A')
        S2 = S1.copy()
        hpat_func(S1, 0)
        test_impl(S2, 0)
        pd.testing.assert_series_equal(S1, S2)

    @skip_sdc_jit("enable after remove dead in hiframes is removed")
    @skip_numba_jit("Assertion Error. Effects of set are not observed due to dead code elimination"
                    "TODO: investigate how to support this in Numba")
    def test_series_setitem3(self):
        def test_impl(A, i):
            S = pd.Series(A)
            S[i] = 100
        hpat_func = self.jit(test_impl)

        n = 11
        A = np.arange(n)
        A1 = A.copy()
        A2 = A
        hpat_func(A1, 0)
        test_impl(A2, 0)
        np.testing.assert_array_equal(A1, A2)

    @skip_sdc_jit("Not implemented in old-pipeline")
    @skip_numba_jit("TODO: support this case in setitem overload")
    def test_series_setitem4(self):
        def test_impl(A):
            A[2:5] = pd.Series([100] * 3, dtype=A.values.dtype)
        hpat_func = self.jit(test_impl)

        n = 11
        S1 = pd.Series(np.arange(n))
        S2 = S1.copy()
        hpat_func(S1)
        test_impl(S2)
        pd.testing.assert_series_equal(S1, S2)

    @skip_sdc_jit("Not implemented in old-pipeline")
    @skip_numba_jit("TODO: support this case in setitem overload")
    def test_series_setitem5(self):
        def test_impl(A):
            A[2:5] = np.array([100] * 3, dtype=A.values.dtype)
        hpat_func = self.jit(test_impl)

        n = 11
        S1 = pd.Series(np.arange(n), dtype=np.int32)
        S2 = S1.copy()
        hpat_func(S1)
        test_impl(S2)
        pd.testing.assert_series_equal(S1, S2)

    def test_series_setitem_with_filter1(self):
        def test_impl(A):
            A[A > 3] = 100
        hpat_func = self.jit(test_impl)

        n = 11
        S1 = pd.Series(np.arange(n))
        S2 = S1.copy()
        hpat_func(S1)
        test_impl(S2)
        pd.testing.assert_series_equal(S1, S2)

    @skip_sdc_jit('cannot assign slice from input of different size')
    @skip_numba_jit("Series.setitem misses specialization for OptionalType")
    def test_series_setitem_with_filter2(self):
        def test_impl(A, B):
            A[A > 3] = B[A > 3]
        hpat_func = self.jit(test_impl)

        n = 11
        A1 = pd.Series(np.arange(n), name='A')
        B = pd.Series(np.arange(n)**2, name='B')
        A2 = A1.copy()
        hpat_func(A1, B)
        test_impl(A2, B)
        pd.testing.assert_series_equal(A1, A2)

    @skip_sdc_jit("Fails to compile with latest Numba")
    def test_series_static_getitem(self):
        def test_impl(A):
            return A[1]
        hpat_func = self.jit(test_impl)

        A = pd.Series([1, 3, 5], ['1', '4', '2'], name='A')
        self.assertEqual(hpat_func(A), test_impl(A))

    @skip_sdc_jit('Not impl in old style')
    def test_series_getitem_idx_int1(self):
        def test_impl(A, i):
            return A[i]
        hpat_func = self.jit(test_impl)

        n, i = 11, 0
        S = pd.Series(np.arange(n), name='A')
        # SDC and pandas results differ due to type limitation requirements:
        # SDC returns Series of one element, whereas pandas returns scalar, hence we align result_ref
        result = hpat_func(S, i)
        result_ref = pd.Series(test_impl(S, i), dtype=S.dtype, name='A')
        pd.testing.assert_series_equal(result, result_ref)
        self.assertEqual(len(result), 1)

    @skip_sdc_jit('Not impl in old style')
    def test_series_getitem_idx_int2(self):
        def test_impl(A, i):
            return A[i]
        hpat_func = self.jit(test_impl)

        n, i = 11, 0
        S = pd.Series(np.arange(n), name='A')
        # SDC and pandas results differ due to type limitation requirements:
        # SDC returns Series of one element, whereas pandas returns scalar, hence we align result
        result = hpat_func(S, i).data[0]
        result_ref = test_impl(S, i)
        self.assertEqual(result, result_ref)

    @skip_sdc_jit('Not impl in old style')
    def test_series_getitem_idx_int3(self):
        def test_impl(A, i):
            return A[i]
        hpat_func = self.jit(test_impl)

        S = pd.Series(['aa', 'bb', 'cc'], name='A')
        # SDC and pandas results differ due to type limitation requirements:
        # SDC returns Series of one element, whereas pandas returns scalar, hence we align result_ref
        result = hpat_func(S, 0)
        result_ref = pd.Series(test_impl(S, 0), name=S.name)
        pd.testing.assert_series_equal(result, result_ref)

    @skip_sdc_jit('Not impl in old style')
    def test_series_iat1(self):
        def test_impl(A):
            return A.iat[3]
        hpat_func = self.jit(test_impl)

        n = 11
        S = pd.Series(np.arange(n)**2, name='A')
        self.assertEqual(hpat_func(S), test_impl(S))

    @skip_sdc_jit('Not impl in old style')
    @skip_numba_jit('TODO: implement setitem for SeriesGetitemAccessorType')
    def test_series_iat2(self):
        def test_impl(A):
            A.iat[3] = 1
            return A
        hpat_func = self.jit(test_impl)

        n = 11
        S = pd.Series(np.arange(n)**2, name='A')
        pd.testing.assert_series_equal(hpat_func(S), test_impl(S))

    @skip_sdc_jit('Not impl in old style')
    def test_series_getitem_idx_bool_arr(self):
        def test_impl(A, B):
            return A[B]
        hpat_func = self.jit(test_impl)

        S = pd.Series([1, 2, 3, 4], [6, 7, 8, 9], name='A')
        n = np.array([True, False, False, True])
        pd.testing.assert_series_equal(hpat_func(S, n), test_impl(S, n))

    @skip_sdc_jit('Not impl in old style')
    def test_series_getitem_idx_bool_series1(self):
        def test_impl(A, B):
            return A[B]
        hpat_func = self.jit(test_impl)

        S = pd.Series([2, 3, 1, 5], [11, 2, 44, 5], name='A')
        S2 = pd.Series([True, False, False, True], [11, 2, 44, 5])
        pd.testing.assert_series_equal(hpat_func(S, S2), test_impl(S, S2))

    @skip_sdc_jit('Not impl in old style')
    def test_series_getitem_idx_bool_series2(self):
        def test_impl(A, B):
            return A[B]
        hpat_func = self.jit(test_impl)

        S = pd.Series([2, 3, 1, 5], name='A')
        S2 = pd.Series([True, False, False, True])
        pd.testing.assert_series_equal(hpat_func(S, S2), test_impl(S, S2))

    @skip_sdc_jit('Not impl in old style')
    def test_series_getitem_idx_series(self):
        def test_impl(A, B):
            return A[B]
        hpat_func = self.jit(test_impl)

        S = pd.Series([1, 2, 3, 4, 5], [6, 0, 8, 0, 0], name='A')
        S2 = pd.Series([8, 6, 0], [12, 11, 14])
        pd.testing.assert_series_equal(hpat_func(S, S2), test_impl(S, S2))

    @skip_sdc_jit('Not impl in old style')
    def test_series_getitem_idx_series_noidx(self):
        def test_impl(A, B):
            return A[B]
        hpat_func = self.jit(test_impl)

        S = pd.Series([1, 2, 3, 4, 5], name='A')
        S2 = pd.Series([3, 2, 0])
        pd.testing.assert_series_equal(hpat_func(S, S2), test_impl(S, S2))

    @skip_sdc_jit('Getitem Series with str index not implement in old-style')
    def test_series_getitem_idx_series_index_str(self):
        def test_impl(A, B):
            return A[B]
        hpat_func = self.jit(test_impl)

        S = pd.Series(['1', '2', '3', '4', '5'], ['6', '7', '8', '9', '0'], name='A')
        S2 = pd.Series(['8', '6', '0'], ['12', '11', '14'])
        pd.testing.assert_series_equal(hpat_func(S, S2), test_impl(S, S2))

    @skip_sdc_jit('Not impl in old style')
    @skip_numba_jit("TODO: support named Series indexes")
    def test_series_getitem_idx_series_named(self):
        def test_impl(A, B):
            return A[B]
        hpat_func = self.jit(test_impl)

        S = pd.Series(['1', '2', '3', '4', '5'], ['6', '7', '8', '9', '0'], name='A')
        S2 = pd.Series(['8', '6', '0'], ['12', '11', '14'], name='B')
        pd.testing.assert_series_equal(hpat_func(S, S2), test_impl(S, S2))

    def test_series_iloc1(self):
        def test_impl(A):
            return A.iloc[3]
        hpat_func = self.jit(test_impl)

        n = 11
        S = pd.Series(np.arange(n)**2)
        self.assertEqual(hpat_func(S), test_impl(S))

    @skip_sdc_jit('Not impl in old style')
    def test_series_loc_return_ser(self):
        def test_impl(A):
            return A.loc[3]
        hpat_func = self.jit(test_impl)

        S = pd.Series([2, 4, 6, 5, 7], [1, 3, 5, 3, 3])
        pd.testing.assert_series_equal(hpat_func(S), test_impl(S))

    @skip_sdc_jit('Not impl in old style')
    def test_series_getitem_idx_int4(self):
        def test_impl(S, key):
            return S[key]

        jit_impl = self.jit(test_impl)

        keys = [2, 2, 3]
        indices = [[2, 3, 5], [2, 3, 5], [2, 3, 5]]
        for key, index in zip(keys, indices):
            S = pd.Series([11, 22, 33], index, name='A')
            np.testing.assert_array_equal(jit_impl(S, key).data, np.array(test_impl(S, key)))

    @skip_sdc_jit('Not impl in old style')
    def test_series_getitem_duplicate_index(self):
        def test_impl(A):
            return A[3]
        hpat_func = self.jit(test_impl)

        S = pd.Series([2, 4, 6, 33, 7], [1, 3, 5, 3, 3], name='A')
        pd.testing.assert_series_equal(hpat_func(S), test_impl(S))

    @skip_sdc_jit('Not impl in old style')
    def test_series_getitem_idx_int_slice(self):
        def test_impl(S, start, end):
            return S[start:end]

        jit_impl = self.jit(test_impl)

        starts = [0, 0]
        ends = [2, 2]
        indices = [[2, 3, 5], ['2', '3', '5'], ['2', '3', '5']]
        for start, end, index in zip(starts, ends, indices):
            S = pd.Series([11, 22, 33], index, name='A')
            ref_result = test_impl(S, start, end)
            jit_result = jit_impl(S, start, end)
            pd.testing.assert_series_equal(jit_result, ref_result)

    @skip_sdc_jit('Not impl in old style')
    @skip_numba_jit('TODO: implement String slice support')
    def test_series_getitem_idx_str_slice(self):
        def test_impl(A):
            return A['1':'7']
        hpat_func = self.jit(test_impl)

        S = pd.Series(['1', '4', '6', '33', '7'], ['1', '3', '5', '4', '7'], name='A')
        pd.testing.assert_series_equal(hpat_func(S), test_impl(S))

    def test_series_at(self):
        def test_impl(S, key):
            return S.at[key]

        jit_impl = self.jit(test_impl)

        keys = ['2', '2']
        all_data = [[11, 22, 33], [11, 22, 33]]
        indices = [['2', '22', '0'], ['2', '3', '5']]
        for key, data, index in zip(keys, all_data, indices):
            S = pd.Series(data, index, name='A')
            self.assertEqual(jit_impl(S, key), test_impl(S, key))

    def test_series_at_array(self):
        def test_impl(A):
            return A.at[3]
        hpat_func = self.jit(test_impl)

        S = pd.Series([2, 4, 6, 12, 0], [1, 3, 5, 3, 3], name='A')
        np.testing.assert_array_equal(hpat_func(S), test_impl(S))

    @skip_sdc_jit('Not impl in old style')
    def test_series_loc(self):
        def test_impl(S, key):
            return S.loc[key]

        jit_impl = self.jit(test_impl)

        keys = [2, 2, 2]
        all_data = [[11, 22, 33], [11, 22, 33], [11, 22, 33]]
        indices = [[2, 3, 5], [2, 2, 2], [2, 4, 15]]
        for key, data, index in zip(keys, all_data, indices):
            S = pd.Series(data, index, name='A')
            np.testing.assert_array_equal(jit_impl(S, key).data, np.array(test_impl(S, key)))

    @skip_sdc_jit('Not impl in old style')
    def test_series_loc_str(self):
        def test_impl(A):
            return A.loc['1']
        hpat_func = self.jit(test_impl)

        S = pd.Series([2, 4, 6], ['1', '3', '5'], name='A')
        np.testing.assert_array_equal(hpat_func(S), test_impl(S))

    @skip_sdc_jit('Not impl in old style')
    def test_series_loc_array(self):
        def test_impl(A, n):
            return A.loc[n]
        hpat_func = self.jit(test_impl)

        S = pd.Series([1, 2, 4, 8, 6, 0], [1, 2, 4, 0, 6, 0], name='A')
        n = [0, 4, 2]
        cases = [n, np.array(n)]
        for n in cases:
            pd.testing.assert_series_equal(hpat_func(S, n), test_impl(S, n))

    @skip_sdc_jit('Not impl in old style')
    def test_series_at_str(self):
        def test_impl(A):
            return A.at['1']
        hpat_func = self.jit(test_impl)

        S = pd.Series([2, 4, 6], ['1', '3', '5'], name='A')
        np.testing.assert_array_equal(hpat_func(S), test_impl(S))

    @skip_sdc_jit('Not impl in old style')
    def test_series_loc_slice_nonidx(self):
        def test_impl(A):
            return A.loc[1:3]
        hpat_func = self.jit(test_impl)

        S = pd.Series([2, 4, 6, 6, 3], name='A')
        pd.testing.assert_series_equal(hpat_func(S), test_impl(S))

    @unittest.skip('Slice string index not impl')
    def test_series_loc_slice_empty(self):
        def test_impl(A):
            return A.loc['301':'-4']
        hpat_func = self.jit(test_impl)

        S = pd.Series([2, 4, 6, 6, 3], ['-22', '-5', '-2', '300', '40000'], name='A')
        pd.testing.assert_series_equal(hpat_func(S), test_impl(S))

    @skip_sdc_jit('Not impl in old style')
    def test_series_iloc2(self):
        def test_impl(A):
            return A.iloc[3:8]
        hpat_func = self.jit(test_impl)

        n = 11
        S = pd.Series(np.arange(n)**2, name='A')
        pd.testing.assert_series_equal(
            hpat_func(S), test_impl(S))

    @skip_sdc_jit('Not impl in old style')
    def test_series_slice_loc_start(self):
        def test_impl(A, n):
            return A.loc[n:]
        hpat_func = self.jit(test_impl)

        all_data = [[1, 3, 5, 13, 22], [1, 3, 3, 13, 22], [22, 13, 5, 3, 1], [100, 3, 1, -3, -3]]
        key = [1, 3, 18]
        for index in all_data:
            for n in key:
                with self.subTest(index=index, start=n):
                    S = pd.Series([2, 4, 6, 6, 3], index, name='A')
                    pd.testing.assert_series_equal(hpat_func(S, n), test_impl(S, n))

    """
        For a pandas series: S = pd.Series([2, 4, 6, 6, 3], index=[100, 3, 0, -3, -3])
        pandas implementation of loc with slice returns different results if slice has start defined,
        and if it's omitted:
            >>>S.loc[:-3]
             100    2
             3      4
             0      6
            -3      6
            -3      3
            dtype: int64

            >>>S.loc[0:-3]
             0    6
            -3    6
            -3    3
            dtype: int64
        Current Numba SliceType implementation doesn't allow to distinguish these cases.
    """
    @unittest.expectedFailure  # add reference to Numba issue!
    def test_series_slice_loc_stop(self):
        def test_impl(A, n):
            return A.loc[:n]
        hpat_func = self.jit(test_impl)

        all_data = [[1, 3, 5, 13, 22], [1, 3, 3, 13, 22], [22, 13, 5, 3, 1], [100, 3, 0, -3, -3]]
        key = [1, 3, 18]
        for index in all_data:
            for n in key:
                with self.subTest(index=index, stop=n):
                    S = pd.Series([2, 4, 6, 6, 3], index, name='A')
                    pd.testing.assert_series_equal(hpat_func(S, n), test_impl(S, n))

    @skip_sdc_jit('Not impl in old style')
    def test_series_slice_loc_start_stop(self):
        def test_impl(A, n, k):
            return A.loc[n:k]
        hpat_func = self.jit(test_impl)

        all_data = [[1, 3, 5, 13, 22], [1, 3, 3, 13, 22], [22, 13, 5, 3, 1], [100, 3, 0, -3, -3]]
        key = [-100, 1, 3, 18, 22, 100]
        for index in all_data:
            for data_left, data_right in combinations_with_replacement(key, 2):
                with self.subTest(index=index, left=data_left, right=data_right):
                    S = pd.Series([2, 4, 6, 6, 3], index, name='A')
                    pd.testing.assert_series_equal(hpat_func(S, data_left, data_right),
                                                   test_impl(S, data_left, data_right))

    @skip_parallel
    @skip_sdc_jit('Old-style implementation of operators doesn\'t support comparing Series of different lengths')
    def test_series_op1_integer(self):
        """Verifies using all various Series arithmetic binary operators on two integer Series with default indexes"""
        n = 11
        np.random.seed(0)
        data_to_test = [np.arange(-5, -5 + n, dtype=np.int32),
                        np.ones(n + 3, dtype=np.int32),
                        np.random.randint(-5, 5, n + 7)]

        arithmetic_binops = ('+', '-', '*', '/', '//', '%', '**')
        for operator in arithmetic_binops:
            test_impl = _make_func_use_binop1(operator)
            hpat_func = self.jit(test_impl)
            for data_left, data_right in combinations_with_replacement(data_to_test, 2):
                # integers to negative powers are not allowed
                if (operator == '**' and np.any(data_right < 0)):
                    data_right = np.abs(data_right)

                with self.subTest(left=data_left, right=data_right, operator=operator):
                    S1 = pd.Series(data_left)
                    S2 = pd.Series(data_right)
                    # check_dtype=False because SDC implementation always returns float64 Series
                    pd.testing.assert_series_equal(hpat_func(S1, S2), test_impl(S1, S2), check_dtype=False)

    @skip_parallel
    @skip_sdc_jit('Old-style implementation of operators doesn\'t support division/modulo/etc by zero')
    def test_series_op2_integer(self):
        """Verifies using all various Series arithmetic binary operators
           on an integer Series with default index and a scalar value"""
        n = 11
        np.random.seed(0)
        data_to_test = [np.arange(-5, -5 + n, dtype=np.int32),
                        np.ones(n + 3, dtype=np.int32),
                        np.random.randint(-5, 5, n + 7)]
        scalar_values = [1, -1, 0, 3, 7, -5]

        arithmetic_binops = ('+', '-', '*', '/', '//', '%', '**')
        for operator in arithmetic_binops:
            test_impl = _make_func_use_binop1(operator)
            hpat_func = self.jit(test_impl)
            for data_left in data_to_test:
                for scalar in scalar_values:
                    # integers to negative powers are not allowed
                    if (operator == '**' and scalar < 0):
                        scalar = abs(scalar)

                    with self.subTest(left=data_left, right=scalar, operator=operator):
                        S = pd.Series(data_left)
                        # check_dtype=False because SDC implementation always returns float64 Series
                        pd.testing.assert_series_equal(hpat_func(S, scalar), test_impl(S, scalar), check_dtype=False)

    @skip_parallel
    @skip_sdc_jit('Old-style implementation of operators doesn\'t support comparing Series of different lengths')
    def test_series_op1_float(self):
        """Verifies using all various Series arithmetic binary operators on two float Series with default indexes"""
        n = 11
        np.random.seed(0)
        data_to_test = [np.arange(-5, -5 + n, dtype=np.float32),
                        np.ones(n + 3, dtype=np.float32),
                        np.random.ranf(n + 7)]

        arithmetic_binops = ('+', '-', '*', '/', '//', '%', '**')
        for operator in arithmetic_binops:
            test_impl = _make_func_use_binop1(operator)
            hpat_func = self.jit(test_impl)
            for data_left, data_right in combinations_with_replacement(data_to_test, 2):
                with self.subTest(left=data_left, right=data_right, operator=operator):
                    S1 = pd.Series(data_left)
                    S2 = pd.Series(data_right)
                    # check_dtype=False because SDC implementation always returns float64 Series
                    pd.testing.assert_series_equal(hpat_func(S1, S2), test_impl(S1, S2), check_dtype=False)

    @skip_parallel
    @skip_sdc_jit('Old-style implementation of operators doesn\'t support division/modulo/etc by zero')
    def test_series_op2_float(self):
        """Verifies using all various Series arithmetic binary operators
           on a float Series with default index and a scalar value"""
        n = 11
        np.random.seed(0)
        data_to_test = [np.arange(-5, -5 + n, dtype=np.float32),
                        np.ones(n + 3, dtype=np.float32),
                        np.random.ranf(n + 7)]
        scalar_values = [1., -1., 0., -0., 7., -5.]

        arithmetic_binops = ('+', '-', '*', '/', '//', '%', '**')
        for operator in arithmetic_binops:
            test_impl = _make_func_use_binop1(operator)
            hpat_func = self.jit(test_impl)
            for data_left in data_to_test:
                for scalar in scalar_values:
                    with self.subTest(left=data_left, right=scalar, operator=operator):
                        S = pd.Series(data_left)
                        pd.testing.assert_series_equal(hpat_func(S, scalar), test_impl(S, scalar), check_dtype=False)

    @skip_parallel
    @skip_numba_jit('Not implemented in new-pipeline yet')
    def test_series_op3(self):
        arithmetic_binops = ('+=', '-=', '*=', '/=', '//=', '%=', '**=')

        for operator in arithmetic_binops:
            test_impl = _make_func_use_binop2(operator)
            hpat_func = self.jit(test_impl)

            # TODO: extend to test arithmetic operations between numeric Series of different dtypes
            n = 11
            A1 = pd.Series(np.arange(1, n, dtype=np.float64), name='A')
            A2 = A1.copy(deep=True)
            B = pd.Series(np.ones(n - 1), name='B')
            hpat_func(A1, B)
            test_impl(A2, B)
            pd.testing.assert_series_equal(A1, A2)

    @skip_parallel
    @skip_numba_jit('Not implemented in new-pipeline yet')
    def test_series_op4(self):
        arithmetic_binops = ('+=', '-=', '*=', '/=', '//=', '%=', '**=')

        for operator in arithmetic_binops:
            test_impl = _make_func_use_binop2(operator)
            hpat_func = self.jit(test_impl)

            # TODO: extend to test arithmetic operations between numeric Series of different dtypes
            n = 11
            S1 = pd.Series(np.arange(1, n, dtype=np.float64), name='A')
            S2 = S1.copy(deep=True)
            hpat_func(S1, 1)
            test_impl(S2, 1)
            pd.testing.assert_series_equal(S1, S2)

    @skip_parallel
    def test_series_op5(self):
        arithmetic_methods = ('add', 'sub', 'mul', 'div', 'truediv', 'floordiv', 'mod', 'pow')

        for method in arithmetic_methods:
            test_impl = _make_func_use_method_arg1(method)
            hpat_func = self.jit(test_impl)

            n = 11
            S1 = pd.Series(np.arange(1, n), name='A')
            S2 = pd.Series(np.ones(n - 1), name='B')
            pd.testing.assert_series_equal(hpat_func(S1, S2), test_impl(S1, S2))

    @skip_parallel
    def test_series_op5_integer_scalar(self):
        arithmetic_methods = ('add', 'sub', 'mul', 'div', 'truediv', 'floordiv', 'mod', 'pow')

        for method in arithmetic_methods:
            test_impl = _make_func_use_method_arg1(method)
            hpat_func = self.jit(test_impl)

            n = 11
            if platform.system() == 'Windows' and not IS_32BITS:
                operand_series = pd.Series(np.arange(1, n, dtype=np.int64))
            else:
                operand_series = pd.Series(np.arange(1, n))
            operand_scalar = 5
            pd.testing.assert_series_equal(
                hpat_func(operand_series, operand_scalar),
                test_impl(operand_series, operand_scalar),
                check_names=False)

    @skip_parallel
    def test_series_op5_float_scalar(self):
        arithmetic_methods = ('add', 'sub', 'mul', 'div', 'truediv', 'floordiv', 'mod', 'pow')

        for method in arithmetic_methods:
            test_impl = _make_func_use_method_arg1(method)
            hpat_func = self.jit(test_impl)

            n = 11
            operand_series = pd.Series(np.arange(1, n))
            operand_scalar = .5
            pd.testing.assert_series_equal(
                hpat_func(operand_series, operand_scalar),
                test_impl(operand_series, operand_scalar),
                check_names=False)

    @skip_parallel
    @skip_numba_jit
    def test_series_op6(self):
        def test_impl(A):
            return -A
        hpat_func = self.jit(test_impl)

        n = 11
        A = pd.Series(np.arange(n))
        pd.testing.assert_series_equal(hpat_func(A), test_impl(A))

    @skip_parallel
    @skip_sdc_jit('Old-style implementation of operators doesn\'t support Series indexes')
    def test_series_op7(self):
        """Verifies using all various Series comparison binary operators on two integer Series with various indexes"""
        n = 11
        data_left = [1, 2, -1, 3, 4, 2, -3, 5, 6, 6, 0]
        data_right = [3, 2, -2, 1, 4, 1, -5, 6, 6, 3, -1]
        dtype_to_index = {'None': None,
                          'int': np.arange(n, dtype='int'),
                          'float': np.arange(n, dtype='float'),
                          'string': ['aa', 'aa', '', '', 'b', 'b', 'cccc', None, 'dd', 'ddd', None]}

        comparison_binops = ('<', '>', '<=', '>=', '!=', '==')
        for operator in comparison_binops:
            test_impl = _make_func_use_binop1(operator)
            hpat_func = self.jit(test_impl)
            for dtype, index_data in dtype_to_index.items():
                with self.subTest(operator=operator, index_dtype=dtype, index=index_data):
                    A = pd.Series(data_left, index=index_data)
                    B = pd.Series(data_right, index=index_data)
                    pd.testing.assert_series_equal(hpat_func(A, B), test_impl(A, B))

    @skip_parallel
    @skip_sdc_jit('Old-style implementation of operators doesn\'t support comparing to inf')
    def test_series_op7_scalar(self):
        """Verifies using all various Series comparison binary operators on an integer Series and scalar values"""
        S = pd.Series([1, 2, -1, 3, 4, 2, -3, 5, 6, 6, 0])

        scalar_values = [2, 2.0, -3, np.inf, -np.inf, np.PZERO, np.NZERO]
        comparison_binops = ('<', '>', '<=', '>=', '!=', '==')
        for operator in comparison_binops:
            test_impl = _make_func_use_binop1(operator)
            hpat_func = self.jit(test_impl)
            for scalar in scalar_values:
                with self.subTest(left=S, right=scalar, operator=operator):
                    pd.testing.assert_series_equal(hpat_func(S, scalar), test_impl(S, scalar))

    @skip_parallel
    def test_series_op8(self):
        comparison_methods = ('lt', 'gt', 'le', 'ge', 'ne', 'eq')

        for method in comparison_methods:
            test_impl = _make_func_use_method_arg1(method)
            hpat_func = self.jit(test_impl)

            n = 11
            A = pd.Series(np.arange(n))
            B = pd.Series(np.arange(n)**2)
            pd.testing.assert_series_equal(hpat_func(A, B), test_impl(A, B), check_names=False)

    @skip_parallel
    @unittest.skipIf(platform.system() == 'Windows', "Attribute dtype are different: int64, int32")
    def test_series_op8_integer_scalar(self):
        comparison_methods = ('lt', 'gt', 'le', 'ge', 'eq', 'ne')

        for method in comparison_methods:
            test_impl = _make_func_use_method_arg1(method)
            hpat_func = self.jit(test_impl)

            n = 11
            operand_series = pd.Series(np.arange(1, n))
            operand_scalar = 10
            pd.testing.assert_series_equal(
                hpat_func(operand_series, operand_scalar),
                test_impl(operand_series, operand_scalar),
                check_names=False)

    @skip_parallel
    def test_series_op8_float_scalar(self):
        comparison_methods = ('lt', 'gt', 'le', 'ge', 'eq', 'ne')

        for method in comparison_methods:
            test_impl = _make_func_use_method_arg1(method)
            hpat_func = self.jit(test_impl)

            n = 11
            operand_series = pd.Series(np.arange(1, n))
            operand_scalar = .5
            pd.testing.assert_series_equal(
                hpat_func(operand_series, operand_scalar),
                test_impl(operand_series, operand_scalar),
                check_names=False)

    @skip_parallel
    @skip_numba_jit
    def test_series_inplace_binop_array(self):
        def test_impl(A, B):
            A += B
            return A
        hpat_func = self.jit(test_impl)

        n = 11
        A = np.arange(n)**2.0  # TODO: use 2 for test int casting
        B = pd.Series(np.ones(n))
        np.testing.assert_array_equal(hpat_func(A.copy(), B), test_impl(A, B))

    if sdc.config.config_pipeline_hpat_default:
        def test_series_fusion1(self):
            def test_impl(A, B):
                return A + B + 1
            hpat_func = self.jit(test_impl)

            n = 11
            if platform.system() == 'Windows' and not IS_32BITS:
                A = pd.Series(np.arange(n), dtype=np.int64)
                B = pd.Series(np.arange(n)**2, dtype=np.int64)
            else:
                A = pd.Series(np.arange(n))
                B = pd.Series(np.arange(n)**2)
            pd.testing.assert_series_equal(hpat_func(A, B), test_impl(A, B))
            self.assertEqual(count_parfor_REPs(), 1)
    else:
        @skip_numba_jit('Functionally test passes, but in old-style it checked fusion of parfors.\n'
                        'TODO: implement the same checks in new-pipeline')
        def test_series_fusion1(self):
            def test_impl(A, B):
                return A + B + 1
            hpat_func = self.jit(test_impl)

            n = 11
            A = pd.Series(np.arange(n))
            B = pd.Series(np.arange(n)**2)
            pd.testing.assert_series_equal(hpat_func(A, B), test_impl(A, B), check_dtype=False)
            # self.assertEqual(count_parfor_REPs(), 1)

    if sdc.config.config_pipeline_hpat_default:
        def test_series_fusion2(self):
            # make sure getting data var avoids incorrect single def assumption
            def test_impl(A, B):
                S = B + 2
                if A[0] == 0:
                    S = A + 1
                return S + B
            hpat_func = self.jit(test_impl)

            n = 11
            if platform.system() == 'Windows' and not IS_32BITS:
                A = pd.Series(np.arange(n), dtype=np.int64)
                B = pd.Series(np.arange(n)**2, dtype=np.int64)
            else:
                A = pd.Series(np.arange(n))
                B = pd.Series(np.arange(n)**2)
            pd.testing.assert_series_equal(hpat_func(A, B), test_impl(A, B))
            self.assertEqual(count_parfor_REPs(), 3)
    else:
        @skip_numba_jit('Functionally test passes, but in old-style it checked fusion of parfors.\n'
                        'TODO: implement the same checks in new-pipeline')
        def test_series_fusion2(self):
            def test_impl(A, B):
                S = B + 2
                if A.iat[0] == 0:
                    S = A + 1
                return S + B
            hpat_func = self.jit(test_impl)

            n = 11
            A = pd.Series(np.arange(n))
            B = pd.Series(np.arange(n)**2)
            pd.testing.assert_series_equal(hpat_func(A, B), test_impl(A, B), check_dtype=False)
            # self.assertEqual(count_parfor_REPs(), 3)

    def test_series_len(self):
        def test_impl(A):
            return len(A)
        hpat_func = self.jit(test_impl)

        n = 11
        S = pd.Series(np.arange(n), name='A')
        self.assertEqual(hpat_func(S), test_impl(S))

    def test_series_box(self):
        def test_impl():
            A = pd.Series([1, 2, 3])
            return A
        hpat_func = self.jit(test_impl)

        pd.testing.assert_series_equal(hpat_func(), test_impl())

    def test_series_box2(self):
        def test_impl():
            A = pd.Series(['1', '2', '3'])
            return A
        hpat_func = self.jit(test_impl)

        pd.testing.assert_series_equal(hpat_func(), test_impl())

    def test_series_list_str_unbox1(self):
        def test_impl(A):
            return A.iloc[0]
        hpat_func = self.jit(test_impl)

        S = pd.Series([['aa', 'b'], ['ccc'], []])
        np.testing.assert_array_equal(hpat_func(S), test_impl(S))

        # call twice to test potential refcount errors
        np.testing.assert_array_equal(hpat_func(S), test_impl(S))

    @skip_sdc_jit('Not impl in old style')
    def test_series_iloc_array(self):
        def test_impl(A, n):
            return A.iloc[n]
        hpat_func = self.jit(test_impl)

        S = pd.Series([1, 2, 4, 8, 6, 0], [1, 2, 4, 8, 6, 0])
        n = np.array([0, 4, 2])
        pd.testing.assert_series_equal(hpat_func(S, n), test_impl(S, n))

    @skip_sdc_jit('Not impl in old style')
    def test_series_iloc_callable(self):
        def test_impl(S):
            return S.iloc[(lambda a: abs(4 - a))]
        hpat_func = self.jit(test_impl)
        S = pd.Series([0, 6, 4, 7, 8], [0, 6, 66, 6, 8])
        pd.testing.assert_series_equal(hpat_func(S), test_impl(S))

    def test_np_typ_call_replace(self):
        # calltype replacement is tricky for np.typ() calls since variable
        # type can't provide calltype
        def test_impl(i):
            return np.int32(i)
        hpat_func = self.jit(test_impl)

        self.assertEqual(hpat_func(1), test_impl(1))

    @skip_numba_jit('TODO: implement np.call on Series in new-pipeline')
    def test_series_ufunc1(self):
        def test_impl(A):
            return np.isinf(A).values
        hpat_func = self.jit(test_impl)

        n = 11
        S = pd.Series(np.arange(n), name='A')
        np.testing.assert_array_equal(hpat_func(S), test_impl(S))

    @skip_numba_jit('TODO: implement np.call on Series in new-pipeline')
    @skip_sdc_jit("needs empty_like typing fix in npydecl.py")
    def test_series_empty_like(self):
        def test_impl(A):
            return np.empty_like(A)
        hpat_func = self.jit(test_impl)
        n = 11
        S = pd.Series(np.arange(n), name='A')
        result = hpat_func(S)
        self.assertTrue(isinstance(result, np.ndarray))
        self.assertTrue(result.dtype is S.dtype)

    @skip_sdc_jit('No support of axis argument in old-style Series.fillna() impl')
    def test_series_fillna_axis1(self):
        """Verifies Series.fillna() implementation handles 'index' as axis argument"""
        def test_impl(S):
            return S.fillna(5.0, axis='index')
        hpat_func = self.jit(test_impl)

        S = pd.Series([1.0, 2.0, np.nan, 1.0, np.inf])
        pd.testing.assert_series_equal(hpat_func(S), test_impl(S))

    @skip_sdc_jit('No support of axis argument in old-style Series.fillna() impl')
    def test_series_fillna_axis2(self):
        """Verifies Series.fillna() implementation handles 0 as axis argument"""
        def test_impl(S):
            return S.fillna(5.0, axis=0)
        hpat_func = self.jit(test_impl)

        S = pd.Series([1.0, 2.0, np.nan, 1.0, np.inf])
        pd.testing.assert_series_equal(hpat_func(S), test_impl(S))

    @skip_sdc_jit('No support of axis argument in old-style Series.fillna() impl')
    def test_series_fillna_axis3(self):
        """Verifies Series.fillna() implementation handles correct non-literal axis argument"""
        def test_impl(S, axis):
            return S.fillna(5.0, axis=axis)
        hpat_func = self.jit(test_impl)

        S = pd.Series([1.0, 2.0, np.nan, 1.0, np.inf])
        for axis in [0, 'index']:
            pd.testing.assert_series_equal(hpat_func(S, axis), test_impl(S, axis))

    @skip_sdc_jit('BUG: old-style fillna impl returns series without index')
    def test_series_fillna_float(self):
        """Verifies Series.fillna() applied to a named float Series with default index"""
        def test_impl(S):
            return S.fillna(5.0)
        hpat_func = self.jit(test_impl)

        S = pd.Series([1.0, 2.0, np.nan, 1.0, np.inf], name='A')
        pd.testing.assert_series_equal(hpat_func(S), test_impl(S))

    @skip_sdc_jit('BUG: old-style fillna impl returns series without index')
    def test_series_fillna_float_index1(self):
        """Verifies Series.fillna() implementation for float series with default index"""
        def test_impl(S):
            return S.fillna(5.0)
        hpat_func = self.jit(test_impl)

        for data in test_global_input_data_float64:
            S = pd.Series(data)
            pd.testing.assert_series_equal(hpat_func(S), test_impl(S))

    @skip_sdc_jit('BUG: old-style fillna impl returns series without index')
    def test_series_fillna_float_index2(self):
        """Verifies Series.fillna() implementation for float series with string index"""
        def test_impl(S):
            return S.fillna(5.0)
        hpat_func = self.jit(test_impl)

        S = pd.Series([1.0, 2.0, np.nan, 1.0, np.inf], ['a', 'b', 'c', 'd', 'e'])
        pd.testing.assert_series_equal(hpat_func(S), test_impl(S))

    @skip_sdc_jit('BUG: old-style fillna impl returns series without index')
    def test_series_fillna_float_index3(self):
        def test_impl(S):
            return S.fillna(5.0)
        hpat_func = self.jit(test_impl)

        S = pd.Series([1.0, 2.0, np.nan, 1.0, np.inf], index=[1, 2, 5, 7, 10])
        pd.testing.assert_series_equal(hpat_func(S), test_impl(S))

    @skip_parallel
    @skip_inline
    @skip_sdc_jit('BUG: old-style fillna impl returns series without index')
    def test_series_fillna_str_index1(self):
        """Verifies Series.fillna() applied to a named string Series with default index"""
        def test_impl(S):
            return S.fillna("dd")
        hpat_func = self.jit(test_impl)

        S = pd.Series(['aa', 'b', None, 'cccd', ''], name='A')
        pd.testing.assert_series_equal(hpat_func(S), test_impl(S))

    @skip_parallel
    @skip_inline
    @skip_sdc_jit('BUG: old-style fillna impl returns series without index')
    def test_series_fillna_str_index2(self):
        """Verifies Series.fillna() implementation for series of strings with string index"""
        def test_impl(S):
            return S.fillna("dd")
        hpat_func = self.jit(test_impl)

        S = pd.Series(['aa', 'b', None, 'cccd', ''], ['a', 'b', 'c', 'd', 'e'])
        pd.testing.assert_series_equal(hpat_func(S), test_impl(S))

    @skip_parallel
    @skip_inline
    @skip_sdc_jit('BUG: old-style fillna impl returns series without index')
    def test_series_fillna_str_index3(self):
        def test_impl(S):
            return S.fillna("dd")

        hpat_func = self.jit(test_impl)

        S = pd.Series(['aa', 'b', None, 'cccd', ''], index=[1, 2, 5, 7, 10])
        pd.testing.assert_series_equal(hpat_func(S), test_impl(S))

    @skip_parallel
    @skip_sdc_jit('BUG: old-style fillna impl returns series without index')
    def test_series_fillna_float_inplace1(self):
        """Verifies Series.fillna() implementation for float series with default index and inplace argument True"""
        def test_impl(S):
            S.fillna(5.0, inplace=True)
            return S
        hpat_func = self.jit(test_impl)

        S1 = pd.Series([1.0, 2.0, np.nan, 1.0, np.inf])
        S2 = S1.copy()
        pd.testing.assert_series_equal(hpat_func(S1), test_impl(S2))

    @skip_parallel
    @unittest.skip('TODO: add reflection support and check method return value')
    def test_series_fillna_float_inplace2(self):
        """Verifies Series.fillna(inplace=True) results are reflected back in the original float series"""
        def test_impl(S):
            return S.fillna(inplace=True)
        hpat_func = self.jit(test_impl)

        S1 = pd.Series([1.0, 2.0, np.nan, 1.0, np.inf])
        S2 = S1.copy()
        self.assertIsNone(hpat_func(S1))
        self.assertIsNone(test_impl(S2))
        pd.testing.assert_series_equal(S1, S2)

    @skip_parallel
    def test_series_fillna_float_inplace3(self):
        """Verifies Series.fillna() implementation correcly handles omitted inplace argument as default False"""
        def test_impl(S):
            return S.fillna(5.0)
        hpat_func = self.jit(test_impl)

        S1 = pd.Series([1.0, 2.0, np.nan, 1.0, np.inf])
        S2 = S1.copy()
        pd.testing.assert_series_equal(hpat_func(S1), test_impl(S1))
        pd.testing.assert_series_equal(S1, S2)

    @skip_parallel
    def test_series_fillna_inplace_non_literal(self):
        """Verifies Series.fillna() implementation handles only Boolean literals as inplace argument"""
        def test_impl(S, param):
            S.fillna(5.0, inplace=param)
            return S
        hpat_func = self.jit(test_impl)

        S = pd.Series([1.0, 2.0, np.nan, 1.0, np.inf])
        expected = ValueError if sdc.config.config_pipeline_hpat_default else TypingError
        self.assertRaises(expected, hpat_func, S, True)

    @skip_parallel
    @skip_numba_jit('TODO: investigate why Numba types inplace as bool (non-literal value)')
    def test_series_fillna_str_inplace1(self):
        """Verifies Series.fillna() implementation for series of strings
           with default index and inplace argument True
        """
        def test_impl(S):
            S.fillna("dd", inplace=True)
            return S
        hpat_func = self.jit(test_impl)

        S1 = pd.Series(['aa', 'b', None, 'cccd', ''])
        S2 = S1.copy()
        pd.testing.assert_series_equal(hpat_func(S1), test_impl(S2))

    @unittest.skip('TODO (both): support StringArrayType reflection'
                   'TODO (new-style): investigate why Numba infers inplace type as bool (non-literal value)')
    def test_series_fillna_str_inplace2(self):
        """Verifies Series.fillna(inplace=True) results are reflected back in the original string series"""
        def test_impl(S):
            return S.fillna("dd", inplace=True)
        hpat_func = self.jit(test_impl)

        S1 = pd.Series(['aa', 'b', None, 'cccd', ''])
        S2 = S1.copy()
        self.assertIsNone(hpat_func(S1))
        self.assertIsNone(test_impl(S2))
        pd.testing.assert_series_equal(S1, S2)

    @skip_parallel
    @skip_numba_jit('TODO: investigate why Numba types inplace as bool (non-literal value)')
    def test_series_fillna_str_inplace_empty1(self):
        def test_impl(A):
            A.fillna("", inplace=True)
            return A
        hpat_func = self.jit(test_impl)

        S1 = pd.Series(['aa', 'b', None, 'cccd', ''])
        S2 = S1.copy()
        pd.testing.assert_series_equal(hpat_func(S1), test_impl(S2))

    @unittest.skip('AssertionError: Series are different\n'
                   'Series length are different\n'
                   '[left]:  [NaT, 1970-12-01T00:00:00.000000000, 2012-07-25T00:00:00.000000000]\n'
                   '[right]: [2020-05-03T00:00:00.000000000, 1970-12-01T00:00:00.000000000, 2012-07-25T00:00:00.000000000]')
    def test_series_fillna_dt_no_index1(self):
        """Verifies Series.fillna() implementation for datetime series and np.datetime64 value"""
        def test_impl(S, value):
            return S.fillna(value)
        hpat_func = self.jit(test_impl)

        value = np.datetime64('2020-05-03', 'ns')
        S = pd.Series([pd.NaT, pd.Timestamp('1970-12-01'), pd.Timestamp('2012-07-25'), None])
        pd.testing.assert_series_equal(hpat_func(S, value), test_impl(S, value))

    @unittest.skip('TODO: change unboxing of pd.Timestamp Series or support conversion between PandasTimestampType and datetime64')
    def test_series_fillna_dt_no_index2(self):
        """Verifies Series.fillna() implementation for datetime series and pd.Timestamp value"""
        def test_impl(S):
            value = pd.Timestamp('2020-05-03')
            return S.fillna(value)
        hpat_func = self.jit(test_impl)

        S = pd.Series([pd.NaT, pd.Timestamp('1970-12-01'), pd.Timestamp('2012-07-25')])
        pd.testing.assert_series_equal(hpat_func(S), test_impl(S))

    @skip_parallel
    def test_series_fillna_bool_no_index1(self):
        """Verifies Series.fillna() implementation for bool series with default index"""
        def test_impl(S):
            return S.fillna(True)
        hpat_func = self.jit(test_impl)

        S1 = pd.Series([True, False, False, True])
        S2 = S1.copy()
        pd.testing.assert_series_equal(hpat_func(S1), test_impl(S2))

    @skip_parallel
    @skip_sdc_jit('BUG: old-style fillna impl returns series without index')
    def test_series_fillna_int_no_index1(self):
        """Verifies Series.fillna() implementation for integer series with default index"""
        def test_impl(S):
            return S.fillna(7)
        hpat_func = self.jit(test_impl)

        n = 11
        S1 = pd.Series(np.arange(n, dtype=np.int64))
        S2 = S1.copy()
        pd.testing.assert_series_equal(hpat_func(S1), test_impl(S2))

    @skip_sdc_jit('No support of axis argument in old-style Series.dropna() impl')
    def test_series_dropna_axis1(self):
        """Verifies Series.dropna() implementation handles 'index' as axis argument"""
        def test_impl(S):
            return S.dropna(axis='index')
        hpat_func = self.jit(test_impl)

        S1 = pd.Series([1.0, 2.0, np.nan, 1.0, np.inf])
        S2 = S1.copy()
        pd.testing.assert_series_equal(hpat_func(S1), test_impl(S2))

    @skip_sdc_jit('No support of axis argument in old-style Series.dropna() impl')
    def test_series_dropna_axis2(self):
        """Verifies Series.dropna() implementation handles 0 as axis argument"""
        def test_impl(S):
            return S.dropna(axis=0)
        hpat_func = self.jit(test_impl)

        S1 = pd.Series([1.0, 2.0, np.nan, 1.0, np.inf])
        S2 = S1.copy()
        pd.testing.assert_series_equal(hpat_func(S1), test_impl(S2))

    @skip_sdc_jit('No support of axis argument in old-style Series.dropna() impl')
    def test_series_dropna_axis3(self):
        """Verifies Series.dropna() implementation handles correct non-literal axis argument"""
        def test_impl(S, axis):
            return S.dropna(axis=axis)
        hpat_func = self.jit(test_impl)

        S1 = pd.Series([1.0, 2.0, np.nan, 1.0, np.inf])
        S2 = S1.copy()
        for axis in [0, 'index']:
            pd.testing.assert_series_equal(hpat_func(S1, axis), test_impl(S2, axis))

    @skip_sdc_jit('BUG: old-style dropna impl returns series without index')
    def test_series_dropna_float_index1(self):
        """Verifies Series.dropna() implementation for float series with default index"""
        def test_impl(S):
            return S.dropna()
        hpat_func = self.jit(test_impl)

        for data in test_global_input_data_float64:
            S1 = pd.Series(data)
            S2 = S1.copy()
            pd.testing.assert_series_equal(hpat_func(S1), test_impl(S2))

    @skip_sdc_jit('BUG: old-style dropna impl returns series without index')
    def test_series_dropna_float_index2(self):
        """Verifies Series.dropna() implementation for float series with string index"""
        def test_impl(S):
            return S.dropna()
        hpat_func = self.jit(test_impl)

        S1 = pd.Series([1.0, 2.0, np.nan, 1.0, np.inf], ['a', 'b', 'c', 'd', 'e'])
        S2 = S1.copy()
        pd.testing.assert_series_equal(hpat_func(S1), test_impl(S2))

    @skip_sdc_jit('BUG: old-style dropna impl returns series without index')
    def test_series_dropna_str_index1(self):
        """Verifies Series.dropna() implementation for series of strings with default index"""
        def test_impl(S):
            return S.dropna()
        hpat_func = self.jit(test_impl)

        S1 = pd.Series(['aa', 'b', None, 'cccd', ''])
        S2 = S1.copy()
        pd.testing.assert_series_equal(hpat_func(S1), test_impl(S2))

    @skip_sdc_jit('BUG: old-style dropna impl returns series without index')
    def test_series_dropna_str_index2(self):
        """Verifies Series.dropna() implementation for series of strings with string index"""
        def test_impl(S):
            return S.dropna()
        hpat_func = self.jit(test_impl)

        S1 = pd.Series(['aa', 'b', None, 'cccd', ''], ['a', 'b', 'c', 'd', 'e'])
        S2 = S1.copy()
        pd.testing.assert_series_equal(hpat_func(S1), test_impl(S2))

    @skip_sdc_jit('BUG: old-style dropna impl returns series without index')
    def test_series_dropna_str_index3(self):
        def test_impl(S):
            return S.dropna()

        hpat_func = self.jit(test_impl)

        S1 = pd.Series(['aa', 'b', None, 'cccd', ''], index=[1, 2, 5, 7, 10])
        S2 = S1.copy()
        pd.testing.assert_series_equal(hpat_func(S1), test_impl(S2))

    @unittest.skip('BUG: old-style dropna impl returns series without index, in new-style inplace is unsupported')
    def test_series_dropna_float_inplace_no_index1(self):
        """Verifies Series.dropna() implementation for float series with default index and inplace argument True"""
        def test_impl(S):
            S.dropna(inplace=True)
            return S
        hpat_func = self.jit(test_impl)

        S1 = pd.Series([1.0, 2.0, np.nan, 1.0, np.inf])
        S2 = S1.copy()
        pd.testing.assert_series_equal(hpat_func(S1), test_impl(S2))

    @unittest.skip('TODO: add reflection support and check method return value')
    def test_series_dropna_float_inplace_no_index2(self):
        """Verifies Series.dropna(inplace=True) results are reflected back in the original float series"""
        def test_impl(S):
            return S.dropna(inplace=True)
        hpat_func = self.jit(test_impl)

        S1 = pd.Series([1.0, 2.0, np.nan, 1.0, np.inf])
        S2 = S1.copy()
        self.assertIsNone(hpat_func(S1))
        self.assertIsNone(test_impl(S2))
        pd.testing.assert_series_equal(S1, S2)

    @unittest.skip('BUG: old-style dropna impl returns series without index, in new-style inplace is unsupported')
    def test_series_dropna_str_inplace_no_index1(self):
        """Verifies Series.dropna() implementation for series of strings
           with default index and inplace argument True
        """
        def test_impl(S):
            S.dropna(inplace=True)
            return S
        hpat_func = self.jit(test_impl)

        S1 = pd.Series(['aa', 'b', None, 'cccd', ''])
        S2 = S1.copy()
        pd.testing.assert_series_equal(hpat_func(S1), test_impl(S2))

    @unittest.skip('TODO: add reflection support and check method return value')
    def test_series_dropna_str_inplace_no_index2(self):
        """Verifies Series.dropna(inplace=True) results are reflected back in the original string series"""
        def test_impl(S):
            return S.dropna(inplace=True)
        hpat_func = self.jit(test_impl)

        S1 = pd.Series(['aa', 'b', None, 'cccd', ''])
        S2 = S1.copy()
        self.assertIsNone(hpat_func(S1))
        self.assertIsNone(test_impl(S2))
        pd.testing.assert_series_equal(S1, S2)

    @skip_numba_jit
    def test_series_dropna_str_parallel1(self):
        """Verifies Series.dropna() distributed work for series of strings with default index"""
        def test_impl(A):
            B = A.dropna()
            return (B == 'gg').sum()
        hpat_func = self.jit(distributed=['A'])(test_impl)

        S1 = pd.Series(['aa', 'b', None, 'ccc', 'dd', 'gg'])
        start, end = get_start_end(len(S1))
        # TODO: gatherv
        self.assertEqual(hpat_func(S1[start:end]), test_impl(S1))
        self.assertEqual(count_array_REPs(), 0)
        self.assertEqual(count_parfor_REPs(), 0)
        self.assertTrue(count_array_OneDs() > 0)

    @unittest.skip('AssertionError: Series are different\n'
                   'Series length are different\n'
                   '[left]:  3, Int64Index([0, 1, 2], dtype=\'int64\')\n'
                   '[right]: 2, Int64Index([1, 2], dtype=\'int64\')')
    def test_series_dropna_dt_no_index1(self):
        """Verifies Series.dropna() implementation for datetime series with default index"""
        def test_impl(S):
            return S.dropna()
        hpat_func = self.jit(test_impl)

        S1 = pd.Series([pd.NaT, pd.Timestamp('1970-12-01'), pd.Timestamp('2012-07-25')])
        S2 = S1.copy()
        pd.testing.assert_series_equal(hpat_func(S1), test_impl(S2))

    def test_series_dropna_bool_no_index1(self):
        """Verifies Series.dropna() implementation for bool series with default index"""
        def test_impl(S):
            return S.dropna()
        hpat_func = self.jit(test_impl)

        S1 = pd.Series([True, False, False, True])
        S2 = S1.copy()
        pd.testing.assert_series_equal(hpat_func(S1), test_impl(S2))

    @skip_sdc_jit('BUG: old-style dropna impl returns series without index')
    def test_series_dropna_int_no_index1(self):
        """Verifies Series.dropna() implementation for integer series with default index"""
        def test_impl(S):
            return S.dropna()
        hpat_func = self.jit(test_impl)

        n = 11
        S1 = pd.Series(np.arange(n, dtype=np.int64))
        S2 = S1.copy()
        pd.testing.assert_series_equal(hpat_func(S1), test_impl(S2))

    def test_series_rename_str_noidx(self):
        def test_impl(A):
            return A.rename('B')
        hpat_func = self.jit(test_impl)

        S = pd.Series([1.0, 2.0, np.nan, 1.0], name='A')
        pd.testing.assert_series_equal(hpat_func(S), test_impl(S))

    def test_series_rename_str_noidx_noname(self):
        def test_impl(S):
            return S.rename('Name')
        jit_func = self.jit(test_impl)

        S = pd.Series([1, 2, 3])
        pd.testing.assert_series_equal(jit_func(S), test_impl(S))

    def test_series_rename_str_idx(self):
        def test_impl(S):
            return S.rename('Name')
        jit_func = self.jit(test_impl)

        S = pd.Series([1, 2, 3], index=['a', 'b', 'c'])
        pd.testing.assert_series_equal(jit_func(S), test_impl(S))

    def test_series_rename_no_name_str_noidx(self):
        def test_impl(S):
            return S.rename()
        jit_func = self.jit(test_impl)

        S = pd.Series([1, 2, 3], name='Name')
        pd.testing.assert_series_equal(jit_func(S), test_impl(S))

    def test_series_rename_no_name_str_idx(self):
        def test_impl(S):
            return S.rename()
        jit_func = self.jit(test_impl)

        S = pd.Series([1, 2, 3], index=['a', 'b', 'c'], name='Name')
        pd.testing.assert_series_equal(jit_func(S), test_impl(S))

    def test_series_rename_str_noidx_no_copy(self):
        def test_impl(S):
            return S.rename('Another Name', copy=False)
        jit_func = self.jit(test_impl)

        S = pd.Series([1, 2, 3], name='Name')
        pd.testing.assert_series_equal(jit_func(S), test_impl(S))

    def test_series_rename_str_idx_no_copy(self):
        def test_impl(S):
            return S.rename('Another Name', copy=False)
        jit_func = self.jit(test_impl)

        S = pd.Series([1, 2, 3], index=['a', 'b', 'c'], name='Name')
        pd.testing.assert_series_equal(jit_func(S), test_impl(S))

    @skip_sdc_jit("Requires full scalar types (not only str) support as Series name")
    @skip_numba_jit("Requires full scalar types (not only str) support as Series name")
    def test_series_rename_int_noidx(self):
        def test_impl(S):
            return S.rename(1)
        jit_func = self.jit(test_impl)

        S = pd.Series([1, 2, 3], name='Name')
        pd.testing.assert_series_equal(jit_func(S), test_impl(S))

    @skip_sdc_jit("Requires full scalar types (not only str) support as Series name")
    @skip_numba_jit("Requires full scalar types (not only str) support as Series name")
    def test_series_rename_int_idx(self):
        def test_impl(S):
            return S.rename(1)
        jit_func = self.jit(test_impl)

        S = pd.Series([1, 2, 3], index=['a', 'b', 'c'], name='Name')
        pd.testing.assert_series_equal(jit_func(S), test_impl(S))

    @skip_sdc_jit("Requires full scalar types (not only str) support as Series name")
    @skip_numba_jit("Requires full scalar types (not only str) support as Series name")
    def test_series_rename_float_noidx(self):
        def test_impl(S):
            return S.rename(1.1)
        jit_func = self.jit(test_impl)

        S = pd.Series([1, 2, 3], name='Name')
        pd.testing.assert_series_equal(jit_func(S), test_impl(S))

    @skip_sdc_jit("Requires full scalar types (not only str) support as Series name")
    @skip_numba_jit("Requires full scalar types (not only str) support as Series name")
    def test_series_rename_float_idx(self):
        def test_impl(S):
            return S.rename(1.1)
        jit_func = self.jit(test_impl)

        S = pd.Series([1, 2, 3], index=['a', 'b', 'c'], name='Name')
        pd.testing.assert_series_equal(jit_func(S), test_impl(S))

    def test_series_sum_default(self):
        def test_impl(S):
            return S.sum()
        hpat_func = self.jit(test_impl)

        S = pd.Series([1., 2., 3.])
        self.assertEqual(hpat_func(S), test_impl(S))

    def test_series_sum_nan(self):
        def test_impl(S):
            return S.sum()
        hpat_func = self.jit(test_impl)

        # column with NA
        S = pd.Series([np.nan, 2., 3.])
        self.assertEqual(hpat_func(S), test_impl(S))

        # all NA case should produce 0
        S = pd.Series([np.nan, np.nan])
        self.assertEqual(hpat_func(S), test_impl(S))

    @skip_sdc_jit("Old style Series.sum() does not support parameters")
    def test_series_sum_skipna_false(self):
        def test_impl(S):
            return S.sum(skipna=False)
        hpat_func = self.jit(test_impl)

        S = pd.Series([np.nan, 2., 3.])
        self.assertEqual(np.isnan(hpat_func(S)), np.isnan(test_impl(S)))

    def test_series_sum2(self):
        def test_impl(S):
            return (S + S).sum()
        hpat_func = self.jit(test_impl)

        S = pd.Series([np.nan, 2., 3.])
        self.assertEqual(hpat_func(S), test_impl(S))

        S = pd.Series([np.nan, np.nan])
        self.assertEqual(hpat_func(S), test_impl(S))

    def test_series_prod(self):
        def test_impl(S, skipna):
            return S.prod(skipna=skipna)
        hpat_func = self.jit(test_impl)

        data_samples = [
            [6, 6, 2, 1, 3, 3, 2, 1, 2],
            [1.1, 0.3, 2.1, 1, 3, 0.3, 2.1, 1.1, 2.2],
            [6, 6.1, 2.2, 1, 3, 3, 2.2, 1, 2],
            [6, 6, np.nan, 2, np.nan, 1, 3, 3, np.inf, 2, 1, 2, np.inf],
            [1.1, 0.3, np.nan, 1.0, np.inf, 0.3, 2.1, np.nan, 2.2, np.inf],
            [1.1, 0.3, np.nan, 1, np.inf, 0, 1.1, np.nan, 2.2, np.inf, 2, 2],
            [np.nan, np.nan, np.nan],
            [np.nan, np.nan, np.inf],
        ]

        for data in data_samples:
            S = pd.Series(data)

            for skipna_var in [True, False]:
                actual = hpat_func(S, skipna=skipna_var)
                expected = test_impl(S, skipna=skipna_var)

                if np.isnan(actual) or np.isnan(expected):
                    # con not compare Nan != Nan directly
                    self.assertEqual(np.isnan(actual), np.isnan(expected))
                else:
                    self.assertAlmostEqual(actual, expected)

    def test_series_prod_skipna_default(self):
        def test_impl(S):
            return S.prod()
        hpat_func = self.jit(test_impl)

        S = pd.Series([np.nan, 2, 3.])
        self.assertEqual(hpat_func(S), test_impl(S))

    def test_series_count1(self):
        def test_impl(S):
            return S.count()
        hpat_func = self.jit(test_impl)

        S = pd.Series([np.nan, 2., 3.])
        self.assertEqual(hpat_func(S), test_impl(S))

        S = pd.Series([np.nan, np.nan])
        self.assertEqual(hpat_func(S), test_impl(S))

        S = pd.Series(['aa', 'bb', np.nan])
        self.assertEqual(hpat_func(S), test_impl(S))

    def test_series_mean(self):
        def test_impl(S):
            return S.mean()
        hpat_func = self.jit(test_impl)

        data_samples = [
            [6, 6, 2, 1, 3, 3, 2, 1, 2],
            [1.1, 0.3, 2.1, 1, 3, 0.3, 2.1, 1.1, 2.2],
            [6, 6.1, 2.2, 1, 3, 3, 2.2, 1, 2],
            [6, 6, np.nan, 2, np.nan, 1, 3, 3, np.inf, 2, 1, 2, np.inf],
            [1.1, 0.3, np.nan, 1.0, np.inf, 0.3, 2.1, np.nan, 2.2, np.inf],
            [1.1, 0.3, np.nan, 1, np.inf, 0, 1.1, np.nan, 2.2, np.inf, 2, 2],
            [np.nan, np.nan, np.nan],
            [np.nan, np.nan, np.inf],
        ]

        for data in data_samples:
            with self.subTest(data=data):
                S = pd.Series(data)
                actual = hpat_func(S)
                expected = test_impl(S)
                if np.isnan(actual) or np.isnan(expected):
                    self.assertEqual(np.isnan(actual), np.isnan(expected))
                else:
                    self.assertEqual(actual, expected)

    @skip_sdc_jit("Series.mean() any parameters unsupported")
    def test_series_mean_skipna(self):
        def test_impl(S, skipna):
            return S.mean(skipna=skipna)
        hpat_func = self.jit(test_impl)

        data_samples = [
            [6, 6, 2, 1, 3, 3, 2, 1, 2],
            [1.1, 0.3, 2.1, 1, 3, 0.3, 2.1, 1.1, 2.2],
            [6, 6.1, 2.2, 1, 3, 3, 2.2, 1, 2],
            [6, 6, np.nan, 2, np.nan, 1, 3, 3, np.inf, 2, 1, 2, np.inf],
            [1.1, 0.3, np.nan, 1.0, np.inf, 0.3, 2.1, np.nan, 2.2, np.inf],
            [1.1, 0.3, np.nan, 1, np.inf, 0, 1.1, np.nan, 2.2, np.inf, 2, 2],
            [np.nan, np.nan, np.nan],
            [np.nan, np.nan, np.inf],
        ]

        for skipna in [True, False]:
            for data in data_samples:
                S = pd.Series(data)
                actual = hpat_func(S, skipna)
                expected = test_impl(S, skipna)
                if np.isnan(actual) or np.isnan(expected):
                    self.assertAlmostEqual(np.isnan(actual), np.isnan(expected))
                else:
                    self.assertAlmostEqual(actual, expected)

    def test_series_var1(self):
        def test_impl(S):
            return S.var()
        hpat_func = self.jit(test_impl)

        S = pd.Series([np.nan, 2., 3.])
        self.assertEqual(hpat_func(S), test_impl(S))

    def test_series_min(self):
        def test_impl(S):
            return S.min()
        hpat_func = self.jit(test_impl)

        # TODO type_min/type_max
        for input_data in [[np.nan, 2., np.nan, 3., np.inf, 1, -1000],
                           [8, 31, 1123, -1024],
                           [2., 3., 1, -1000, np.inf]]:
            S = pd.Series(input_data)

            result_ref = test_impl(S)
            result = hpat_func(S)
            self.assertEqual(result, result_ref)

    @skip_sdc_jit("Series.min() any parameters unsupported")
    def test_series_min_param(self):
        def test_impl(S, param_skipna):
            return S.min(skipna=param_skipna)

        hpat_func = self.jit(test_impl)

        for input_data, param_skipna in [([np.nan, 2., np.nan, 3., 1, -1000, np.inf], True),
                                         ([2., 3., 1, np.inf, -1000], False)]:
            S = pd.Series(input_data)

            result_ref = test_impl(S, param_skipna)
            result = hpat_func(S, param_skipna)
            self.assertEqual(result, result_ref)

    def test_series_max(self):
        def test_impl(S):
            return S.max()
        hpat_func = self.jit(test_impl)

        # TODO type_min/type_max
        for input_data in [[np.nan, 2., np.nan, 3., np.inf, 1, -1000],
                           [8, 31, 1123, -1024],
                           [2., 3., 1, -1000, np.inf]]:
            S = pd.Series(input_data)

            result_ref = test_impl(S)
            result = hpat_func(S)
            self.assertEqual(result, result_ref)

    @skip_sdc_jit("Series.max() any parameters unsupported")
    def test_series_max_param(self):
        def test_impl(S, param_skipna):
            return S.max(skipna=param_skipna)

        hpat_func = self.jit(test_impl)

        for input_data, param_skipna in [([np.nan, 2., np.nan, 3., 1, -1000, np.inf], True),
                                         ([2., 3., 1, np.inf, -1000], False)]:
            S = pd.Series(input_data)

            result_ref = test_impl(S, param_skipna)
            result = hpat_func(S, param_skipna)
            self.assertEqual(result, result_ref)

    @skip_sdc_jit('Old-style value_counts implementation doesn\'t handle numpy.nan values')
    def test_series_value_counts_number(self):
        def test_impl(S):
            return S.value_counts()

        input_data = [test_global_input_data_integer64, test_global_input_data_float64]
        extras = [[1, 2, 3, 1, 1, 3], [0.1, 0., 0.1, 0.1]]

        hpat_func = self.jit(test_impl)

        for data_to_test, extra in zip(input_data, extras):
            for d in data_to_test:
                data = d + extra
                with self.subTest(series_data=data):
                    S = pd.Series(data)
                    # use sort_index() due to possible different order of values with the same counts in results
                    result_ref = test_impl(S).sort_index()
                    result = hpat_func(S).sort_index()
                    pd.testing.assert_series_equal(result, result_ref)

    @skip_sdc_jit('Bug in old-style value_counts implementation for ascending param support')
    def test_series_value_counts_sort(self):
        def test_impl(S, value):
            return S.value_counts(sort=True, ascending=value)

        hpat_func = self.jit(test_impl)

        data = [1, 0, 0, 1, 1, -1, 0, -1, 0]

        for ascending in (False, True):
            with self.subTest(ascending=ascending):
                S = pd.Series(data)
                # to test sorting of result series works correctly do not use sort_index() on results!
                # instead ensure that there are no elements with the same frequency in the data
                result_ref = test_impl(S, ascending)
                result = hpat_func(S, ascending)
                pd.testing.assert_series_equal(result, result_ref)

    @skip_sdc_jit('Old-style value_counts implementation doesn\'t handle numpy.nan values')
    def test_series_value_counts_numeric_dropna_false(self):
        def test_impl(S):
            return S.value_counts(dropna=False)

        data_to_test = [[1, 2, 3, 1, 1, 3],
                        [1, 2, 3, np.nan, 1, 3, np.nan, np.inf],
                        [0.1, 3., np.nan, 3., 0.1, 3., np.nan, np.inf, 0.1, 0.1]]

        hpat_func = self.jit(test_impl)

        for data in data_to_test:
            with self.subTest(series_data=data):
                S = pd.Series(data)
                pd.testing.assert_series_equal(hpat_func(S), test_impl(S))

    @skip_sdc_jit('Old-style value_counts implementation doesn\'t handle None values in string series')
    def test_series_value_counts_str_dropna_false(self):
        def test_impl(S):
            return S.value_counts(dropna=False)

        data_to_test = [['a', '', 'a', '', 'b', None, 'a', '', None, 'b'],
                        ['dog', None, 'NaN', '', 'cat', None, 'cat', None, 'dog', ''],
                        ['dog', 'NaN', '', 'cat', 'cat', 'dog', '']]

        hpat_func = self.jit(test_impl)

        for data in data_to_test:
            with self.subTest(series_data=data):
                S = pd.Series(data)
                # use sort_index() due to possible different order of values with the same counts in results
                result_ref = test_impl(S).sort_index()
                result = hpat_func(S).sort_index()
                pd.testing.assert_series_equal(result, result_ref)

    @skip_sdc_jit('Old-style value_counts implementation doesn\'t handle sort argument')
    def test_series_value_counts_str_sort(self):
        def test_impl(S, ascending):
            return S.value_counts(sort=True, ascending=ascending)

        data_to_test = [['a', '', 'a', '', 'b', None, 'a', '', 'a', 'b'],
                        ['dog', 'cat', 'cat', 'cat', 'dog']]

        hpat_func = self.jit(test_impl)

        for data in data_to_test:
            for ascending in (True, False):
                with self.subTest(series_data=data, ascending=ascending):
                    S = pd.Series(data)
                    # to test sorting of result series works correctly do not use sort_index() on results!
                    # instead ensure that there are no elements with the same frequency in the data
                    result_ref = test_impl(S, ascending)
                    result = hpat_func(S, ascending)
                    pd.testing.assert_series_equal(result, result_ref)

    @skip_sdc_jit("Fails to compile with latest Numba")
    def test_series_value_counts_index(self):
        def test_impl(S):
            return S.value_counts()

        hpat_func = self.jit(test_impl)

        for data in test_global_input_data_integer64:
            with self.subTest(series_data=data):
                index = np.arange(start=1, stop=len(data) + 1)
                S = pd.Series(data, index=index)
                pd.testing.assert_series_equal(hpat_func(S).sort_index(), test_impl(S).sort_index())

    def test_series_value_counts_no_unboxing(self):
        def test_impl():
            S = pd.Series([1, 2, 3, 1, 1, 3])
            return S.value_counts()

        hpat_func = self.jit(test_impl)
        pd.testing.assert_series_equal(hpat_func(), test_impl())

    @skip_numba_jit
    def test_series_dist_input1(self):
        """Verify distribution of a Series without index"""
        def test_impl(S):
            return S.max()
        hpat_func = self.jit(distributed={'S'})(test_impl)

        n = 111
        S = pd.Series(np.arange(n))
        start, end = get_start_end(n)
        self.assertEqual(hpat_func(S[start:end]), test_impl(S))
        self.assertEqual(count_array_REPs(), 0)
        self.assertEqual(count_parfor_REPs(), 0)

    @skip_numba_jit
    def test_series_dist_input2(self):
        """Verify distribution of a Series with integer index"""
        def test_impl(S):
            return S.max()
        hpat_func = self.jit(distributed={'S'})(test_impl)

        n = 111
        S = pd.Series(np.arange(n), 1 + np.arange(n))
        start, end = get_start_end(n)
        self.assertEqual(hpat_func(S[start:end]), test_impl(S[start:end]))
        self.assertEqual(count_array_REPs(), 0)
        self.assertEqual(count_parfor_REPs(), 0)

    @unittest.skip("Passed if run single")
    def test_series_dist_input3(self):
        """Verify distribution of a Series with string index"""
        def test_impl(S):
            return S.max()
        hpat_func = self.jit(distributed={'S'})(test_impl)

        n = 111
        S = pd.Series(np.arange(n), ['abc{}'.format(id) for id in range(n)])
        start, end = get_start_end(n)
        self.assertEqual(hpat_func(S[start:end]), test_impl(S))
        self.assertEqual(count_array_REPs(), 0)
        self.assertEqual(count_parfor_REPs(), 0)

    def test_series_tuple_input1(self):
        def test_impl(s_tup):
            return s_tup[0].max()
        hpat_func = self.jit(test_impl)

        n = 111
        S = pd.Series(np.arange(n))
        S2 = pd.Series(np.arange(n) + 1.0)
        s_tup = (S, 1, S2)
        self.assertEqual(hpat_func(s_tup), test_impl(s_tup))

    @unittest.skip("pending handling of build_tuple in dist pass")
    def test_series_tuple_input_dist1(self):
        def test_impl(s_tup):
            return s_tup[0].max()
        hpat_func = self.jit(locals={'s_tup:input': 'distributed'})(test_impl)

        n = 111
        S = pd.Series(np.arange(n))
        S2 = pd.Series(np.arange(n) + 1.0)
        start, end = get_start_end(n)
        s_tup = (S, 1, S2)
        h_s_tup = (S[start:end], 1, S2[start:end])
        self.assertEqual(hpat_func(h_s_tup), test_impl(s_tup))

    @skip_numba_jit
    def test_series_concat1(self):
        def test_impl(S1, S2):
            return pd.concat([S1, S2]).values
        hpat_func = self.jit(test_impl)

        S1 = pd.Series([1.0, 2., 3., 4., 5.])
        S2 = pd.Series([6., 7.])
        np.testing.assert_array_equal(hpat_func(S1, S2), test_impl(S1, S2))

    @skip_numba_jit
    def test_series_combine(self):
        def test_impl(S1, S2):
            return S1.combine(S2, lambda a, b: 2 * a + b)
        hpat_func = self.jit(test_impl)

        S1 = pd.Series([1.0, 2., 3., 4., 5.])
        S2 = pd.Series([6.0, 21., 3.6, 5.])
        pd.testing.assert_series_equal(hpat_func(S1, S2), test_impl(S1, S2))

    @skip_numba_jit
    def test_series_combine_float3264(self):
        def test_impl(S1, S2):
            return S1.combine(S2, lambda a, b: 2 * a + b)
        hpat_func = self.jit(test_impl)

        S1 = pd.Series([np.float64(1), np.float64(2),
                        np.float64(3), np.float64(4), np.float64(5)])
        S2 = pd.Series([np.float32(1), np.float32(2),
                        np.float32(3), np.float32(4), np.float32(5)])
        pd.testing.assert_series_equal(hpat_func(S1, S2), test_impl(S1, S2))

    @skip_numba_jit
    def test_series_combine_assert1(self):
        def test_impl(S1, S2):
            return S1.combine(S2, lambda a, b: 2 * a + b)
        hpat_func = self.jit(test_impl)

        S1 = pd.Series([1, 2, 3])
        S2 = pd.Series([6., 21., 3., 5.])
        with self.assertRaises(AssertionError):
            hpat_func(S1, S2)

    @skip_numba_jit
    def test_series_combine_assert2(self):
        def test_impl(S1, S2):
            return S1.combine(S2, lambda a, b: 2 * a + b)
        hpat_func = self.jit(test_impl)

        S1 = pd.Series([6., 21., 3., 5.])
        S2 = pd.Series([1, 2, 3])
        with self.assertRaises(AssertionError):
            hpat_func(S1, S2)

    @skip_numba_jit
    def test_series_combine_integer(self):
        def test_impl(S1, S2):
            return S1.combine(S2, lambda a, b: 2 * a + b, 16)
        hpat_func = self.jit(test_impl)

        S1 = pd.Series([1, 2, 3, 4, 5])
        S2 = pd.Series([6, 21, 3, 5])
        pd.testing.assert_series_equal(hpat_func(S1, S2), test_impl(S1, S2))

    @skip_numba_jit
    def test_series_combine_different_types(self):
        def test_impl(S1, S2):
            return S1.combine(S2, lambda a, b: 2 * a + b)
        hpat_func = self.jit(test_impl)

        S1 = pd.Series([6.1, 21.2, 3.3, 5.4, 6.7])
        S2 = pd.Series([1, 2, 3, 4, 5])
        pd.testing.assert_series_equal(hpat_func(S1, S2), test_impl(S1, S2))

    @skip_numba_jit
    def test_series_combine_integer_samelen(self):
        def test_impl(S1, S2):
            return S1.combine(S2, lambda a, b: 2 * a + b)
        hpat_func = self.jit(test_impl)

        S1 = pd.Series([1, 2, 3, 4, 5])
        S2 = pd.Series([6, 21, 17, -5, 4])
        pd.testing.assert_series_equal(hpat_func(S1, S2), test_impl(S1, S2))

    @skip_numba_jit
    def test_series_combine_samelen(self):
        def test_impl(S1, S2):
            return S1.combine(S2, lambda a, b: 2 * a + b)
        hpat_func = self.jit(test_impl)

        S1 = pd.Series([1.0, 2., 3., 4., 5.])
        S2 = pd.Series([6.0, 21., 3.6, 5., 0.0])
        pd.testing.assert_series_equal(hpat_func(S1, S2), test_impl(S1, S2))

    @skip_numba_jit
    def test_series_combine_value(self):
        def test_impl(S1, S2):
            return S1.combine(S2, lambda a, b: 2 * a + b, 1237.56)
        hpat_func = self.jit(test_impl)

        S1 = pd.Series([1.0, 2., 3., 4., 5.])
        S2 = pd.Series([6.0, 21., 3.6, 5.])
        pd.testing.assert_series_equal(hpat_func(S1, S2), test_impl(S1, S2))

    @skip_numba_jit
    def test_series_combine_value_samelen(self):
        def test_impl(S1, S2):
            return S1.combine(S2, lambda a, b: 2 * a + b, 1237.56)
        hpat_func = self.jit(test_impl)

        S1 = pd.Series([1.0, 2., 3., 4., 5.])
        S2 = pd.Series([6.0, 21., 3.6, 5., 0.0])
        pd.testing.assert_series_equal(hpat_func(S1, S2), test_impl(S1, S2))

    def test_series_abs1(self):
        def test_impl(S):
            return S.abs()
        hpat_func = self.jit(test_impl)

        S = pd.Series([np.nan, -2., 3., 0.5E-01, 0xFF, 0o7, 0b101])
        pd.testing.assert_series_equal(hpat_func(S), test_impl(S))

    def test_series_corr1(self):
        def test_impl(S1, S2):
            return S1.corr(S2)
        hpat_func = self.jit(test_impl)

        for pair in _cov_corr_series:
            S1, S2 = pair
            with self.subTest(S1=S1.values, S2=S2.values):
                result = hpat_func(S1, S2)
                result_ref = test_impl(S1, S2)
                np.testing.assert_almost_equal(result, result_ref)

    def test_series_str_center_default_fillchar(self):
        def test_impl(series, width):
            return series.str.center(width)

        hpat_func = self.jit(test_impl)

        data = test_global_input_data_unicode_kind1
        series = pd.Series(data)
        width = max(len(s) for s in data) + 10

        pd.testing.assert_series_equal(hpat_func(series, width),
                                       test_impl(series, width))

    def test_series_str_center(self):
        def test_impl(series, width, fillchar):
            return series.str.center(width, fillchar)

        hpat_func = self.jit(test_impl)

        data = test_global_input_data_unicode_kind1
        data_lengths = [len(s) for s in data]
        widths = [max(data_lengths) + 10, min(data_lengths)]

        for index in [None, list(range(len(data)))[::-1], data[::-1]]:
            series = pd.Series(data, index, name='A')
            for width, fillchar in product(widths, ['\t']):
                jit_result = hpat_func(series, width, fillchar)
                ref_result = test_impl(series, width, fillchar)
                pd.testing.assert_series_equal(jit_result, ref_result)

    def test_series_str_center_exception_unsupported_fillchar(self):
        def test_impl(series, width, fillchar):
            return series.str.center(width, fillchar)

        hpat_func = self.jit(test_impl)

        data = test_global_input_data_unicode_kind1
        series = pd.Series(data)
        width = max(len(s) for s in data) + 10

        with self.assertRaises(TypingError) as raises:
            hpat_func(series, width, 10)
        msg_tmpl = 'Method center(). The object fillchar\n {}'
        msg = msg_tmpl.format('given: int64\n expected: str')
        self.assertIn(msg, str(raises.exception))

    @unittest.expectedFailure  # https://jira.devtools.intel.com/browse/SAT-2348
    def test_series_str_center_exception_unsupported_kind4(self):
        def test_impl(series, width):
            return series.str.center(width)

        hpat_func = self.jit(test_impl)

        data = test_global_input_data_unicode_kind4
        series = pd.Series(data)
        width = max(len(s) for s in data) + 10

        jit_result = hpat_func(series, width)
        ref_result = test_impl(series, width)
        pd.testing.assert_series_equal(jit_result, ref_result)

    def test_series_str_endswith(self):
        def test_impl(series, pat):
            return series.str.endswith(pat)

        hpat_func = self.jit(test_impl)

        data = test_global_input_data_unicode_kind4
        pats = [''] + [s[-min(len(s) for s in data):] for s in data] + data
        indices = [None, list(range(len(data)))[::-1], data[::-1]]
        names = [None, 'A']
        for index, name in product(indices, names):
            series = pd.Series(data, index, name=name)
            for pat in pats:
                pd.testing.assert_series_equal(hpat_func(series, pat),
                                               test_impl(series, pat))

    def test_series_str_endswith_exception_unsupported_na(self):
        def test_impl(series, pat, na):
            return series.str.endswith(pat, na)

        hpat_func = self.jit(test_impl)

        series = pd.Series(test_global_input_data_unicode_kind4)
        msg_tmpl = 'Method endswith(). The object na\n {}'

        with self.assertRaises(TypingError) as raises:
            hpat_func(series, '', 'None')
        msg = msg_tmpl.format('given: unicode_type\n expected: bool')
        self.assertIn(msg, str(raises.exception))

        with self.assertRaises(ValueError) as raises:
            hpat_func(series, '', False)
        msg = msg_tmpl.format('expected: None')
        self.assertIn(msg, str(raises.exception))

    def test_series_str_find(self):
        def test_impl(series, sub):
            return series.str.find(sub)
        hpat_func = self.jit(test_impl)

        data = test_global_input_data_unicode_kind4
        subs = [''] + [s[:min(len(s) for s in data)] for s in data] + data
        indices = [None, list(range(len(data)))[::-1], data[::-1]]
        names = [None, 'A']
        for index, name in product(indices, names):
            series = pd.Series(data, index, name=name)
            for sub in subs:
                pd.testing.assert_series_equal(hpat_func(series, sub),
                                               test_impl(series, sub))

    def test_series_str_find_exception_unsupported_start(self):
        def test_impl(series, sub, start):
            return series.str.find(sub, start)
        hpat_func = self.jit(test_impl)

        series = pd.Series(test_global_input_data_unicode_kind4)
        msg_tmpl = 'Method find(). The object start\n {}'

        with self.assertRaises(TypingError) as raises:
            hpat_func(series, '', '0')
        msg = msg_tmpl.format('given: unicode_type\n expected: None, int')
        self.assertIn(msg, str(raises.exception))

        with self.assertRaises(ValueError) as raises:
            hpat_func(series, '', 1)
        msg = msg_tmpl.format('expected: 0')
        self.assertIn(msg, str(raises.exception))

    def test_series_str_find_exception_unsupported_end(self):
        def test_impl(series, sub, start, end):
            return series.str.find(sub, start, end)
        hpat_func = self.jit(test_impl)

        series = pd.Series(test_global_input_data_unicode_kind4)
        msg_tmpl = 'Method find(). The object end\n {}'

        with self.assertRaises(TypingError) as raises:
            hpat_func(series, '', 0, 'None')
        msg = msg_tmpl.format('given: unicode_type\n expected: None, int')
        self.assertIn(msg, str(raises.exception))

        with self.assertRaises(ValueError) as raises:
            hpat_func(series, '', 0, 0)
        msg = msg_tmpl.format('expected: None')
        self.assertIn(msg, str(raises.exception))

    def test_series_str_len1(self):
        def test_impl(S):
            return S.str.len()
        hpat_func = self.jit(test_impl)

        data = ['aa', 'abc', 'c', 'cccd']
        indices = [None, [1, 3, 2, 0], data]
        names = [None, 'A']
        for index, name in product(indices, names):
            S = pd.Series(data, index, name=name)
            pd.testing.assert_series_equal(hpat_func(S), test_impl(S))

    def test_series_str_just_default_fillchar(self):
        data = test_global_input_data_unicode_kind1
        series = pd.Series(data)
        width = max(len(s) for s in data) + 5

        pyfuncs = [ljust_usecase, rjust_usecase]
        for pyfunc in pyfuncs:
            cfunc = self.jit(pyfunc)
            pd.testing.assert_series_equal(cfunc(series, width),
                                           pyfunc(series, width))

    def test_series_str_just(self):
        data = test_global_input_data_unicode_kind1
        data_lengths = [len(s) for s in data]
        widths = [max(data_lengths) + 5, min(data_lengths)]

        pyfuncs = [ljust_with_fillchar_usecase, rjust_with_fillchar_usecase]
        for index in [None, list(range(len(data)))[::-1], data[::-1]]:
            series = pd.Series(data, index, name='A')
            for width, fillchar in product(widths, ['\t']):
                for pyfunc in pyfuncs:
                    cfunc = self.jit(pyfunc)
                    jit_result = cfunc(series, width, fillchar)
                    ref_result = pyfunc(series, width, fillchar)
                    pd.testing.assert_series_equal(jit_result, ref_result)

    def test_series_str_just_exception_unsupported_fillchar(self):
        data = test_global_input_data_unicode_kind1
        series = pd.Series(data)
        width = max(len(s) for s in data) + 5
        msg_tmpl = 'Method {}(). The object fillchar\n given: int64\n expected: str'

        pyfuncs = [('ljust', ljust_with_fillchar_usecase),
                   ('rjust', rjust_with_fillchar_usecase)]
        for name, pyfunc in pyfuncs:
            cfunc = self.jit(pyfunc)
            with self.assertRaises(TypingError) as raises:
                cfunc(series, width, 5)
            self.assertIn(msg_tmpl.format(name), str(raises.exception))

    @unittest.expectedFailure  # https://jira.devtools.intel.com/browse/SAT-2348
    def test_series_str_just_exception_unsupported_kind4(self):
        data = test_global_input_data_unicode_kind4
        series = pd.Series(data)
        width = max(len(s) for s in data) + 5

        for pyfunc in [ljust_usecase, rjust_usecase]:
            cfunc = self.jit(pyfunc)
            jit_result = cfunc(series, width)
            ref_result = pyfunc(series, width)
            pd.testing.assert_series_equal(jit_result, ref_result)

    def test_series_str_startswith(self):
        def test_impl(series, pat):
            return series.str.startswith(pat)

        hpat_func = self.jit(test_impl)

        data = test_global_input_data_unicode_kind4
        pats = [''] + [s[:min(len(s) for s in data)] for s in data] + data
        indices = [None, list(range(len(data)))[::-1], data[::-1]]
        names = [None, 'A']
        for index, name in product(indices, names):
            series = pd.Series(data, index, name=name)
            for pat in pats:
                pd.testing.assert_series_equal(hpat_func(series, pat),
                                               test_impl(series, pat))

    def test_series_str_startswith_exception_unsupported_na(self):
        def test_impl(series, pat, na):
            return series.str.startswith(pat, na)

        hpat_func = self.jit(test_impl)

        series = pd.Series(test_global_input_data_unicode_kind4)
        msg_tmpl = 'Method startswith(). The object na\n {}'

        with self.assertRaises(TypingError) as raises:
            hpat_func(series, '', 'None')
        msg = msg_tmpl.format('given: unicode_type\n expected: bool')
        self.assertIn(msg, str(raises.exception))

        with self.assertRaises(ValueError) as raises:
            hpat_func(series, '', False)
        msg = msg_tmpl.format('expected: None')
        self.assertIn(msg, str(raises.exception))

    def test_series_str_zfill(self):
        def test_impl(series, width):
            return series.str.zfill(width)

        hpat_func = self.jit(test_impl)

        data = test_global_input_data_unicode_kind1
        data_lengths = [len(s) for s in data]

        for index in [None, list(range(len(data)))[::-1], data[::-1]]:
            series = pd.Series(data, index, name='A')
            for width in [max(data_lengths) + 5, min(data_lengths)]:
                jit_result = hpat_func(series, width)
                ref_result = test_impl(series, width)
                pd.testing.assert_series_equal(jit_result, ref_result)

    @unittest.expectedFailure  # https://jira.devtools.intel.com/browse/SAT-2348
    def test_series_str_zfill_exception_unsupported_kind4(self):
        def test_impl(series, width):
            return series.str.zfill(width)

        hpat_func = self.jit(test_impl)

        data = test_global_input_data_unicode_kind4
        series = pd.Series(data)
        width = max(len(s) for s in data) + 5

        jit_result = hpat_func(series, width)
        ref_result = test_impl(series, width)
        pd.testing.assert_series_equal(jit_result, ref_result)

    def test_series_str2str(self):
        common_methods = ['lower', 'upper', 'isupper']
        sdc_methods = ['capitalize', 'swapcase', 'title',
                       'lstrip', 'rstrip', 'strip']
        str2str_methods = common_methods[:]

        data = [' \tbbCD\t ', 'ABC', ' mCDm\t', 'abc']
        indices = [None]
        names = [None, 'A']
        if sdc.config.config_pipeline_hpat_default:
            str2str_methods += sdc_methods
        else:
            indices += [[1, 3, 2, 0], data]

        for method in str2str_methods:
            func_lines = ['def test_impl(S):',
                          '  return S.str.{}()'.format(method)]
            func_text = '\n'.join(func_lines)
            test_impl = _make_func_from_text(func_text)
            hpat_func = self.jit(test_impl)

            check_names = method in common_methods
            for index, name in product(indices, names):
                S = pd.Series(data, index, name=name)
                pd.testing.assert_series_equal(hpat_func(S), test_impl(S),
                                               check_names=check_names)

    @skip_sdc_jit('Series.str.<method>() unsupported')
    def test_series_str2str_unsupported(self):
        unsupported_methods = ['capitalize', 'swapcase', 'title']
        for method in unsupported_methods:
            func_lines = ['def test_impl(S):',
                          '  return S.str.{}()'.format(method)]
            func_text = '\n'.join(func_lines)
            test_impl = _make_func_from_text(func_text)
            hpat_func = self.jit(test_impl)

            S = pd.Series([' \tbbCD\t ', 'ABC', ' mCDm\t', 'abc'])
            # TypingError with expected message is raised internally by Numba
            with self.assertRaises(TypingError) as raises:
                hpat_func(S)
            expected_msg = 'Series.str.{} is not supported yet'.format(method)
            self.assertIn(expected_msg, str(raises.exception))

    @sdc_limitation
    def test_series_append_same_names(self):
        """SDC discards name"""
        def test_impl():
            s1 = pd.Series(data=[0, 1, 2], name='A')
            s2 = pd.Series(data=[3, 4, 5], name='A')
            return s1.append(s2)

        sdc_func = self.jit(test_impl)
        pd.testing.assert_series_equal(sdc_func(), test_impl())

    @skip_sdc_jit("Old-style append implementation doesn't handle ignore_index argument")
    def test_series_append_single_ignore_index(self):
        """Verify Series.append() concatenates Series with other single Series ignoring indexes"""
        def test_impl(S, other):
            return S.append(other, ignore_index=True)
        hpat_func = self.jit(test_impl)

        dtype_to_data = {'float': [[-2., 3., 9.1, np.nan], [-2., 5.0, np.inf, 0, -1]],
                         'string': [['a', None, 'bbbb', ''], ['dd', None, '', 'e', 'ttt']]}

        for dtype, data_list in dtype_to_data.items():
            with self.subTest(series_dtype=dtype, concatenated_data=data_list):
                S1, S2 = [pd.Series(data) for data in data_list]
                pd.testing.assert_series_equal(hpat_func(S1, S2), test_impl(S1, S2))

    @skip_sdc_jit("Old-style append implementation doesn't handle ignore_index argument")
    def test_series_append_list_ignore_index(self):
        """Verify Series.append() concatenates Series with list of other Series ignoring indexes"""
        def test_impl(S1, S2, S3):
            return S1.append([S2, S3], ignore_index=True)
        hpat_func = self.jit(test_impl)

        dtype_to_data = {'float': [[-2., 3., 9.1], [-2., 5.0], [1.0]],
                         'string': [['a', None, ''], ['d', None], ['']]}

        for dtype, data_list in dtype_to_data.items():
            with self.subTest(series_dtype=dtype, concatenated_data=data_list):
                S1, S2, S3 = [pd.Series(data) for data in data_list]
                pd.testing.assert_series_equal(hpat_func(S1, S2, S3), test_impl(S1, S2, S3))

    @unittest.skip('BUG: Pandas 0.25.1 Series.append() doesn\'t support tuple as appending values')
    def test_series_append_tuple_ignore_index(self):
        """Verify Series.append() concatenates Series with tuple of other Series ignoring indexes"""
        def test_impl(S1, S2, S3):
            return S1.append((S2, S3, ), ignore_index=True)
        hpat_func = self.jit(test_impl)

        dtype_to_data = {'float': [[-2., 3., 9.1], [-2., 5.0], [1.0]]}
        if not sdc.config.config_pipeline_hpat_default:
            dtype_to_data['string'] = [['a', None, ''], ['d', None], ['']]

        for dtype, data_list in dtype_to_data.items():
            with self.subTest(series_dtype=dtype, concatenated_data=data_list):
                S1, S2, S3 = [pd.Series(data) for data in data_list]
                pd.testing.assert_series_equal(hpat_func(S1, S2, S3), test_impl(S1, S2, S3))

    @skip_sdc_jit("BUG: old-style append implementation doesn't handle series index")
    def test_series_append_single_index_default(self):
        """Verify Series.append() concatenates Series with other single Series respecting default indexes"""
        def test_impl(S, other):
            return S.append(other)
        hpat_func = self.jit(test_impl)

        dtype_to_data = {'float': [[-2., 3., 9.1], [-2., 5.0]]}
        if not sdc.config.config_pipeline_hpat_default:
            dtype_to_data['string'] = [['a', None, 'bbbb', ''], ['dd', None, '', 'e']]

        for dtype, data_list in dtype_to_data.items():
            with self.subTest(series_dtype=dtype, concatenated_data=data_list):
                S1, S2 = [pd.Series(data) for data in data_list]
                pd.testing.assert_series_equal(hpat_func(S1, S2), test_impl(S1, S2))

    @skip_sdc_jit("BUG: old-style append implementation doesn't handle series index")
    def test_series_append_list_index_default(self):
        """Verify Series.append() concatenates Series with list of other Series respecting default indexes"""
        def test_impl(S1, S2, S3):
            return S1.append([S2, S3])
        hpat_func = self.jit(test_impl)

        dtype_to_data = {'float': [[-2., 3., 9.1], [-2., 5.0], [1.0]]}
        if not sdc.config.config_pipeline_hpat_default:
            dtype_to_data['string'] = [['a', 'b', 'q'], ['d', 'e'], ['s']]

        for dtype, data_list in dtype_to_data.items():
            with self.subTest(series_dtype=dtype, concatenated_data=data_list):
                S1, S2, S3 = [pd.Series(data) for data in data_list]
                pd.testing.assert_series_equal(hpat_func(S1, S2, S3), test_impl(S1, S2, S3))

    @unittest.skip('BUG: Pandas 0.25.1 Series.append() doesn\'t support tuple as appending values')
    def test_series_append_tuple_index_default(self):
        """Verify Series.append() concatenates Series with tuple of other Series respecting default indexes"""
        def test_impl(S1, S2, S3):
            return S1.append((S2, S3, ))
        hpat_func = self.jit(test_impl)

        dtype_to_data = {'float': [[-2., 3., 9.1], [-2., 5.0], [1.0]]}
        if not sdc.config.config_pipeline_hpat_default:
            dtype_to_data['string'] = [['a', 'b', 'q'], ['d', 'e'], ['s']]

        for dtype, data_list in dtype_to_data.items():
            with self.subTest(series_dtype=dtype, concatenated_data=data_list):
                S1, S2, S3 = [pd.Series(data) for data in data_list]
                pd.testing.assert_series_equal(hpat_func(S1, S2, S3), test_impl(S1, S2, S3))

    @skip_sdc_jit("BUG: old-style append implementation doesn't handle series index")
    def test_series_append_single_index_int(self):
        """Verify Series.append() concatenates Series with other single Series respecting integer indexes"""
        def test_impl(S, other):
            return S.append(other)
        hpat_func = self.jit(test_impl)

        dtype_to_data = {'float': [[-2., 3., 9.1, np.nan], [-2., 5.0, np.inf, 0, -1]]}
        if not sdc.config.config_pipeline_hpat_default:
            dtype_to_data['string'] = [['a', None, 'bbbb', ''], ['dd', None, '', 'e', 'ttt']]
        indexes = [[1, 2, 3, 4], [7, 8, 11, 3, 4]]

        for dtype, data_list in dtype_to_data.items():
            with self.subTest(series_dtype=dtype, concatenated_data=data_list):
                S1, S2 = [pd.Series(data, index=indexes[i]) for i, data in enumerate(data_list)]
                pd.testing.assert_series_equal(hpat_func(S1, S2), test_impl(S1, S2))

    @skip_sdc_jit("BUG: old-style append implementation doesn't handle series index")
    def test_series_append_list_index_int(self):
        """Verify Series.append() concatenates Series with list of other Series respecting integer indexes"""
        def test_impl(S1, S2, S3):
            return S1.append([S2, S3])
        hpat_func = self.jit(test_impl)

        dtype_to_data = {'float': [[-2., 3., 9.1, np.nan], [-2., 5.0, np.inf, 0], [-1.0]]}
        if not sdc.config.config_pipeline_hpat_default:
            dtype_to_data['string'] = [['a', None, 'bbbb', ''], ['dd', None, '', 'e'], ['ttt']]
        indexes = [[1, 2, 3, 4], [7, 8, 11, 3], [4]]

        for dtype, data_list in dtype_to_data.items():
            with self.subTest(series_dtype=dtype, concatenated_data=data_list):
                S1, S2, S3 = [pd.Series(data, index=indexes[i]) for i, data in enumerate(data_list)]
                pd.testing.assert_series_equal(hpat_func(S1, S2, S3), test_impl(S1, S2, S3))

    @unittest.skip('BUG: Pandas 0.25.1 Series.append() doesn\'t support tuple as appending values')
    def test_series_append_tuple_index_int(self):
        """Verify Series.append() concatenates Series with tuple of other Series respecting integer indexes"""
        def test_impl(S1, S2, S3):
            return S1.append((S2, S3, ))
        hpat_func = self.jit(test_impl)

        dtype_to_data = {'float': [[-2., 3., 9.1, np.nan], [-2., 5.0, np.inf, 0], [-1.0]]}
        if not sdc.config.config_pipeline_hpat_default:
            dtype_to_data['string'] = [['a', None, 'bbbb', ''], ['dd', None, '', 'e'], ['ttt']]
        indexes = [[1, 2, 3, 4], [7, 8, 11, 3], [4]]

        for dtype, data_list in dtype_to_data.items():
            with self.subTest(series_dtype=dtype, concatenated_data=data_list):
                S1, S2, S3 = [pd.Series(data, index=indexes[i]) for i, data in enumerate(data_list)]
                pd.testing.assert_series_equal(hpat_func(S1, S2, S3), test_impl(S1, S2, S3))

    @skip_sdc_jit("BUG: old-style append implementation doesn't handle series index")
    def test_series_append_single_index_str(self):
        """Verify Series.append() concatenates Series with other single Series respecting string indexes"""
        def test_impl(S, other):
            return S.append(other)
        hpat_func = self.jit(test_impl)

        dtype_to_data = {'float': [[-2., 3., 9.1, np.nan], [-2., 5.0, np.inf, 0, -1.0]]}
        if not sdc.config.config_pipeline_hpat_default:
            dtype_to_data['string'] = [['a', None, 'bbbb', ''], ['dd', None, '', 'e', 'ttt']]
        indexes = [['a', 'bb', 'ccc', 'dddd'], ['a1', 'a2', 'a3', 'a4', 'a5']]

        for dtype, data_list in dtype_to_data.items():
            with self.subTest(series_dtype=dtype, concatenated_data=data_list):
                S1, S2 = [pd.Series(data, index=indexes[i]) for i, data in enumerate(data_list)]
                pd.testing.assert_series_equal(hpat_func(S1, S2), test_impl(S1, S2))

    @skip_sdc_jit("BUG: old-style append implementation doesn't handle series index")
    def test_series_append_list_index_str(self):
        """Verify Series.append() concatenates Series with list of other Series respecting string indexes"""
        def test_impl(S1, S2, S3):
            return S1.append([S2, S3])
        hpat_func = self.jit(test_impl)

        dtype_to_data = {'float': [[-2., 3., 9.1, np.nan], [-2., 5.0, np.inf, 0], [-1.0]]}
        if not sdc.config.config_pipeline_hpat_default:
            dtype_to_data['string'] = [['a', None, 'bbbb', ''], ['dd', None, '', 'e'], ['ttt']]
        indexes = [['a', 'bb', 'ccc', 'dddd'], ['q', 't', 'a', 'x'], ['dd']]

        for dtype, data_list in dtype_to_data.items():
            with self.subTest(series_dtype=dtype, concatenated_data=data_list):
                S1, S2, S3 = [pd.Series(data, index=indexes[i]) for i, data in enumerate(data_list)]
                pd.testing.assert_series_equal(hpat_func(S1, S2, S3), test_impl(S1, S2, S3))

    @unittest.skip('BUG: Pandas 0.25.1 Series.append() doesn\'t support tuple as appending values')
    def test_series_append_tuple_index_str(self):
        """Verify Series.append() concatenates Series with tuple of other Series respecting string indexes"""
        def test_impl(S1, S2, S3):
            return S1.append((S2, S3, ))
        hpat_func = self.jit(test_impl)

        dtype_to_data = {'float': [[-2., 3., 9.1, np.nan], [-2., 5.0, np.inf, 0], [-1.0]]}
        if not sdc.config.config_pipeline_hpat_default:
            dtype_to_data['string'] = [['a', None, 'bbbb', ''], ['dd', None, '', 'e'], ['ttt']]
        indexes = [['a', 'bb', 'ccc', 'dddd'], ['q', 't', 'a', 'x'], ['dd']]

        for dtype, data_list in dtype_to_data.items():
            with self.subTest(series_dtype=dtype, concatenated_data=data_list):
                S1, S2, S3 = [pd.Series(data, index=indexes[i]) for i, data in enumerate(data_list)]
                pd.testing.assert_series_equal(hpat_func(S1, S2, S3), test_impl(S1, S2, S3))

    @skip_sdc_jit("Old-style append implementation doesn't handle ignore_index argument")
    def test_series_append_ignore_index_literal(self):
        """Verify Series.append() implementation handles ignore_index argument as Boolean literal"""
        def test_impl(S, other):
            return S.append(other, ignore_index=False)
        hpat_func = self.jit(test_impl)

        S1 = pd.Series([-2., 3., 9.1], ['a1', 'b1', 'c1'])
        S2 = pd.Series([-2., 5.0], ['a2', 'b2'])
        pd.testing.assert_series_equal(hpat_func(S1, S2), test_impl(S1, S2))

    @skip_sdc_jit("Old-style append implementation doesn't handle ignore_index argument")
    def test_series_append_ignore_index_non_literal(self):
        """Verify Series.append() implementation raises if ignore_index argument is not a Boolean literal"""
        def test_impl(S, other, param):
            return S.append(other, ignore_index=param)
        hpat_func = self.jit(test_impl)

        ignore_index = True
        S1 = pd.Series([-2., 3., 9.1], ['a1', 'b1', 'c1'])
        S2 = pd.Series([-2., 5.0], ['a2', 'b2'])
        with self.assertRaises(TypingError) as raises:
            hpat_func(S1, S2, ignore_index)
        msg = 'Method append(). The ignore_index must be a literal Boolean constant. Given: {}'
        self.assertIn(msg.format(types.bool_), str(raises.exception))

    @skip_sdc_jit("BUG: old-style append implementation doesn't handle series index")
    def test_series_append_single_dtype_promotion(self):
        """Verify Series.append() implementation handles appending single Series with different dtypes"""
        def test_impl(S, other):
            return S.append(other)
        hpat_func = self.jit(test_impl)

        S1 = pd.Series([-2., 3., 9.1], ['a1', 'b1', 'c1'])
        S2 = pd.Series([-2, 5], ['a2', 'b2'])
        pd.testing.assert_series_equal(hpat_func(S1, S2), test_impl(S1, S2))

    @skip_sdc_jit("BUG: old-style append implementation doesn't handle series index")
    def test_series_append_list_dtype_promotion(self):
        """Verify Series.append() implementation handles appending list of Series with different dtypes"""
        def test_impl(S1, S2, S3):
            return S1.append([S2, S3])
        hpat_func = self.jit(test_impl)

        S1 = pd.Series([-2, 3, 9])
        S2 = pd.Series([-2., 5.0])
        S3 = pd.Series([1.0])
        pd.testing.assert_series_equal(hpat_func(S1, S2, S3),
                                       test_impl(S1, S2, S3))

    def test_series_isin_list1(self):
        def test_impl(S, values):
            return S.isin(values)
        hpat_func = self.jit(test_impl)

        n = 11
        S = pd.Series(np.arange(n))
        values = [1, 2, 5, 7, 8]
        pd.testing.assert_series_equal(hpat_func(S, values), test_impl(S, values))

    def test_series_isin_index(self):
        def test_impl(S, values):
            return S.isin(values)
        hpat_func = self.jit(test_impl)

        n = 11
        data = np.arange(n)
        index = [item + 1 for item in data]
        S = pd.Series(data=data, index=index)
        values = [1, 2, 5, 7, 8]
        pd.testing.assert_series_equal(hpat_func(S, values), test_impl(S, values))

    def test_series_isin_name(self):
        def test_impl(S, values):
            return S.isin(values)
        hpat_func = self.jit(test_impl)

        n = 11
        S = pd.Series(np.arange(n), name='A')
        values = [1, 2, 5, 7, 8]
        pd.testing.assert_series_equal(hpat_func(S, values), test_impl(S, values))

    def test_series_isin_list2(self):
        def test_impl(S, values):
            return S.isin(values)
        hpat_func = self.jit(test_impl)

        n = 11.0
        S = pd.Series(np.arange(n))
        values = [1., 2., 5., 7., 8.]
        pd.testing.assert_series_equal(hpat_func(S, values), test_impl(S, values))

    def test_series_isin_list3(self):
        def test_impl(S, values):
            return S.isin(values)
        hpat_func = self.jit(test_impl)

        S = pd.Series(['a', 'b', 'q', 'w', 'c', 'd', 'e', 'r'])
        values = ['a', 'q', 'c', 'd', 'e']
        pd.testing.assert_series_equal(hpat_func(S, values), test_impl(S, values))

    def test_series_isin_set1(self):
        def test_impl(S, values):
            return S.isin(values)
        hpat_func = self.jit(test_impl)

        n = 11
        S = pd.Series(np.arange(n))
        values = {1, 2, 5, 7, 8}
        pd.testing.assert_series_equal(hpat_func(S, values), test_impl(S, values))

    def test_series_isin_set2(self):
        def test_impl(S, values):
            return S.isin(values)
        hpat_func = self.jit(test_impl)

        n = 11.0
        S = pd.Series(np.arange(n))
        values = {1., 2., 5., 7., 8.}
        pd.testing.assert_series_equal(hpat_func(S, values), test_impl(S, values))

    @unittest.skip('TODO: requires hashable unicode strings in Numba')
    def test_series_isin_set3(self):
        def test_impl(S, values):
            return S.isin(values)
        hpat_func = self.jit(test_impl)

        S = pd.Series(['a', 'b', 'c', 'd', 'e'] * 2)
        values = {'b', 'c', 'e'}
        pd.testing.assert_series_equal(hpat_func(S, values), test_impl(S, values))

    def test_series_isna(self):
        def test_impl(S):
            return S.isna()

        jit_func = self.jit(test_impl)

        datas = [[0, 1, 2, 3], [0., 1., np.inf, np.nan], ['a', None, 'b', 'c']]
        indices = [None, [3, 2, 1, 0], ['a', 'b', 'c', 'd']]
        names = [None, 'A']

        for data, index, name in product(datas, indices, names):
            with self.subTest(data=data, index=index, name=name):
                series = pd.Series(data=data, index=index, name=name)
                jit_result = jit_func(series)
                ref_result = test_impl(series)
                pd.testing.assert_series_equal(jit_result, ref_result)

    @skip_sdc_jit('Index and name are not supported')
    def test_series_isnull(self):
        def test_impl(S):
            return S.isnull()

        jit_func = self.jit(test_impl)

        datas = [[0, 1, 2, 3], [0., 1., np.inf, np.nan], ['a', None, 'b', 'c']]
        indices = [None, [3, 2, 1, 0], ['a', 'b', 'c', 'd']]
        names = [None, 'A']

        for data, index, name in product(datas, indices, names):
            with self.subTest(data=data, index=index, name=name):
                series = pd.Series(data=data, index=index, name=name)
                jit_result = jit_func(series)
                ref_result = test_impl(series)
                pd.testing.assert_series_equal(jit_result, ref_result)

    def test_series_isnull1(self):
        def test_impl(S):
            return S.isnull()
        hpat_func = self.jit(test_impl)

        # column with NA
        S = pd.Series([np.nan, 2., 3.])
        pd.testing.assert_series_equal(hpat_func(S), test_impl(S))

    def test_series_notna(self):
        def test_impl(S):
            return S.notna()

        jit_func = self.jit(test_impl)

        datas = [[0, 1, 2, 3], [0., 1., np.inf, np.nan], ['a', None, 'b', 'c']]
        indices = [None, [3, 2, 1, 0], ['a', 'b', 'c', 'd']]
        names = [None, 'A']

        for data, index, name in product(datas, indices, names):
            with self.subTest(data=data, index=index, name=name):
                series = pd.Series(data=data, index=index, name=name)
                jit_result = jit_func(series)
                ref_result = test_impl(series)
                pd.testing.assert_series_equal(jit_result, ref_result)

    @unittest.skip('AssertionError: Series are different')
    def test_series_dt_isna1(self):
        def test_impl(S):
            return S.isna()
        hpat_func = self.jit(test_impl)

        S = pd.Series([pd.NaT, pd.Timestamp('1970-12-01'), pd.Timestamp('2012-07-25')])
        pd.testing.assert_series_equal(hpat_func(S), test_impl(S))

    def test_series_nlargest(self):
        def test_impl():
            series = pd.Series([1., np.nan, -1., 0., min_float64, max_float64])
            return series.nlargest(4)
        hpat_func = self.jit(test_impl)

        if sdc.config.config_pipeline_hpat_default:
            np.testing.assert_array_equal(test_impl(), hpat_func())
        else:
            pd.testing.assert_series_equal(test_impl(), hpat_func())

    def test_series_nlargest_unboxing(self):
        def test_impl(series, n):
            return series.nlargest(n)
        hpat_func = self.jit(test_impl)

        for data in test_global_input_data_numeric + [[]]:
            series = pd.Series(data * 3)
            for n in range(-1, 10):
                ref_result = test_impl(series, n)
                jit_result = hpat_func(series, n)
                if sdc.config.config_pipeline_hpat_default:
                    np.testing.assert_array_equal(ref_result, jit_result)
                else:
                    pd.testing.assert_series_equal(ref_result, jit_result)

    @skip_numba_jit('Series.nlargest() parallelism unsupported and parquet not supported')
    def test_series_nlargest_parallel(self):
        # create `kde.parquet` file
        ParquetGenerator.gen_kde_pq()

        def test_impl():
            df = pq.read_table('kde.parquet').to_pandas()
            S = df.points
            return S.nlargest(4)
        hpat_func = self.jit(test_impl)

        if sdc.config.config_pipeline_hpat_default:
            np.testing.assert_array_equal(test_impl(), hpat_func())
        else:
            pd.testing.assert_series_equal(test_impl(), hpat_func())
        self.assertEqual(count_parfor_REPs(), 0)
        self.assertTrue(count_array_OneDs() > 0)

    @skip_sdc_jit('Series.nlargest() parameter keep unsupported')
    def test_series_nlargest_full(self):
        def test_impl(series, n, keep):
            return series.nlargest(n, keep)
        hpat_func = self.jit(test_impl)

        keep = 'first'
        for data in test_global_input_data_numeric + [[]]:
            series = pd.Series(data * 3)
            for n in range(-1, 10):
                ref_result = test_impl(series, n, keep)
                jit_result = hpat_func(series, n, keep)
                pd.testing.assert_series_equal(ref_result, jit_result)

    def test_series_nlargest_index(self):
        def test_impl(series, n):
            return series.nlargest(n)
        hpat_func = self.jit(test_impl)

        # TODO: check data == [] after index is fixed
        for data in test_global_input_data_numeric:
            data_duplicated = data * 3
            # TODO: add integer index not equal to range after index is fixed
            indexes = [range(len(data_duplicated))]
            if not sdc.config.config_pipeline_hpat_default:
                indexes.append(gen_strlist(len(data_duplicated)))

            for index in indexes:
                series = pd.Series(data_duplicated, index)
                for n in range(-1, 10):
                    ref_result = test_impl(series, n)
                    jit_result = hpat_func(series, n)
                    if sdc.config.config_pipeline_hpat_default:
                        np.testing.assert_array_equal(ref_result, jit_result)
                    else:
                        pd.testing.assert_series_equal(ref_result, jit_result)

    @skip_sdc_jit('Series.nlargest() does not raise an exception')
    def test_series_nlargest_typing(self):
        _func_name = 'Method nlargest().'

        def test_impl(series, n, keep):
            return series.nlargest(n, keep)
        hpat_func = self.jit(test_impl)

        series = pd.Series(test_global_input_data_float64[0])
        for n, ntype in [(True, types.boolean), (None, types.none),
                         (0.1, 'float64'), ('n', types.unicode_type)]:
            with self.assertRaises(TypingError) as raises:
                hpat_func(series, n=n, keep='first')
            msg = '{} The object n\n given: {}\n expected: int'
            self.assertIn(msg.format(_func_name, ntype), str(raises.exception))

        for keep, dtype in [(True, types.boolean), (None, types.none),
                            (0.1, 'float64'), (1, 'int64')]:
            with self.assertRaises(TypingError) as raises:
                hpat_func(series, n=5, keep=keep)
            msg = '{} The object keep\n given: {}\n expected: str'
            self.assertIn(msg.format(_func_name, dtype), str(raises.exception))

    @skip_sdc_jit('Series.nlargest() does not raise an exception')
    def test_series_nlargest_unsupported(self):
        msg = "Method nlargest(). Unsupported parameter. Given 'keep' != 'first'"

        def test_impl(series, n, keep):
            return series.nlargest(n, keep)
        hpat_func = self.jit(test_impl)

        series = pd.Series(test_global_input_data_float64[0])
        for keep in ['last', 'all', '']:
            with self.assertRaises(ValueError) as raises:
                hpat_func(series, n=5, keep=keep)
            self.assertIn(msg, str(raises.exception))

        with self.assertRaises(ValueError) as raises:
            hpat_func(series, n=5, keep='last')
        self.assertIn(msg, str(raises.exception))

    def test_series_nsmallest(self):
        def test_impl():
            series = pd.Series([1., np.nan, -1., 0., min_float64, max_float64])
            return series.nsmallest(4)
        hpat_func = self.jit(test_impl)

        if sdc.config.config_pipeline_hpat_default:
            np.testing.assert_array_equal(test_impl(), hpat_func())
        else:
            pd.testing.assert_series_equal(test_impl(), hpat_func())

    def test_series_nsmallest_unboxing(self):
        def test_impl(series, n):
            return series.nsmallest(n)
        hpat_func = self.jit(test_impl)

        for data in test_global_input_data_numeric + [[]]:
            series = pd.Series(data * 3)
            for n in range(-1, 10):
                ref_result = test_impl(series, n)
                jit_result = hpat_func(series, n)
                if sdc.config.config_pipeline_hpat_default:
                    np.testing.assert_array_equal(ref_result, jit_result)
                else:
                    pd.testing.assert_series_equal(ref_result, jit_result)

    @skip_numba_jit('Series.nsmallest() parallelism unsupported and parquet not supported')
    def test_series_nsmallest_parallel(self):
        # create `kde.parquet` file
        ParquetGenerator.gen_kde_pq()

        def test_impl():
            df = pq.read_table('kde.parquet').to_pandas()
            S = df.points
            return S.nsmallest(4)
        hpat_func = self.jit(test_impl)

        if sdc.config.config_pipeline_hpat_default:
            np.testing.assert_array_equal(test_impl(), hpat_func())
        else:
            pd.testing.assert_series_equal(test_impl(), hpat_func())
        self.assertEqual(count_parfor_REPs(), 0)
        self.assertTrue(count_array_OneDs() > 0)

    @skip_sdc_jit('Series.nsmallest() parameter keep unsupported')
    def test_series_nsmallest_full(self):
        def test_impl(series, n, keep):
            return series.nsmallest(n, keep)
        hpat_func = self.jit(test_impl)

        keep = 'first'
        for data in test_global_input_data_numeric + [[]]:
            series = pd.Series(data * 3)
            for n in range(-1, 10):
                ref_result = test_impl(series, n, keep)
                jit_result = hpat_func(series, n, keep)
                pd.testing.assert_series_equal(ref_result, jit_result)

    def test_series_nsmallest_index(self):
        def test_impl(series, n):
            return series.nsmallest(n)
        hpat_func = self.jit(test_impl)

        # TODO: check data == [] after index is fixed
        for data in test_global_input_data_numeric:
            data_duplicated = data * 3
            # TODO: add integer index not equal to range after index is fixed
            indexes = [range(len(data_duplicated))]
            if not sdc.config.config_pipeline_hpat_default:
                indexes.append(gen_strlist(len(data_duplicated)))

            for index in indexes:
                series = pd.Series(data_duplicated, index)
                for n in range(-1, 10):
                    ref_result = test_impl(series, n)
                    jit_result = hpat_func(series, n)
                    if sdc.config.config_pipeline_hpat_default:
                        np.testing.assert_array_equal(ref_result, jit_result)
                    else:
                        pd.testing.assert_series_equal(ref_result, jit_result)

    @skip_sdc_jit('Series.nsmallest() does not raise an exception')
    def test_series_nsmallest_typing(self):
        _func_name = 'Method nsmallest().'

        def test_impl(series, n, keep):
            return series.nsmallest(n, keep)
        hpat_func = self.jit(test_impl)

        series = pd.Series(test_global_input_data_float64[0])
        for n, ntype in [(True, types.boolean), (None, types.none),
                         (0.1, 'float64'), ('n', types.unicode_type)]:
            with self.assertRaises(TypingError) as raises:
                hpat_func(series, n=n, keep='first')
            msg = '{} The object n\n given: {}\n expected: int'
            self.assertIn(msg.format(_func_name, ntype), str(raises.exception))

        for keep, dtype in [(True, types.boolean), (None, types.none),
                            (0.1, 'float64'), (1, 'int64')]:
            with self.assertRaises(TypingError) as raises:
                hpat_func(series, n=5, keep=keep)
            msg = '{} The object keep\n given: {}\n expected: str'
            self.assertIn(msg.format(_func_name, dtype), str(raises.exception))

    @skip_sdc_jit('Series.nsmallest() does not raise an exception')
    def test_series_nsmallest_unsupported(self):
        msg = "Method nsmallest(). Unsupported parameter. Given 'keep' != 'first'"

        def test_impl(series, n, keep):
            return series.nsmallest(n, keep)
        hpat_func = self.jit(test_impl)

        series = pd.Series(test_global_input_data_float64[0])
        for keep in ['last', 'all', '']:
            with self.assertRaises(ValueError) as raises:
                hpat_func(series, n=5, keep=keep)
            self.assertIn(msg, str(raises.exception))

        with self.assertRaises(ValueError) as raises:
            hpat_func(series, n=5, keep='last')
        self.assertIn(msg, str(raises.exception))

    def test_series_head1(self):
        def test_impl(S):
            return S.head(4)
        hpat_func = self.jit(test_impl)

        m = 100
        np.random.seed(0)
        S = pd.Series(np.random.randint(-30, 30, m))
        pd.testing.assert_series_equal(hpat_func(S), test_impl(S))

    def test_series_head_named(self):
        def test_impl(S):
            return S.head(4)
        hpat_func = self.jit(test_impl)

        m = 100
        np.random.seed(0)
        S = pd.Series(data=np.random.randint(-30, 30, m), name='A')
        pd.testing.assert_series_equal(hpat_func(S), test_impl(S))

    def test_series_head_default1(self):
        """Verifies default head method for non-distributed pass of Series with no index"""
        def test_impl(S):
            return S.head()
        hpat_func = self.jit(test_impl)

        m = 100
        np.random.seed(0)
        S = pd.Series(np.random.randint(-30, 30, m))
        pd.testing.assert_series_equal(hpat_func(S), test_impl(S))

    def test_series_head_index1(self):
        """Verifies head method for Series with integer index created inside jitted function"""
        def test_impl():
            S = pd.Series([6, 9, 2, 3, 6, 4, 5], [8, 1, 6, 0, 9, 1, 3])
            return S.head(3)
        hpat_func = self.jit(test_impl)

        pd.testing.assert_series_equal(hpat_func(), test_impl())

    def test_series_head_index_named(self):
        """Verifies head method for Series with integer index created inside jitted function"""
        def test_impl():
            S = pd.Series([6, 9, 2, 3, 6, 4, 5], [8, 1, 6, 0, 9, 1, 3], name='A')
            return S.head(3)
        hpat_func = self.jit(test_impl)

        pd.testing.assert_series_equal(hpat_func(), test_impl())

    def test_series_head_index2(self):
        """Verifies head method for Series with string index created inside jitted function"""
        def test_impl():
            S = pd.Series([6, 9, 2, 3, 6, 4, 5], ['a', 'ab', 'abc', 'c', 'f', 'hh', ''])
            return S.head(3)
        hpat_func = self.jit(test_impl)

        pd.testing.assert_series_equal(hpat_func(), test_impl())

    def test_series_head_index3(self):
        """Verifies head method for non-distributed pass of Series with integer index"""
        def test_impl(S):
            return S.head(3)
        hpat_func = self.jit(test_impl)

        S = pd.Series([6, 9, 2, 3, 6, 4, 5], [8, 1, 6, 0, 9, 1, 3])
        pd.testing.assert_series_equal(hpat_func(S), test_impl(S))

    @skip_sdc_jit('Breaks other tests')
    def test_series_head_index4(self):
        """Verifies head method for non-distributed pass of Series with string index"""
        def test_impl(S):
            return S.head(3)
        hpat_func = self.jit(test_impl)

        S = pd.Series([6, 9, 2, 4, 6, 4, 5], ['a', 'ab', 'abc', 'c', 'f', 'hh', ''])
        pd.testing.assert_series_equal(hpat_func(S), test_impl(S))

    @skip_numba_jit
    def test_series_head_parallel1(self):
        """Verifies head method for distributed Series with string data and no index"""
        def test_impl(S):
            return S.head(7)

        hpat_func = self.jit(distributed={'S'})(test_impl)

        # need to test different lenghts, as head's size is fixed and implementation
        # depends on relation of size of the data per processor to output data size
        for n in range(1, 5):
            S = pd.Series(['a', 'ab', 'abc', 'c', 'f', 'hh', ''] * n)
            start, end = get_start_end(len(S))
            pd.testing.assert_series_equal(hpat_func(S[start:end]), test_impl(S[start:end]))
            self.assertTrue(count_array_OneDs() > 0)

    @skip_numba_jit
    @unittest.expectedFailure
    def test_series_head_index_parallel1(self):
        """Verifies head method for distributed Series with integer index"""
        def test_impl(S):
            return S.head(3)
        hpat_func = self.jit(distributed={'S'})(test_impl)

        S = pd.Series([6, 9, 2, 3, 6, 4, 5], [8, 1, 6, 0, 9, 1, 3])
        start, end = get_start_end(len(S))
        pd.testing.assert_series_equal(hpat_func(S[start:end]), test_impl(S[start:end]))
        self.assertTrue(count_array_OneDs() > 0)

    @unittest.skip("Passed if run single")
    def test_series_head_index_parallel2(self):
        """Verifies head method for distributed Series with string index"""
        def test_impl(S):
            return S.head(3)
        hpat_func = self.jit(distributed={'S'})(test_impl)

        S = pd.Series([6, 9, 2, 3, 6, 4, 5], ['a', 'ab', 'abc', 'c', 'f', 'hh', ''])
        start, end = get_start_end(len(S))
        pd.testing.assert_series_equal(hpat_func(S[start:end]), test_impl(S))
        self.assertTrue(count_array_OneDs() > 0)

    def test_series_head_noidx_float(self):
        def test_impl(S, n):
            return S.head(n)
        hpat_func = self.jit(test_impl)
        for input_data in test_global_input_data_float64:
            S = pd.Series(input_data)
            for n in [-1, 0, 2, 3]:
                result_ref = test_impl(S, n)
                result_jit = hpat_func(S, n)
                pd.testing.assert_series_equal(result_jit, result_ref)

    def test_series_head_noidx_int(self):
        def test_impl(S, n):
            return S.head(n)
        hpat_func = self.jit(test_impl)
        for input_data in test_global_input_data_integer64:
            S = pd.Series(input_data)
            for n in [-1, 0, 2, 3]:
                result_ref = test_impl(S, n)
                result_jit = hpat_func(S, n)
                pd.testing.assert_series_equal(result_jit, result_ref)

    def test_series_head_noidx_num(self):
        def test_impl(S, n):
            return S.head(n)
        hpat_func = self.jit(test_impl)
        for input_data in test_global_input_data_numeric:
            S = pd.Series(input_data)
            for n in [-1, 0, 2, 3]:
                result_ref = test_impl(S, n)
                result_jit = hpat_func(S, n)
                pd.testing.assert_series_equal(result_jit, result_ref)

    @unittest.skip("Old implementation not work with n negative and data str")
    def test_series_head_noidx_str(self):
        def test_impl(S, n):
            return S.head(n)
        hpat_func = self.jit(test_impl)
        input_data = test_global_input_data_unicode_kind4
        S = pd.Series(input_data)
        for n in [-1, 0, 2, 3]:
            result_ref = test_impl(S, n)
            result_jit = hpat_func(S, n)
            pd.testing.assert_series_equal(result_jit, result_ref)

    @unittest.skip("Broke another three tests")
    def test_series_head_idx(self):
        def test_impl(S):
            return S.head()

        def test_impl_param(S, n):
            return S.head(n)

        hpat_func = self.jit(test_impl)

        data_test = [[6, 6, 2, 1, 3, 3, 2, 1, 2],
                     [1.1, 0.3, 2.1, 1, 3, 0.3, 2.1, 1.1, 2.2],
                     [6, 6.1, 2.2, 1, 3, 0, 2.2, 1, 2],
                     ['as', 'b', 'abb', 'sss', 'ytr65', '', 'qw', 'a', 'b'],
                     [6, 6, 2, 1, 3, np.inf, np.nan, np.nan, np.nan],
                     [3., 5.3, np.nan, np.nan, np.inf, np.inf, 4.4, 3.7, 8.9]
                     ]

        for input_data in data_test:
            for index_data in data_test:
                S = pd.Series(input_data, index_data)

                result_ref = test_impl(S)
                result = hpat_func(S)
                pd.testing.assert_series_equal(result, result_ref)

                hpat_func_param1 = self.jit(test_impl_param)

                for param1 in [1, 3, 7]:
                    result_param1_ref = test_impl_param(S, param1)
                    result_param1 = hpat_func_param1(S, param1)
                    pd.testing.assert_series_equal(result_param1, result_param1_ref)

    def test_series_median1(self):
        """Verifies median implementation for float and integer series of random data"""
        def test_impl(S):
            return S.median()
        hpat_func = self.jit(test_impl)

        m = 100
        np.random.seed(0)
        S = pd.Series(np.random.randint(-30, 30, m))
        self.assertEqual(hpat_func(S), test_impl(S))

        S = pd.Series(np.random.ranf(m))
        self.assertEqual(hpat_func(S), test_impl(S))

        # odd size
        m = 101
        S = pd.Series(np.random.randint(-30, 30, m))
        self.assertEqual(hpat_func(S), test_impl(S))

        S = pd.Series(np.random.ranf(m))
        self.assertEqual(hpat_func(S), test_impl(S))

    @skip_sdc_jit("BUG: old-style median implementation doesn't filter NaNs")
    def test_series_median_skipna_default1(self):
        """Verifies median implementation with default skipna=True argument on a series with NA values"""
        def test_impl(S):
            return S.median()
        hpat_func = self.jit(test_impl)

        S = pd.Series([2., 3., 5., np.nan, 5., 6., 7.])
        self.assertEqual(hpat_func(S), test_impl(S))

    @skip_sdc_jit("Skipna argument is not supported in old-style")
    def test_series_median_skipna_false1(self):
        """Verifies median implementation with skipna=False on a series with NA values"""
        def test_impl(S):
            return S.median(skipna=False)
        hpat_func = self.jit(test_impl)

        # np.inf is not NaN, so verify that a correct number is returned
        S1 = pd.Series([2., 3., 5., np.inf, 5., 6., 7.])
        self.assertEqual(hpat_func(S1), test_impl(S1))

        # TODO: both return values are 'nan', but SDC's is not np.nan, hence checking with
        # assertIs() doesn't work - check if it's Numba relatated
        S2 = pd.Series([2., 3., 5., np.nan, 5., 6., 7.])
        self.assertEqual(np.isnan(hpat_func(S2)), np.isnan(test_impl(S2)))

    @skip_numba_jit
    def test_series_median_parallel1(self):
        # create `kde.parquet` file
        ParquetGenerator.gen_kde_pq()

        def test_impl():
            df = pq.read_table('kde.parquet').to_pandas()
            S = df.points
            return S.median()
        hpat_func = self.jit(test_impl)

        self.assertEqual(hpat_func(), test_impl())
        self.assertEqual(count_array_REPs(), 0)
        self.assertEqual(count_parfor_REPs(), 0)
        self.assertTrue(count_array_OneDs() > 0)

    @skip_numba_jit
    def test_series_argsort_parallel(self):
        # create `kde.parquet` file
        ParquetGenerator.gen_kde_pq()

        def test_impl():
            df = pq.read_table('kde.parquet').to_pandas()
            S = df.points
            return S.argsort().values
        hpat_func = self.jit(test_impl)

        np.testing.assert_array_equal(hpat_func(), test_impl())

    def test_series_idxmin1(self):
        def test_impl(A):
            return A.idxmin()
        hpat_func = self.jit(test_impl)

        n = 11
        np.random.seed(0)
        S = pd.Series(np.random.ranf(n))
        np.testing.assert_array_equal(hpat_func(S), test_impl(S))

    def test_series_idxmin_str(self):
        def test_impl(S):
            return S.idxmin()
        hpat_func = self.jit(test_impl)

        S = pd.Series([8, 6, 34, np.nan], ['a', 'ab', 'abc', 'c'])
        self.assertEqual(hpat_func(S), test_impl(S))

    @unittest.skip("Skipna is not implemented")
    def test_series_idxmin_str_idx(self):
        def test_impl(S):
            return S.idxmin(skipna=False)

        hpat_func = self.jit(test_impl)

        S = pd.Series([8, 6, 34, np.nan], ['a', 'ab', 'abc', 'c'])
        self.assertEqual(hpat_func(S), test_impl(S))

    def test_series_idxmin_no(self):
        def test_impl(S):
            return S.idxmin()
        hpat_func = self.jit(test_impl)

        S = pd.Series([8, 6, 34, np.nan])
        self.assertEqual(hpat_func(S), test_impl(S))

    def test_series_idxmin_int(self):
        def test_impl(S):
            return S.idxmin()
        hpat_func = self.jit(test_impl)

        S = pd.Series([1, 2, 3], [4, 45, 14])
        self.assertEqual(hpat_func(S), test_impl(S))

    def test_series_idxmin_noidx(self):
        def test_impl(S):
            return S.idxmin()

        hpat_func = self.jit(test_impl)

        data_test = [[6, 6, 2, 1, 3, 3, 2, 1, 2],
                     [1.1, 0.3, 2.1, 1, 3, 0.3, 2.1, 1.1, 2.2],
                     [6, 6.1, 2.2, 1, 3, 0, 2.2, 1, 2],
                     [6, 6, 2, 1, 3, np.inf, np.nan, np.nan, np.nan],
                     [3., 5.3, np.nan, np.nan, np.inf, np.inf, 4.4, 3.7, 8.9]
                     ]

        for input_data in data_test:
            S = pd.Series(input_data)

            result_ref = test_impl(S)
            result = hpat_func(S)
            self.assertEqual(result, result_ref)

    def test_series_idxmin_idx(self):
        def test_impl(S):
            return S.idxmin()

        hpat_func = self.jit(test_impl)

        data_test = [[6, 6, 2, 1, 3, 3, 2, 1, 2],
                     [1.1, 0.3, 2.1, 1, 3, 0.3, 2.1, 1.1, 2.2],
                     [6, 6.1, 2.2, 1, 3, 0, 2.2, 1, 2],
                     [6, 6, 2, 1, 3, -np.inf, np.nan, np.inf, np.nan],
                     [3., 5.3, np.nan, np.nan, np.inf, np.inf, 4.4, 3.7, 8.9]
                     ]

        for input_data in data_test:
            for index_data in data_test:
                S = pd.Series(input_data, index_data)
                result_ref = test_impl(S)
                result = hpat_func(S)
                if np.isnan(result) or np.isnan(result_ref):
                    self.assertEqual(np.isnan(result), np.isnan(result_ref))
                else:
                    self.assertEqual(result, result_ref)

    def test_series_idxmax1(self):
        def test_impl(A):
            return A.idxmax()
        hpat_func = self.jit(test_impl)

        n = 11
        np.random.seed(0)
        S = pd.Series(np.random.ranf(n))
        np.testing.assert_array_equal(hpat_func(S), test_impl(S))

    @unittest.skip("Skipna is not implemented")
    def test_series_idxmax_str_idx(self):
        def test_impl(S):
            return S.idxmax(skipna=False)

        hpat_func = self.jit(test_impl)

        S = pd.Series([8, 6, 34, np.nan], ['a', 'ab', 'abc', 'c'])
        self.assertEqual(hpat_func(S), test_impl(S))

    def test_series_idxmax_noidx(self):
        def test_impl(S):
            return S.idxmax()

        hpat_func = self.jit(test_impl)

        data_test = [[6, 6, 2, 1, 3, 3, 2, 1, 2],
                     [1.1, 0.3, 2.1, 1, 3, 0.3, 2.1, 1.1, 2.2],
                     [6, 6.1, 2.2, 1, 3, 0, 2.2, 1, 2],
                     [6, 6, 2, 1, 3, np.inf, np.nan, np.inf, np.nan],
                     [3., 5.3, np.nan, np.nan, np.inf, np.inf, 4.4, 3.7, 8.9]
                     ]

        for input_data in data_test:
            S = pd.Series(input_data)

            result_ref = test_impl(S)
            result = hpat_func(S)
            self.assertEqual(result, result_ref)

    def test_series_idxmax_idx(self):
        def test_impl(S):
            return S.idxmax()

        hpat_func = self.jit(test_impl)

        data_test = [[6, 6, 2, 1, 3, 3, 2, 1, 2],
                     [1.1, 0.3, 2.1, 1, 3, 0.3, 2.1, 1.1, 2.2],
                     [6, 6.1, 2.2, 1, 3, 0, 2.2, 1, 2],
                     [6, 6, 2, 1, 3, np.nan, np.nan, np.nan, np.nan],
                     [3., 5.3, np.nan, np.nan, np.inf, np.inf, 4.4, 3.7, 8.9]
                     ]

        for input_data in data_test:
            for index_data in data_test:
                S = pd.Series(input_data, index_data)
                result_ref = test_impl(S)
                result = hpat_func(S)
                if np.isnan(result) or np.isnan(result_ref):
                    self.assertEqual(np.isnan(result), np.isnan(result_ref))
                else:
                    self.assertEqual(result, result_ref)

    @skip_sdc_jit('Old-style impl returns array but not Series')
    def test_series_sort_values_default(self):
        """Verifies Series.sort_values method with default parameters
            on a named Series of different dtypes and default index"""
        def test_impl(A):
            return A.sort_values()
        hpat_func = self.jit(test_impl)

        n = 11
        np.random.seed(0)
        # using sequences of unique values because default sorting algorithm is not stable
        data_to_test = [
            [1, -0., 0.2, -3.7, np.inf, np.nan, -1.0, 2/3, 21.2, -np.inf, 9.99],
            np.arange(-10, 20, 1),
            np.unique(np.random.ranf(n)),
            np.unique(np.random.randint(0, 100, n)),
            ['ac', 'c', 'cb', 'ca', None, 'da', 'cc', 'ddd', 'd']
        ]
        for data in data_to_test:
            with self.subTest(series_data=data):
                S = pd.Series(data, name='A')
                pd.testing.assert_series_equal(hpat_func(S), test_impl(S))

    @skip_sdc_jit('Old-style impl returns array but not Series')
    def test_series_sort_values_ascending(self):
        """Verifies Series.sort_values method handles parameter 'ascending' as a literal and non-literal value"""
        def test_impl(S, param_value):
            return S.sort_values(ascending=param_value)

        def test_impl_literal(S):
            return S.sort_values(ascending=False)

        hpat_func1 = self.jit(test_impl)
        hpat_func2 = self.jit(test_impl_literal)

        S = pd.Series(['ac', 'c', 'cb', 'ca', None, 'da', 'cc', 'ddd', 'd'])
        for ascending in (False, True):
            with self.subTest(literal_value='no', ascending=ascending):
                pd.testing.assert_series_equal(hpat_func1(S, ascending), test_impl(S, ascending))

        with self.subTest(literal_value='yes'):
            pd.testing.assert_series_equal(hpat_func2(S), test_impl_literal(S))

    @skip_sdc_jit('Old-style impl returns array but not Series')
    def test_series_sort_values_invalid_axis(self):
        """Verifies Series.sort_values method raises with invalid value of parameter 'axis'"""
        def test_impl(S, param_value):
            return S.sort_values(axis=param_value)
        hpat_func = self.jit(test_impl)

        S = pd.Series(['ac', 'c', 'cb', 'ca', None, 'da', 'cc', 'ddd', 'd'])
        unsupported_values = [1, 'columns', 'abcde']
        for axis in unsupported_values:
            with self.assertRaises(Exception) as context:
                test_impl(S, axis)
            pandas_exception = context.exception

            self.assertRaises(type(pandas_exception), hpat_func, S, axis)

    @skip_sdc_jit('Old-style impl returns array but not Series')
    @skip_numba_jit('TODO: inplace sorting is not implemented yet')
    def test_series_sort_values_inplace(self):
        def test_impl(S):
            S.sort_values(inplace=True)
            return S
        hpat_func = self.jit(test_impl)

        S1 = pd.Series(['ac', 'c', 'cb', 'ca', None, 'da', 'cc', 'ddd', 'd'])
        S2 = S1.copy()
        pd.testing.assert_series_equal(hpat_func(S1), test_impl(S2))

    @skip_sdc_jit('Old-style impl returns array but not Series')
    def test_series_sort_values_kind(self):
        """Verifies Series.sort_values method support of parameter 'kind'
           on a unnamed Series of different dtypes and default index"""
        def test_impl_literal_kind(A, param_value):
            # FIXME: use literally(kind) because, numpy.argsort is supported by Numba with literal kind value only
            # and literally when applied inside sort_values overload_method impl is not working due to some bug in Numba
            return A.sort_values(kind=literally(param_value))
        hpat_func1 = self.jit(test_impl_literal_kind)

        def test_impl_non_literal_kind(A, param_value):
            return A.sort_values(kind=param_value)
        hpat_func2 = self.jit(test_impl_non_literal_kind)

        # using sequences of unique values because default sorting algorithm is not stable
        n = 11
        np.random.seed(0)
        data_to_test = [
            [1, -0., 0.2, -3.7, np.inf, np.nan, -1.0, 2/3, 21.2, -np.inf, 9.99],
            np.arange(-10, 20, 1),
            np.unique(np.random.ranf(n)),
            np.unique(np.random.randint(0, 100, n)),
            ['ac', 'c', 'cb', 'ca', None, 'da', 'cc', 'ddd', 'd']
        ]
        kind_values = ['quicksort', 'mergesort']
        for data in data_to_test:
            S = pd.Series(data=data)
            for kind in kind_values:
                with self.subTest(series_data=data, kind=kind):
                    pd.testing.assert_series_equal(hpat_func1(S, kind), test_impl_literal_kind(S, kind))

        kind = None
        with self.subTest(series_data=data, kind=kind):
            pd.testing.assert_series_equal(hpat_func2(S, kind), test_impl_non_literal_kind(S, kind))

    @skip_sdc_jit('Old-style impl returns array but not Series')
    def test_series_sort_values_na_position(self):
        """Verifies Series.sort_values method support of parameter 'na_position'
           on a unnamed Series of different dtypes and default index"""
        def test_impl(S, param_value):
            # kind=mergesort is used for sort stability
            return S.sort_values(kind='mergesort', na_position=param_value)
        hpat_func = self.jit(test_impl)

        n = 11
        np.random.seed(0)
        data_to_test = [
            [1, -0., 0.2, -3.7, np.inf, np.nan, -1.0, 2/3, 21.2, -np.inf, 9.99],
            np.arange(-10, 20, 1),
            np.random.ranf(n),
            np.random.randint(0, 100, n),
            ['ac', 'c', None, '', 'cb', 'ca', None, 'da', 'cc', 'ddd', '', '', 'd']
        ]
        na_position_values = ['first', 'last']
        for data in data_to_test:
            S = pd.Series(data=data)
            for na_position in na_position_values:
                with self.subTest(series_data=data, na_position=na_position):
                    pd.testing.assert_series_equal(hpat_func(S, na_position), test_impl(S, na_position))

    @skip_sdc_jit('Old-style impl returns array but not Series')
    def test_series_sort_values_index(self):
        """Verifies Series.sort_values method with default parameters
           on an unnamed integer Series and different indexes"""
        def test_impl(S):
            # kind=mergesort is used for sort stability
            return S.sort_values(kind='mergesort')
        hpat_func = self.jit(test_impl)

        n = 11
        np.random.seed(0)
        data = np.random.randint(0, 100, n)
        use_indexes = ['id1', None, '', 'abc', 'a', 'dd', 'd1', '23']
        dtype_to_index = {'None': None,
                          'int': np.arange(n, dtype='int'),
                          'float': np.arange(n, dtype='float'),
                          'string': [use_indexes[i] for i in np.random.randint(0, len(use_indexes), n)]}

        for dtype, index_data in dtype_to_index.items():
            with self.subTest(index_dtype=dtype, index=index_data):
                S = pd.Series(data, index=index_data)
                pd.testing.assert_series_equal(hpat_func(S), test_impl(S), check_names=False)

    @skip_parallel
    @skip_sdc_jit('Old-style impl returns array but not Series')
    def test_series_sort_values_full(self):
        def test_impl(series, ascending, kind):
            return series.sort_values(axis=0, ascending=ascending, kind=literally(kind), na_position='last')

        hpat_func = self.jit(test_impl)

        all_data = test_global_input_data_numeric + [test_global_input_data_unicode_kind1]

        for data in all_data:
            series = pd.Series(data * 3)
            for ascending in [True, False]:
                for kind in ['quicksort', 'mergesort']:
                    ref_result = test_impl(series, ascending, kind=kind)
                    jit_result = hpat_func(series, ascending, kind=kind)
                    ref = restore_series_sort_values(series, ref_result.index, ascending)
                    jit = restore_series_sort_values(series, jit_result.index, ascending)
                    if kind == 'mergesort':
                        pd.testing.assert_series_equal(ref_result, jit_result)
                    else:
                        np.testing.assert_array_equal(ref_result.data, jit_result.data)
                        self.assertEqual(ref, jit)

    @skip_sdc_jit('Old-style impl returns array but not Series')
    def test_series_sort_values_full_unicode4(self):
        def test_impl(series, ascending, kind):
            return series.sort_values(axis=0, ascending=ascending, kind=literally(kind), na_position='last')

        hpat_func = self.jit(test_impl)

        all_data = [test_global_input_data_unicode_kind1]

        for data in all_data:
            series = pd.Series(data * 3)
            for ascending in [True, False]:
                for kind in ['quicksort', 'mergesort']:
                    ref_result = test_impl(series, ascending, kind=kind)
                    jit_result = hpat_func(series, ascending, kind=kind)
                    ref = restore_series_sort_values(series, ref_result.index, ascending)
                    jit = restore_series_sort_values(series, jit_result.index, ascending)
                    if kind == 'mergesort':
                        pd.testing.assert_series_equal(ref_result, jit_result)
                    else:
                        np.testing.assert_array_equal(ref_result.data, jit_result.data)
                        self.assertEqual(ref, jit)

    @skip_parallel
    @skip_sdc_jit('Old-style impl returns array but not Series')
    def test_series_sort_values_full_idx(self):
        def test_impl(series, ascending, kind):
            return series.sort_values(axis=0, ascending=ascending, kind=literally(kind), na_position='last')

        hpat_func = self.jit(test_impl)

        all_data = test_global_input_data_numeric + [test_global_input_data_unicode_kind1]

        for data in all_data:
            data = data * 3
            for index in [gen_srand_array(len(data)), gen_frand_array(len(data)), range(len(data))]:
                for ascending in [True, False]:
                    for kind in ['quicksort', 'mergesort']:
                        series = pd.Series(data, index)
                        ref_result = test_impl(series, ascending, kind=kind)
                        jit_result = hpat_func(series, ascending, kind=kind)
                        ref = restore_series_sort_values(series, ref_result.index, ascending)
                        jit = restore_series_sort_values(series, jit_result.index, ascending)
                        if kind == 'mergesort':
                            pd.testing.assert_series_equal(ref_result, jit_result)
                        else:
                            np.testing.assert_array_equal(ref_result.data, jit_result.data)
                            self.assertEqual(ref, jit)

    @skip_numba_jit
    def test_series_sort_values_parallel1(self):
        # create `kde.parquet` file
        ParquetGenerator.gen_kde_pq()

        def test_impl():
            df = pq.read_table('kde.parquet').to_pandas()
            S = df.points
            return S.sort_values()
        hpat_func = self.jit(test_impl)

        np.testing.assert_array_equal(hpat_func(), test_impl())

    def test_series_shift(self):
        def pyfunc():
            series = pd.Series([1.0, np.nan, -1.0, 0.0, 5e-324])
            return series.shift()

        cfunc = self.jit(pyfunc)
        pd.testing.assert_series_equal(cfunc(), pyfunc())

    def test_series_shift_name(self):
        def pyfunc():
            series = pd.Series([1.0, np.nan, -1.0, 0.0, 5e-324], name='A')
            return series.shift()

        cfunc = self.jit(pyfunc)
        pd.testing.assert_series_equal(cfunc(), pyfunc())

    def test_series_shift_unboxing(self):
        def pyfunc(series):
            return series.shift()

        cfunc = self.jit(pyfunc)
        for data in test_global_input_data_float64:
            series = pd.Series(data)
            pd.testing.assert_series_equal(cfunc(series), pyfunc(series))

    def test_series_shift_full(self):
        def pyfunc(series, periods, freq, axis, fill_value):
            return series.shift(periods=periods, freq=freq, axis=axis, fill_value=fill_value)

        cfunc = self.jit(pyfunc)
        freq = None
        axis = 0
        datas = test_global_input_data_signed_integer64 + test_global_input_data_float64
        for data in datas:
            for periods in [1, 2, -1]:
                for fill_value in [-1, 0, 9.1, np.nan, -3.3, None]:
                    with self.subTest(data=data, periods=periods, fill_value=fill_value):
                        series = pd.Series(data)
                        jit_result = cfunc(series, periods, freq, axis, fill_value)
                        ref_result = pyfunc(series, periods, freq, axis, fill_value)
                        pd.testing.assert_series_equal(jit_result, ref_result)

    @sdc_limitation
    def test_series_shift_0period(self):
        """SDC implementation always changes dtype to float. Even in case of period = 0"""
        def pyfunc():
            series = pd.Series([6, 4, 3])
            return series.shift(periods=0)

        cfunc = self.jit(pyfunc)
        ref_result = pyfunc()
        pd.testing.assert_series_equal(cfunc(), ref_result)

    def test_series_shift_0period_sdc(self):
        def pyfunc():
            series = pd.Series([6, 4, 3])
            return series.shift(periods=0)

        cfunc = self.jit(pyfunc)
        ref_result = pyfunc()
        pd.testing.assert_series_equal(cfunc(), ref_result, check_dtype=False)

    @sdc_limitation
    def test_series_shift_uint_int(self):
        """SDC assumes fill_value is int and unifies unsigned int and int to float. Even if fill_value is positive"""
        def pyfunc():
            series = pd.Series([max_uint64])
            return series.shift(fill_value=0)

        cfunc = self.jit(pyfunc)
        ref_result = pyfunc()
        pd.testing.assert_series_equal(cfunc(), ref_result)

    def test_series_shift_uint_int_sdc(self):
        def pyfunc():
            series = pd.Series([max_uint64])
            return series.shift(fill_value=0)

        cfunc = self.jit(pyfunc)
        ref_result = pyfunc()
        pd.testing.assert_series_equal(cfunc(), ref_result, check_dtype=False)

    def test_series_shift_str(self):
        def pyfunc(series):
            return series.shift()

        cfunc = self.jit(pyfunc)
        series = pd.Series(test_global_input_data_unicode_kind4)
        with self.assertRaises(TypingError) as raises:
            cfunc(series)
        msg = 'Method shift(). The object self.data.dtype\n given: unicode_type\n expected: number\n'
        self.assertIn(msg.format(types.unicode_type), str(raises.exception))

    def test_series_shift_fill_str(self):
        def pyfunc(series, fill_value):
            return series.shift(fill_value=fill_value)

        cfunc = self.jit(pyfunc)
        series = pd.Series(test_global_input_data_float64[0])
        with self.assertRaises(TypingError) as raises:
            cfunc(series, fill_value='unicode')
        msg = 'Method shift(). The object fill_value\n given: unicode_type\n expected: number\n'
        self.assertIn(msg.format(types.unicode_type), str(raises.exception))

    def test_series_shift_unsupported_params(self):
        def pyfunc(series, freq, axis):
            return series.shift(freq=freq, axis=axis)

        cfunc = self.jit(pyfunc)
        series = pd.Series(test_global_input_data_float64[0])
        with self.assertRaises(TypingError) as raises:
            cfunc(series, freq='12H', axis=0)
        msg = 'Method shift(). The object freq\n given: unicode_type\n expected: None\n'
        self.assertIn(msg.format(types.unicode_type), str(raises.exception))

        with self.assertRaises(TypingError) as raises:
            cfunc(series, freq=None, axis=1)
        msg = 'Method shift(). Unsupported parameters. Given axis != 0'
        self.assertIn(msg, str(raises.exception))

    def test_series_shift_index_str(self):
        def test_impl(S):
            return S.shift()
        hpat_func = self.jit(test_impl)

        S = pd.Series([np.nan, 2., 3., 5., np.nan, 6., 7.], index=['a', 'b', 'c', 'd', 'e', 'f', 'g'])
        pd.testing.assert_series_equal(hpat_func(S), test_impl(S))

    def test_series_shift_index_int(self):
        def test_impl(S):
            return S.shift()

        hpat_func = self.jit(test_impl)

        S = pd.Series([np.nan, 2., 3., 5., np.nan, 6., 7.], index=[1, 2, 3, 4, 5, 6, 7])
        pd.testing.assert_series_equal(hpat_func(S), test_impl(S))

    def test_series_getattr_index1(self):
        def test_impl():
            A = pd.Series([1, 2, 3], index=['A', 'C', 'B'])
            return A.index

        hpat_func = self.jit(test_impl)
        np.testing.assert_array_equal(hpat_func(), test_impl())

    def test_series_getattr_index2(self):
        def test_impl():
            A = pd.Series([1, 2, 3], index=[0, 1, 2])
            return A.index

        hpat_func = self.jit(test_impl)
        np.testing.assert_array_equal(hpat_func(), test_impl())

    def test_series_getattr_index3(self):
        def test_impl():
            A = pd.Series([1, 2, 3])
            return A.index

        hpat_func = self.jit(test_impl)
        np.testing.assert_array_equal(hpat_func(), test_impl())

    def test_series_take_index_default(self):
        def pyfunc():
            series = pd.Series([1.0, 13.0, 9.0, -1.0, 7.0])
            indices = [1, 3]
            return series.take(indices)

        cfunc = self.jit(pyfunc)
        ref_result = pyfunc()
        result = cfunc()
        pd.testing.assert_series_equal(ref_result, result)

    def test_series_take_index_default_unboxing(self):
        def pyfunc(series, indices):
            return series.take(indices)

        cfunc = self.jit(pyfunc)
        series = pd.Series([1.0, 13.0, 9.0, -1.0, 7.0])
        indices = [1, 3]
        ref_result = pyfunc(series, indices)
        result = cfunc(series, indices)
        pd.testing.assert_series_equal(ref_result, result)

    def test_series_take_index_int(self):
        def pyfunc():
            series = pd.Series([1.0, 13.0, 9.0, -1.0, 7.0], index=[3, 0, 4, 2, 1])
            indices = [1, 3]
            return series.take(indices)

        cfunc = self.jit(pyfunc)
        ref_result = pyfunc()
        result = cfunc()
        pd.testing.assert_series_equal(ref_result, result)

    def test_series_take_index_int_unboxing(self):
        def pyfunc(series, indices):
            return series.take(indices)

        cfunc = self.jit(pyfunc)
        series = pd.Series([1.0, 13.0, 9.0, -1.0, 7.0], index=[3, 0, 4, 2, 1])
        indices = [1, 3]
        ref_result = pyfunc(series, indices)
        result = cfunc(series, indices)
        pd.testing.assert_series_equal(ref_result, result)

    def test_series_take_index_str(self):
        def pyfunc():
            series = pd.Series([1.0, 13.0, 9.0, -1.0, 7.0], index=['test', 'series', 'take', 'str', 'index'])
            indices = [1, 3]
            return series.take(indices)

        cfunc = self.jit(pyfunc)
        ref_result = pyfunc()
        result = cfunc()
        pd.testing.assert_series_equal(ref_result, result)

    def test_series_take_index_str_unboxing(self):
        def pyfunc(series, indices):
            return series.take(indices)

        cfunc = self.jit(pyfunc)
        series = pd.Series([1.0, 13.0, 9.0, -1.0, 7.0], index=['test', 'series', 'take', 'str', 'index'])
        indices = [1, 3]
        ref_result = pyfunc(series, indices)
        result = cfunc(series, indices)
        pd.testing.assert_series_equal(ref_result, result)

    def test_series_iterator_int(self):
        def test_impl(A):
            return [i for i in A]

        A = pd.Series([3, 2, 1, 5, 4])
        hpat_func = self.jit(test_impl)
        np.testing.assert_array_equal(hpat_func(A), test_impl(A))

    def test_series_iterator_float(self):
        def test_impl(A):
            return [i for i in A]

        A = pd.Series([0.3, 0.2222, 0.1756, 0.005, 0.4])
        hpat_func = self.jit(test_impl)
        np.testing.assert_array_equal(hpat_func(A), test_impl(A))

    def test_series_iterator_boolean(self):
        def test_impl(A):
            return [i for i in A]

        A = pd.Series([True, False])
        hpat_func = self.jit(test_impl)
        np.testing.assert_array_equal(hpat_func(A), test_impl(A))

    def test_series_iterator_string(self):
        def test_impl(A):
            return [i for i in A]

        A = pd.Series(['a', 'ab', 'abc', '', 'dddd'])
        hpat_func = self.jit(test_impl)
        np.testing.assert_array_equal(hpat_func(A), test_impl(A))

    def test_series_iterator_one_value(self):
        def test_impl(A):
            return [i for i in A]

        A = pd.Series([5])
        hpat_func = self.jit(test_impl)
        np.testing.assert_array_equal(hpat_func(A), test_impl(A))

    @unittest.skip("Fails when NUMA_PES>=2 due to unimplemented sync of such construction after distribution")
    def test_series_iterator_no_param(self):
        def test_impl():
            A = pd.Series([3, 2, 1, 5, 4])
            return [i for i in A]

        hpat_func = self.jit(test_impl)
        np.testing.assert_array_equal(hpat_func(), test_impl())

    def test_series_iterator_empty(self):
        def test_impl(A):
            return [i for i in A]

        A = pd.Series([np.int64(x) for x in range(0)])
        hpat_func = self.jit(test_impl)
        np.testing.assert_array_equal(hpat_func(A), test_impl(A))

    def test_series_getattr_default_index(self):
        def test_impl():
            A = pd.Series([3, 2, 1, 5, 4])
            return A.index

        hpat_func = self.jit(test_impl)
        np.testing.assert_array_equal(hpat_func(), test_impl())

    @unittest.skip("Implement drop_duplicates for Series")
    def test_series_drop_duplicates(self):
        def test_impl():
            A = pd.Series(['lama', 'cow', 'lama', 'beetle', 'lama', 'hippo'])
            return A.drop_duplicates()

        hpat_func = self.jit(test_impl)
        pd.testing.assert_series_equal(hpat_func(), test_impl())

    @skip_sdc_jit('Not implemented in sequential transport layer')
    def test_series_quantile(self):
        def test_impl():
            A = pd.Series([1, 2.5, .5, 3, 5])
            return A.quantile()

        hpat_func = self.jit(test_impl)
        np.testing.assert_equal(hpat_func(), test_impl())

    @skip_sdc_jit("Series.quantile() parameter as a list unsupported")
    def test_series_quantile_q_vector(self):
        def test_series_quantile_q_vector_impl(S, param1):
            return S.quantile(param1)

        S = pd.Series(np.random.ranf(100))
        hpat_func = self.jit(test_series_quantile_q_vector_impl)

        param1 = [0.0, 0.25, 0.5, 0.75, 1.0]
        result_ref = test_series_quantile_q_vector_impl(S, param1)
        result = hpat_func(S, param1)
        np.testing.assert_equal(result, result_ref)

    @unittest.skip("Implement unique without sorting like in pandas")
    def test_unique(self):
        def test_impl(S):
            return S.unique()

        hpat_func = self.jit(test_impl)
        S = pd.Series([2, 1, 3, 3])
        pd.testing.assert_series_equal(hpat_func(S), test_impl(S))

    def test_unique_sorted(self):
        def test_impl(S):
            return S.unique()

        hpat_func = self.jit(test_impl)
        n = 11
        S = pd.Series(np.arange(n))
        S[2] = 0
        np.testing.assert_array_equal(hpat_func(S), test_impl(S))

    def test_unique_str(self):
        def test_impl():
            data = pd.Series(['aa', 'aa', 'b', 'b', 'cccc', 'dd', 'ddd', 'dd'])
            return data.unique()

        hpat_func = self.jit(test_impl)

        # since the orider of the elements are diffrent - check count of elements only
        ref_result = test_impl().size
        result = hpat_func().size
        np.testing.assert_array_equal(ref_result, result)

    @skip_numba_jit
    def test_series_groupby_count(self):
        def test_impl():
            A = pd.Series([13, 11, 21, 13, 13, 51, 42, 21])
            grouped = A.groupby(A, sort=False)
            return grouped.count()

        hpat_func = self.jit(test_impl)

        ref_result = test_impl()
        result = hpat_func()
        pd.testing.assert_series_equal(result, ref_result)

    @unittest.skip("getiter for this type is not implemented yet")
    def test_series_groupby_iterator_int(self):
        def test_impl():
            A = pd.Series([13, 11, 21, 13, 13, 51, 42, 21])
            grouped = A.groupby(A)
            return [i for i in grouped]

        hpat_func = self.jit(test_impl)

        ref_result = test_impl()
        result = hpat_func()
        np.testing.assert_array_equal(result, ref_result)

    def test_series_std(self):
        def pyfunc():
            series = pd.Series([1.0, np.nan, -1.0, 0.0, 5e-324])
            return series.std()

        cfunc = self.jit(pyfunc)
        ref_result = pyfunc()
        result = cfunc()
        np.testing.assert_equal(ref_result, result)

    @skip_sdc_jit('Series.std() parameters "skipna" and "ddof" unsupported')
    def test_series_std_unboxing(self):
        def pyfunc(series, skipna, ddof):
            return series.std(skipna=skipna, ddof=ddof)

        cfunc = self.jit(pyfunc)
        for data in test_global_input_data_numeric + [[]]:
            series = pd.Series(data)
            for ddof in [0, 1]:
                for skipna in [True, False]:
                    ref_result = pyfunc(series, skipna=skipna, ddof=ddof)
                    result = cfunc(series, skipna=skipna, ddof=ddof)
                    np.testing.assert_equal(ref_result, result)

    @skip_sdc_jit('Series.std() strings as input data unsupported')
    def test_series_std_str(self):
        def pyfunc(series):
            return series.std()

        cfunc = self.jit(pyfunc)
        series = pd.Series(test_global_input_data_unicode_kind4)
        with self.assertRaises(TypingError) as raises:
            cfunc(series)
        msg = 'Method std(). The object self.data\n given: StringArrayType()\n expected: number\n'
        self.assertIn(msg.format(types.unicode_type), str(raises.exception))

    @skip_sdc_jit('Series.std() parameters "axis", "level", "numeric_only" unsupported')
    def test_series_std_unsupported_params(self):
        def pyfunc(series, axis, level, numeric_only):
            return series.std(axis=axis, level=level, numeric_only=numeric_only)

        cfunc = self.jit(pyfunc)
        series = pd.Series(test_global_input_data_float64[0])
        with self.assertRaises(TypingError) as raises:
            cfunc(series, axis=1, level=None, numeric_only=None)
        msg = 'Method std(). The object axis\n given: int64\n expected: None\n'
        self.assertIn(msg, str(raises.exception))

        with self.assertRaises(TypingError) as raises:
            cfunc(series, axis=None, level=1, numeric_only=None)
        msg = 'Method std(). The object level\n given: int64\n expected: None\n'
        self.assertIn(msg, str(raises.exception))

        with self.assertRaises(TypingError) as raises:
            cfunc(series, axis=None, level=None, numeric_only=True)
        msg = 'Method std(). The object numeric_only\n given: bool\n expected: None\n'
        self.assertIn(msg, str(raises.exception))

    def test_series_nunique(self):
        def test_series_nunique_impl(S):
            return S.nunique()

        def test_series_nunique_param1_impl(S, dropna):
            return S.nunique(dropna)

        hpat_func = self.jit(test_series_nunique_impl)

        the_same_string = "the same string"
        test_input_data = []
        data_simple = [[6, 6, 2, 1, 3, 3, 2, 1, 2],
                       [1.1, 0.3, 2.1, 1, 3, 0.3, 2.1, 1.1, 2.2],
                       [6, 6.1, 2.2, 1, 3, 3, 2.2, 1, 2],
                       ['aa', 'aa', 'b', 'b', 'cccc', 'dd', 'ddd', 'dd'],
                       ['aa', 'copy aa', the_same_string, 'b', 'b', 'cccc', the_same_string, 'dd', 'ddd', 'dd', 'copy aa', 'copy aa'],
                       []
                       ]

        data_extra = [[6, 6, np.nan, 2, np.nan, 1, 3, 3, np.inf, 2, 1, 2, np.inf],
                      [1.1, 0.3, np.nan, 1.0, np.inf, 0.3, 2.1, np.nan, 2.2, np.inf],
                      [1.1, 0.3, np.nan, 1, np.inf, 0, 1.1, np.nan, 2.2, np.inf, 2, 2],
                      ['aa', np.nan, 'b', 'b', 'cccc', np.nan, 'ddd', 'dd'],
                      [np.nan, 'copy aa', the_same_string, 'b', 'b', 'cccc', the_same_string, 'dd', 'ddd', 'dd', 'copy aa', 'copy aa'],
                      [np.nan, np.nan, np.nan],
                      [np.nan, np.nan, np.inf],
                      ]

        if sdc.config.config_pipeline_hpat_default:
            """
            SDC pipeline Series.nunique() does not support numpy.nan
            """

            test_input_data = data_simple
        else:
            test_input_data = data_simple + data_extra

        for input_data in test_input_data:
            S = pd.Series(input_data)

            result_ref = test_series_nunique_impl(S)
            result = hpat_func(S)
            self.assertEqual(result, result_ref)

            if not sdc.config.config_pipeline_hpat_default:
                """
                SDC pipeline does not support parameter to Series.nunique(dropna=True)
                """

                hpat_func_param1 = self.jit(test_series_nunique_param1_impl)

                for param1 in [True, False]:
                    result_param1_ref = test_series_nunique_param1_impl(S, param1)
                    result_param1 = hpat_func_param1(S, param1)
                    self.assertEqual(result_param1, result_param1_ref)

    def test_series_var(self):
        def pyfunc():
            series = pd.Series([1.0, np.nan, -1.0, 0.0, 5e-324])
            return series.var()

        cfunc = self.jit(pyfunc)
        np.testing.assert_equal(pyfunc(), cfunc())

    @skip_sdc_jit('Series.var() data [max_uint64, max_uint64] unsupported')
    def test_series_var_unboxing(self):
        def pyfunc(series):
            return series.var()

        cfunc = self.jit(pyfunc)
        for data in test_global_input_data_numeric + [[]]:
            series = pd.Series(data)
            np.testing.assert_equal(pyfunc(series), cfunc(series))

    @skip_sdc_jit('Series.var() parameters "ddof" and "skipna" unsupported')
    def test_series_var_full(self):
        def pyfunc(series, skipna, ddof):
            return series.var(skipna=skipna, ddof=ddof)

        cfunc = self.jit(pyfunc)
        for data in test_global_input_data_numeric + [[]]:
            series = pd.Series(data)
            for ddof in [0, 1]:
                for skipna in [True, False]:
                    ref_result = pyfunc(series, skipna=skipna, ddof=ddof)
                    result = cfunc(series, skipna=skipna, ddof=ddof)
                    np.testing.assert_equal(ref_result, result)

    @skip_sdc_jit('Series.var() strings as input data unsupported')
    def test_series_var_str(self):
        def pyfunc(series):
            return series.var()

        cfunc = self.jit(pyfunc)
        series = pd.Series(test_global_input_data_unicode_kind4)
        with self.assertRaises(TypingError) as raises:
            cfunc(series)
        msg = 'Method var(). The object self.data\n given: StringArrayType()\n expected: number\n'
        self.assertIn(msg, str(raises.exception))

    @skip_sdc_jit('Series.var() parameters "axis", "level", "numeric_only" unsupported')
    def test_series_var_unsupported_params(self):
        def pyfunc(series, axis, level, numeric_only):
            return series.var(axis=axis, level=level, numeric_only=numeric_only)

        cfunc = self.jit(pyfunc)
        series = pd.Series(test_global_input_data_float64[0])
        with self.assertRaises(TypingError) as raises:
            cfunc(series, axis=1, level=None, numeric_only=None)
        msg = 'Method var(). The object axis\n given: int64\n expected: None\n'
        self.assertIn(msg, str(raises.exception))

        with self.assertRaises(TypingError) as raises:
            cfunc(series, axis=None, level=1, numeric_only=None)
        msg = 'Method var(). The object level\n given: int64\n expected: None\n'
        self.assertIn(msg, str(raises.exception))

        with self.assertRaises(TypingError) as raises:
            cfunc(series, axis=None, level=None, numeric_only=True)
        msg = 'Method var(). The object numeric_only\n given: bool\n expected: None\n'
        self.assertIn(msg, str(raises.exception))

    def test_series_count(self):
        def test_series_count_impl(S):
            return S.count()

        hpat_func = self.jit(test_series_count_impl)

        the_same_string = "the same string"
        test_input_data = [[6, 6, 2, 1, 3, 3, 2, 1, 2],
                           [1.1, 0.3, 2.1, 1, 3, 0.3, 2.1, 1.1, 2.2],
                           [6, 6.1, 2.2, 1, 3, 3, 2.2, 1, 2],
                           ['aa', 'aa', 'b', 'b', 'cccc', 'dd', 'ddd', 'dd'],
                           ['aa', None, '', '', None, 'cccc', 'dd', 'ddd', None, 'dd'],
                           ['aa', 'copy aa', the_same_string, 'b', 'b', 'cccc', the_same_string, 'dd', 'ddd', 'dd',
                            'copy aa', 'copy aa'],
                           [],
                           [6, 6, np.nan, 2, np.nan, 1, 3, 3, np.inf, 2, 1, 2, np.inf],
                           [1.1, 0.3, np.nan, 1.0, np.inf, 0.3, 2.1, np.nan, 2.2, np.inf],
                           [1.1, 0.3, np.nan, 1, np.inf, 0, 1.1, np.nan, 2.2, np.inf, 2, 2],
                           [np.nan, np.nan, np.nan],
                           [np.nan, np.nan, np.inf]
                           ]

        for input_data in test_input_data:
            S = pd.Series(input_data)

            result_ref = test_series_count_impl(S)
            result = hpat_func(S)
            self.assertEqual(result, result_ref)

    @skip_sdc_jit('Series.cumsum() np.nan as input data unsupported')
    def test_series_cumsum(self):
        def test_impl():
            series = pd.Series([1.0, np.nan, -1.0, 0.0, 5e-324])
            return series.cumsum()
        hpat_func = self.jit(test_impl)

        result = hpat_func()
        result_ref = test_impl()
        pd.testing.assert_series_equal(result, result_ref)

    @skip_sdc_jit('Series.cumsum() np.nan as input data unsupported')
    def test_series_cumsum_unboxing(self):
        def test_impl(s):
            return s.cumsum()
        hpat_func = self.jit(test_impl)

        for data in test_global_input_data_numeric + [[]]:
            with self.subTest(series_data=data):
                S = pd.Series(data)
                pd.testing.assert_series_equal(hpat_func(S), test_impl(S))

    @skip_sdc_jit('Series.cumsum() parameters "axis", "skipna" unsupported')
    def test_series_cumsum_full(self):
        def test_impl(s, axis, skipna):
            return s.cumsum(axis=axis, skipna=skipna)
        hpat_func = self.jit(test_impl)

        axis = None
        for data in test_global_input_data_numeric + [[]]:
            S = pd.Series(data)
            for skipna in [True, False]:
                with self.subTest(series_data=data, skipna=skipna):
                    result = hpat_func(S, axis=axis, skipna=skipna)
                    result_ref = test_impl(S, axis=axis, skipna=skipna)
                    pd.testing.assert_series_equal(result, result_ref)

    @skip_sdc_jit('Series.cumsum() strings as input data unsupported')
    def test_series_cumsum_str(self):
        def test_impl(s):
            return s.cumsum()
        hpat_func = self.jit(test_impl)

        S = pd.Series(test_global_input_data_unicode_kind4)
        with self.assertRaises(TypingError) as raises:
<<<<<<< HEAD
            hpat_func(S)
        msg = 'Method cumsum(). The object must be a number. Given self.data.dtype: {}'
=======
            cfunc(series)
        msg = 'Method cumsum(). The object self.data.dtype\n given: unicode_type\n expected: numeric\n'
>>>>>>> 1b4eafeb
        self.assertIn(msg.format(types.unicode_type), str(raises.exception))

    @skip_sdc_jit('Series.cumsum() parameter "axis" unsupported')
    def test_series_cumsum_unsupported_axis(self):
        def test_impl(s, axis):
            return s.cumsum(axis=axis)
        hpat_func = self.jit(test_impl)

        S = pd.Series(test_global_input_data_float64[0])
        for axis in [0, 1]:
<<<<<<< HEAD
            with self.subTest(axis=axis):
                with self.assertRaises(TypingError) as raises:
                    hpat_func(S, axis=axis)
                msg = 'Method cumsum(). Unsupported parameters. Given axis: int'
                self.assertIn(msg, str(raises.exception))
=======
            with self.assertRaises(TypingError) as raises:
                cfunc(series, axis=axis)
            msg = 'Method cumsum(). The object axis\n given: int64\n expected: None\n'
            self.assertIn(msg, str(raises.exception))
>>>>>>> 1b4eafeb

    def test_series_cov1(self):
        def test_impl(S1, S2):
            return S1.cov(S2)
        hpat_func = self.jit(test_impl)

        for pair in _cov_corr_series:
            S1, S2 = pair
            np.testing.assert_almost_equal(
                hpat_func(S1, S2), test_impl(S1, S2),
                err_msg='S1={}\nS2={}'.format(S1, S2))

    @skip_sdc_jit('Series.cov() parameter "min_periods" unsupported')
    def test_series_cov(self):
        def test_series_cov_impl(S1, S2, min_periods=None):
            return S1.cov(S2, min_periods)

        hpat_func = self.jit(test_series_cov_impl)
        test_input_data1 = [[.2, .0, .6, .2],
                            [.2, .0, .6, .2, .5, .6, .7, .8],
                            [],
                            [2, 0, 6, 2],
                            [.2, .1, np.nan, .5, .3],
                            [-1, np.nan, 1, np.inf]]
        test_input_data2 = [[.3, .6, .0, .1],
                            [.3, .6, .0, .1, .8],
                            [],
                            [3, 6, 0, 1],
                            [.3, .2, .9, .6, np.nan],
                            [np.nan, np.nan, np.inf, np.nan]]
        for input_data1 in test_input_data1:
            for input_data2 in test_input_data2:
                S1 = pd.Series(input_data1)
                S2 = pd.Series(input_data2)
                for period in [None, 2, 1, 8, -4]:
                    with self.subTest(input_data1=input_data1, input_data2=input_data2, min_periods=period):
                        result_ref = test_series_cov_impl(S1, S2, min_periods=period)
                        result = hpat_func(S1, S2, min_periods=period)
                        np.testing.assert_allclose(result, result_ref)

    @skip_sdc_jit('Series.cov() parameter "min_periods" unsupported')
    def test_series_cov_unsupported_dtype(self):
        def test_series_cov_impl(S1, S2, min_periods=None):
            return S1.cov(S2, min_periods=min_periods)

        hpat_func = self.jit(test_series_cov_impl)
        S1 = pd.Series([.2, .0, .6, .2])
        S2 = pd.Series(['abcdefgh', 'a','abcdefg', 'ab', 'abcdef', 'abc'])
        S3 = pd.Series(['aaaaa', 'bbbb', 'ccc', 'dd', 'e'])
        S4 = pd.Series([.3, .6, .0, .1])

        with self.assertRaises(TypingError) as raises:
            hpat_func(S1, S2, min_periods=5)
        msg = 'Method cov(). The object other.data'
        self.assertIn(msg, str(raises.exception))

        with self.assertRaises(TypingError) as raises:
            hpat_func(S3, S4, min_periods=5)
        msg = 'Method cov(). The object self.data'
        self.assertIn(msg, str(raises.exception))

    @skip_sdc_jit('Series.cov() parameter "min_periods" unsupported')
    def test_series_cov_unsupported_period(self):
        def test_series_cov_impl(S1, S2, min_periods=None):
            return S1.cov(S2, min_periods)

        hpat_func = self.jit(test_series_cov_impl)
        S1 = pd.Series([.2, .0, .6, .2])
        S2 = pd.Series([.3, .6, .0, .1])

        with self.assertRaises(TypingError) as raises:
            hpat_func(S1, S2, min_periods='aaaa')
        msg = 'Method cov(). The object min_periods'
        self.assertIn(msg, str(raises.exception))

        with self.assertRaises(TypingError) as raises:
            hpat_func(S1, S2, min_periods=0.5)
        msg = 'Method cov(). The object min_periods'
        self.assertIn(msg, str(raises.exception))

    @skip_numba_jit
    @skip_sdc_jit('Series.pct_change unsupported some Series')
    def test_series_pct_change(self):
        def test_series_pct_change_impl(S, periods, method):
            return S.pct_change(periods=periods, fill_method=method, limit=None, freq=None)

        hpat_func = self.jit(test_series_pct_change_impl)
        test_input_data = [
            [],
            [np.nan, np.nan, np.nan],
            [np.nan, np.nan, np.inf],
            [0] * 8,
            [0, 0, 0, np.nan, np.nan, 0, 0, np.nan, np.inf, 0, 0, np.inf, np.inf],
            [1.1, 0.3, np.nan, 1, np.inf, 0, 1.1, np.nan, 2.2, np.inf, 2, 2],
            [1, 2, 3, 4, np.nan, np.inf, 0, 0, np.nan, np.nan]
        ]
        for input_data in test_input_data:
            S = pd.Series(input_data)
            for periods in [0, 1, 2, 5, 10, -1, -2, -5]:
                for method in [None, 'pad', 'ffill', 'backfill', 'bfill']:
                    result_ref = test_series_pct_change_impl(S, periods, method)
                    result = hpat_func(S, periods, method)
                    pd.testing.assert_series_equal(result, result_ref)

    @skip_sdc_jit('Series.pct_change() strings as input data unsupported')
    def test_series_pct_change_str(self):
        def test_series_pct_change_impl(S):
            return S.pct_change(periods=1, fill_method='pad', limit=None, freq=None)

        hpat_func = self.jit(test_series_pct_change_impl)
        S = pd.Series(test_global_input_data_unicode_kind4)

        with self.assertRaises(TypingError) as raises:
            hpat_func(S)
        msg = 'Method pct_change(). The object self.data'
        self.assertIn(msg, str(raises.exception))

    @skip_sdc_jit('Series.pct_change() does not raise an exception')
    def test_series_pct_change_not_supported(self):
        def test_series_pct_change_impl(S, periods=1, fill_method='pad', limit=None, freq=None):
            return S.pct_change(periods=periods, fill_method=fill_method, limit=limit, freq=freq)

        hpat_func = self.jit(test_series_pct_change_impl)
        S = pd.Series([0, 0, 0, np.nan, np.nan, 0, 0, np.nan, np.inf, 0, 0, np.inf, np.inf])
        with self.assertRaises(ValueError) as raises:
            hpat_func(S, fill_method='ababa')
        msg = 'Method pct_change(). Unsupported parameter. The function uses fill_method pad (ffill) or backfill (bfill) or None.'
        self.assertIn(msg, str(raises.exception))

        with self.assertRaises(TypingError) as raises:
            hpat_func(S, limit=5)
        msg = 'Method pct_change(). The object limit'
        self.assertIn(msg, str(raises.exception))

        with self.assertRaises(TypingError) as raises:
            hpat_func(S, freq=5)
        msg = 'Method pct_change(). The object freq'
        self.assertIn(msg, str(raises.exception))

        with self.assertRaises(TypingError) as raises:
            hpat_func(S, fill_method=1.6)
        msg = 'Method pct_change(). The object fill_method'
        self.assertIn(msg, str(raises.exception))

        with self.assertRaises(TypingError) as raises:
            hpat_func(S, periods=1.6)
        msg = 'Method pct_change(). The object periods'
        self.assertIn(msg, str(raises.exception))

    def test_series_setitem_for_value_int(self):
        def test_impl(S, val):
            S[3] = val
            return S

        hpat_func = self.jit(test_impl)
        data_to_test = [[0, 1, 2, 3, 4]]

        for data in data_to_test:
            S1 = pd.Series(data)
            S2 = S1.copy(deep=True)
            value = 50
            result_ref = test_impl(S1, value)
            result = hpat_func(S2, value)
            pd.testing.assert_series_equal(result_ref, result)

    def test_series_setitem_for_value_float(self):
        def test_impl(S, val):
            S[3] = val
            return S

        hpat_func = self.jit(test_impl)
        data_to_test = [[0, 0, 0, np.nan, np.nan, 0, 0, np.nan, np.inf, 0, 0, np.inf, np.inf],
                        [1.1, 0.3, np.nan, 1, np.inf, 0, 1.1, np.nan, 2.2, np.inf, 2, 2],
                        [1, 2, 3, 4, np.nan, np.inf, 0, 0, np.nan, np.nan]]

        for data in data_to_test:
            S1 = pd.Series(data)
            S2 = S1.copy(deep=True)
            value = np.nan
            result_ref = test_impl(S1, value)
            result = hpat_func(S2, value)
            pd.testing.assert_series_equal(result_ref, result)

    @skip_numba_jit('TODO: add fully functional setitem for StringArrayType')
    @skip_sdc_jit
    def test_series_setitem_for_value_string(self):
        def test_impl(S, val):
            S[3] = val
            return S

        hpat_func = self.jit(test_impl)
        data_to_test = [['a', '', 'a', '', 'b', None, 'a', '', None, 'b'],
                        ['dog', None, 'NaN', '', 'cat', None, 'cat', None, 'dog', ''],
                        ['dog', 'NaN', '', 'cat', 'cat', 'dog', '']]

        for data in data_to_test:
            S1 = pd.Series(data)
            S2 = S1.copy(deep=True)
            value = 'Hello, world!'
            result_ref = test_impl(S1, value)
            result = hpat_func(S2, value)
            pd.testing.assert_series_equal(result_ref, result)

    def test_series_setitem_for_slice_int(self):
        def test_impl(S, val):
            S[2:] = val
            return S

        hpat_func = self.jit(test_impl)
        data_to_test = [[0, 1, 2, 3, 4]]

        for data in data_to_test:
            S1 = pd.Series(data)
            S2 = S1.copy(deep=True)
            value = 50
            result_ref = test_impl(S1, value)
            result = hpat_func(S2, value)
            pd.testing.assert_series_equal(result_ref, result)

    def test_series_setitem_for_slice_float(self):
        def test_impl(S, val):
            S[2:] = val
            return S

        hpat_func = self.jit(test_impl)
        data_to_test = [[0, 0, 0, np.nan, np.nan, 0, 0, np.nan, np.inf, 0, 0, np.inf, np.inf],
                        [1.1, 0.3, np.nan, 1, np.inf, 0, 1.1, np.nan, 2.2, np.inf, 2, 2],
                        [1, 2, 3, 4, np.nan, np.inf, 0, 0, np.nan, np.nan]]

        for data in data_to_test:
            S1 = pd.Series(data)
            S2 = S1.copy(deep=True)
            value = np.nan
            result_ref = test_impl(S1, value)
            result = hpat_func(S2, value)
            pd.testing.assert_series_equal(result_ref, result)

    @skip_numba_jit('TODO: add fully functional setitem for StringArrayType')
    @skip_sdc_jit
    def test_series_setitem_for_slice_string(self):
        def test_impl(S, val):
            S[2:] = val
            return S

        hpat_func = self.jit(test_impl)
        data_to_test = [['a', '', 'a', '', 'b', None, 'a', '', None, 'b'],
                        ['dog', None, 'NaN', '', 'cat', None, 'cat', None, 'dog', ''],
                        ['dog', 'NaN', '', 'cat', 'cat', 'dog', '']]

        for data in data_to_test:
            S1 = pd.Series(data)
            S2 = S1.copy(deep=True)
            value = 'Hello, world!'
            result_ref = test_impl(S1, value)
            result = hpat_func(S2, value)
            pd.testing.assert_series_equal(result_ref, result)

    def test_series_setitem_for_series_int(self):
        def test_impl(S, ind, val):
            S[ind] = val
            return S

        hpat_func = self.jit(test_impl)
        data_to_test = [[0, 1, 2, 3, 4]]
        ind = pd.Series([0, 2, 4])

        for data in data_to_test:
            S1 = pd.Series(data)
            S2 = S1.copy(deep=True)
            value = 50
            result_ref = test_impl(S1, ind, value)
            result = hpat_func(S2, ind, value)
            pd.testing.assert_series_equal(result_ref, result)

    def test_series_setitem_for_series_float(self):
        def test_impl(S, ind, val):
            S[ind] = val
            return S

        hpat_func = self.jit(test_impl)
        data_to_test = [[0, 0, 0, np.nan, np.nan, 0, 0, np.nan, np.inf, 0, 0, np.inf, np.inf],
                        [1.1, 0.3, np.nan, 1, np.inf, 0, 1.1, np.nan, 2.2, np.inf, 2, 2],
                        [1, 2, 3, 4, np.nan, np.inf, 0, 0, np.nan, np.nan]]
        ind = pd.Series([0, 2, 4])

        for data in data_to_test:
            S1 = pd.Series(data)
            S2 = S1.copy(deep=True)
            value = np.nan
            result_ref = test_impl(S1, ind, value)
            result = hpat_func(S2, ind, value)
            pd.testing.assert_series_equal(result_ref, result)

    @skip_numba_jit('TODO: add fully functional setitem for StringArrayType')
    @skip_sdc_jit
    def test_series_setitem_for_series_string(self):
        def test_impl(S, ind, val):
            S[ind] = val
            return S

        hpat_func = self.jit(test_impl)
        data_to_test = [['a', '', 'a', '', 'b', None, 'a', '', None, 'b'],
                        ['dog', None, 'NaN', '', 'cat', None, 'cat', None, 'dog', ''],
                        ['dog', 'NaN', '', 'cat', 'cat', 'dog', '']]
        ind = pd.Series([0, 2, 4])

        for data in data_to_test:
            S1 = pd.Series(data)
            S2 = S1.copy(deep=True)
            value = 'Hello, world!'
            result_ref = test_impl(S1, ind, value)
            result = hpat_func(S2, ind, value)
            pd.testing.assert_series_equal(result_ref, result)

    def test_series_setitem_unsupported(self):
        def test_impl(S, ind, val):
            S[ind] = val
            return S

        hpat_func = self.jit(test_impl)
        S = pd.Series([0, 1, 2, 3, 4, 5])
        ind1 = 5
        ind2 = '3'
        value1 = 'ababa'
        value2 = 101
        msg_tmpl = 'Operator setitem. The object {}\n given: unicode_type\n expected: {}'

        with self.assertRaises(TypingError) as raises:
            hpat_func(S, ind1, value1)
        msg = msg_tmpl.format('value', 'int64')
        self.assertIn(msg, str(raises.exception))

        with self.assertRaises(TypingError) as raises:
            hpat_func(S, ind2, value2)
        msg = msg_tmpl.format('idx', 'int, Slice, Series')
        self.assertIn(msg, str(raises.exception))

    @skip_sdc_jit('Arithmetic operations on Series with non-default indexes are not supported in old-style')
    def test_series_operator_add_numeric_scalar(self):
        """Verifies Series.operator.add implementation for numeric series and scalar second operand"""
        def test_impl(A, B):
            return A + B
        hpat_func = self.jit(test_impl)

        n = 7
        dtype_to_index = {'None': None,
                          'int': np.arange(n, dtype='int'),
                          'float': np.arange(n, dtype='float'),
                          'string': ['aa', 'aa', 'b', 'b', 'cccc', 'dd', 'ddd']}

        int_scalar = 24
        for dtype, index_data in dtype_to_index.items():
            with self.subTest(index_dtype=dtype, index=index_data):
                if platform.system() == 'Windows' and not IS_32BITS:
                    A = pd.Series(np.arange(n, dtype=np.int64), index=index_data)
                else:
                    A = pd.Series(np.arange(n), index=index_data)
                result = hpat_func(A, int_scalar)
                result_ref = test_impl(A, int_scalar)
                pd.testing.assert_series_equal(result, result_ref, check_dtype=False, check_names=False)

        float_scalar = 24.0
        for dtype, index_data in dtype_to_index.items():
            with self.subTest(index_dtype=dtype, index=index_data):
                if platform.system() == 'Windows' and not IS_32BITS:
                    A = pd.Series(np.arange(n, dtype=np.int64), index=index_data)
                else:
                    A = pd.Series(np.arange(n), index=index_data)
                ref_result = test_impl(A, float_scalar)
                result = hpat_func(A, float_scalar)
                pd.testing.assert_series_equal(result, ref_result, check_dtype=False, check_names=False)

    def test_series_operator_add_numeric_same_index_default(self):
        """Verifies implementation of Series.operator.add between two numeric Series
        with default indexes and same size"""
        def test_impl(A, B):
            return A + B
        hpat_func = self.jit(test_impl)

        n = 7
        dtypes_to_test = (np.int32, np.int64, np.float32, np.float64)
        for dtype_left, dtype_right in combinations(dtypes_to_test, 2):
            with self.subTest(left_series_dtype=dtype_left, right_series_dtype=dtype_right):
                A = pd.Series(np.arange(n), dtype=dtype_left)
                B = pd.Series(np.arange(n)**2, dtype=dtype_right)
                pd.testing.assert_series_equal(hpat_func(A, B), test_impl(A, B), check_dtype=False)

    @skip_numba_jit
    @skip_sdc_jit("TODO: find out why pandas aligning series indexes produces Int64Index when common dtype is float\n"
                  "AssertionError: Series.index are different\n"
                  "Series.index classes are not equivalent\n"
                  "[left]:  Float64Index([0.0, 1.0, 2.0, 3.0, 4.0, 5.0, 6.0, 7.0, 8.0, 9.0, 10.0], dtype='float64')\n"
                  "[right]: Int64Index([0, 1, 2, 3, 4, 5, 6, 7, 8, 9, 10], dtype='int64')\n")
    def test_series_operator_add_numeric_same_index_numeric(self):
        """Verifies implementation of Series.operator.add between two numeric Series
           with the same numeric indexes of different dtypes"""
        def test_impl(A, B):
            return A + B
        hpat_func = self.jit(test_impl)

        n = 7
        dtypes_to_test = (np.int32, np.int64, np.float32, np.float64)
        for dtype_left, dtype_right in combinations(dtypes_to_test, 2):
            with self.subTest(left_series_dtype=dtype_left, right_series_dtype=dtype_right):
                A = pd.Series(np.arange(n), index=np.arange(n, dtype=dtype_left))
                B = pd.Series(np.arange(n)**2, index=np.arange(n, dtype=dtype_right))
                pd.testing.assert_series_equal(hpat_func(A, B), test_impl(A, B), check_dtype=False)

    @skip_parallel
    @skip_sdc_jit('Arithmetic operations on Series with non-default indexes are not supported in old-style')
    def test_series_operator_add_numeric_same_index_numeric_fixme(self):
        """ Same as test_series_operator_add_same_index_numeric but with w/a for the problem.
        Can be deleted when the latter is fixed """
        def test_impl(A, B):
            return A + B
        hpat_func = self.jit(test_impl)

        n = 7
        index_dtypes_to_test = (np.int32, np.int64, np.float32, np.float64)
        for dtype_left, dtype_right in combinations(index_dtypes_to_test, 2):
            # FIXME: skip the sub-test if one of the dtypes is float and the other is integer
            if not (np.issubdtype(dtype_left, np.integer) and np.issubdtype(dtype_right, np.integer)
                    or np.issubdtype(dtype_left, np.float) and np.issubdtype(dtype_right, np.float)):
                continue

            with self.subTest(left_series_dtype=dtype_left, right_series_dtype=dtype_right):
                A = pd.Series(np.arange(n), index=np.arange(n, dtype=dtype_left))
                B = pd.Series(np.arange(n)**2, index=np.arange(n, dtype=dtype_right))
                pd.testing.assert_series_equal(hpat_func(A, B), test_impl(A, B), check_dtype=False)

    @skip_parallel
    @skip_sdc_jit('Arithmetic operations on Series with non-default indexes are not supported in old-style')
    def test_series_operator_add_numeric_same_index_str(self):
        """Verifies implementation of Series.operator.add between two numeric Series with the same string indexes"""
        def test_impl(A, B):
            return A + B
        hpat_func = self.jit(test_impl)

        n = 7
        A = pd.Series(np.arange(n), index=['a', 'c', 'e', 'c', 'b', 'a', 'o'])
        B = pd.Series(np.arange(n)**2, index=['a', 'c', 'e', 'c', 'b', 'a', 'o'])
        pd.testing.assert_series_equal(hpat_func(A, B), test_impl(A, B), check_dtype=False, check_names=False)

    @skip_parallel
    @skip_sdc_jit('Arithmetic operations on Series with non-default indexes are not supported in old-style')
    def test_series_operator_add_numeric_align_index_int(self):
        """Verifies implementation of Series.operator.add between two numeric Series with non-equal integer indexes"""
        def test_impl(A, B):
            return A + B
        hpat_func = self.jit(test_impl)

        n = 11
        index_A = [0, 1, 1, 2, 3, 3, 3, 4, 6, 8, 9]
        index_B = [0, 1, 1, 3, 4, 4, 5, 5, 6, 6, 9]
        np.random.shuffle(index_A)
        np.random.shuffle(index_B)
        A = pd.Series(np.arange(n), index=index_A)
        B = pd.Series(np.arange(n)**2, index=index_B)
        pd.testing.assert_series_equal(hpat_func(A, B), test_impl(A, B), check_dtype=False, check_names=False)

    @skip_parallel
    @skip_sdc_jit('Arithmetic operations on Series with non-default indexes are not supported in old-style')
    def test_series_operator_add_numeric_align_index_str(self):
        """Verifies implementation of Series.operator.add between two numeric Series with non-equal string indexes"""
        def test_impl(A, B):
            return A + B
        hpat_func = self.jit(test_impl)

        n = 11
        index_A = ['', '', 'aa', 'aa', 'ae', 'ae', 'b', 'ccc', 'cccc', 'oo', 's']
        index_B = ['', '', 'aa', 'aa', 'cc', 'cccc', 'e', 'f', 'h', 'oo', 's']
        np.random.shuffle(index_A)
        np.random.shuffle(index_B)
        A = pd.Series(np.arange(n), index=index_A)
        B = pd.Series(np.arange(n)**2, index=index_B)
        pd.testing.assert_series_equal(hpat_func(A, B), test_impl(A, B), check_dtype=False, check_names=False)

    @skip_numba_jit('TODO: fix Series.sort_values to handle both None and '' in string series')
    @skip_sdc_jit('Arithmetic operations on Series with non-default indexes are not supported in old-style')
    def test_series_operator_add_numeric_align_index_str_fixme(self):
        """Same as test_series_operator_add_align_index_str but with None values in string indexes"""
        def test_impl(A, B):
            return A + B
        hpat_func = self.jit(test_impl)

        n = 11
        index_A = ['', '', 'aa', 'aa', 'ae', 'b', 'ccc', 'cccc', 'oo', None, None]
        index_B = ['', '', 'aa', 'aa', 'cccc', 'f', 'h', 'oo', 's', None, None]
        np.random.shuffle(index_A)
        np.random.shuffle(index_B)
        A = pd.Series(np.arange(n), index=index_A)
        B = pd.Series(np.arange(n)**2, index=index_B)
        pd.testing.assert_series_equal(hpat_func(A, B), test_impl(A, B), check_dtype=False, check_names=False)

    @skip_parallel
    @skip_sdc_jit('Arithmetic operations on Series with non-default indexes are not supported in old-style')
    def test_series_operator_add_numeric_align_index_other_dtype(self):
        """Verifies implementation of Series.operator.add between two numeric Series
        with non-equal integer indexes of different dtypes"""
        def test_impl(A, B):
            return A + B
        hpat_func = self.jit(test_impl)

        n = 7
        A = pd.Series(np.arange(3*n), index=np.arange(-n, 2*n, 1, dtype=np.int64))
        B = pd.Series(np.arange(3*n)**2, index=np.arange(0, 3*n, 1, dtype=np.float64))
        pd.testing.assert_series_equal(hpat_func(A, B), test_impl(A, B), check_dtype=False, check_names=False)

    @skip_sdc_jit('Arithmetic operations on Series with different sizes are not supported in old-style')
    def test_series_operator_add_numeric_diff_series_sizes(self):
        """Verifies implementation of Series.operator.add between two numeric Series with different sizes"""
        def test_impl(A, B):
            return A + B
        hpat_func = self.jit(test_impl)

        size_A, size_B = 7, 25
        A = pd.Series(np.arange(size_A))
        B = pd.Series(np.arange(size_B)**2)
        pd.testing.assert_series_equal(hpat_func(A, B), test_impl(A, B), check_dtype=False, check_names=False)

    @skip_parallel
    @skip_sdc_jit('Arithmetic operations on Series requiring alignment of indexes are not supported in old-style')
    def test_series_operator_add_align_index_int_capacity(self):
        """Verifies implementation of Series.operator.add and alignment of numeric indexes of large size"""
        def test_impl(A, B):
            return A + B
        hpat_func = self.jit(test_impl)

        n = 20000
        np.random.seed(0)
        index1 = np.random.randint(-30, 30, n)
        index2 = np.random.randint(-30, 30, n)
        A = pd.Series(np.random.ranf(n), index=index1)
        B = pd.Series(np.random.ranf(n), index=index2)
        pd.testing.assert_series_equal(hpat_func(A, B), test_impl(A, B), check_dtype=False, check_names=False)

    @skip_sdc_jit('Test hangs due to a call of Series.sort_values')
    def test_series_operator_add_align_index_str_capacity(self):
        """Verifies implementation of Series.operator.add and alignment of string indexes of large size"""
        def test_impl(A, B):
            return A + B
        hpat_func = self.jit(test_impl)

        n = 20000
        np.random.seed(0)
        valid_ids = ['', 'aaa', 'a', 'b', 'ccc', 'ef', 'ff', 'fff', 'fa', 'dddd']
        index1 = [valid_ids[i] for i in np.random.randint(0, len(valid_ids), n)]
        index2 = [valid_ids[i] for i in np.random.randint(0, len(valid_ids), n)]
        A = pd.Series(np.random.ranf(n), index=index1)
        B = pd.Series(np.random.ranf(n), index=index2)
        pd.testing.assert_series_equal(hpat_func(A, B), test_impl(A, B), check_dtype=False, check_names=False)

    @skip_sdc_jit
    @skip_numba_jit("TODO: support arithemetic operations on StringArrays and extend Series.operator.add overload")
    def test_series_operator_add_str_same_index_default(self):
        """Verifies implementation of Series.operator.add between two string Series
        with default indexes and same size"""
        def test_impl(A, B):
            return A + B
        hpat_func = self.jit(test_impl)

        A = pd.Series(['a', '', 'ae', 'b', 'cccc', 'oo', None])
        B = pd.Series(['b', 'aa', '', 'b', 'o', None, 'oo'])
        pd.testing.assert_series_equal(hpat_func(A, B), test_impl(A, B), check_dtype=False, check_names=False)

    def test_series_operator_add_result_name1(self):
        """Verifies name of the Series resulting from appying Series.operator.add to different arguments"""
        def test_impl(A, B):
            return A + B
        hpat_func = self.jit(test_impl)

        n = 7
        series_names = ['A', '', None, 'B']
        for left_name, right_name in combinations(series_names, 2):
            S1 = pd.Series(np.arange(n), name=left_name)
            S2 = pd.Series(np.arange(n, 0, -1), name=right_name)
            with self.subTest(left_series_name=left_name, right_series_name=right_name):
                # check_dtype=False because SDC implementation always returns float64 Series
                pd.testing.assert_series_equal(hpat_func(S1, S2), test_impl(S1, S2), check_dtype=False)

        # also verify case when second operator is scalar
        scalar = 3.0
        S1 = pd.Series(np.arange(n), name='A')
        pd.testing.assert_series_equal(hpat_func(S1, S2), test_impl(S1, S2), check_dtype=False)

    @unittest.expectedFailure
    def test_series_operator_add_result_name2(self):
        """Verifies implementation of Series.operator.add differs from Pandas
           in returning unnamed Series when both operands are named Series with the same name"""
        def test_impl(A, B):
            return A + B
        hpat_func = self.jit(test_impl)

        n = 7
        S1 = pd.Series(np.arange(n), name='A')
        S2 = pd.Series(np.arange(n, 0, -1), name='A')
        result = hpat_func(S1, S2)
        result_ref = test_impl(S1, S2)
        # check_dtype=False because SDC implementation always returns float64 Series
        pd.testing.assert_series_equal(result, result_ref, check_dtype=False)

    @unittest.expectedFailure
    def test_series_operator_add_series_dtype_promotion(self):
        """Verifies implementation of Series.operator.add differs from Pandas
           in dtype of resulting Series that is fixed to float64"""
        def test_impl(A, B):
            return A + B
        hpat_func = self.jit(test_impl)

        n = 7
        dtypes_to_test = (np.int32, np.int64, np.float32, np.float64)
        for dtype_left, dtype_right in combinations(dtypes_to_test, 2):
            with self.subTest(left_series_dtype=dtype_left, right_series_dtype=dtype_right):
                A = pd.Series(np.array(np.arange(n), dtype=dtype_left))
                B = pd.Series(np.array(np.arange(n)**2, dtype=dtype_right))
                pd.testing.assert_series_equal(hpat_func(A, B), test_impl(A, B))

    @skip_numba_jit("BUG: new-style impl of arithmetic operators for series do not consider scalar as left argument")
    def test_series_operator_add_scalar_left(self):
        """Verifies using all various Series arithmetic binary operators on two integer Series with default indexes"""
        def test_impl(S, value):
            return value + S
        hpat_func = self.jit(test_impl)

        n = 11
        A = pd.Series(np.arange(-5, -5 + n))
        scalar = 24

        # check_dtype=False because SDC implementation always returns float64 Series
        pd.testing.assert_series_equal(hpat_func(A, scalar), test_impl(A, scalar), check_dtype=False)

    @skip_sdc_jit('Old-style implementation of operators doesn\'t support Series indexes')
    def test_series_operator_lt_index_mismatch1(self):
        """Verifies correct exception is raised when comparing Series with non equal integer indexes"""
        def test_impl(A, B):
            return A < B
        hpat_func = self.jit(test_impl)

        n = 11
        np.random.seed(0)
        index1 = np.arange(n)
        index2 = np.copy(index1)
        np.random.shuffle(index2)
        A = pd.Series([1, 2, -1, 3, 4, 2, -3, 5, 6, 6, 0], index=index1)
        B = pd.Series([3, 2, -2, 1, 4, 1, -5, 6, 6, 3, -1], index=index2)

        with self.assertRaises(Exception) as context:
            test_impl(A, B)
        exception_ref = context.exception

        self.assertRaises(type(exception_ref), hpat_func, A, B)

    @skip_sdc_jit('Old-style implementation of operators doesn\'t support comparing Series of different lengths')
    def test_series_operator_lt_index_mismatch2(self):
        """Verifies correct exception is raised when comparing Series of different size with default indexes"""
        def test_impl(A, B):
            return A < B
        hpat_func = self.jit(test_impl)

        A = pd.Series([1, 2, -1, 3, 4, 2])
        B = pd.Series([3, 2, -2, 1, 4, 1, -5, 6, 6, 3, -1])

        with self.assertRaises(Exception) as context:
            test_impl(A, B)
        exception_ref = context.exception

        self.assertRaises(type(exception_ref), hpat_func, A, B)

    @skip_numba_jit('Numba propagates different exception:\n'
                    'numba.errors.TypingError: Failed in nopython mode pipeline (step: nopython frontend)\n'
                    'Internal error at <numba.typeinfer.IntrinsicCallConstraint ...\n'
                    '\'Signature\' object is not iterable')
    @skip_sdc_jit('Typing checks not implemented for Series operators in old-style')
    def test_series_operator_lt_index_mismatch3(self):
        """Verifies correct exception is raised when comparing two Series with non-comparable indexes"""
        def test_impl(A, B):
            return A < B
        hpat_func = self.jit(test_impl)

        S1 = pd.Series([1, 2, -1, 3, 4, 2])
        S2 = pd.Series(['a', 'b', '', None, '2', 'ccc'])

        with self.assertRaises(TypingError) as raises:
            hpat_func(S1, S2)
        msg = 'Operator lt(). Not supported for series with not-comparable indexes.'
        self.assertIn(msg, str(raises.exception))

    @skip_sdc_jit('Comparison operations on Series with non-default indexes are not supported in old-style')
    @skip_numba_jit("TODO: find out why pandas aligning series indexes produces Int64Index when common dtype is float\n"
                    "AssertionError: Series.index are different\n"
                    "Series.index classes are not equivalent\n"
                    "[left]:  Float64Index([0.0, 1.0, 2.0, 3.0, 4.0, 5.0, 6.0, 7.0, 8.0, 9.0, 10.0], dtype='float64')\n"
                    "[right]: Int64Index([0, 1, 2, 3, 4, 5, 6, 7, 8, 9, 10], dtype='int64')\n")
    def test_series_operator_lt_index_dtype_promotion(self):
        """Verifies implementation of Series.operator.lt between two numeric Series
           with the same numeric indexes of different dtypes"""
        def test_impl(A, B):
            return A < B
        hpat_func = self.jit(test_impl)

        n = 7
        index_dtypes_to_test = (np.int32, np.int64, np.float32, np.float64)
        for dtype_left, dtype_right in combinations(index_dtypes_to_test, 2):
            with self.subTest(left_series_dtype=dtype_left, right_series_dtype=dtype_right):
                A = pd.Series(np.arange(n), index=np.arange(n, dtype=dtype_left))
                B = pd.Series(np.arange(n)**2, index=np.arange(n, dtype=dtype_right))
                pd.testing.assert_series_equal(hpat_func(A, B), test_impl(A, B))

    @skip_sdc_jit('Comparison operations on Series with non-default indexes are not supported in old-style')
    def test_series_operator_lt_index_dtype_promotion_fixme(self):
        """ Same as test_series_operator_lt_index_dtype_promotion but with w/a for the problem.
        Can be deleted when the latter is fixed """
        def test_impl(A, B):
            return A < B
        hpat_func = self.jit(test_impl)

        n = 7
        index_dtypes_to_test = (np.int32, np.int64, np.float32, np.float64)
        for dtype_left, dtype_right in combinations(index_dtypes_to_test, 2):
            # FIXME: skip the sub-test if one of the dtypes is float and the other is integer
            if not (np.issubdtype(dtype_left, np.integer) and np.issubdtype(dtype_right, np.integer)
                    or np.issubdtype(dtype_left, np.float) and np.issubdtype(dtype_right, np.float)):
                continue

            with self.subTest(left_series_dtype=dtype_left, right_series_dtype=dtype_right):
                A = pd.Series(np.arange(n), index=np.arange(n, dtype=dtype_left))
                B = pd.Series(np.arange(n)**2, index=np.arange(n, dtype=dtype_right))
                pd.testing.assert_series_equal(hpat_func(A, B), test_impl(A, B))

    @skip_numba_jit('Numba propagates different exception:\n'
                    'numba.errors.TypingError: Failed in nopython mode pipeline (step: nopython frontend)\n'
                    'Internal error at <numba.typeinfer.IntrinsicCallConstraint ...\n'
                    '\'Signature\' object is not iterable')
    @skip_sdc_jit('Typing checks not implemented for Series operators in old-style')
    def test_series_operator_lt_unsupported_dtypes(self):
        """Verifies correct exception is raised when comparing two Series with non-comparable dtypes"""
        def test_impl(A, B):
            return A < B
        hpat_func = self.jit(test_impl)

        S1 = pd.Series([1, 2, -1, 3, 4, 2])
        S2 = pd.Series(['a', 'b', '', None, '2', 'ccc'])

        with self.assertRaises(TypingError) as raises:
            hpat_func(S1, S2)
        msg = 'Operator lt(). Not supported for series with not-comparable data.'
        self.assertIn(msg, str(raises.exception))

    @skip_sdc_jit
    @skip_numba_jit("TODO: support arithemetic operations on StringArrays and extend Series.operator.lt overload")
    def test_series_operator_lt_str(self):
        """Verifies implementation of Series.operator.lt between two string Series with default indexes"""
        def test_impl(A, B):
            return A < B
        hpat_func = self.jit(test_impl)

        A = pd.Series(['a', '', 'ae', 'b', 'cccc', 'oo', None])
        B = pd.Series(['b', 'aa', '', 'b', 'o', None, 'oo'])
        pd.testing.assert_series_equal(hpat_func(A, B), test_impl(A, B))

    @skip_sdc_jit("Series.str.istitle is not supported yet")
    def test_series_istitle_str(self):
        series = pd.Series(['Cat', 'dog', 'Bird'])

        cfunc = self.jit(istitle_usecase)
        pd.testing.assert_series_equal(cfunc(series), istitle_usecase(series))

    @skip_sdc_jit("Series.str.istitle is not supported yet")
    @skip_numba_jit("Not work with None and np.nan")
    def test_series_istitle_str(self):
        series = pd.Series(['Cat', 'dog', 'Bird', None, np.nan])

        cfunc = self.jit(istitle_usecase)
        pd.testing.assert_series_equal(cfunc(series), istitle_usecase(series))

    @skip_sdc_jit("Series.str.isspace is not supported yet")
    def test_series_isspace_str(self):
        series = [['', '  ', '    ', '           '],
                  ['', ' c ', '  b ', '     a     '],
                  ['aaaaaa', 'bb', 'c', '  d']
                  ]

        cfunc = self.jit(isspace_usecase)
        for ser in series:
            S = pd.Series(ser)
            pd.testing.assert_series_equal(cfunc(S), isspace_usecase(S))

    @skip_sdc_jit("Series.str.isalpha is not supported yet")
    def test_series_isalpha_str(self):
        series = [['leopard', 'Golden Eagle', 'SNAKE', ''],
                  ['Hello world!', 'hello 123', 'mynameisPeter'],
                  ['one', 'one1', '1', '']
                  ]

        cfunc = self.jit(isalpha_usecase)
        for ser in series:
            S = pd.Series(ser)
            pd.testing.assert_series_equal(cfunc(S), isalpha_usecase(S))

    @skip_sdc_jit("Series.str.islower is not supported yet")
    def test_series_islower_str(self):
        series = [['leopard', 'Golden Eagle', 'SNAKE', ''],
                  ['Hello world!', 'hello 123', 'mynameisPeter']
                  ]

        cfunc = self.jit(islower_usecase)
        for ser in series:
            S = pd.Series(ser)
            pd.testing.assert_series_equal(cfunc(S), islower_usecase(S))

    @skip_sdc_jit("Series.str.isalnum is not supported yet")
    def test_series_isalnum_str(self):
        cfunc = self.jit(isalnum_usecase)
        test_data = [test_global_input_data_unicode_kind1, test_global_input_data_unicode_kind4]
        for data in test_data:
            S = pd.Series(data)
            pd.testing.assert_series_equal(cfunc(S), isalnum_usecase(S))

    @skip_sdc_jit("Series.str.isnumeric is not supported yet")
    def test_series_isnumeric_str(self):
        cfunc = self.jit(isnumeric_usecase)
        test_data = [test_global_input_data_unicode_kind1, test_global_input_data_unicode_kind4]
        for data in test_data:
            S = pd.Series(data)
            pd.testing.assert_series_equal(cfunc(S), isnumeric_usecase(S))

    @skip_sdc_jit("Series.str.isdigit is not supported yet")
    def test_series_isdigit_str(self):
        cfunc = self.jit(isdigit_usecase)
        test_data = [test_global_input_data_unicode_kind1, test_global_input_data_unicode_kind4]
        for data in test_data:
            S = pd.Series(data)
            pd.testing.assert_series_equal(cfunc(S), isdigit_usecase(S))

    @skip_sdc_jit("Series.str.isdecimal is not supported yet")
    def test_series_isdecimal_str(self):
        cfunc = self.jit(isdecimal_usecase)
        test_data = [test_global_input_data_unicode_kind1, test_global_input_data_unicode_kind4]
        for data in test_data:
            S = pd.Series(data)
            pd.testing.assert_series_equal(cfunc(S), isdecimal_usecase(S))

    @skip_sdc_jit("Series.str.isupper is not supported yet")
    def test_series_isupper_str(self):
        cfunc = self.jit(isupper_usecase)
        test_data = [test_global_input_data_unicode_kind1, test_global_input_data_unicode_kind4]
        for data in test_data:
            S = pd.Series(data)
            pd.testing.assert_series_equal(cfunc(S), isupper_usecase(S))

    @skip_sdc_jit('Old-style implementation returns string, but not series')
    def test_series_describe_numeric(self):
        def test_impl(A):
            return A.describe()
        hpat_func = self.jit(test_impl)

        n = 11
        S = pd.Series(np.arange(n))
        pd.testing.assert_series_equal(hpat_func(S), test_impl(S))

    @skip_sdc_jit('Old-style implementation doesn\'t support pecentiles argument')
    def test_series_describe_numeric_percentiles(self):
        def test_impl(A, values):
            return A.describe(percentiles=values)
        hpat_func = self.jit(test_impl)

        n = 11
        S = pd.Series(np.arange(n))
        supported_values = [
            [0.323, 0.778, 0.1, 0.01, 0.2],
            [0.001, 0.002],
            [0.001, 0.5, 0.002],
            [0.9999, 0.0001],
            (0.323, 0.778, 0.1, 0.01, 0.2),
            np.array([0, 1.0]),
            np.array([0.323, 0.778, 0.1, 0.01, 0.2]),
            None,
        ]
        for percentiles in supported_values:
            with self.subTest(percentiles=percentiles):
                pd.testing.assert_series_equal(hpat_func(S, percentiles), test_impl(S, percentiles))

    @skip_sdc_jit('Old-style implementation for string series is not supported')
    def test_series_describe_str(self):
        def test_impl(A):
            return A.describe()
        hpat_func = self.jit(test_impl)

        S = pd.Series(['a', 'dd', None, 'bbbb', 'dd', '', 'dd', '', 'dd'])
        # SDC implementation returns series of string, hence conversion of reference result is needed
        pd.testing.assert_series_equal(hpat_func(S), test_impl(S).astype(str))

    @skip_sdc_jit('Old-style implementation for datetime series is not supported')
    @skip_numba_jit('Series.describe is not implemented for datatime Series due to Numba limitations\n'
                    'Requires dropna for pd.Timestamp (depends on Numba isnat) to be implemented')
    def test_series_describe_dt(self):
        def test_impl(A):
            return A.describe()
        hpat_func = self.jit(test_impl)

        S = pd.Series([pd.Timestamp('1970-12-01 03:02:35'),
                       pd.NaT,
                       pd.Timestamp('1970-03-03 12:34:59'),
                       pd.Timestamp('1970-12-01 03:02:35'),
                       pd.Timestamp('2012-07-25'),
                       None])
        # SDC implementation returns series of string, hence conversion of reference result is needed
        pd.testing.assert_series_equal(hpat_func(S), test_impl(S).astype(str))

    @skip_sdc_jit('Old-style implementation doesn\'t support pecentiles argument')
    def test_series_describe_unsupported_percentiles(self):
        def test_impl(A, values):
            return A.describe(percentiles=values)
        hpat_func = self.jit(test_impl)

        n = 11
        S = pd.Series(np.arange(n))
        unsupported_values = [0.5, '0.77', True, ('a', 'b'), ['0.5', '0.7'], np.arange(0.1, 0.5, 0.1).astype(str)]
        for percentiles in unsupported_values:
            with self.assertRaises(TypingError) as raises:
                hpat_func(S, percentiles)
            msg = 'Method describe(). The object percentiles'
            self.assertIn(msg, str(raises.exception))

    @skip_sdc_jit('Old-style implementation doesn\'t support pecentiles argument')
    def test_series_describe_invalid_percentiles(self):
        def test_impl(A, values):
            return A.describe(percentiles=values)
        hpat_func = self.jit(test_impl)

        n = 11
        S = pd.Series(np.arange(n))
        unsupported_values = [
            [0.5, 0.7, 1.1],
            [-0.5, 0.7, 1.1],
            [0.5, 0.7, 0.2, 0.7]
        ]
        for percentiles in unsupported_values:
            with self.assertRaises(Exception) as context:
                test_impl(S, percentiles)
            pandas_exception = context.exception

            self.assertRaises(type(pandas_exception), hpat_func, S, percentiles)


if __name__ == "__main__":
    unittest.main()<|MERGE_RESOLUTION|>--- conflicted
+++ resolved
@@ -2676,6 +2676,7 @@
         self.assertEqual(count_array_REPs(), 0)
         self.assertEqual(count_parfor_REPs(), 0)
 
+    @skip_sdc_jit("Fails to compile with latest Numba")
     @skip_numba_jit
     def test_series_dist_input2(self):
         """Verify distribution of a Series with integer index"""
@@ -3894,6 +3895,7 @@
 
         pd.testing.assert_series_equal(hpat_func(), test_impl())
 
+    @skip_sdc_jit("Fails to compile with latest Numba")
     def test_series_head_index3(self):
         """Verifies head method for non-distributed pass of Series with integer index"""
         def test_impl(S):
@@ -5133,13 +5135,8 @@
 
         S = pd.Series(test_global_input_data_unicode_kind4)
         with self.assertRaises(TypingError) as raises:
-<<<<<<< HEAD
             hpat_func(S)
         msg = 'Method cumsum(). The object must be a number. Given self.data.dtype: {}'
-=======
-            cfunc(series)
-        msg = 'Method cumsum(). The object self.data.dtype\n given: unicode_type\n expected: numeric\n'
->>>>>>> 1b4eafeb
         self.assertIn(msg.format(types.unicode_type), str(raises.exception))
 
     @skip_sdc_jit('Series.cumsum() parameter "axis" unsupported')
@@ -5150,18 +5147,11 @@
 
         S = pd.Series(test_global_input_data_float64[0])
         for axis in [0, 1]:
-<<<<<<< HEAD
             with self.subTest(axis=axis):
                 with self.assertRaises(TypingError) as raises:
                     hpat_func(S, axis=axis)
                 msg = 'Method cumsum(). Unsupported parameters. Given axis: int'
                 self.assertIn(msg, str(raises.exception))
-=======
-            with self.assertRaises(TypingError) as raises:
-                cfunc(series, axis=axis)
-            msg = 'Method cumsum(). The object axis\n given: int64\n expected: None\n'
-            self.assertIn(msg, str(raises.exception))
->>>>>>> 1b4eafeb
 
     def test_series_cov1(self):
         def test_impl(S1, S2):
