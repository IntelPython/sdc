--- conflicted
+++ resolved
@@ -3943,10 +3943,7 @@
             np.unique(np.random.randint(0, 100, n)),
             ['ac', 'c', 'cb', 'ca', None, 'da', 'cc', 'ddd', 'd']
         ]
-        kind_values = [
-            'quicksort',
-            'mergesort'
-            ]
+        kind_values = ['quicksort', 'mergesort']
         for data in data_to_test:
             S = pd.Series(data=data)
             for kind in kind_values:
@@ -4026,11 +4023,6 @@
                         np.testing.assert_array_equal(ref_result.data, jit_result.data)
                         self.assertEqual(ref, jit)
 
-<<<<<<< HEAD
-    @unittest.expectedFailure  # expected to fail until pandas=1.2.0 (since pandas mergesort is not stable)
-=======
-    @skip_numba_jit("BUG: sort with kind=mergesort, ascending=False not stable for string data (SAT-3828)")
->>>>>>> 287d7831
     def test_series_sort_values_full_unicode4(self):
         def test_impl(series, ascending, kind):
             return series.sort_values(axis=0, ascending=ascending, kind=literally(kind), na_position='last')
