--- conflicted
+++ resolved
@@ -234,13 +234,12 @@
     return series.str.isspace()
 
 
-<<<<<<< HEAD
+def isalpha_usecase(series):
+    return series.str.isalpha()
+
+
 def isalnum_usecase(series):
     return series.str.isalnum()
-=======
-def isalpha_usecase(series):
-    return series.str.isalpha()
->>>>>>> 225a5c29
 
 
 GLOBAL_VAL = 2
@@ -5517,7 +5516,18 @@
             S = pd.Series(ser)
             pd.testing.assert_series_equal(cfunc(S), isspace_usecase(S))
 
-<<<<<<< HEAD
+    @skip_sdc_jit("Series.str.isalpha is not supported yet")
+    def test_series_isalpha_str(self):
+        series = [['leopard', 'Golden Eagle', 'SNAKE', ''],
+                  ['Hello world!', 'hello 123', 'mynameisPeter'],
+                  ['one', 'one1', '1', '']
+                  ]
+
+        cfunc = self.jit(isalpha_usecase)
+        for ser in series:
+            S = pd.Series(ser)
+            pd.testing.assert_series_equal(cfunc(S), isalpha_usecase(S))
+
     @skip_sdc_jit("Series.str.isalnum is not supported yet")
     def test_series_isalnum_str(self):
         series = [['one', 'one1', '1', ''],
@@ -5530,19 +5540,6 @@
         for ser in series:
             S = pd.Series(ser)
             pd.testing.assert_series_equal(cfunc(S), isalnum_usecase(S))
-=======
-    @skip_sdc_jit("Series.str.isalpha is not supported yet")
-    def test_series_isalpha_str(self):
-        series = [['leopard', 'Golden Eagle', 'SNAKE', ''],
-                  ['Hello world!', 'hello 123', 'mynameisPeter'],
-                  ['one', 'one1', '1', '']
-                  ]
-
-        cfunc = self.jit(isalpha_usecase)
-        for ser in series:
-            S = pd.Series(ser)
-            pd.testing.assert_series_equal(cfunc(S), isalpha_usecase(S))
->>>>>>> 225a5c29
 
 
 if __name__ == "__main__":
