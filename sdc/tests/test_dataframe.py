--- conflicted
+++ resolved
@@ -38,11 +38,7 @@
 from sdc.tests.test_base import TestCase
 from sdc.tests.test_utils import (count_array_REPs, count_parfor_REPs, count_parfor_OneDs,
                                    count_array_OneDs, dist_IR_contains, get_start_end, check_numba_version,
-<<<<<<< HEAD
-                                   skip_numba_jit, TestCase)
-=======
                                    skip_numba_jit)
->>>>>>> defb9613
 
 from sdc.tests.gen_test_data import ParquetGenerator
 from numba.config import IS_32BITS
