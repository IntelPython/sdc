# *****************************************************************************
# Copyright (c) 2020, Intel Corporation All rights reserved.
#
# Redistribution and use in source and binary forms, with or without
# modification, are permitted provided that the following conditions are met:
#
#     Redistributions of source code must retain the above copyright notice,
#     this list of conditions and the following disclaimer.
#
#     Redistributions in binary form must reproduce the above copyright notice,
#     this list of conditions and the following disclaimer in the documentation
#     and/or other materials provided with the distribution.
#
# THIS SOFTWARE IS PROVIDED BY THE COPYRIGHT HOLDERS AND CONTRIBUTORS "AS IS"
# AND ANY EXPRESS OR IMPLIED WARRANTIES, INCLUDING, BUT NOT LIMITED TO,
# THE IMPLIED WARRANTIES OF MERCHANTABILITY AND FITNESS FOR A PARTICULAR
# PURPOSE ARE DISCLAIMED. IN NO EVENT SHALL THE COPYRIGHT HOLDER OR
# CONTRIBUTORS BE LIABLE FOR ANY DIRECT, INDIRECT, INCIDENTAL, SPECIAL,
# EXEMPLARY, OR CONSEQUENTIAL DAMAGES (INCLUDING, BUT NOT LIMITED TO,
# PROCUREMENT OF SUBSTITUTE GOODS OR SERVICES; LOSS OF USE, DATA, OR PROFITS;
# OR BUSINESS INTERRUPTION) HOWEVER CAUSED AND ON ANY THEORY OF LIABILITY,
# WHETHER IN CONTRACT, STRICT LIABILITY, OR TORT (INCLUDING NEGLIGENCE OR
# OTHERWISE) ARISING IN ANY WAY OUT OF THE USE OF THIS SOFTWARE,
# EVEN IF ADVISED OF THE POSSIBILITY OF SUCH DAMAGE.
# *****************************************************************************

import numba
import numpy as np
import pandas as pd
import platform
import random
import string
import unittest
from itertools import permutations, product
from numba import types
from numba.config import IS_32BITS
from numba.special import literal_unroll
from numba.errors import TypingError
from pandas.core.indexing import IndexingError

import sdc
from sdc.datatypes.common_functions import SDCLimitation
from sdc.tests.gen_test_data import ParquetGenerator
from sdc.tests.test_base import TestCase
from sdc.tests.test_utils import (check_numba_version,
                                  count_array_OneDs,
                                  count_array_REPs,
                                  count_parfor_OneDs,
                                  count_parfor_REPs,
                                  dist_IR_contains,
                                  gen_df, gen_df_int_cols,
                                  get_start_end,
                                  skip_numba_jit,
                                  skip_sdc_jit,
                                  test_global_input_data_float64,
                                  test_global_input_data_unicode_kind4)


@sdc.jit
def inner_get_column(df):
    # df2 = df[['A', 'C']]
    # df2['D'] = np.ones(3)
    return df.A


COL_IND = 0


class TestDataFrame(TestCase):

    # TODO: Data generator for DataFrames

    def test_create1(self):
        def test_impl(A, B):
            df = pd.DataFrame({'A': A, 'B': B})
            return df

        hpat_func = self.jit(test_impl)
        n = 11
        A = np.ones(n)
        B = np.random.ranf(n)
        pd.testing.assert_frame_equal(hpat_func(A, B), test_impl(A, B))

    def test_create2(self):
        def test_impl():
            df = pd.DataFrame({'A': [1, 2, 3]})
            return (df.A == 1).sum()
        hpat_func = self.jit(test_impl)

        self.assertEqual(hpat_func(), test_impl())

    def test_create3(self):
        def test_impl(n):
            df = pd.DataFrame({'A': np.arange(n)})
            return (df.A == 2).sum()
        hpat_func = self.jit(test_impl)

        n = 11
        self.assertEqual(hpat_func(n), test_impl(n))

    def test_create_str(self):
        def test_impl():
            df = pd.DataFrame({'A': ['a', 'b', 'c']})
            return (df.A == 'a').sum()
        hpat_func = self.jit(test_impl)

        self.assertEqual(hpat_func(), test_impl())

    def test_create_with_series1(self):
        def test_impl(n):
            A = pd.Series(np.ones(n, dtype=np.int64))
            B = pd.Series(np.zeros(n, dtype=np.float64))
            df = pd.DataFrame({'A': A, 'B': B})
            return df

        hpat_func = sdc.jit(test_impl)
        n = 11
        pd.testing.assert_frame_equal(hpat_func(n), test_impl(n))

    def test_create_with_series2(self):
        # test creating dataframe from passed series
        def test_impl(A):
            df = pd.DataFrame({'A': A})
            return (df.A == 2).sum()
        hpat_func = self.jit(test_impl)

        n = 11
        df = pd.DataFrame({'A': np.arange(n)})
        self.assertEqual(hpat_func(df.A), test_impl(df.A))

    @skip_sdc_jit
    def test_create_string_index(self):
        def test_impl(a):
            data = {'A': ['a', 'b'], 'B': [2, 3]}
            df = pd.DataFrame(data=data, index=['A', 'B'])
            return df

        hpat_func = sdc.jit(test_impl)
        pd.testing.assert_frame_equal(hpat_func(True), test_impl(True))

    def test_create_cond1(self):
        def test_impl(A, B, c):
            if c:
                df = pd.DataFrame({'A': A})
            else:
                df = pd.DataFrame({'A': B})
            return df

        hpat_func = self.jit(test_impl)
        n = 11
        A = np.ones(n)
        B = np.arange(n) + 1.0
        c = 0
        pd.testing.assert_frame_equal(hpat_func(A, B, c), test_impl(A, B, c))
        c = 2
        pd.testing.assert_frame_equal(hpat_func(A, B, c), test_impl(A, B, c))

    @unittest.skip('Implement feature to create DataFrame without column names')
    def test_create_without_column_names(self):
        def test_impl():
            df = pd.DataFrame([100, 200, 300, 400, 200, 100])
            return df

        hpat_func = self.jit(test_impl)
        pd.testing.assert_frame_equal(hpat_func(), test_impl())

    def test_pass_df1(self):
        def test_impl(df):
            return (df.A == 2).sum()
        hpat_func = self.jit(test_impl)

        n = 11
        df = pd.DataFrame({'A': np.arange(n)})
        self.assertEqual(hpat_func(df), test_impl(df))

    def test_pass_df_str(self):
        def test_impl(df):
            return (df.A == 'a').sum()
        hpat_func = self.jit(test_impl)

        df = pd.DataFrame({'A': ['a', 'b', 'c']})
        self.assertEqual(hpat_func(df), test_impl(df))

    def test_unbox1(self):
        def test_impl(df):
            return df

        hpat_func = self.jit(test_impl)
        n = 11
        df = pd.DataFrame({'A': np.arange(n), 'B': np.random.ranf(n)})
        pd.testing.assert_frame_equal(hpat_func(df), test_impl(df))

    @unittest.skip("needs properly refcounted dataframes")
    def test_unbox2(self):
        def test_impl(df, cond):
            n = len(df)
            if cond:
                df['A'] = np.arange(n) + 2.0
            return df.A

        hpat_func = self.jit(test_impl)
        n = 11
        df = pd.DataFrame({'A': np.ones(n), 'B': np.random.ranf(n)})
        pd.testing.assert_series_equal(hpat_func(df.copy(), True), test_impl(df.copy(), True))
        pd.testing.assert_series_equal(hpat_func(df.copy(), False), test_impl(df.copy(), False))

    @unittest.skip('Implement feature to create DataFrame without column names')
    def test_unbox_without_column_names(self):
        def test_impl(df):
            return df

        df = pd.DataFrame([100, 200, 300, 400, 200, 100])
        hpat_func = self.jit(test_impl)
        pd.testing.assert_frame_equal(hpat_func(df), test_impl(df))

    @skip_numba_jit
    def test_box1(self):
        def test_impl(n):
            df = pd.DataFrame({'A': np.ones(n), 'B': np.arange(n)})
            return df

        hpat_func = self.jit(test_impl)
        n = 11
        do_check = False if platform.system() == 'Windows' and not IS_32BITS else True
        pd.testing.assert_frame_equal(hpat_func(n), test_impl(n), check_dtype=do_check)

    def test_box2(self):
        def test_impl():
            df = pd.DataFrame({'A': [1, 2, 3], 'B': ['a', 'bb', 'ccc']})
            return df

        hpat_func = self.jit(test_impl)
        pd.testing.assert_frame_equal(hpat_func(), test_impl())

    @skip_sdc_jit("pending df filter support")
    def test_box3(self):
        def test_impl(df):
            df = df[df.A != 'dd']
            return df

        hpat_func = self.jit(test_impl)
        df = pd.DataFrame({'A': ['aa', 'bb', 'cc']})
        pd.testing.assert_frame_equal(hpat_func(df), test_impl(df))

    @skip_numba_jit
    def test_box_categorical(self):
        def test_impl(df):
            df['A'] = df['A'] + 1
            return df

        hpat_func = self.jit(test_impl)
        df = pd.DataFrame({'A': [1, 2, 3],
                           'B': pd.Series(['N', 'Y', 'Y'],
                                          dtype=pd.api.types.CategoricalDtype(['N', 'Y']))})
        pd.testing.assert_frame_equal(hpat_func(df.copy(deep=True)), test_impl(df))

    @unittest.expectedFailure  # https://github.com/numba/numba/issues/4690
    def test_box_dist_return(self):
        def test_impl(n):
            df = pd.DataFrame({'A': np.ones(n), 'B': np.arange(n)})
            return df

        hpat_func = self.jit(distributed={'df'})(test_impl)
        n = 11
        hres, res = hpat_func(n), test_impl(n)
        self.assertEqual(count_array_OneDs(), 3)
        self.assertEqual(count_parfor_OneDs(), 2)
        dist_sum = self.jit(
            lambda a: sdc.distributed_api.dist_reduce(
                a, np.int32(sdc.distributed_api.Reduce_Type.Sum.value)))
        dist_sum(1)  # run to compile
        np.testing.assert_allclose(dist_sum(hres.A.sum()), res.A.sum())
        np.testing.assert_allclose(dist_sum(hres.B.sum()), res.B.sum())

    @skip_numba_jit
    def test_len1(self):
        def test_impl(n):
            df = pd.DataFrame({'A': np.ones(n, np.int64), 'B': np.random.ranf(n)})
            return len(df)

        hpat_func = self.jit(test_impl)
        n = 11
        self.assertEqual(hpat_func(n), test_impl(n))
        self.assertEqual(count_array_REPs(), 0)
        self.assertEqual(count_parfor_REPs(), 0)

    @skip_numba_jit
    def test_shape1(self):
        def test_impl(n):
            df = pd.DataFrame({'A': np.ones(n, np.int64), 'B': np.random.ranf(n)})
            return df.shape

        hpat_func = self.jit(test_impl)
        n = 11
        self.assertEqual(hpat_func(n), test_impl(n))
        self.assertEqual(count_array_REPs(), 0)
        self.assertEqual(count_parfor_REPs(), 0)

    @skip_numba_jit
    def test_column_getitem1(self):
        def test_impl(n):
            df = pd.DataFrame({'A': np.ones(n), 'B': np.random.ranf(n)})
            Ac = df['A'].values
            return Ac.sum()

        hpat_func = self.jit(test_impl)
        n = 11
        self.assertEqual(hpat_func(n), test_impl(n))
        self.assertEqual(count_array_REPs(), 0)
        self.assertEqual(count_parfor_REPs(), 0)
        self.assertEqual(count_parfor_OneDs(), 1)

    @skip_numba_jit
    def test_column_list_getitem1(self):
        def test_impl(df):
            return df[['A', 'C']]

        hpat_func = self.jit(test_impl)
        n = 11
        df = pd.DataFrame(
            {'A': np.arange(n), 'B': np.ones(n), 'C': np.random.ranf(n)})
        pd.testing.assert_frame_equal(hpat_func(df), test_impl(df))

    def test_filter1(self):
        def test_impl(n):
            df = pd.DataFrame({'A': np.arange(n) + n, 'B': np.arange(n)**2})
            df1 = df[df.A > .5]
            return df1.B.sum()

        hpat_func = self.jit(test_impl)
        n = 11
        self.assertEqual(hpat_func(n), test_impl(n))
        self.assertEqual(count_array_REPs(), 0)
        self.assertEqual(count_parfor_REPs(), 0)

    @skip_numba_jit('np.sum of Series unsupported')
    def test_filter2(self):
        def test_impl(n):
            df = pd.DataFrame({'A': np.arange(n) + n, 'B': np.arange(n)**2})
            df1 = df.loc[df.A > .5]
            return np.sum(df1.B)

        hpat_func = self.jit(test_impl)
        n = 11
        self.assertEqual(hpat_func(n), test_impl(n))
        self.assertEqual(count_array_REPs(), 0)
        self.assertEqual(count_parfor_REPs(), 0)

    @skip_numba_jit('np.sum of Series unsupported')
    def test_filter3(self):
        def test_impl(n):
            df = pd.DataFrame({'A': np.arange(n) + n, 'B': np.arange(n)**2})
            df1 = df.iloc[(df.A > .5).values]
            return np.sum(df1.B)

        hpat_func = self.jit(test_impl)
        n = 11
        self.assertEqual(hpat_func(n), test_impl(n))
        self.assertEqual(count_array_REPs(), 0)
        self.assertEqual(count_parfor_REPs(), 0)

    @skip_numba_jit
    def test_iloc1(self):
        def test_impl(df, n):
            return df.iloc[1:n].B.values

        hpat_func = self.jit(test_impl)
        n = 11
        df = pd.DataFrame({'A': np.arange(n), 'B': np.arange(n)**2})
        np.testing.assert_array_equal(hpat_func(df, n), test_impl(df, n))

    @skip_numba_jit
    def test_iloc2(self):
        def test_impl(df, n):
            return df.iloc[np.array([1, 4, 9])].B.values

        hpat_func = self.jit(test_impl)
        n = 11
        df = pd.DataFrame({'A': np.arange(n), 'B': np.arange(n)**2})
        np.testing.assert_array_equal(hpat_func(df, n), test_impl(df, n))

    @skip_numba_jit
    def test_iloc3(self):
        def test_impl(df):
            return df.iloc[:, 1].values

        hpat_func = self.jit(test_impl)
        n = 11
        df = pd.DataFrame({'A': np.arange(n), 'B': np.arange(n)**2})
        np.testing.assert_array_equal(hpat_func(df), test_impl(df))

    @unittest.skip("TODO: support A[[1,2,3]] in Numba")
    def test_iloc4(self):
        def test_impl(df, n):
            return df.iloc[[1, 4, 9]].B.values

        hpat_func = self.jit(test_impl)
        n = 11
        df = pd.DataFrame({'A': np.arange(n), 'B': np.arange(n)**2})
        np.testing.assert_array_equal(hpat_func(df, n), test_impl(df, n))

    @skip_numba_jit
    def test_iloc5(self):
        # test iloc with global value
        def test_impl(df):
            return df.iloc[:, COL_IND].values

        hpat_func = self.jit(test_impl)
        n = 11
        df = pd.DataFrame({'A': np.arange(n), 'B': np.arange(n)**2})
        np.testing.assert_array_equal(hpat_func(df), test_impl(df))

    @skip_numba_jit
    def test_loc1(self):
        def test_impl(df):
            return df.loc[:, 'B'].values

        hpat_func = self.jit(test_impl)
        n = 11
        df = pd.DataFrame({'A': np.arange(n), 'B': np.arange(n)**2})
        np.testing.assert_array_equal(hpat_func(df), test_impl(df))

    @skip_numba_jit
    def test_iat1(self):
        def test_impl(n):
            df = pd.DataFrame({'B': np.ones(n), 'A': np.arange(n) + n})
            return df.iat[3, 1]
        hpat_func = self.jit(test_impl)
        n = 11
        self.assertEqual(hpat_func(n), test_impl(n))

    @skip_numba_jit
    def test_iat2(self):
        def test_impl(df):
            return df.iat[3, 1]
        hpat_func = self.jit(test_impl)
        n = 11
        df = pd.DataFrame({'B': np.ones(n), 'A': np.arange(n) + n})
        self.assertEqual(hpat_func(df), test_impl(df))

    @skip_numba_jit
    def test_iat3(self):
        def test_impl(df, n):
            return df.iat[n - 1, 1]
        hpat_func = self.jit(test_impl)
        n = 11
        df = pd.DataFrame({'B': np.ones(n), 'A': np.arange(n) + n})
        self.assertEqual(hpat_func(df, n), test_impl(df, n))

    @skip_numba_jit
    def test_iat_set1(self):
        def test_impl(df, n):
            df.iat[n - 1, 1] = n**2
            return df.A  # return the column to check column aliasing
        hpat_func = self.jit(test_impl)
        n = 11
        df = pd.DataFrame({'B': np.ones(n), 'A': np.arange(n) + n})
        df2 = df.copy()
        pd.testing.assert_series_equal(hpat_func(df, n), test_impl(df2, n))

    @skip_numba_jit
    def test_iat_set2(self):
        def test_impl(df, n):
            df.iat[n - 1, 1] = n**2
            return df  # check df aliasing/boxing
        hpat_func = self.jit(test_impl)
        n = 11
        df = pd.DataFrame({'B': np.ones(n), 'A': np.arange(n) + n})
        df2 = df.copy()
        pd.testing.assert_frame_equal(hpat_func(df, n), test_impl(df2, n))

    @skip_numba_jit
    def test_set_column1(self):
        # set existing column
        def test_impl(n):
            df = pd.DataFrame({'A': np.ones(n, np.int64), 'B': np.arange(n) + 3.0})
            df['A'] = np.arange(n)
            return df

        hpat_func = self.jit(test_impl)
        n = 11
        do_check = False if platform.system() == 'Windows' and not IS_32BITS else True
        pd.testing.assert_frame_equal(hpat_func(n), test_impl(n), check_dtype=do_check)

    @skip_numba_jit
    def test_set_column_reflect4(self):
        # set existing column
        def test_impl(df, n):
            df['A'] = np.arange(n)

        hpat_func = self.jit(test_impl)
        n = 11
        df1 = pd.DataFrame({'A': np.ones(n, np.int64), 'B': np.arange(n) + 3.0})
        df2 = df1.copy()
        hpat_func(df1, n)
        test_impl(df2, n)
        do_check = False if platform.system() == 'Windows' and not IS_32BITS else True
        pd.testing.assert_frame_equal(df1, df2, check_dtype=do_check)

    @skip_numba_jit
    def test_set_column_new_type1(self):
        # set existing column with a new type
        def test_impl(n):
            df = pd.DataFrame({'A': np.ones(n), 'B': np.arange(n) + 3.0})
            df['A'] = np.arange(n)
            return df

        hpat_func = self.jit(test_impl)
        n = 11
        do_check = False if platform.system() == 'Windows' and not IS_32BITS else True
        pd.testing.assert_frame_equal(hpat_func(n), test_impl(n), check_dtype=do_check)

    @skip_numba_jit
    def test_set_column2(self):
        # create new column
        def test_impl(n):
            df = pd.DataFrame({'A': np.ones(n), 'B': np.arange(n) + 1.0})
            df['C'] = np.arange(n)
            return df

        hpat_func = self.jit(test_impl)
        n = 11
        do_check = False if platform.system() == 'Windows' and not IS_32BITS else True
        pd.testing.assert_frame_equal(hpat_func(n), test_impl(n), check_dtype=do_check)

    @skip_numba_jit
    def test_set_column_reflect3(self):
        # create new column
        def test_impl(df, n):
            df['C'] = np.arange(n)

        hpat_func = self.jit(test_impl)
        n = 11
        df1 = pd.DataFrame({'A': np.ones(n, np.int64), 'B': np.arange(n) + 3.0})
        df2 = df1.copy()
        hpat_func(df1, n)
        test_impl(df2, n)
        do_check = False if platform.system() == 'Windows' and not IS_32BITS else True
        pd.testing.assert_frame_equal(df1, df2, check_dtype=do_check)

    @skip_numba_jit
    def test_set_column_bool1(self):
        def test_impl(df):
            df['C'] = df['A'][df['B']]

        hpat_func = self.jit(test_impl)
        df = pd.DataFrame({'A': [1, 2, 3], 'B': [True, False, True]})
        df2 = df.copy()
        test_impl(df2)
        hpat_func(df)
        pd.testing.assert_series_equal(df.C, df2.C)

    @skip_numba_jit
    def test_set_column_reflect1(self):
        def test_impl(df, arr):
            df['C'] = arr
            return df.C.sum()

        hpat_func = self.jit(test_impl)
        n = 11
        arr = np.random.ranf(n)
        df = pd.DataFrame({'A': np.ones(n), 'B': np.random.ranf(n)})
        hpat_func(df, arr)
        self.assertIn('C', df)
        np.testing.assert_almost_equal(df.C.values, arr)

    @skip_numba_jit
    def test_set_column_reflect2(self):
        def test_impl(df, arr):
            df['C'] = arr
            return df.C.sum()

        hpat_func = self.jit(test_impl)
        n = 11
        arr = np.random.ranf(n)
        df = pd.DataFrame({'A': np.ones(n), 'B': np.random.ranf(n)})
        df2 = df.copy()
        np.testing.assert_almost_equal(hpat_func(df, arr), test_impl(df2, arr))

    def _test_df_set_column(self, all_data, key, value):
        def gen_test_impl(value, do_jit=False):
            if isinstance(value, pd.Series):
                def test_impl(df, key, value):
                    if do_jit == True:  # noqa
                        return df._set_column(key, value.values)
                    else:
                        df[key] = value.values
            else:
                def test_impl(df, key, value):
                    if do_jit == True:  # noqa
                        return df._set_column(key, value)
                    else:
                        df[key] = value

            return test_impl

        test_impl = gen_test_impl(value)
        sdc_func = self.jit(gen_test_impl(value, do_jit=True))

        for data in all_data:
            with self.subTest(data=data):
                df1 = pd.DataFrame(data)
                df2 = df1.copy(deep=True)
                test_impl(df1, key, value)
                result_ref = df1  # in pandas setitem modifies original DF
                result_jit = sdc_func(df2, key, value)
                pd.testing.assert_frame_equal(result_jit, result_ref)

    def _test_df_set_column_exception_invalid_length(self, df, key, value):
        def test_impl(df, key, value):
            return df._set_column(key, value)

        sdc_func = self.jit(test_impl)

        with self.assertRaises(ValueError) as raises:
            sdc_func(df, key, value)
        msg = 'Length of values does not match length of index'
        self.assertIn(msg, str(raises.exception))

    def _test_df_set_column_exception_empty_columns(self, df, key, value):
        def test_impl(df, key, value):
            return df._set_column(key, value)

        sdc_func = self.jit(test_impl)

        with self.assertRaises(SDCLimitation) as raises:
            sdc_func(df, key, value)
        msg = 'Could not set item for DataFrame with empty columns'
        self.assertIn(msg, str(raises.exception))

    def test_df_add_column(self):
        all_data = [{'A': [0, 1, 2], 'C': [0., np.nan, np.inf]}, {}]
        key, value = 'B', np.array([1., -1., 0.])

        self._test_df_set_column(all_data, key, value)

    def test_df_add_column_str(self):
        all_data = [{'A': [0, 1, 2], 'C': [0., np.nan, np.inf]}, {}]
        key, value = 'B', pd.Series(test_global_input_data_unicode_kind4)

        self._test_df_set_column(all_data, key, value)

    def test_df_add_column_exception_invalid_length(self):
        df = pd.DataFrame({'A': [0, 1, 2], 'C': [3., 4., 5.]})
        key, value = 'B', np.array([1., np.nan, -1., 0.])
        self._test_df_set_column_exception_invalid_length(df, key, value)

        df = pd.DataFrame({'A': []})
        self._test_df_set_column_exception_empty_columns(df, key, value)

    def test_df_replace_column(self):
        all_data = [{'A': [0, 1, 2], 'C': [0., np.nan, np.inf]}]
        key, value = 'A', np.array([1., -1., 0.])

        self._test_df_set_column(all_data, key, value)

    def test_df_replace_column_str(self):
        all_data = [{'A': [0, 1, 2], 'C': [0., np.nan, np.inf]}]
        key, value = 'A', pd.Series(test_global_input_data_unicode_kind4)

        self._test_df_set_column(all_data, key, value)

    def test_df_replace_column_exception_invalid_length(self):
        df = pd.DataFrame({'A': [0, 1, 2], 'C': [3., 4., 5.]})
        key, value = 'A', np.array([1., np.nan, -1., 0.])
        self._test_df_set_column_exception_invalid_length(df, key, value)

        df = pd.DataFrame({'A': []})
        self._test_df_set_column_exception_empty_columns(df, key, value)

    def _test_df_values_unboxing(self, df):
        def test_impl(df):
            return df.values

        sdc_func = self.jit(test_impl)
        np.testing.assert_array_equal(sdc_func(df), test_impl(df))

    def test_df_values_unboxing(self):
        values_to_test = [[1, 2, 3, 4, 5],
                          [.1, .2, .3, .4, .5],
                          [np.nan, np.inf, .0, .1, -1.]]
        n = 5
        np.random.seed(0)
        A = np.ones(n)
        B = np.random.ranf(n)

        for values in values_to_test:
            with self.subTest(values=values):
                df = pd.DataFrame({'A': A, 'B': B, 'C D E': values})
                self._test_df_values_unboxing(df)

    def test_df_values(self):
        def test_impl(n, values):
            df = pd.DataFrame({'A': np.ones(n), 'B': np.arange(n), 'C': values})
            return df.values

        sdc_func = self.jit(test_impl)
        n = 5
        values_to_test = [[1, 2, 3, 4, 5],
                          [.1, .2, .3, .4, .5],
                          [np.nan, np.inf, .0, .1, -1.]]

        for values in values_to_test:
            with self.subTest(values=values):
                np.testing.assert_array_equal(sdc_func(n, values), test_impl(n, values))

    @skip_numba_jit
    def test_df_values_parallel1(self):
        def test_impl(n):
            df = pd.DataFrame({'A': np.ones(n), 'B': np.arange(n)})
            return df.values.sum()

        hpat_func = self.jit(test_impl)
        n = 11
        np.testing.assert_array_equal(hpat_func(n), test_impl(n))
        self.assertEqual(count_array_REPs(), 0)
        self.assertEqual(count_parfor_REPs(), 0)

    def _test_df_index(self, df):
        def test_impl(df):
            return df.index

        sdc_func = self.jit(test_impl)
        np.testing.assert_array_equal(sdc_func(df), test_impl(df))

    @skip_sdc_jit
    def test_index_attribute(self):
        index_to_test = [[1, 2, 3, 4, 5],
                         [.1, .2, .3, .4, .5],
                         ['a', 'b', 'c', 'd', 'e']]
        n = 5
        np.random.seed(0)
        A = np.ones(n)
        B = np.random.ranf(n)

        for index in index_to_test:
            with self.subTest(index=index):
                df = pd.DataFrame({'A': A, 'B': B}, index=index)
                self._test_df_index(df)

    @skip_sdc_jit
    def test_index_attribute_empty(self):
        n = 5
        np.random.seed(0)
        A = np.ones(n)
        B = np.random.ranf(n)
        df = pd.DataFrame({'A': A, 'B': B})

        self._test_df_index(df)

    @skip_sdc_jit
    def test_index_attribute_empty_df(self):
        df = pd.DataFrame()
        self._test_df_index(df)

    @skip_sdc_jit
    @skip_numba_jit
    def test_df_apply(self):
        def test_impl(n):
            df = pd.DataFrame({'A': np.arange(n), 'B': np.arange(n)})
            B = df.apply(lambda r: r.A + r.B, axis=1)
            return df.B.sum()

        n = 121
        hpat_func = self.jit(test_impl)
        np.testing.assert_almost_equal(hpat_func(n), test_impl(n))

    @skip_sdc_jit
    @skip_numba_jit
    def test_df_apply_branch(self):
        def test_impl(n):
            df = pd.DataFrame({'A': np.arange(n), 'B': np.arange(n)})
            B = df.apply(lambda r: r.A < 10 and r.B > 20, axis=1)
            return df.B.sum()

        n = 121
        hpat_func = self.jit(test_impl)
        np.testing.assert_almost_equal(hpat_func(n), test_impl(n))

    @skip_numba_jit
    @skip_sdc_jit('Not implemented in sequential transport layer')
    def test_df_describe(self):
        def test_impl(n):
            df = pd.DataFrame({'A': np.arange(0, n, 1, np.float32),
                               'B': np.arange(n)})
            #df.A[0:1] = np.nan
            return df.describe()

        hpat_func = self.jit(test_impl)
        n = 1001
        hpat_func(n)
        # XXX: test actual output
        self.assertEqual(count_array_REPs(), 0)
        self.assertEqual(count_parfor_REPs(), 0)

    @skip_numba_jit
    def test_sort_values(self):
        def test_impl(df):
            df.sort_values('A', inplace=True)
            return df.B.values

        n = 1211
        np.random.seed(2)
        df = pd.DataFrame({'A': np.random.ranf(n), 'B': np.arange(n), 'C': np.random.ranf(n)})
        hpat_func = self.jit(test_impl)
        np.testing.assert_almost_equal(hpat_func(df.copy()), test_impl(df))

    @skip_numba_jit
    def test_sort_values_copy(self):
        def test_impl(df):
            df2 = df.sort_values('A')
            return df2.B.values

        n = 1211
        np.random.seed(2)
        df = pd.DataFrame({'A': np.random.ranf(n), 'B': np.arange(n), 'C': np.random.ranf(n)})
        hpat_func = self.jit(test_impl)
        np.testing.assert_almost_equal(hpat_func(df.copy()), test_impl(df))

    @skip_numba_jit
    def test_sort_values_single_col(self):
        def test_impl(df):
            df.sort_values('A', inplace=True)
            return df.A.values

        n = 1211
        np.random.seed(2)
        df = pd.DataFrame({'A': np.random.ranf(n)})
        hpat_func = self.jit(test_impl)
        np.testing.assert_almost_equal(hpat_func(df.copy()), test_impl(df))

    @skip_numba_jit
    def test_sort_values_single_col_str(self):
        def test_impl(df):
            df.sort_values('A', inplace=True)
            return df.A.values

        n = 1211
        random.seed(2)
        str_vals = []

        for _ in range(n):
            k = random.randint(1, 30)
            val = ''.join(random.choices(string.ascii_uppercase + string.digits, k=k))
            str_vals.append(val)
        df = pd.DataFrame({'A': str_vals})
        hpat_func = self.jit(test_impl)
        self.assertTrue((hpat_func(df.copy()) == test_impl(df)).all())

    @skip_numba_jit
    def test_sort_values_str(self):
        def test_impl(df):
            df.sort_values('A', inplace=True)
            return df.B.values

        n = 1211
        random.seed(2)
        str_vals = []
        str_vals2 = []

        for i in range(n):
            k = random.randint(1, 30)
            val = ''.join(random.choices(string.ascii_uppercase + string.digits, k=k))
            str_vals.append(val)
            val = ''.join(random.choices(string.ascii_uppercase + string.digits, k=k))
            str_vals2.append(val)

        df = pd.DataFrame({'A': str_vals, 'B': str_vals2})
        # use mergesort for stability, in str generation equal keys are more probable
        sorted_df = df.sort_values('A', inplace=False, kind='mergesort')
        hpat_func = self.jit(test_impl)
        self.assertTrue((hpat_func(df) == sorted_df.B.values).all())

    @skip_numba_jit
    def test_sort_parallel_single_col(self):
        # create `kde.parquet` file
        ParquetGenerator.gen_kde_pq()

        # TODO: better parallel sort test
        def test_impl():
            df = pd.read_parquet('kde.parquet')
            df.sort_values('points', inplace=True)
            res = df.points.values
            return res

        hpat_func = self.jit(locals={'res:return': 'distributed'})(test_impl)

        save_min_samples = sdc.hiframes.sort.MIN_SAMPLES
        try:
            sdc.hiframes.sort.MIN_SAMPLES = 10
            res = hpat_func()
            self.assertTrue((np.diff(res) >= 0).all())
        finally:
            # restore global val
            sdc.hiframes.sort.MIN_SAMPLES = save_min_samples

    @skip_numba_jit
    def test_df_isna1(self):
        '''Verify DataFrame.isna implementation for various types of data'''
        def test_impl(df):
            return df.isna()
        hpat_func = self.jit(test_impl)

        # TODO: add column with datetime values when test_series_datetime_isna1 is fixed
        df = pd.DataFrame({'A': [1.0, 2.0, np.nan, 1.0],
                           'B': [np.inf, 5, np.nan, 6],
                           'C': ['aa', 'b', None, 'ccc'],
                           'D': [None, 'dd', '', None]})
        pd.testing.assert_frame_equal(hpat_func(df), test_impl(df))

    def test_df_isna(self):
        def test_impl(df):
            return df.isna()

        sdc_func = sdc.jit(test_impl)
        indexes = [[3, 4, 2, 6, 1], ['a', 'b', 'c', 'd', 'e'], None]

        for idx in indexes:
            df = pd.DataFrame({"A": [3.2, np.nan, 7.0, 3.3, np.nan],
                               "B": [3, 4, 1, 0, 222],
                               "C": [True, True, False, False, True],
                               "D": ['a', 'dd', 'c', '12', None]}, index=idx)
            with self.subTest(index=idx):
                pd.testing.assert_frame_equal(sdc_func(df), test_impl(df))

    @unittest.skip('DF with column named "bool" Segmentation fault')
    def test_df_bool(self):
        def test_impl(df):
            return df.isna()

        sdc_func = sdc.jit(test_impl)
        df = pd.DataFrame({"bool": [True, True, False, False, True]}, index=None)
        pd.testing.assert_frame_equal(sdc_func(df), test_impl(df))

    @skip_numba_jit
    def test_df_astype_str1(self):
        '''Verifies DataFrame.astype implementation converting various types to string'''
        def test_impl(df):
            return df.astype(str)
        hpat_func = self.jit(test_impl)

        # TODO: add column with float values when test_series_astype_float_to_str1 is fixed
        df = pd.DataFrame({'A': [-1, 2, 11, 5, 0, -7],
                           'B': ['aa', 'bb', 'cc', 'dd', '', 'fff']
                           })
        pd.testing.assert_frame_equal(hpat_func(df), test_impl(df))

    @skip_numba_jit
    def test_df_astype_float1(self):
        '''Verifies DataFrame.astype implementation converting various types to float'''
        def test_impl(df):
            return df.astype(np.float64)
        hpat_func = self.jit(test_impl)

        # TODO: uncomment column with string values when test_series_astype_str_to_float64 is fixed
        df = pd.DataFrame({'A': [-1, 2, 11, 5, 0, -7],
                           #                   'B': ['3.24', '1E+05', '-1', '-1.3E-01', 'nan', 'inf'],
                           'C': [3.24, 1E+05, -1, -1.3E-01, np.nan, np.inf]
                           })
        pd.testing.assert_frame_equal(hpat_func(df), test_impl(df))

    @skip_numba_jit
    def test_df_astype_int1(self):
        '''Verifies DataFrame.astype implementation converting various types to int'''
        def test_impl(df):
            return df.astype(np.int32)
        hpat_func = self.jit(test_impl)

        n = 6
        # TODO: uncomment column with string values when test_series_astype_str_to_int32 is fixed
        df = pd.DataFrame({'A': np.ones(n, dtype=np.int64),
                           'B': np.arange(n, dtype=np.int32),
                           #                   'C': ['-1', '2', '3', '0', '-7', '99'],
                           'D': np.arange(float(n), dtype=np.float32)
                           })
        pd.testing.assert_frame_equal(hpat_func(df), test_impl(df))

    @skip_numba_jit
    def test_sort_parallel(self):
        # create `kde.parquet` file
        ParquetGenerator.gen_kde_pq()

        # TODO: better parallel sort test
        def test_impl():
            df = pd.read_parquet('kde.parquet')
            df['A'] = df.points.astype(np.float64)
            df.sort_values('points', inplace=True)
            res = df.A.values
            return res

        hpat_func = self.jit(locals={'res:return': 'distributed'})(test_impl)

        save_min_samples = sdc.hiframes.sort.MIN_SAMPLES
        try:
            sdc.hiframes.sort.MIN_SAMPLES = 10
            res = hpat_func()
            self.assertTrue((np.diff(res) >= 0).all())
        finally:
            # restore global val
            sdc.hiframes.sort.MIN_SAMPLES = save_min_samples

    @skip_numba_jit
    def test_itertuples(self):
        def test_impl(df):
            res = 0.0
            for r in df.itertuples():
                res += r[1]
            return res

        hpat_func = self.jit(test_impl)
        n = 11
        df = pd.DataFrame({'A': np.arange(n), 'B': np.ones(n, np.int64)})
        self.assertEqual(hpat_func(df), test_impl(df))

    @skip_numba_jit
    def test_itertuples_str(self):
        def test_impl(df):
            res = ""
            for r in df.itertuples():
                res += r[1]
            return res

        hpat_func = self.jit(test_impl)
        n = 3
        df = pd.DataFrame({'A': ['aa', 'bb', 'cc'], 'B': np.ones(n, np.int64)})
        self.assertEqual(hpat_func(df), test_impl(df))

    @skip_numba_jit
    def test_itertuples_order(self):
        def test_impl(n):
            res = 0.0
            df = pd.DataFrame({'B': np.arange(n), 'A': np.ones(n, np.int64)})
            for r in df.itertuples():
                res += r[1]
            return res

        hpat_func = self.jit(test_impl)
        n = 11
        self.assertEqual(hpat_func(n), test_impl(n))

    @skip_numba_jit
    def test_itertuples_analysis(self):
        """tests array analysis handling of generated tuples, shapes going
        through blocks and getting used in an array dimension
        """
        def test_impl(n):
            res = 0
            df = pd.DataFrame({'B': np.arange(n), 'A': np.ones(n, np.int64)})
            for r in df.itertuples():
                if r[1] == 2:
                    A = np.ones(r[1])
                    res += len(A)
            return res

        hpat_func = self.jit(test_impl)
        n = 11
        self.assertEqual(hpat_func(n), test_impl(n))

    @skip_numba_jit
    @unittest.skipIf(platform.system() == 'Windows', "Attribute 'dtype' are different int64 and int32")
    def test_df_head1(self):
        def test_impl(n):
            df = pd.DataFrame({'A': np.ones(n), 'B': np.arange(n)})
            return df.head(3)

        hpat_func = self.jit(test_impl)
        n = 11
        pd.testing.assert_frame_equal(hpat_func(n), test_impl(n))

    def test_df_head_unbox(self):
        def test_impl(df, n):
            return df.head(n)
        sdc_func = sdc.jit(test_impl)
        for n in [-3, 0, 3, 5, None]:
            for idx in [[3, 4, 2, 6, 1], None]:
                df = pd.DataFrame({"float": [3.2, 4.4, 7.0, 3.3, 1.0],
                                   "int": [3, 4, 1, 0, 222],
                                   "string": ['a', 'dd', 'c', '12', 'ddf']}, index=idx)
                with self.subTest(n=n, index=idx):
                    pd.testing.assert_frame_equal(sdc_func(df, n), test_impl(df, n))

    def test_df_iloc_slice(self):
        def test_impl(df, n, k):
            return df.iloc[n:k]
        sdc_func = sdc.jit(test_impl)
        cases_idx = [[3, 4, 2, 6, 1], None]
        cases_n = [-10, 0, 8, None]
        for idx in cases_idx:
            df = pd.DataFrame({"A": [3.2, 4.4, 7.0, 3.3, 1.0],
                               "B": [5.5, np.nan, 3, 0, 7.7],
                               "C": [3, 4, 1, 0, 222]}, index=idx)
            for n, k in product(cases_n, cases_n[::-1]):
                with self.subTest(index=idx, n=n, k=k):
                    pd.testing.assert_frame_equal(sdc_func(df, n, k), test_impl(df, n, k))

    def test_df_iloc_values(self):
        def test_impl(df, n):
            return df.iloc[n, 1]
        sdc_func = sdc.jit(test_impl)
        cases_idx = [[3, 4, 2, 6, 1], None]
        cases_n = [1, 0, 2]
        for idx in cases_idx:
            df = pd.DataFrame({"A": [3.2, 4.4, 7.0, 3.3, 1.0],
                               "B": [5.5, np.nan, 3, 0, 7.7],
                               "C": [3, 4, 1, 0, 222]}, index=idx)
            for n in cases_n:
                with self.subTest(index=idx, n=n):
                    if not (np.isnan(sdc_func(df, n)) and np.isnan(test_impl(df, n))):
                        self.assertEqual(sdc_func(df, n), test_impl(df, n))

    def test_df_iloc_value_error(self):
        def int_impl(df):
            return df.iloc[11]

        def list_impl(df):
            return df.iloc[[7, 14]]

        def list_bool_impl(df):
            return df.iloc[[True, False]]

        msg1 = 'Index is out of bounds for axis'
        msg2 = 'Item wrong length'
        df = pd.DataFrame({"A": [3.2, 4.4, 7.0, 3.3, 1.0],
                           "B": [5.5, np.nan, 3, 0, 7.7],
                           "C": [3, 4, 1, 0, 222]})

        impls = [(int_impl, msg1), (list_impl, msg1), (list_bool_impl, msg2)]
        for impl, msg in impls:
            with self.subTest(case=impl, msg=msg):
                func = self.jit(impl)
                with self.assertRaises(IndexingError) as raises:
                    func(df)
                self.assertIn(msg, str(raises.exception))

    def test_df_iloc_int(self):
        def test_impl(df, n):
            return df.iloc[n]
        sdc_func = sdc.jit(test_impl)
        cases_idx = [[3, 4, 2, 6, 1], None]
        cases_n = [0, 1, 2]
        for idx in cases_idx:
            df = pd.DataFrame({"A": [3.2, 4.4, 7.0, 3.3, 1.0],
                               "B": [5.5, np.nan, 3, 0, 7.7],
                               "C": [3, 4, 1, 0, 222]}, index=idx)
            for n in cases_n:
                with self.subTest(index=idx, n=n):
                    pd.testing.assert_series_equal(sdc_func(df, n), test_impl(df, n), check_names=False)

    def test_df_iloc_list(self):
        def test_impl(df, n):
            return df.iloc[n]
        sdc_func = sdc.jit(test_impl)
        cases_idx = [[3, 4, 2, 6, 1], None]
        cases_n = [[0, 1], [2, 0]]
        for idx in cases_idx:
            df = pd.DataFrame({"A": [3.2, 4.4, 7.0, 3.3, 1.0],
                               "B": [5.5, np.nan, 3, 0, 7.7],
                               "C": [3, 4, 1, 0, 222]}, index=idx)
            for n in cases_n:
                with self.subTest(index=idx, n=n):
                    pd.testing.assert_frame_equal(sdc_func(df, n), test_impl(df, n))

    def test_df_iloc_list_bool(self):
        def test_impl(df, n):
            return df.iloc[n]
        sdc_func = sdc.jit(test_impl)
        cases_idx = [[3, 4, 2, 6, 1], None]
        cases_n = [[True, False, True, False, True]]
        for idx in cases_idx:
            df = pd.DataFrame({"A": [3.2, 4.4, 7.0, 3.3, 1.0],
                               "B": [5.5, np.nan, 3, 0, 7.7],
                               "C": [3, 4, 1, 0, 222]}, index=idx)
            for n in cases_n:
                with self.subTest(index=idx, n=n):
                    pd.testing.assert_frame_equal(sdc_func(df, n), test_impl(df, n))

    def test_df_iat(self):
        def test_impl(df):
            return df.iat[0, 1]
        sdc_func = sdc.jit(test_impl)
        idx = [3, 4, 2, 6, 1]
        df = pd.DataFrame({"A": [3.2, 4.4, 7.0, 3.3, 1.0],
                           "B": [3, 4, 1, 0, 222],
                           "C": ['a', 'dd', 'c', '12', 'ddf']}, index=idx)
        self.assertEqual(sdc_func(df), test_impl(df))

    def test_df_iat_value_error(self):
        def test_impl(df):
            return df.iat[1, 22]
        sdc_func = sdc.jit(test_impl)
        df = pd.DataFrame({"A": [3.2, 4.4, 7.0, 3.3, 1.0],
                           "B": [3, 4, 1, 0, 222],
                           "C": ['a', 'dd', 'c', '12', 'ddf']})

        with self.assertRaises(TypingError) as raises:
            sdc_func(df)
        msg = 'Index is out of bounds for axis'
        self.assertIn(msg, str(raises.exception))

<<<<<<< HEAD
    def test_df_at(self):
        def test_impl(df, n):
            return df.at[n, 'C']

        sdc_func = sdc.jit(test_impl)
        idx = [3, 0, 1, 2, 0]
        n_cases = [0, 2]
        df = pd.DataFrame({"A": [3.2, 4.4, 7.0, 3.3, 1.0],
                           "B": [3, 4, 1, 0, 222],
                           "C": ['a', 'dd', 'c', '12', 'ddf']}, index=idx)
        for n in n_cases:
            np.testing.assert_array_equal(sdc_func(df, n), test_impl(df, n))

    def test_df_at_type(self):
        def test_impl(df, n, k):
            return df.at[n, "B"]

        sdc_func = sdc.jit(test_impl)
        idx = ['3', '4', '1', '2', '0']
        n_cases = ['2', '3']
        df = pd.DataFrame({"A": [3.2, 4.4, 7.0, 3.3, 1.0],
                           "B": [3, 4, 1, 0, 222],
                           "C": ['a', 'dd', 'c', '12', 'ddf']}, index=idx)
        for n in n_cases:
            self.assertEqual(sdc_func(df, n, "B"), test_impl(df, n, "B"))

    def test_df_at_value_error(self):
        def test_impl(df):
            return df.at[5, 'C']
        sdc_func = sdc.jit(test_impl)
        idx = [3, 4, 1, 2, 0]
        df = pd.DataFrame({"A": [3.2, 4.4, 7.0, 3.3, 1.0],
                           "B": [3, 4, 1, 0, 222],
                           "C": [3, 4, 2, 6, 1]}, index=idx)

        with self.assertRaises(ValueError) as raises:
            sdc_func(df)
        msg = 'Index is not in the Series'
        self.assertIn(msg, str(raises.exception))
=======
    def test_df_loc(self):
        def test_impl(df):
            return df.loc[4]

        sdc_func = sdc.jit(test_impl)
        idx = [3, 4, 1, 4, 0]
        df = pd.DataFrame({"A": [3.2, 4.4, 7.0, 3.3, 1.0],
                           "B": [3, 4, 1, 0, 222],
                           "C": [3.1, 8.4, 7.1, 3.2, 1]}, index=idx)
        pd.testing.assert_frame_equal(sdc_func(df), test_impl(df))

    @unittest.skip("SDC Dataframe.loc[] always return Dataframe")
    def test_df_loc_str(self):
        def test_impl(df):
            return df.loc['c']

        sdc_func = sdc.jit(test_impl)
        idx = ['a', 'b', 'c', 'с', 'e']
        df = pd.DataFrame({"A": ['3.2', '4.4', '7.0', '3.3', '1.0'],
                           "B": ['3', '4', '1', '0', '222'],
                           "C": ['3.1', '8.4', '7.1', '3.2', '1']}, index=idx)
        pd.testing.assert_frame_equal(sdc_func(df), test_impl(df))

    @unittest.skip("SDC Dataframe.loc[] always return Dataframe")
    def test_df_loc_no_idx(self):
        def test_impl(df):
            return df.loc[2]

        sdc_func = sdc.jit(test_impl)
        df = pd.DataFrame({"A": [3.2, 4.4, 7.0, 3.3, 1.0],
                           "B": [3, 4, 1, 0, 222],
                           "C": [3.1, 8.4, 7.1, 3.2, 1]})
        pd.testing.assert_frame_equal(sdc_func(df), test_impl(df))
>>>>>>> ab3a99ba

    def test_df_head(self):
        def get_func(n):
            def impl(a):
                return a.head(n)

            return impl

        cases_n = [-3, 0, 3, 5, None]
        cases_index = [[3, 4, 2, 6, 1], None]
        for n in cases_n:
            for idx in cases_index:
                ref_impl = get_func(n)
                sdc_impl = get_func(n)
                sdc_func = self.jit(sdc_impl)
                with self.subTest(n=n, index=idx):
                    df = pd.DataFrame(
                        {"float": [3.2, 4.4, 7.0, 3.3, 1.0],
                         "int": [3, 4, 1, 0, 222],
                         "string": ['a', 'dd', 'c', '12', 'ddf']},
                        index=[3, 4, 2, 6, 1]
                    )
                    pd.testing.assert_frame_equal(sdc_func(df), ref_impl(df))

    def test_df_copy(self):
        def test_impl(df, deep):
            return df.copy(deep=deep)

        sdc_func = sdc.jit(test_impl)
        indexes = [[3, 4, 2, 6, 1], ['a', 'b', 'c', 'd', 'e'], None]
        cases_deep = [None, True, False]

        for idx in indexes:
            df = pd.DataFrame({"A": [3.2, np.nan, 7.0, 3.3, np.nan],
                               "B": [3, 4, 1, 0, 222],
                               "C": [True, True, False, False, True],
                               "D": ['a', 'dd', 'c', '12', None]}, index=idx)
            for deep in cases_deep:
                with self.subTest(index=idx, deep=deep):
                    pd.testing.assert_frame_equal(sdc_func(df, deep), test_impl(df, deep))

    def test_pct_change1(self):
        def test_impl(n):
            df = pd.DataFrame({'A': np.arange(n) + 1.0, 'B': np.arange(n) + 1})
            return df.pct_change(3)

        hpat_func = self.jit(test_impl)
        n = 11
        pd.testing.assert_frame_equal(hpat_func(n), test_impl(n))

    def test_mean1(self):
        # TODO: non-numeric columns should be ignored automatically
        def test_impl(n):
            df = pd.DataFrame({'A': np.arange(n) + 1.0, 'B': np.arange(n) + 1})
            return df.mean()

        hpat_func = self.jit(test_impl)
        n = 11
        pd.testing.assert_series_equal(hpat_func(n), test_impl(n))

    def test_median1(self):
        # TODO: non-numeric columns should be ignored automatically
        def test_impl(n):
            df = pd.DataFrame({'A': 2 ** np.arange(n), 'B D': np.arange(n) + 1.0})
            return df.median()

        hpat_func = self.jit(test_impl)
        n = 11
        pd.testing.assert_series_equal(hpat_func(n), test_impl(n))

    def test_std1(self):
        # TODO: non-numeric columns should be ignored automatically
        def test_impl(n):
            df = pd.DataFrame({'A': np.arange(n) + 1.0, 'B': np.arange(n) + 1})
            return df.std()

        hpat_func = self.jit(test_impl)
        n = 11
        pd.testing.assert_series_equal(hpat_func(n), test_impl(n))

    def test_var1(self):
        # TODO: non-numeric columns should be ignored automatically
        def test_impl(n):
            df = pd.DataFrame({'A': np.arange(n) + 1.0, 'B': np.arange(n) + 1})
            return df.var()

        hpat_func = self.jit(test_impl)
        n = 11
        pd.testing.assert_series_equal(hpat_func(n), test_impl(n))

    def test_max1(self):
        # TODO: non-numeric columns should be ignored automatically
        def test_impl(n):
            df = pd.DataFrame({'A': np.arange(n) + 1.0, 'B': np.arange(n) + 1})
            return df.max()

        hpat_func = self.jit(test_impl)
        n = 11
        pd.testing.assert_series_equal(hpat_func(n), test_impl(n))

    def test_min1(self):
        # TODO: non-numeric columns should be ignored automatically
        def test_impl(n):
            df = pd.DataFrame({'A': np.arange(n) + 1.0, 'B': np.arange(n) + 1})
            return df.min()

        hpat_func = self.jit(test_impl)
        n = 11
        pd.testing.assert_series_equal(hpat_func(n), test_impl(n))

    def test_sum1(self):
        # TODO: non-numeric columns should be ignored automatically
        def test_impl(n):
            df = pd.DataFrame({'A': np.arange(n) + 1.0, 'B': np.arange(n) + 1})
            return df.sum()

        hpat_func = self.jit(test_impl)
        n = 11
        pd.testing.assert_series_equal(hpat_func(n), test_impl(n))

    def test_prod1(self):
        # TODO: non-numeric columns should be ignored automatically
        def test_impl(n):
            df = pd.DataFrame({'A': np.arange(n) + 1.0, 'B': np.arange(n) + 1})
            return df.prod()

        hpat_func = self.jit(test_impl)
        n = 11
        pd.testing.assert_series_equal(hpat_func(n), test_impl(n))

    def test_count(self):
        def test_impl(n):
            df = pd.DataFrame({'A': np.arange(n), 'B': np.arange(n)})
            return df.count()

        hpat_func = self.jit(test_impl)
        n = 11
        pd.testing.assert_series_equal(hpat_func(n), test_impl(n))

    def test_count1(self):
        # TODO: non-numeric columns should be ignored automatically
        def test_impl(n):
            df = pd.DataFrame({'A': np.arange(n) + 1.0, 'B': np.arange(n) + 1})
            return df.count()

        hpat_func = self.jit(test_impl)
        n = 11
        pd.testing.assert_series_equal(hpat_func(n), test_impl(n))

    @skip_numba_jit
    def test_df_fillna1(self):
        def test_impl(df):
            return df.fillna(5.0)

        df = pd.DataFrame({'A': [1.0, 2.0, np.nan, 1.0]})
        hpat_func = self.jit(test_impl)
        pd.testing.assert_frame_equal(hpat_func(df), test_impl(df))

    @skip_numba_jit
    def test_df_fillna_str1(self):
        def test_impl(df):
            return df.fillna("dd")

        df = pd.DataFrame({'A': ['aa', 'b', None, 'ccc']})
        hpat_func = self.jit(test_impl)
        pd.testing.assert_frame_equal(hpat_func(df), test_impl(df))

    @skip_numba_jit
    def test_df_fillna_inplace1(self):
        def test_impl(A):
            A.fillna(11.0, inplace=True)
            return A

        df = pd.DataFrame({'A': [1.0, 2.0, np.nan, 1.0]})
        df2 = df.copy()
        hpat_func = self.jit(test_impl)
        pd.testing.assert_frame_equal(hpat_func(df), test_impl(df2))

    def test_df_reset_index_drop(self):
        def test_impl(df, drop):
            return df.reset_index(drop=drop)

        df = pd.DataFrame({'A': [1.0, 2.0, np.nan, 1.0], 'B': np.arange(4.0)})
        hpat_func = self.jit(test_impl)

        for drop in [True, False]:
            with self.subTest(drop=drop):
                with self.assertRaises(Exception) as raises:
                    hpat_func(df, drop)
                msg = 'only work with Boolean literals drop'
                self.assertIn(msg.format(types.bool_), str(raises.exception))

    def test_df_reset_index_drop_false_index_int(self):
        def test_impl(df):
            return df.reset_index(drop=False)

        df = pd.DataFrame({'A': [1.0, 2.0, np.nan, 1.0],
                           'B': np.arange(4.0)}, index=[5, 8, 4, 6])
        hpat_func = self.jit(test_impl)

        pd.testing.assert_frame_equal(hpat_func(df), test_impl(df))

    def test_df_reset_index_drop_true_index_int(self):
        def test_impl(df):
            return df.reset_index(drop=True)

        df = pd.DataFrame({'A': [1.0, 2.0, np.nan, 1.0],
                           'B': np.arange(4.0)}, index=[5, 8, 4, 6])
        hpat_func = self.jit(test_impl)

        pd.testing.assert_frame_equal(hpat_func(df), test_impl(df))

    def test_df_reset_index_drop_default_index_int(self):
        def test_impl(df):
            return df.reset_index()

        df = pd.DataFrame({'A': [1.0, 2.0, np.nan, 1.0],
                           'B': np.arange(4.0)}, index=[5, 8, 4, 6])
        hpat_func = self.jit(test_impl)

        pd.testing.assert_frame_equal(hpat_func(df), test_impl(df))

    @skip_numba_jit
    def test_df_reset_index_empty_df(self):
        def test_impl(df):
            return df.reset_index()

        df = pd.DataFrame({})
        hpat_func = self.jit(test_impl)

        pd.testing.assert_frame_equal(hpat_func(df), test_impl(df))

    @skip_numba_jit
    def test_df_reset_index_inplace1(self):
        def test_impl():
            df = pd.DataFrame({'A': [1.0, 2.0, np.nan, 1.0]})
            df.reset_index(drop=True, inplace=True)
            return df

        hpat_func = self.jit(test_impl)
        pd.testing.assert_frame_equal(hpat_func(), test_impl())

    @skip_numba_jit
    def test_df_dropna1(self):
        def test_impl(df):
            return df.dropna()

        df = pd.DataFrame({'A': [1.0, 2.0, np.nan, 1.0], 'B': [4, 5, 6, 7]})
        hpat_func = self.jit(test_impl)
        out = test_impl(df).reset_index(drop=True)
        h_out = hpat_func(df)
        pd.testing.assert_frame_equal(out, h_out)

    @skip_numba_jit
    def test_df_dropna2(self):
        def test_impl(df):
            return df.dropna()

        df = pd.DataFrame({'A': [1.0, 2.0, np.nan, 1.0]})
        hpat_func = self.jit(test_impl)
        out = test_impl(df).reset_index(drop=True)
        h_out = hpat_func(df)
        pd.testing.assert_frame_equal(out, h_out)

    @skip_numba_jit
    def test_df_dropna_inplace1(self):
        # TODO: fix error when no df is returned
        def test_impl(df):
            df.dropna(inplace=True)
            return df

        df = pd.DataFrame({'A': [1.0, 2.0, np.nan, 1.0], 'B': [4, 5, 6, 7]})
        df2 = df.copy()
        hpat_func = self.jit(test_impl)
        out = test_impl(df).reset_index(drop=True)
        h_out = hpat_func(df2)
        pd.testing.assert_frame_equal(out, h_out)

    @skip_numba_jit
    def test_df_dropna_str1(self):
        def test_impl(df):
            return df.dropna()

        df = pd.DataFrame({'A': [1.0, 2.0, 4.0, 1.0], 'B': ['aa', 'b', None, 'ccc']})
        hpat_func = self.jit(test_impl)
        out = test_impl(df).reset_index(drop=True)
        h_out = hpat_func(df)
        pd.testing.assert_frame_equal(out, h_out)

    def test_df_drop_one_column_unboxing(self):
        def test_impl(df):
            return df.drop(columns='C D')

        index_to_test = [[1, 2, 3, 4],
                         [.1, .2, .3, .4],
                         None,
                         ['a', 'b', 'c', 'd']]

        sdc_func = self.jit(test_impl)

        for index in index_to_test:
            with self.subTest(index=index):
                df = pd.DataFrame({'A': [1.0, 2.0, np.nan, 1.0], 'B': [4, 5, 6, 7], 'C D': [1.0, 2.0, np.nan, 1.0]},
                                  index=index)
                pd.testing.assert_frame_equal(sdc_func(df), test_impl(df))

    def test_df_drop_one_column(self):
        def test_impl(index):
            df = pd.DataFrame({'A': [1.0, 2.0, np.nan, 1.0], 'B': [4, 5, 6, 7], 'C': [1.0, 2.0, np.nan, 1.0]},
                              index=index)
            return df.drop(columns='A')

        index_to_test = [[1, 2, 3, 4],
                         [.1, .2, .3, .4],
                         ['a', 'b', 'c', 'd']]

        sdc_func = self.jit(test_impl)

        for index in index_to_test:
            with self.subTest(index=index):
                pd.testing.assert_frame_equal(sdc_func(index), test_impl(index))

    def test_df_drop_tuple_column_unboxing(self):
        def gen_test_impl(do_jit=False):
            def test_impl(df):
                if do_jit == True:  # noqa
                    return df.drop(columns=('A', 'C'))
                else:
                    return df.drop(columns=['A', 'C'])

            return test_impl

        index_to_test = [[1, 2, 3, 4],
                         [.1, .2, .3, .4],
                         None,
                         ['a', 'b', 'c', 'd']]

        test_impl = gen_test_impl()
        sdc_func = self.jit(gen_test_impl(do_jit=True))

        for index in index_to_test:
            with self.subTest(index=index):
                df = pd.DataFrame({'A': [1.0, 2.0, np.nan, 1.0], 'B': [4, 5, 6, 7], 'C': [1.0, 2.0, np.nan, 1.0]},
                                  index=index)
                pd.testing.assert_frame_equal(sdc_func(df), test_impl(df))

    def test_df_drop_tuple_column(self):
        def gen_test_impl(do_jit=False):
            def test_impl(index):
                df = pd.DataFrame({'A': [1.0, 2.0, np.nan, 1.0], 'B': [4, 5, 6, 7], 'C': [1.0, 2.0, np.nan, 1.0]},
                                  index=index)
                if do_jit == True:  # noqa
                    return df.drop(columns=('A', 'C'))
                else:
                    return df.drop(columns=['A', 'C'])

            return test_impl

        index_to_test = [[1, 2, 3, 4],
                         [.1, .2, .3, .4],
                         ['a', 'b', 'c', 'd']]

        test_impl = gen_test_impl()
        sdc_func = self.jit(gen_test_impl(do_jit=True))

        for index in index_to_test:
            with self.subTest(index=index):
                pd.testing.assert_frame_equal(sdc_func(index), test_impl(index))

    @unittest.skip("ValueError when return empty dataframe")
    def test_df_drop_tuple_columns_all(self):
        def gen_test_impl(do_jit=False):
            def test_impl(df):
                if do_jit == True:  # noqa
                    return df.drop(columns=('A', 'B', 'C'))
                else:
                    return df.drop(columns=['A', 'B', 'C'])

            return test_impl

        index_to_test = [[1, 2, 3, 4],
                         [.1, .2, .3, .4],
                         None,
                         ['a', 'b', 'c', 'd']]

        test_impl = gen_test_impl()
        sdc_func = self.jit(gen_test_impl(do_jit=True))

        for index in index_to_test:
            with self.subTest(index=index):
                df = pd.DataFrame({'A': [1.0, 2.0, np.nan, 1.0], 'B': [4, 5, 6, 7], 'C': [1.0, 2.0, np.nan, 1.0]},
                                  index=index)

                pd.testing.assert_frame_equal(sdc_func(df), test_impl(df))

    def test_df_drop_by_column_errors_ignore(self):
        def test_impl(df):
            return df.drop(columns='M', errors='ignore')

        df = pd.DataFrame({'A': [1.0, 2.0, np.nan, 1.0], 'B': [4, 5, 6, 7], 'C': [1.0, 2.0, np.nan, 1.0]})
        hpat_func = self.jit(test_impl)
        pd.testing.assert_frame_equal(hpat_func(df), test_impl(df))

    @skip_numba_jit
    def test_df_drop_inplace2(self):
        # test droping after setting the column
        def test_impl(df):
            df2 = df[['A', 'B']]
            df2['D'] = np.ones(3)
            df2.drop(columns=['D'], inplace=True)
            return df2

        df = pd.DataFrame({'A': [1, 2, 3], 'B': [2, 3, 4]})
        hpat_func = self.jit(test_impl)
        pd.testing.assert_frame_equal(hpat_func(df), test_impl(df))

    @skip_numba_jit
    def test_df_drop_inplace1(self):
        def test_impl(df):
            df.drop('A', axis=1, inplace=True)
            return df

        df = pd.DataFrame({'A': [1.0, 2.0, np.nan, 1.0], 'B': [4, 5, 6, 7]})
        df2 = df.copy()
        hpat_func = self.jit(test_impl)
        pd.testing.assert_frame_equal(hpat_func(df), test_impl(df2))

    def _test_df_getitem_str_literal_idx(self, df):
        def test_impl(df):
            return df['A']

        sdc_func = self.jit(test_impl)
        pd.testing.assert_series_equal(sdc_func(df), test_impl(df))

    def _test_df_getitem_unicode_idx(self, df, idx):
        def test_impl(df, idx):
            return df[idx]

        sdc_func = self.jit(test_impl)
        pd.testing.assert_series_equal(sdc_func(df, idx), test_impl(df, idx))

    def _test_df_getitem_slice_idx(self, df):
        def test_impl(df):
            return df[1:3]

        sdc_func = self.jit(test_impl)
        pd.testing.assert_frame_equal(sdc_func(df), test_impl(df))

    def _test_df_getitem_unbox_slice_idx(self, df, start, end):
        def test_impl(df, start, end):
            return df[start:end]

        sdc_func = self.jit(test_impl)
        jit_result = sdc_func(df, start, end)
        ref_result = test_impl(df, start, end)
        pd.testing.assert_frame_equal(jit_result, ref_result)

    def _test_df_getitem_tuple_idx(self, df):
        def gen_test_impl(do_jit=False):
            def test_impl(df):
                if do_jit == True:  # noqa
                    return df[('A', 'C')]
                else:
                    return df[['A', 'C']]

            return test_impl

        test_impl = gen_test_impl()
        sdc_func = self.jit(gen_test_impl(do_jit=True))

        pd.testing.assert_frame_equal(sdc_func(df), test_impl(df))

    def _test_df_getitem_bool_series_idx(self, df):
        def test_impl(df):
            return df[df['A'] == -1.]

        sdc_func = self.jit(test_impl)
        pd.testing.assert_frame_equal(sdc_func(df), test_impl(df))

    def _test_df_getitem_bool_series_even_idx(self, df):
        def test_impl(df, series):
            return df[series]

        s = pd.Series([False, True] * 5)

        sdc_func = self.jit(test_impl)
        pd.testing.assert_frame_equal(sdc_func(df, s), test_impl(df, s))

    def _test_df_getitem_bool_array_even_idx(self, df):
        def test_impl(df, arr):
            return df[arr]

        arr = np.array([i % 2 for i in range(len(df))], dtype=np.bool_)

        sdc_func = self.jit(test_impl)
        pd.testing.assert_frame_equal(sdc_func(df, arr), test_impl(df, arr))

    @skip_sdc_jit('DF.getitem unsupported exceptions')
    def test_df_getitem_str_literal_idx_exception_key_error(self):
        def test_impl(df):
            return df['ABC']

        sdc_func = self.jit(test_impl)

        for df in [gen_df(test_global_input_data_float64), pd.DataFrame()]:
            with self.subTest(df=df):
                with self.assertRaises(KeyError):
                    sdc_func(df)

    @skip_sdc_jit('DF.getitem unsupported exceptions')
    def test_df_getitem_unicode_idx_exception_key_error(self):
        def test_impl(df, idx):
            return df[idx]

        sdc_func = self.jit(test_impl)

        for df in [gen_df(test_global_input_data_float64), pd.DataFrame()]:
            with self.subTest(df=df):
                with self.assertRaises(KeyError):
                    sdc_func(df, 'ABC')

    @skip_sdc_jit('DF.getitem unsupported exceptions')
    def test_df_getitem_tuple_idx_exception_key_error(self):
        sdc_func = self.jit(lambda df: df[('A', 'Z')])

        for df in [gen_df(test_global_input_data_float64), pd.DataFrame()]:
            with self.subTest(df=df):
                with self.assertRaises(KeyError):
                    sdc_func(df)

    @skip_sdc_jit('DF.getitem unsupported exceptions')
    def test_df_getitem_bool_array_idx_exception_value_error(self):
        sdc_func = self.jit(lambda df, arr: df[arr])

        for df in [gen_df(test_global_input_data_float64), pd.DataFrame()]:
            arr = np.array([i % 2 for i in range(len(df) + 1)], dtype=np.bool_)
            with self.subTest(df=df, arr=arr):
                with self.assertRaises(ValueError) as raises:
                    sdc_func(df, arr)
                self.assertIn('Item wrong length', str(raises.exception))

    @skip_sdc_jit('DF.getitem unsupported Series name')
    def test_df_getitem_idx(self):
        dfs = [gen_df(test_global_input_data_float64),
               gen_df(test_global_input_data_float64, with_index=True),
               pd.DataFrame({'A': [], 'B': [], 'C': []})]
        for df in dfs:
            with self.subTest(df=df):
                self._test_df_getitem_str_literal_idx(df)
                self._test_df_getitem_unicode_idx(df, 'A')
                self._test_df_getitem_slice_idx(df)
                self._test_df_getitem_unbox_slice_idx(df, 1, 3)
                self._test_df_getitem_tuple_idx(df)
                self._test_df_getitem_bool_series_idx(df)

    @skip_sdc_jit('DF.getitem unsupported Series name')
    def test_df_getitem_idx_no_index(self):
        dfs = [gen_df(test_global_input_data_float64), pd.DataFrame({'A': []})]
        for df in dfs:
            with self.subTest(df=df):
                self._test_df_getitem_bool_series_even_idx(df)
                self._test_df_getitem_bool_array_even_idx(df)

    @skip_sdc_jit('DF.getitem unsupported Series name')
    def test_df_getitem_idx_multiple_types(self):
        int_data = [-1, 1, 0]
        float_data = [0.1, 0., -0.1]
        str_data = ['ascii', '12345', '1234567890']
        for a, b, c in permutations([int_data, float_data, str_data], 3):
            df = pd.DataFrame({'A': a, 'B': b, 'C': c})
            with self.subTest(df=df):
                self._test_df_getitem_str_literal_idx(df)
                self._test_df_getitem_unicode_idx(df, 'A')
                self._test_df_getitem_slice_idx(df)
                self._test_df_getitem_unbox_slice_idx(df, 1, 3)
                self._test_df_getitem_tuple_idx(df)
                self._test_df_getitem_bool_series_even_idx(df)
                self._test_df_getitem_bool_array_even_idx(df)

    def test_df_getitem_bool_series_even_idx_with_index(self):
        df = gen_df(test_global_input_data_float64, with_index=True)
        self._test_df_getitem_bool_series_even_idx(df)

    @unittest.skip('DF.getitem unsupported integer columns')
    def test_df_getitem_int_literal_idx(self):
        def test_impl(df):
            return df[1]

        sdc_func = self.jit(test_impl)
        df = gen_df_int_cols(test_global_input_data_float64)

        pd.testing.assert_series_equal(sdc_func(df), test_impl(df))

    def test_df_getitem_attr(self):
        def test_impl(df):
            return df.A

        sdc_func = self.jit(test_impl)
        df = gen_df(test_global_input_data_float64)

        pd.testing.assert_series_equal(sdc_func(df), test_impl(df))

    @skip_numba_jit
    def test_isin_df1(self):
        def test_impl(df, df2):
            return df.isin(df2)

        hpat_func = self.jit(test_impl)
        n = 11
        df = pd.DataFrame({'A': np.arange(n), 'B': np.arange(n)**2})
        df2 = pd.DataFrame({'A': np.arange(n), 'C': np.arange(n)**2})
        df2.A[n // 2:] = n
        pd.testing.assert_frame_equal(hpat_func(df, df2), test_impl(df, df2))

    @unittest.skip("needs dict typing in Numba")
    def test_isin_dict1(self):
        def test_impl(df):
            vals = {'A': [2, 3, 4], 'C': [4, 5, 6]}
            return df.isin(vals)

        hpat_func = self.jit(test_impl)
        n = 11
        df = pd.DataFrame({'A': np.arange(n), 'B': np.arange(n)**2})
        pd.testing.assert_frame_equal(hpat_func(df), test_impl(df))

    @skip_numba_jit
    def test_isin_list1(self):
        def test_impl(df):
            vals = [2, 3, 4]
            return df.isin(vals)

        hpat_func = self.jit(test_impl)
        n = 11
        df = pd.DataFrame({'A': np.arange(n), 'B': np.arange(n)**2})
        pd.testing.assert_frame_equal(hpat_func(df), test_impl(df))

    def test_append_df_same_cols_no_index(self):
        def test_impl(df, df2):
            return df.append(df2, ignore_index=True)

        sdc_func = self.jit(test_impl)
        n = 11
        df = pd.DataFrame({'A': np.arange(n), 'B': np.arange(n)**2})
        df2 = pd.DataFrame({'A': np.arange(n), 'B': np.arange(n)**2})
        df2.A[n // 2:] = n
        pd.testing.assert_frame_equal(sdc_func(df, df2), test_impl(df, df2))

    def test_append_df_same_cols_index_default(self):
        def test_impl(df, df2):
            return df.append(df2)

        sdc_func = self.jit(test_impl)
        n = 11
        df = pd.DataFrame({'A': np.arange(n), 'B': np.arange(n) ** 2}, index=np.arange(n) ** 4)
        df2 = pd.DataFrame({'A': np.arange(n), 'B': np.arange(n) ** 2}, index=np.arange(n) ** 8)
        df2.A[n // 2:] = n

        pd.testing.assert_frame_equal(sdc_func(df, df2), test_impl(df, df2))

    def test_append_df_diff_cols_index_ignore_false(self):
        def test_impl(df, df2):
            return df.append(df2, ignore_index=False)

        sdc_func = self.jit(test_impl)
        n1 = 11
        n2 = n1 * 2
        df = pd.DataFrame({'A': np.arange(n1), 'B': np.arange(n1)**2}, index=np.arange(n1) ** 4)
        df2 = pd.DataFrame({'C': np.arange(n2), 'D': np.arange(n2)**2, 'E S D': np.arange(n2) + 100},
                           index=np.arange(n2) ** 8)

        pd.testing.assert_frame_equal(sdc_func(df, df2), test_impl(df, df2))

    def test_append_df_diff_cols_index_ignore_index(self):
        def test_impl(df, df2):
            return df.append(df2, ignore_index=True)

        sdc_func = self.jit(test_impl)
        n1 = 11
        n2 = n1 * 2
        df = pd.DataFrame({'A': np.arange(n1), 'B': np.arange(n1)**2}, index=np.arange(n1) ** 4)
        df2 = pd.DataFrame({'C': np.arange(n2), 'D': np.arange(n2)**2, 'E S D': np.arange(n2) + 100},
                           index=np.arange(n2) ** 8)

        pd.testing.assert_frame_equal(sdc_func(df, df2), test_impl(df, df2))

    def test_append_df_diff_cols_no_index(self):
        def test_impl(df, df2):
            return df.append(df2)

        sdc_func = self.jit(test_impl)
        n1 = 4
        n2 = n1 * 2
        df = pd.DataFrame({'A': np.arange(n1), 'B': np.arange(n1)**2})
        df2 = pd.DataFrame({'C': np.arange(n2), 'D': np.arange(n2)**2, 'E S D': np.arange(n2) + 100})

        pd.testing.assert_frame_equal(sdc_func(df, df2), test_impl(df, df2))

    def test_append_df_cross_cols_no_index(self):
        def test_impl(df, df2):
            return df.append(df2, ignore_index=True)

        sdc_func = self.jit(test_impl)
        n1 = 11
        n2 = n1 * 2
        df = pd.DataFrame({'A': np.arange(n1), 'B': np.arange(n1)**2})
        df2 = pd.DataFrame({'A': np.arange(n2), 'D': np.arange(n2)**2, 'E S D': np.arange(n2) + 100})

        pd.testing.assert_frame_equal(sdc_func(df, df2), test_impl(df, df2))

    def test_append_df_exception_incomparable_index_type(self):
        def test_impl(df, df2):
            return df.append(df2, ignore_index=False)

        sdc_func = self.jit(test_impl)

        n1 = 2
        n2 = n1 * 2
        df = pd.DataFrame({'A': np.arange(n1), 'B': np.arange(n1) ** 2}, index=['a', 'b'])
        df2 = pd.DataFrame({'A': np.arange(n2), 'D': np.arange(n2) ** 2, 'E S D': np.arange(n2) + 100},
                           index=np.arange(n2))

        with self.assertRaises(SDCLimitation) as raises:
            sdc_func(df, df2)

        msg = "Indexes of dataframes are expected to have comparable (both Numeric or String) types " \
              "if parameter ignore_index is set to False."
        self.assertIn(msg, str(raises.exception))

    @skip_sdc_jit
    def test_append_df_diff_types_no_index(self):
        def test_impl(df, df2):
            return df.append(df2, ignore_index=True)

        hpat_func = self.jit(test_impl)

        df = pd.DataFrame({'A': ['cat', 'dog', np.nan], 'B': [.2, .3, np.nan]})
        df2 = pd.DataFrame({'C': [5, 6, 7, 8]*64, 'D': ['a', 'b', np.nan, '']*64})

        pd.testing.assert_frame_equal(hpat_func(df, df2), test_impl(df, df2))

    @skip_numba_jit('Unsupported functionality df.append([df2, df3])')
    def test_append_no_index(self):
        def test_impl(df, df2, df3):
            return df.append([df2, df3], ignore_index=True)

        hpat_func = self.jit(test_impl)
        n = 11
        df = pd.DataFrame({'A': np.arange(n), 'B': np.arange(n)**2})
        df2 = pd.DataFrame({'A': np.arange(n), 'B': np.arange(n)**2})
        df2.A[n // 2:] = n
        df3 = pd.DataFrame({'A': np.arange(n), 'B': np.arange(n)**2})
        pd.testing.assert_frame_equal(
            hpat_func(df, df2, df3), test_impl(df, df2, df3))

    @skip_numba_jit
    def test_concat_columns1(self):
        def test_impl(S1, S2):
            return pd.concat([S1, S2], axis=1)

        hpat_func = self.jit(test_impl)
        S1 = pd.Series([4, 5])
        S2 = pd.Series([6., 7.])
        # TODO: support int as column name
        pd.testing.assert_frame_equal(
            hpat_func(S1, S2),
            test_impl(S1, S2).rename(columns={0: '0', 1: '1'}))

    @skip_numba_jit
    def test_var_rename(self):
        # tests df variable replacement in hiframes_untyped where inlining
        # can cause extra assignments and definition handling errors
        # TODO: inline freevar
        def test_impl():
            df = pd.DataFrame({'A': [1, 2, 3], 'B': [2, 3, 4]})
            # TODO: df['C'] = [5,6,7]
            df['C'] = np.ones(3)
            return inner_get_column(df)

        hpat_func = self.jit(test_impl)
        pd.testing.assert_series_equal(hpat_func(), test_impl(), check_names=False)

    @unittest.skip("Implement getting columns attribute")
    def test_dataframe_columns_attribute(self):
        def test_impl():
            df = pd.DataFrame({'A': [1, 2, 3], 'B': [2, 3, 4]})
            return df.columns

        hpat_func = self.jit(test_impl)
        np.testing.assert_array_equal(hpat_func(), test_impl())

    @unittest.skip("Implement getting columns attribute")
    def test_dataframe_columns_iterator(self):
        def test_impl():
            df = pd.DataFrame({'A': [1, 2, 3], 'B': [2, 3, 4]})
            return [column for column in df.columns]

        hpat_func = self.jit(test_impl)
        np.testing.assert_array_equal(hpat_func(), test_impl())

    @unittest.skip("Implement set_index for DataFrame")
    def test_dataframe_set_index(self):
        def test_impl():
            df = pd.DataFrame({'month': [1, 4, 7, 10],
                               'year': [2012, 2014, 2013, 2014],
                               'sale': [55, 40, 84, 31]})
            return df.set_index('month')

        hpat_func = self.jit(test_impl)
        pd.testing.assert_frame_equal(hpat_func(), test_impl())

    @unittest.skip("Implement sort_index for DataFrame")
    def test_dataframe_sort_index(self):
        def test_impl():
            df = pd.DataFrame({'A': [1, 2, 3, 4, 5]}, index=[100, 29, 234, 1, 150])
            return df.sort_index()

        hpat_func = self.jit(test_impl)
        pd.testing.assert_frame_equal(hpat_func(), test_impl())

    @unittest.skip("Implement iterrows for DataFrame")
    def test_dataframe_iterrows(self):
        def test_impl(df):
            return [row for _, row in df.iterrows()]

        df = pd.DataFrame({'A': [1, 2, 3], 'B': [0.2, 0.5, 0.001], 'C': ['a', 'bb', 'ccc']})
        hpat_func = self.jit(test_impl)
        np.testing.assert_array_equal(hpat_func(df), test_impl(df))

    @unittest.skip("Support parameter axis=1")
    def test_dataframe_axis_param(self):
        def test_impl(n):
            df = pd.DataFrame({'A': np.arange(n), 'B': np.arange(n)})
            return df.sum(axis=1)

        n = 100
        hpat_func = self.jit(test_impl)
        pd.testing.assert_series_equal(hpat_func(n), test_impl(n))

    def test_min_dataframe_default(self):
        def test_impl(df):
            return df.min()

        sdc_func = sdc.jit(test_impl)
        df = pd.DataFrame({
            "A": [12, 4, 5, 44, 1],
            "B": [5.0, np.nan, 9, 2, -1],
            # unsupported
            # "C": ['a', 'aa', 'd', 'cc', None],
            # "D": [True, True, False, True, True]
        })
        pd.testing.assert_series_equal(sdc_func(df), test_impl(df))

    @skip_sdc_jit
    def test_median_default(self):
        def test_impl(df):
            return df.median()

        hpat_func = sdc.jit(test_impl)
        df = pd.DataFrame({"A": [.2, .0, .6, .2],
                           "B": [.5, .6, .7, .8],
                           "C": [2, 0, 6, 2],
                           "D": [.2, .1, np.nan, .5],
                           "E": [-1, np.nan, 1, np.inf],
                           "F": [np.nan, np.nan, np.inf, np.nan]})
        pd.testing.assert_series_equal(hpat_func(df), test_impl(df))

    def test_mean_default(self):
        def test_impl(df):
            return df.mean()

        hpat_func = sdc.jit(test_impl)
        df = pd.DataFrame({"A": [.2, .0, .6, .2],
                           "B": [.5, .6, .7, .8],
                           "C": [2, 0, 6, 2],
                           "D": [.2, .1, np.nan, .5],
                           "E": [-1, np.nan, 1, np.inf],
                           "F H": [np.nan, np.nan, np.inf, np.nan]})
        pd.testing.assert_series_equal(hpat_func(df), test_impl(df))

    def test_std_default(self):
        def test_impl(df):
            return df.std()

        hpat_func = sdc.jit(test_impl)
        df = pd.DataFrame({"A": [.2, .0, .6, .2],
                           "B": [.5, .6, .7, .8],
                           "C": [2, 0, 6, 2],
                           "D": [.2, .1, np.nan, .5],
                           "E": [-1, np.nan, 1, np.inf],
                           "F H": [np.nan, np.nan, np.inf, np.nan]})
        pd.testing.assert_series_equal(hpat_func(df), test_impl(df))

    def test_var_default(self):
        def test_impl(df):
            return df.var()

        hpat_func = sdc.jit(test_impl)
        df = pd.DataFrame({"A": [.2, .0, .6, .2],
                           "B": [.5, .6, .7, .8],
                           "C": [2, 0, 6, 2],
                           "D": [.2, .1, np.nan, .5],
                           "E": [-1, np.nan, 1, np.inf],
                           "F H": [np.nan, np.nan, np.inf, np.nan]})
        pd.testing.assert_series_equal(hpat_func(df), test_impl(df))

    def test_max_default(self):
        def test_impl(df):
            return df.max()

        hpat_func = sdc.jit(test_impl)
        df = pd.DataFrame({"A": [.2, .0, .6, .2],
                           "B": [.5, .6, .7, .8],
                           "C": [2, 0, 6, 2],
                           "D": [.2, .1, np.nan, .5],
                           "E": [-1, np.nan, 1, np.inf],
                           "F H": [np.nan, np.nan, np.inf, np.nan]})
        pd.testing.assert_series_equal(hpat_func(df), test_impl(df))

    @skip_sdc_jit
    def test_min_default(self):
        def test_impl(df):
            return df.min()

        hpat_func = sdc.jit(test_impl)
        df = pd.DataFrame({"A": [.2, .0, .6, .2],
                           "B": [.5, .6, .7, .8],
                           "C": [2, 0, 6, 2],
                           "D": [.2, .1, np.nan, .5],
                           "E": [-1, np.nan, 1, np.inf],
                           "F H": [np.nan, np.nan, np.inf, np.nan]})
        pd.testing.assert_series_equal(hpat_func(df), test_impl(df))

    def test_sum_default(self):
        def test_impl(df):
            return df.sum()

        hpat_func = sdc.jit(test_impl)
        df = pd.DataFrame({"A": [.2, .0, .6, .2],
                           "B": [.5, .6, .7, .8],
                           "C": [2, 0, 6, 2],
                           "D": [.2, .1, np.nan, .5],
                           "E": [-1, np.nan, 1, np.inf],
                           "F H": [np.nan, np.nan, np.inf, np.nan]})
        pd.testing.assert_series_equal(hpat_func(df), test_impl(df))

    def test_prod_default(self):
        def test_impl(df):
            return df.prod()

        hpat_func = sdc.jit(test_impl)
        df = pd.DataFrame({"A": [.2, .0, .6, .2],
                           "B": [.5, .6, .7, .8],
                           "C": [2, 0, 6, 2],
                           "D": [.2, .1, np.nan, .5],
                           "E": [-1, np.nan, 1, np.inf],
                           "F H": [np.nan, np.nan, np.inf, np.nan]})
        pd.testing.assert_series_equal(hpat_func(df), test_impl(df))

    def test_count2_default(self):
        def test_impl(df):
            return df.count()

        hpat_func = sdc.jit(test_impl)
        df = pd.DataFrame({"A": [.2, .0, .6, .2],
                           "B": [.5, .6, .7, .8],
                           "C": [2, 0, 6, 2],
                           "D": [.2, .1, np.nan, .5],
                           "E": [-1, np.nan, 1, np.inf],
                           "F H": [np.nan, np.nan, np.inf, np.nan]})
        pd.testing.assert_series_equal(hpat_func(df), test_impl(df))

    @skip_sdc_jit
    def test_pct_change(self):
        def test_impl(df):
            return df.pct_change()

        hpat_func = sdc.jit(test_impl)
        df = pd.DataFrame({"A": [14, 4, 5, 4, 1, 55],
                           "B": [5, 2, None, 3, 2, 32],
                           "C": [20, 20, 7, 21, 8, None],
                           "D": [14, None, 6, 2, 6, 4]})
        pd.testing.assert_frame_equal(hpat_func(df), test_impl(df))

    @skip_sdc_jit
    def test_pct_change_with_parameters_limit_and_freq(self):
        def test_impl(df, limit, freq):
            return df.pct_change(limit=limit, freq=freq)

        hpat_func = sdc.jit(test_impl)
        df = pd.DataFrame({"A": [14, 4, 5, 4, 1, 55],
                           "B": [5, 2, None, 3, 2, 32],
                           "C": [20, 20, 7, 21, 8, None],
                           "D": [14, None, 6, 2, 6, 4]})
        pd.testing.assert_frame_equal(hpat_func(df, None, None), test_impl(df, None, None))

    @skip_sdc_jit
    def test_pct_change_with_parametrs(self):
        def test_impl(df, periods, method):
            return df.pct_change(periods=periods, fill_method=method, limit=None, freq=None)

        hpat_func = sdc.jit(test_impl)
        df = pd.DataFrame({"A": [.2, .0, .6, .2],
                           "B": [.5, .6, .7, .8],
                           "C": [2, 0, 6, 2],
                           "D": [.2, .1, np.nan, .5],
                           "E": [-1, np.nan, 1, np.inf],
                           "F": [np.nan, np.nan, np.inf, np.nan]})
        all_periods = [0, 1, 2, 5, 10, -1, -2, -5]
        methods = [None, 'pad', 'ffill', 'backfill', 'bfill']
        for periods, method in product(all_periods, methods):
            with self.subTest(periods=periods, method=method):
                result_ref = test_impl(df, periods, method)
                result = hpat_func(df, periods, method)
                pd.testing.assert_frame_equal(result, result_ref)

    def test_list_convert(self):
        def test_impl():
            df = pd.DataFrame({'one': np.array([-1, np.nan, 2.5]),
                               'two': ['foo', 'bar', 'baz'],
                               'three': [True, False, True]})
            return df.one.values, df.two.values, df.three.values
        hpat_func = self.jit(test_impl)

        one, two, three = hpat_func()
        self.assertTrue(isinstance(one, np.ndarray))
        self.assertTrue(isinstance(two, np.ndarray))
        self.assertTrue(isinstance(three, np.ndarray))

    def test_df_len(self):
        def test_impl(df):
            return len(df)

        hpat_func = self.jit(test_impl)
        n = 11
        df = pd.DataFrame({'A': np.arange(n), 'B': np.arange(n) ** 2})
        self.assertEqual(hpat_func(df), test_impl(df))

    @unittest.skip("Literal unrol is broken by inline get_dataframe_data")
    def test_df_iterate_over_columns1(self):
        """ Verifies iteration over df columns using literal tuple of column indices. """
        from sdc.hiframes.pd_dataframe_ext import get_dataframe_data
        from sdc.hiframes.api import get_nan_mask

        @self.jit
        def jitted_func():
            df = pd.DataFrame({
                        'A': ['a', 'b', None, 'a', '', None, 'b'],
                        'B': ['a', 'b', 'd', 'a', '', 'c', 'b'],
                        'C': [np.nan, 1, 2, 1, np.nan, 2, 1],
                        'D': [1, 2, 9, 5, 2, 1, 0]
            })

            # tuple of literals has to be created in a jitted function, otherwise
            # col_id won't be literal and unboxing in get_dataframe_data won't compile
            column_ids = (0, 1, 2, 3)
            res_nan_mask = np.zeros(len(df), dtype=np.bool_)
            for col_id in literal_unroll(column_ids):
                res_nan_mask += get_nan_mask(get_dataframe_data(df, col_id))
            return res_nan_mask

        # expected is a boolean mask of df rows that have None values
        expected = np.asarray([True, False, True, False, True, True, False])
        result = jitted_func()
        np.testing.assert_array_equal(result, expected)

    def test_df_create_str_with_none(self):
        """ Verifies creation of a dataframe with a string column from a list of Optional values. """
        def test_impl():
            df = pd.DataFrame({
                        'A': ['a', 'b', None, 'a', '', None, 'b'],
                        'B': ['a', 'b', 'd', 'a', '', 'c', 'b'],
                        'C': [np.nan, 1, 2, 1, np.nan, 2, 1]
            })

            return df['A'].isna()
        hpat_func = self.jit(test_impl)

        pd.testing.assert_series_equal(hpat_func(), test_impl())

    def test_df_iterate_over_columns2(self):
        """ Verifies iteration over unboxed df columns using literal unroll. """
        from sdc.hiframes.api import get_nan_mask

        @self.jit
        def jitted_func(df):
            res_nan_mask = np.zeros(len(df), dtype=np.bool_)
            for col in literal_unroll(df._data):
                res_nan_mask += get_nan_mask(col)
            return res_nan_mask

        df = pd.DataFrame({
                    'A': ['a', 'b', None, 'a', '', None, 'b'],
                    'B': ['a', 'b', 'd', 'a', '', 'c', 'b'],
                    'C': [np.nan, 1, 2, 1, np.nan, 2, 1],
                    'D': [1, 2, 9, 5, 2, 1, 0]
        })
        # expected is a boolean mask of df rows that have None values
        expected = np.asarray([True, False, True, False, True, True, False])
        result = jitted_func(df)
        np.testing.assert_array_equal(result, expected)


if __name__ == "__main__":
    unittest.main()<|MERGE_RESOLUTION|>--- conflicted
+++ resolved
@@ -1197,7 +1197,6 @@
         msg = 'Index is out of bounds for axis'
         self.assertIn(msg, str(raises.exception))
 
-<<<<<<< HEAD
     def test_df_at(self):
         def test_impl(df, n):
             return df.at[n, 'C']
@@ -1237,7 +1236,7 @@
             sdc_func(df)
         msg = 'Index is not in the Series'
         self.assertIn(msg, str(raises.exception))
-=======
+
     def test_df_loc(self):
         def test_impl(df):
             return df.loc[4]
@@ -1271,7 +1270,6 @@
                            "B": [3, 4, 1, 0, 222],
                            "C": [3.1, 8.4, 7.1, 3.2, 1]})
         pd.testing.assert_frame_equal(sdc_func(df), test_impl(df))
->>>>>>> ab3a99ba
 
     def test_df_head(self):
         def get_func(n):
