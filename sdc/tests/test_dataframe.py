--- conflicted
+++ resolved
@@ -574,11 +574,7 @@
         df2 = df.copy()
         np.testing.assert_almost_equal(hpat_func(df, arr), test_impl(df2, arr))
 
-<<<<<<< HEAD
-    def _test_df_add_column(self, all_data, key, value):
-=======
     def _test_df_set_column(self, all_data, key, value):
->>>>>>> 81aa8553
         def gen_test_impl(value, do_jit=False):
             if isinstance(value, pd.Series):
                 def test_impl(df, key, value):
@@ -607,8 +603,6 @@
                 result_jit = sdc_func(df2, key, value)
                 pd.testing.assert_frame_equal(result_jit, result_ref)
 
-<<<<<<< HEAD
-=======
     def _test_df_set_column_exception_invalid_length(self, df, key, value):
         def test_impl(df, key, value):
             return df._set_column(key, value)
@@ -631,45 +625,16 @@
         msg = 'Could not set item for DataFrame with empty columns'
         self.assertIn(msg, str(raises.exception))
 
->>>>>>> 81aa8553
     def test_df_add_column(self):
         all_data = [{'A': [0, 1, 2], 'C': [0., np.nan, np.inf]}, {}]
         key, value = 'B', np.array([1., -1., 0.])
 
-<<<<<<< HEAD
-        self._test_df_add_column(all_data, key, value)
-=======
         self._test_df_set_column(all_data, key, value)
->>>>>>> 81aa8553
 
     def test_df_add_column_str(self):
         all_data = [{'A': [0, 1, 2], 'C': [0., np.nan, np.inf]}, {}]
         key, value = 'B', pd.Series(test_global_input_data_unicode_kind4)
 
-<<<<<<< HEAD
-        self._test_df_add_column(all_data, key, value)
-
-    def test_df_add_column_exception_invalid_length(self):
-        def test_impl(df, key, value):
-            return df._set_column(key, value)
-
-        sdc_func = self.jit(test_impl)
-
-        df = pd.DataFrame({'A': [0, 1, 2], 'C': [3., 4., 5.]})
-        key, value = 'B', np.array([1., np.nan, -1., 0.])
-
-        with self.assertRaises(ValueError) as raises:
-            sdc_func(df, key, value)
-        msg = 'Length of values does not match length of index'
-        self.assertIn(msg, str(raises.exception))
-
-        df = pd.DataFrame({'A': []})
-
-        with self.assertRaises(SDCLimitation) as raises:
-            sdc_func(df, key, value)
-        msg = 'Could not set item for DataFrame with empty columns'
-        self.assertIn(msg, str(raises.exception))
-=======
         self._test_df_set_column(all_data, key, value)
 
     def test_df_add_column_exception_invalid_length(self):
@@ -699,7 +664,6 @@
 
         df = pd.DataFrame({'A': []})
         self._test_df_set_column_exception_empty_columns(df, key, value)
->>>>>>> 81aa8553
 
     def _test_df_values_unboxing(self, df):
         def test_impl(df):
