--- conflicted
+++ resolved
@@ -1367,7 +1367,6 @@
 
         pd.testing.assert_series_equal(sdc_func(df), test_impl(df))
 
-<<<<<<< HEAD
     @unittest.skip('DF.getitem unsupported idx as a tuple')
     def test_df_getitem_unicode_tuple_idx(self):
         def test_impl(df):
@@ -1378,7 +1377,6 @@
 
         pd.testing.assert_frame_equal(sdc_func(df), test_impl(df))
 
-=======
     def test_df_getitem_attr(self):
         def test_impl(df):
             return df.A
@@ -1389,7 +1387,6 @@
         pd.testing.assert_series_equal(sdc_func(df), test_impl(df))
 
     @skip_numba_jit
->>>>>>> 43f658e2
     def test_isin_df1(self):
         def test_impl(df, df2):
             return df.isin(df2)
