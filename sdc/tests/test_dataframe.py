# *****************************************************************************
# Copyright (c) 2019, Intel Corporation All rights reserved.
#
# Redistribution and use in source and binary forms, with or without
# modification, are permitted provided that the following conditions are met:
#
#     Redistributions of source code must retain the above copyright notice,
#     this list of conditions and the following disclaimer.
#
#     Redistributions in binary form must reproduce the above copyright notice,
#     this list of conditions and the following disclaimer in the documentation
#     and/or other materials provided with the distribution.
#
# THIS SOFTWARE IS PROVIDED BY THE COPYRIGHT HOLDERS AND CONTRIBUTORS "AS IS"
# AND ANY EXPRESS OR IMPLIED WARRANTIES, INCLUDING, BUT NOT LIMITED TO,
# THE IMPLIED WARRANTIES OF MERCHANTABILITY AND FITNESS FOR A PARTICULAR
# PURPOSE ARE DISCLAIMED. IN NO EVENT SHALL THE COPYRIGHT HOLDER OR
# CONTRIBUTORS BE LIABLE FOR ANY DIRECT, INDIRECT, INCIDENTAL, SPECIAL,
# EXEMPLARY, OR CONSEQUENTIAL DAMAGES (INCLUDING, BUT NOT LIMITED TO,
# PROCUREMENT OF SUBSTITUTE GOODS OR SERVICES; LOSS OF USE, DATA, OR PROFITS;
# OR BUSINESS INTERRUPTION) HOWEVER CAUSED AND ON ANY THEORY OF LIABILITY,
# WHETHER IN CONTRACT, STRICT LIABILITY, OR TORT (INCLUDING NEGLIGENCE OR
# OTHERWISE) ARISING IN ANY WAY OUT OF THE USE OF THIS SOFTWARE,
# EVEN IF ADVISED OF THE POSSIBILITY OF SUCH DAMAGE.
# *****************************************************************************


import unittest
import platform
import random
import string
import platform
import pandas as pd
import numpy as np

import numba
import sdc
from sdc.tests.test_base import TestCase
from sdc.tests.test_utils import (count_array_REPs, count_parfor_REPs, count_parfor_OneDs,
                                   count_array_OneDs, dist_IR_contains, get_start_end, check_numba_version,
                                   skip_numba_jit, skip_sdc_jit)

from sdc.tests.gen_test_data import ParquetGenerator
from numba.config import IS_32BITS


@sdc.jit
def inner_get_column(df):
    # df2 = df[['A', 'C']]
    # df2['D'] = np.ones(3)
    return df.A


COL_IND = 0


class TestDataFrame(TestCase):

    def test_create1(self):
        def test_impl(n, A, B):
            df = pd.DataFrame({'A': A, 'B': B})
            return df

        hpat_func = self.jit(test_impl)
        n = 11
        A = np.ones(n)
        B = np.random.ranf(n)
        pd.testing.assert_frame_equal(hpat_func(n, A, B), test_impl(n, A, B))

    def test_create_with_series(self):
        def test_impl(n):
            A = pd.Series(np.ones(n, dtype=np.int64))
            B = pd.Series(np.zeros(n, dtype=np.float64))
            df = pd.DataFrame({'A': A, 'B': B})
            return df

        hpat_func = sdc.jit(test_impl)
        n = 11
        pd.testing.assert_frame_equal(hpat_func(n), test_impl(n))

    @skip_sdc_jit
    def test_create_string_index(self):
        def test_impl(a):
            data = {'A': ['a', 'b'], 'B': [2, 3]}
            df = pd.DataFrame(data=data, index=['A', 'B'])
            return df

        hpat_func = sdc.jit(test_impl)
        pd.testing.assert_frame_equal(hpat_func(True), test_impl(True))

    def test_create_cond1(self):
        def test_impl(A, B, c):
            if c:
                df = pd.DataFrame({'A': A})
            else:
                df = pd.DataFrame({'A': B})
            return df

        hpat_func = self.jit(test_impl)
        n = 11
        A = np.ones(n)
        B = np.arange(n) + 1.0
        c = 0
        pd.testing.assert_frame_equal(hpat_func(A, B, c), test_impl(A, B, c))
        c = 2
        pd.testing.assert_frame_equal(hpat_func(A, B, c), test_impl(A, B, c))

    @unittest.skip('Implement feature to create DataFrame without column names')
    def test_create_without_column_names(self):
        def test_impl():
            df = pd.DataFrame([100, 200, 300, 400, 200, 100])
            return df

        hpat_func = self.jit(test_impl)
        pd.testing.assert_frame_equal(hpat_func(), test_impl())

    def test_unbox1(self):
        def test_impl(df):
            return df

        hpat_func = self.jit(test_impl)
        n = 11
        df = pd.DataFrame({'A': np.arange(n), 'B': np.random.ranf(n)})
        pd.testing.assert_frame_equal(hpat_func(df), test_impl(df))

    @unittest.skip("needs properly refcounted dataframes")
    def test_unbox2(self):
        def test_impl(df, cond):
            n = len(df)
            if cond:
                df['A'] = np.arange(n) + 2.0
            return df.A

        hpat_func = self.jit(test_impl)
        n = 11
        df = pd.DataFrame({'A': np.ones(n), 'B': np.random.ranf(n)})
        pd.testing.assert_series_equal(hpat_func(df.copy(), True), test_impl(df.copy(), True))
        pd.testing.assert_series_equal(hpat_func(df.copy(), False), test_impl(df.copy(), False))

    @unittest.skip('Implement feature to create DataFrame without column names')
    def test_unbox_without_column_names(self):
        def test_impl(df):
            return df

        df = pd.DataFrame([100, 200, 300, 400, 200, 100])
        hpat_func = self.jit(test_impl)
        pd.testing.assert_frame_equal(hpat_func(df), test_impl(df))

    @skip_numba_jit
    def test_box1(self):
        def test_impl(n):
            df = pd.DataFrame({'A': np.ones(n), 'B': np.arange(n)})
            return df

        hpat_func = self.jit(test_impl)
        n = 11
        do_check = False if platform.system() == 'Windows' and not IS_32BITS else True
        pd.testing.assert_frame_equal(hpat_func(n), test_impl(n), check_dtype=do_check)

    def test_box2(self):
        def test_impl():
            df = pd.DataFrame({'A': [1, 2, 3], 'B': ['a', 'bb', 'ccc']})
            return df

        hpat_func = self.jit(test_impl)
        pd.testing.assert_frame_equal(hpat_func(), test_impl())

    @unittest.skip("pending df filter support")
    def test_box3(self):
        def test_impl(df):
            df = df[df.A != 'dd']
            return df

        hpat_func = self.jit(test_impl)
        df = pd.DataFrame({'A': ['aa', 'bb', 'cc']})
        pd.testing.assert_frame_equal(hpat_func(df), test_impl(df))

    @skip_numba_jit
    def test_box_categorical(self):
        def test_impl(df):
            df['A'] = df['A'] + 1
            return df

        hpat_func = self.jit(test_impl)
        df = pd.DataFrame({'A': [1, 2, 3],
                           'B': pd.Series(['N', 'Y', 'Y'],
                                          dtype=pd.api.types.CategoricalDtype(['N', 'Y']))})
        pd.testing.assert_frame_equal(hpat_func(df.copy(deep=True)), test_impl(df))

    @unittest.expectedFailure  # https://github.com/numba/numba/issues/4690
    def test_box_dist_return(self):
        def test_impl(n):
            df = pd.DataFrame({'A': np.ones(n), 'B': np.arange(n)})
            return df

        hpat_func = self.jit(distributed={'df'})(test_impl)
        n = 11
        hres, res = hpat_func(n), test_impl(n)
        self.assertEqual(count_array_OneDs(), 3)
        self.assertEqual(count_parfor_OneDs(), 2)
        dist_sum = self.jit(
            lambda a: sdc.distributed_api.dist_reduce(
                a, np.int32(sdc.distributed_api.Reduce_Type.Sum.value)))
        dist_sum(1)  # run to compile
        np.testing.assert_allclose(dist_sum(hres.A.sum()), res.A.sum())
        np.testing.assert_allclose(dist_sum(hres.B.sum()), res.B.sum())

    @skip_numba_jit
    def test_len1(self):
        def test_impl(n):
            df = pd.DataFrame({'A': np.ones(n, np.int64), 'B': np.random.ranf(n)})
            return len(df)

        hpat_func = self.jit(test_impl)
        n = 11
        self.assertEqual(hpat_func(n), test_impl(n))
        self.assertEqual(count_array_REPs(), 0)
        self.assertEqual(count_parfor_REPs(), 0)

    @skip_numba_jit
    def test_shape1(self):
        def test_impl(n):
            df = pd.DataFrame({'A': np.ones(n, np.int64), 'B': np.random.ranf(n)})
            return df.shape

        hpat_func = self.jit(test_impl)
        n = 11
        self.assertEqual(hpat_func(n), test_impl(n))
        self.assertEqual(count_array_REPs(), 0)
        self.assertEqual(count_parfor_REPs(), 0)

    @skip_numba_jit
    def test_column_getitem1(self):
        def test_impl(n):
            df = pd.DataFrame({'A': np.ones(n), 'B': np.random.ranf(n)})
            Ac = df['A'].values
            return Ac.sum()

        hpat_func = self.jit(test_impl)
        n = 11
        self.assertEqual(hpat_func(n), test_impl(n))
        self.assertEqual(count_array_REPs(), 0)
        self.assertEqual(count_parfor_REPs(), 0)
        self.assertEqual(count_parfor_OneDs(), 1)

    @skip_numba_jit
    def test_column_list_getitem1(self):
        def test_impl(df):
            return df[['A', 'C']]

        hpat_func = self.jit(test_impl)
        n = 11
        df = pd.DataFrame(
            {'A': np.arange(n), 'B': np.ones(n), 'C': np.random.ranf(n)})
        pd.testing.assert_frame_equal(hpat_func(df), test_impl(df))

    @skip_numba_jit
    def test_filter1(self):
        def test_impl(n):
            df = pd.DataFrame({'A': np.arange(n) + n, 'B': np.arange(n)**2})
            df1 = df[df.A > .5]
            return df1.B.sum()

        hpat_func = self.jit(test_impl)
        n = 11
        self.assertEqual(hpat_func(n), test_impl(n))
        self.assertEqual(count_array_REPs(), 0)
        self.assertEqual(count_parfor_REPs(), 0)

    @skip_numba_jit
    def test_filter2(self):
        def test_impl(n):
            df = pd.DataFrame({'A': np.arange(n) + n, 'B': np.arange(n)**2})
            df1 = df.loc[df.A > .5]
            return np.sum(df1.B)

        hpat_func = self.jit(test_impl)
        n = 11
        self.assertEqual(hpat_func(n), test_impl(n))
        self.assertEqual(count_array_REPs(), 0)
        self.assertEqual(count_parfor_REPs(), 0)

    @skip_numba_jit
    def test_filter3(self):
        def test_impl(n):
            df = pd.DataFrame({'A': np.arange(n) + n, 'B': np.arange(n)**2})
            df1 = df.iloc[(df.A > .5).values]
            return np.sum(df1.B)

        hpat_func = self.jit(test_impl)
        n = 11
        self.assertEqual(hpat_func(n), test_impl(n))
        self.assertEqual(count_array_REPs(), 0)
        self.assertEqual(count_parfor_REPs(), 0)

    @skip_numba_jit
    def test_iloc1(self):
        def test_impl(df, n):
            return df.iloc[1:n].B.values

        hpat_func = self.jit(test_impl)
        n = 11
        df = pd.DataFrame({'A': np.arange(n), 'B': np.arange(n)**2})
        np.testing.assert_array_equal(hpat_func(df, n), test_impl(df, n))

    @skip_numba_jit
    def test_iloc2(self):
        def test_impl(df, n):
            return df.iloc[np.array([1, 4, 9])].B.values

        hpat_func = self.jit(test_impl)
        n = 11
        df = pd.DataFrame({'A': np.arange(n), 'B': np.arange(n)**2})
        np.testing.assert_array_equal(hpat_func(df, n), test_impl(df, n))

    @skip_numba_jit
    def test_iloc3(self):
        def test_impl(df):
            return df.iloc[:, 1].values

        hpat_func = self.jit(test_impl)
        n = 11
        df = pd.DataFrame({'A': np.arange(n), 'B': np.arange(n)**2})
        np.testing.assert_array_equal(hpat_func(df), test_impl(df))

    @unittest.skip("TODO: support A[[1,2,3]] in Numba")
    def test_iloc4(self):
        def test_impl(df, n):
            return df.iloc[[1, 4, 9]].B.values

        hpat_func = self.jit(test_impl)
        n = 11
        df = pd.DataFrame({'A': np.arange(n), 'B': np.arange(n)**2})
        np.testing.assert_array_equal(hpat_func(df, n), test_impl(df, n))

    @skip_numba_jit
    def test_iloc5(self):
        # test iloc with global value
        def test_impl(df):
            return df.iloc[:, COL_IND].values

        hpat_func = self.jit(test_impl)
        n = 11
        df = pd.DataFrame({'A': np.arange(n), 'B': np.arange(n)**2})
        np.testing.assert_array_equal(hpat_func(df), test_impl(df))

    @skip_numba_jit
    def test_loc1(self):
        def test_impl(df):
            return df.loc[:, 'B'].values

        hpat_func = self.jit(test_impl)
        n = 11
        df = pd.DataFrame({'A': np.arange(n), 'B': np.arange(n)**2})
        np.testing.assert_array_equal(hpat_func(df), test_impl(df))

    @skip_numba_jit
    def test_iat1(self):
        def test_impl(n):
            df = pd.DataFrame({'B': np.ones(n), 'A': np.arange(n) + n})
            return df.iat[3, 1]
        hpat_func = self.jit(test_impl)
        n = 11
        self.assertEqual(hpat_func(n), test_impl(n))

    @skip_numba_jit
    def test_iat2(self):
        def test_impl(df):
            return df.iat[3, 1]
        hpat_func = self.jit(test_impl)
        n = 11
        df = pd.DataFrame({'B': np.ones(n), 'A': np.arange(n) + n})
        self.assertEqual(hpat_func(df), test_impl(df))

    @skip_numba_jit
    def test_iat3(self):
        def test_impl(df, n):
            return df.iat[n - 1, 1]
        hpat_func = self.jit(test_impl)
        n = 11
        df = pd.DataFrame({'B': np.ones(n), 'A': np.arange(n) + n})
        self.assertEqual(hpat_func(df, n), test_impl(df, n))

    @skip_numba_jit
    def test_iat_set1(self):
        def test_impl(df, n):
            df.iat[n - 1, 1] = n**2
            return df.A  # return the column to check column aliasing
        hpat_func = self.jit(test_impl)
        n = 11
        df = pd.DataFrame({'B': np.ones(n), 'A': np.arange(n) + n})
        df2 = df.copy()
        pd.testing.assert_series_equal(hpat_func(df, n), test_impl(df2, n))

    @skip_numba_jit
    def test_iat_set2(self):
        def test_impl(df, n):
            df.iat[n - 1, 1] = n**2
            return df  # check df aliasing/boxing
        hpat_func = self.jit(test_impl)
        n = 11
        df = pd.DataFrame({'B': np.ones(n), 'A': np.arange(n) + n})
        df2 = df.copy()
        pd.testing.assert_frame_equal(hpat_func(df, n), test_impl(df2, n))

    @skip_numba_jit
    def test_set_column1(self):
        # set existing column
        def test_impl(n):
            df = pd.DataFrame({'A': np.ones(n, np.int64), 'B': np.arange(n) + 3.0})
            df['A'] = np.arange(n)
            return df

        hpat_func = self.jit(test_impl)
        n = 11
        do_check = False if platform.system() == 'Windows' and not IS_32BITS else True
        pd.testing.assert_frame_equal(hpat_func(n), test_impl(n), check_dtype=do_check)

    @skip_numba_jit
    def test_set_column_reflect4(self):
        # set existing column
        def test_impl(df, n):
            df['A'] = np.arange(n)

        hpat_func = self.jit(test_impl)
        n = 11
        df1 = pd.DataFrame({'A': np.ones(n, np.int64), 'B': np.arange(n) + 3.0})
        df2 = df1.copy()
        hpat_func(df1, n)
        test_impl(df2, n)
        do_check = False if platform.system() == 'Windows' and not IS_32BITS else True
        pd.testing.assert_frame_equal(df1, df2, check_dtype=do_check)

    @skip_numba_jit
    def test_set_column_new_type1(self):
        # set existing column with a new type
        def test_impl(n):
            df = pd.DataFrame({'A': np.ones(n), 'B': np.arange(n) + 3.0})
            df['A'] = np.arange(n)
            return df

        hpat_func = self.jit(test_impl)
        n = 11
        do_check = False if platform.system() == 'Windows' and not IS_32BITS else True
        pd.testing.assert_frame_equal(hpat_func(n), test_impl(n), check_dtype=do_check)

    @skip_numba_jit
    def test_set_column2(self):
        # create new column
        def test_impl(n):
            df = pd.DataFrame({'A': np.ones(n), 'B': np.arange(n) + 1.0})
            df['C'] = np.arange(n)
            return df

        hpat_func = self.jit(test_impl)
        n = 11
        do_check = False if platform.system() == 'Windows' and not IS_32BITS else True
        pd.testing.assert_frame_equal(hpat_func(n), test_impl(n), check_dtype=do_check)

    @skip_numba_jit
    def test_set_column_reflect3(self):
        # create new column
        def test_impl(df, n):
            df['C'] = np.arange(n)

        hpat_func = self.jit(test_impl)
        n = 11
        df1 = pd.DataFrame({'A': np.ones(n, np.int64), 'B': np.arange(n) + 3.0})
        df2 = df1.copy()
        hpat_func(df1, n)
        test_impl(df2, n)
        do_check = False if platform.system() == 'Windows' and not IS_32BITS else True
        pd.testing.assert_frame_equal(df1, df2, check_dtype=do_check)

    @skip_numba_jit
    def test_set_column_bool1(self):
        def test_impl(df):
            df['C'] = df['A'][df['B']]

        hpat_func = self.jit(test_impl)
        df = pd.DataFrame({'A': [1, 2, 3], 'B': [True, False, True]})
        df2 = df.copy()
        test_impl(df2)
        hpat_func(df)
        pd.testing.assert_series_equal(df.C, df2.C)

    @skip_numba_jit
    def test_set_column_reflect1(self):
        def test_impl(df, arr):
            df['C'] = arr
            return df.C.sum()

        hpat_func = self.jit(test_impl)
        n = 11
        arr = np.random.ranf(n)
        df = pd.DataFrame({'A': np.ones(n), 'B': np.random.ranf(n)})
        hpat_func(df, arr)
        self.assertIn('C', df)
        np.testing.assert_almost_equal(df.C.values, arr)

    @skip_numba_jit
    def test_set_column_reflect2(self):
        def test_impl(df, arr):
            df['C'] = arr
            return df.C.sum()

        hpat_func = self.jit(test_impl)
        n = 11
        arr = np.random.ranf(n)
        df = pd.DataFrame({'A': np.ones(n), 'B': np.random.ranf(n)})
        df2 = df.copy()
        np.testing.assert_almost_equal(hpat_func(df, arr), test_impl(df2, arr))

    @skip_numba_jit
    def test_df_values1(self):
        def test_impl(n):
            df = pd.DataFrame({'A': np.ones(n), 'B': np.arange(n)})
            return df.values

        hpat_func = self.jit(test_impl)
        n = 11
        np.testing.assert_array_equal(hpat_func(n), test_impl(n))

    @skip_numba_jit
    def test_df_values2(self):
        def test_impl(df):
            return df.values

        hpat_func = self.jit(test_impl)
        n = 11
        df = pd.DataFrame({'A': np.ones(n), 'B': np.arange(n)})
        np.testing.assert_array_equal(hpat_func(df), test_impl(df))

    @skip_numba_jit
    def test_df_values_parallel1(self):
        def test_impl(n):
            df = pd.DataFrame({'A': np.ones(n), 'B': np.arange(n)})
            return df.values.sum()

        hpat_func = self.jit(test_impl)
        n = 11
        np.testing.assert_array_equal(hpat_func(n), test_impl(n))
        self.assertEqual(count_array_REPs(), 0)
        self.assertEqual(count_parfor_REPs(), 0)

    @skip_sdc_jit
    @skip_numba_jit
    def test_df_apply(self):
        def test_impl(n):
            df = pd.DataFrame({'A': np.arange(n), 'B': np.arange(n)})
            B = df.apply(lambda r: r.A + r.B, axis=1)
            return df.B.sum()

        n = 121
        hpat_func = self.jit(test_impl)
        np.testing.assert_almost_equal(hpat_func(n), test_impl(n))

    @skip_sdc_jit
    @skip_numba_jit
    def test_df_apply_branch(self):
        def test_impl(n):
            df = pd.DataFrame({'A': np.arange(n), 'B': np.arange(n)})
            B = df.apply(lambda r: r.A < 10 and r.B > 20, axis=1)
            return df.B.sum()

        n = 121
        hpat_func = self.jit(test_impl)
        np.testing.assert_almost_equal(hpat_func(n), test_impl(n))

    @skip_numba_jit
    def test_df_describe(self):
        def test_impl(n):
            df = pd.DataFrame({'A': np.arange(0, n, 1, np.float32),
                               'B': np.arange(n)})
            #df.A[0:1] = np.nan
            return df.describe()

        hpat_func = self.jit(test_impl)
        n = 1001
        hpat_func(n)
        # XXX: test actual output
        self.assertEqual(count_array_REPs(), 0)
        self.assertEqual(count_parfor_REPs(), 0)

    @skip_numba_jit
    def test_sort_values(self):
        def test_impl(df):
            df.sort_values('A', inplace=True)
            return df.B.values

        n = 1211
        np.random.seed(2)
        df = pd.DataFrame({'A': np.random.ranf(n), 'B': np.arange(n), 'C': np.random.ranf(n)})
        hpat_func = self.jit(test_impl)
        np.testing.assert_almost_equal(hpat_func(df.copy()), test_impl(df))

    @skip_numba_jit
    def test_sort_values_copy(self):
        def test_impl(df):
            df2 = df.sort_values('A')
            return df2.B.values

        n = 1211
        np.random.seed(2)
        df = pd.DataFrame({'A': np.random.ranf(n), 'B': np.arange(n), 'C': np.random.ranf(n)})
        hpat_func = self.jit(test_impl)
        np.testing.assert_almost_equal(hpat_func(df.copy()), test_impl(df))

    @skip_numba_jit
    def test_sort_values_single_col(self):
        def test_impl(df):
            df.sort_values('A', inplace=True)
            return df.A.values

        n = 1211
        np.random.seed(2)
        df = pd.DataFrame({'A': np.random.ranf(n)})
        hpat_func = self.jit(test_impl)
        np.testing.assert_almost_equal(hpat_func(df.copy()), test_impl(df))

    @skip_numba_jit
    def test_sort_values_single_col_str(self):
        def test_impl(df):
            df.sort_values('A', inplace=True)
            return df.A.values

        n = 1211
        random.seed(2)
        str_vals = []

        for _ in range(n):
            k = random.randint(1, 30)
            val = ''.join(random.choices(string.ascii_uppercase + string.digits, k=k))
            str_vals.append(val)
        df = pd.DataFrame({'A': str_vals})
        hpat_func = self.jit(test_impl)
        self.assertTrue((hpat_func(df.copy()) == test_impl(df)).all())

    @skip_numba_jit
    def test_sort_values_str(self):
        def test_impl(df):
            df.sort_values('A', inplace=True)
            return df.B.values

        n = 1211
        random.seed(2)
        str_vals = []
        str_vals2 = []

        for i in range(n):
            k = random.randint(1, 30)
            val = ''.join(random.choices(string.ascii_uppercase + string.digits, k=k))
            str_vals.append(val)
            val = ''.join(random.choices(string.ascii_uppercase + string.digits, k=k))
            str_vals2.append(val)

        df = pd.DataFrame({'A': str_vals, 'B': str_vals2})
        # use mergesort for stability, in str generation equal keys are more probable
        sorted_df = df.sort_values('A', inplace=False, kind='mergesort')
        hpat_func = self.jit(test_impl)
        self.assertTrue((hpat_func(df) == sorted_df.B.values).all())

    @skip_numba_jit
    def test_sort_parallel_single_col(self):
        # create `kde.parquet` file
        ParquetGenerator.gen_kde_pq()

        # TODO: better parallel sort test
        def test_impl():
            df = pd.read_parquet('kde.parquet')
            df.sort_values('points', inplace=True)
            res = df.points.values
            return res

        hpat_func = self.jit(locals={'res:return': 'distributed'})(test_impl)

        save_min_samples = sdc.hiframes.sort.MIN_SAMPLES
        try:
            sdc.hiframes.sort.MIN_SAMPLES = 10
            res = hpat_func()
            self.assertTrue((np.diff(res) >= 0).all())
        finally:
            # restore global val
            sdc.hiframes.sort.MIN_SAMPLES = save_min_samples

    @skip_numba_jit
    def test_df_isna1(self):
        '''Verify DataFrame.isna implementation for various types of data'''
        def test_impl(df):
            return df.isna()
        hpat_func = self.jit(test_impl)

        # TODO: add column with datetime values when test_series_datetime_isna1 is fixed
        df = pd.DataFrame({'A': [1.0, 2.0, np.nan, 1.0],
                           'B': [np.inf, 5, np.nan, 6],
                           'C': ['aa', 'b', None, 'ccc'],
                           'D': [None, 'dd', '', None]})
        pd.testing.assert_frame_equal(hpat_func(df), test_impl(df))

    @skip_numba_jit
    def test_df_astype_str1(self):
        '''Verifies DataFrame.astype implementation converting various types to string'''
        def test_impl(df):
            return df.astype(str)
        hpat_func = self.jit(test_impl)

        # TODO: add column with float values when test_series_astype_float_to_str1 is fixed
        df = pd.DataFrame({'A': [-1, 2, 11, 5, 0, -7],
                           'B': ['aa', 'bb', 'cc', 'dd', '', 'fff']
                           })
        pd.testing.assert_frame_equal(hpat_func(df), test_impl(df))

    @skip_numba_jit
    def test_df_astype_float1(self):
        '''Verifies DataFrame.astype implementation converting various types to float'''
        def test_impl(df):
            return df.astype(np.float64)
        hpat_func = self.jit(test_impl)

        # TODO: uncomment column with string values when test_series_astype_str_to_float64 is fixed
        df = pd.DataFrame({'A': [-1, 2, 11, 5, 0, -7],
                           #                   'B': ['3.24', '1E+05', '-1', '-1.3E-01', 'nan', 'inf'],
                           'C': [3.24, 1E+05, -1, -1.3E-01, np.nan, np.inf]
                           })
        pd.testing.assert_frame_equal(hpat_func(df), test_impl(df))

    @skip_numba_jit
    def test_df_astype_int1(self):
        '''Verifies DataFrame.astype implementation converting various types to int'''
        def test_impl(df):
            return df.astype(np.int32)
        hpat_func = self.jit(test_impl)

        n = 6
        # TODO: uncomment column with string values when test_series_astype_str_to_int32 is fixed
        df = pd.DataFrame({'A': np.ones(n, dtype=np.int64),
                           'B': np.arange(n, dtype=np.int32),
                           #                   'C': ['-1', '2', '3', '0', '-7', '99'],
                           'D': np.arange(float(n), dtype=np.float32)
                           })
        pd.testing.assert_frame_equal(hpat_func(df), test_impl(df))

    @skip_numba_jit
    def test_sort_parallel(self):
        # create `kde.parquet` file
        ParquetGenerator.gen_kde_pq()

        # TODO: better parallel sort test
        def test_impl():
            df = pd.read_parquet('kde.parquet')
            df['A'] = df.points.astype(np.float64)
            df.sort_values('points', inplace=True)
            res = df.A.values
            return res

        hpat_func = self.jit(locals={'res:return': 'distributed'})(test_impl)

        save_min_samples = sdc.hiframes.sort.MIN_SAMPLES
        try:
            sdc.hiframes.sort.MIN_SAMPLES = 10
            res = hpat_func()
            self.assertTrue((np.diff(res) >= 0).all())
        finally:
            # restore global val
            sdc.hiframes.sort.MIN_SAMPLES = save_min_samples

    @skip_numba_jit
    def test_itertuples(self):
        def test_impl(df):
            res = 0.0
            for r in df.itertuples():
                res += r[1]
            return res

        hpat_func = self.jit(test_impl)
        n = 11
        df = pd.DataFrame({'A': np.arange(n), 'B': np.ones(n, np.int64)})
        self.assertEqual(hpat_func(df), test_impl(df))

    @skip_numba_jit
    def test_itertuples_str(self):
        def test_impl(df):
            res = ""
            for r in df.itertuples():
                res += r[1]
            return res

        hpat_func = self.jit(test_impl)
        n = 3
        df = pd.DataFrame({'A': ['aa', 'bb', 'cc'], 'B': np.ones(n, np.int64)})
        self.assertEqual(hpat_func(df), test_impl(df))

    @skip_numba_jit
    def test_itertuples_order(self):
        def test_impl(n):
            res = 0.0
            df = pd.DataFrame({'B': np.arange(n), 'A': np.ones(n, np.int64)})
            for r in df.itertuples():
                res += r[1]
            return res

        hpat_func = self.jit(test_impl)
        n = 11
        self.assertEqual(hpat_func(n), test_impl(n))

    @skip_numba_jit
    def test_itertuples_analysis(self):
        """tests array analysis handling of generated tuples, shapes going
        through blocks and getting used in an array dimension
        """
        def test_impl(n):
            res = 0
            df = pd.DataFrame({'B': np.arange(n), 'A': np.ones(n, np.int64)})
            for r in df.itertuples():
                if r[1] == 2:
                    A = np.ones(r[1])
                    res += len(A)
            return res

        hpat_func = self.jit(test_impl)
        n = 11
        self.assertEqual(hpat_func(n), test_impl(n))

    @skip_numba_jit
    @unittest.skipIf(platform.system() == 'Windows', "Attribute 'dtype' are different int64 and int32")
    def test_df_head1(self):
        def test_impl(n):
            df = pd.DataFrame({'A': np.ones(n), 'B': np.arange(n)})
            return df.head(3)

        hpat_func = self.jit(test_impl)
        n = 11
        pd.testing.assert_frame_equal(hpat_func(n), test_impl(n))

    @skip_numba_jit
    def test_pct_change1(self):
        def test_impl(n):
            df = pd.DataFrame({'A': np.arange(n) + 1.0, 'B': np.arange(n) + 1})
            return df.pct_change(3)

        hpat_func = self.jit(test_impl)
        n = 11
        pd.testing.assert_frame_equal(hpat_func(n), test_impl(n))

    def test_mean1(self):
        # TODO: non-numeric columns should be ignored automatically
        def test_impl(n):
            df = pd.DataFrame({'A': np.arange(n) + 1.0, 'B': np.arange(n) + 1})
            return df.mean()

        hpat_func = self.jit(test_impl)
        n = 11
        pd.testing.assert_series_equal(hpat_func(n), test_impl(n))

    def test_median1(self):
        # TODO: non-numeric columns should be ignored automatically
        def test_impl(n):
            df = pd.DataFrame({'A': 2 ** np.arange(n), 'B': np.arange(n) + 1.0})
            return df.median()

        hpat_func = self.jit(test_impl)
        n = 11
        pd.testing.assert_series_equal(hpat_func(n), test_impl(n))

    def test_std1(self):
        # TODO: non-numeric columns should be ignored automatically
        def test_impl(n):
            df = pd.DataFrame({'A': np.arange(n) + 1.0, 'B': np.arange(n) + 1})
            return df.std()

        hpat_func = self.jit(test_impl)
        n = 11
        pd.testing.assert_series_equal(hpat_func(n), test_impl(n))

    def test_var1(self):
        # TODO: non-numeric columns should be ignored automatically
        def test_impl(n):
            df = pd.DataFrame({'A': np.arange(n) + 1.0, 'B': np.arange(n) + 1})
            return df.var()

        hpat_func = self.jit(test_impl)
        n = 11
        pd.testing.assert_series_equal(hpat_func(n), test_impl(n))

    def test_max1(self):
        # TODO: non-numeric columns should be ignored automatically
        def test_impl(n):
            df = pd.DataFrame({'A': np.arange(n) + 1.0, 'B': np.arange(n) + 1})
            return df.max()

        hpat_func = self.jit(test_impl)
        n = 11
        pd.testing.assert_series_equal(hpat_func(n), test_impl(n))

    def test_min1(self):
        # TODO: non-numeric columns should be ignored automatically
        def test_impl(n):
            df = pd.DataFrame({'A': np.arange(n) + 1.0, 'B': np.arange(n) + 1})
            return df.min()

        hpat_func = self.jit(test_impl)
        n = 11
        pd.testing.assert_series_equal(hpat_func(n), test_impl(n))

    def test_sum1(self):
        # TODO: non-numeric columns should be ignored automatically
        def test_impl(n):
            df = pd.DataFrame({'A': np.arange(n) + 1.0, 'B': np.arange(n) + 1})
            return df.sum()

        hpat_func = self.jit(test_impl)
        n = 11
        pd.testing.assert_series_equal(hpat_func(n), test_impl(n))

    def test_prod1(self):
        # TODO: non-numeric columns should be ignored automatically
        def test_impl(n):
            df = pd.DataFrame({'A': np.arange(n) + 1.0, 'B': np.arange(n) + 1})
            return df.prod()

        hpat_func = self.jit(test_impl)
        n = 11
        pd.testing.assert_series_equal(hpat_func(n), test_impl(n))

    def test_count(self):
        def test_impl(n):
            df = pd.DataFrame({'A': np.arange(n), 'B': np.arange(n)})
            return df.count()

        hpat_func = self.jit(test_impl)
        n = 11
        pd.testing.assert_series_equal(hpat_func(n), test_impl(n))

    def test_count1(self):
        # TODO: non-numeric columns should be ignored automatically
        def test_impl(n):
            df = pd.DataFrame({'A': np.arange(n) + 1.0, 'B': np.arange(n) + 1})
            return df.count()

        hpat_func = self.jit(test_impl)
        n = 11
        pd.testing.assert_series_equal(hpat_func(n), test_impl(n))

    @skip_numba_jit
    def test_df_fillna1(self):
        def test_impl(df):
            return df.fillna(5.0)

        df = pd.DataFrame({'A': [1.0, 2.0, np.nan, 1.0]})
        hpat_func = self.jit(test_impl)
        pd.testing.assert_frame_equal(hpat_func(df), test_impl(df))

    @skip_numba_jit
    def test_df_fillna_str1(self):
        def test_impl(df):
            return df.fillna("dd")

        df = pd.DataFrame({'A': ['aa', 'b', None, 'ccc']})
        hpat_func = self.jit(test_impl)
        pd.testing.assert_frame_equal(hpat_func(df), test_impl(df))

    @skip_numba_jit
    def test_df_fillna_inplace1(self):
        def test_impl(A):
            A.fillna(11.0, inplace=True)
            return A

        df = pd.DataFrame({'A': [1.0, 2.0, np.nan, 1.0]})
        df2 = df.copy()
        hpat_func = self.jit(test_impl)
        pd.testing.assert_frame_equal(hpat_func(df), test_impl(df2))

    @skip_numba_jit
    def test_df_reset_index1(self):
        def test_impl(df):
            return df.reset_index(drop=True)

        df = pd.DataFrame({'A': [1.0, 2.0, np.nan, 1.0]})
        hpat_func = self.jit(test_impl)
        pd.testing.assert_frame_equal(hpat_func(df), test_impl(df))

    @skip_numba_jit
    def test_df_reset_index_inplace1(self):
        def test_impl():
            df = pd.DataFrame({'A': [1.0, 2.0, np.nan, 1.0]})
            df.reset_index(drop=True, inplace=True)
            return df

        hpat_func = self.jit(test_impl)
        pd.testing.assert_frame_equal(hpat_func(), test_impl())

    @skip_numba_jit
    def test_df_dropna1(self):
        def test_impl(df):
            return df.dropna()

        df = pd.DataFrame({'A': [1.0, 2.0, np.nan, 1.0], 'B': [4, 5, 6, 7]})
        hpat_func = self.jit(test_impl)
        out = test_impl(df).reset_index(drop=True)
        h_out = hpat_func(df)
        pd.testing.assert_frame_equal(out, h_out)

    @skip_numba_jit
    def test_df_dropna2(self):
        def test_impl(df):
            return df.dropna()

        df = pd.DataFrame({'A': [1.0, 2.0, np.nan, 1.0]})
        hpat_func = self.jit(test_impl)
        out = test_impl(df).reset_index(drop=True)
        h_out = hpat_func(df)
        pd.testing.assert_frame_equal(out, h_out)

    @skip_numba_jit
    def test_df_dropna_inplace1(self):
        # TODO: fix error when no df is returned
        def test_impl(df):
            df.dropna(inplace=True)
            return df

        df = pd.DataFrame({'A': [1.0, 2.0, np.nan, 1.0], 'B': [4, 5, 6, 7]})
        df2 = df.copy()
        hpat_func = self.jit(test_impl)
        out = test_impl(df).reset_index(drop=True)
        h_out = hpat_func(df2)
        pd.testing.assert_frame_equal(out, h_out)

    @skip_numba_jit
    def test_df_dropna_str1(self):
        def test_impl(df):
            return df.dropna()

        df = pd.DataFrame({'A': [1.0, 2.0, 4.0, 1.0], 'B': ['aa', 'b', None, 'ccc']})
        hpat_func = self.jit(test_impl)
        out = test_impl(df).reset_index(drop=True)
        h_out = hpat_func(df)
        pd.testing.assert_frame_equal(out, h_out)

    @skip_numba_jit
    def test_df_drop1(self):
        def test_impl(df):
            return df.drop(columns=['A'])

        df = pd.DataFrame({'A': [1.0, 2.0, np.nan, 1.0], 'B': [4, 5, 6, 7]})
        hpat_func = self.jit(test_impl)
        pd.testing.assert_frame_equal(hpat_func(df), test_impl(df))

    @skip_numba_jit
    def test_df_drop_inplace2(self):
        # test droping after setting the column
        def test_impl(df):
            df2 = df[['A', 'B']]
            df2['D'] = np.ones(3)
            df2.drop(columns=['D'], inplace=True)
            return df2

        df = pd.DataFrame({'A': [1, 2, 3], 'B': [2, 3, 4]})
        hpat_func = self.jit(test_impl)
        pd.testing.assert_frame_equal(hpat_func(df), test_impl(df))

    @skip_numba_jit
    def test_df_drop_inplace1(self):
        def test_impl(df):
            df.drop('A', axis=1, inplace=True)
            return df

        df = pd.DataFrame({'A': [1.0, 2.0, np.nan, 1.0], 'B': [4, 5, 6, 7]})
        df2 = df.copy()
        hpat_func = self.jit(test_impl)
        pd.testing.assert_frame_equal(hpat_func(df), test_impl(df2))

    def test_isin_df1(self):
        def test_impl(df, df2):
            return df.isin(df2)

        hpat_func = self.jit(test_impl)
        n = 11
        df = pd.DataFrame({'A': np.arange(n), 'B': np.arange(n)**2})
        df2 = pd.DataFrame({'A': np.arange(n), 'C': np.arange(n)**2})
        df2.A[n // 2:] = n
        pd.testing.assert_frame_equal(hpat_func(df, df2), test_impl(df, df2))

    def test_isin_df2(self):
        def test_impl(df, df2):
            return df.isin(df2)

        hpat_func = self.jit(test_impl)
        df = pd.DataFrame({'A': np.arange(11), 'B': np.arange(11)**2})
        df2 = pd.DataFrame({})
        pd.testing.assert_frame_equal(hpat_func(df, df2), test_impl(df, df2))

    @unittest.skip("needs dict typing in Numba")
    def test_isin_dict1(self):
        def test_impl(df):
            vals = {'A': (2., 3., 4.), 'C': (4., 5., 6.)}
            return df.isin(vals)

        hpat_func = self.jit(test_impl)
        n = 11
        df = pd.DataFrame({'A': np.arange(n), 'B': np.arange(n)**2})
        pd.testing.assert_frame_equal(hpat_func(df), test_impl(df))

    def test_isin_list1(self):
        def test_impl(df):
            vals = [2, 3, 4]
            return df.isin(vals)

        hpat_func = self.jit(test_impl)
        n = 11
        df = pd.DataFrame({'A': np.arange(n), 'B': np.arange(n)**2})
        pd.testing.assert_frame_equal(hpat_func(df), test_impl(df))

<<<<<<< HEAD
    def test_isin_ser1(self):
        def test_impl(df):
            vals = pd.Series([2, 3, 4])
            return df.isin(vals)

        hpat_func = self.jit(test_impl)
        n = 11
        df = pd.DataFrame({'A': np.arange(n), 'B': np.arange(n)**2})
        pd.testing.assert_frame_equal(hpat_func(df), test_impl(df))

    def test_isin_set1(self):
        def test_impl(df):
            vals = values = {1, 2, 5, 7, 8}
            return df.isin(vals)

        hpat_func = self.jit(test_impl)
        n = 11
        df = pd.DataFrame({'A': np.arange(n), 'B': np.arange(n)**2})
        pd.testing.assert_frame_equal(hpat_func(df), test_impl(df))

    @skip_numba_jit
    def test_append1(self):
=======
    def test_append_df_same_cols_no_index(self):
>>>>>>> b83641fa
        def test_impl(df, df2):
            return df.append(df2, ignore_index=True)

        hpat_func = self.jit(test_impl)
        n = 11
        df = pd.DataFrame({'A': np.arange(n), 'B': np.arange(n)**2})
        df2 = pd.DataFrame({'A': np.arange(n), 'B': np.arange(n)**2})
        df2.A[n // 2:] = n
        pd.testing.assert_frame_equal(hpat_func(df, df2), test_impl(df, df2))

    def test_append_df_diff_cols_no_index(self):
        def test_impl(df, df2):
            return df.append(df2, ignore_index=True)

        hpat_func = self.jit(test_impl)
        n1 = 11
        n2 = n1 * 2
        df = pd.DataFrame({'A': np.arange(n1), 'B': np.arange(n1)**2})
        df2 = pd.DataFrame({'C': np.arange(n2), 'D': np.arange(n2)**2, 'E': np.arange(n2) + 100})

        pd.testing.assert_frame_equal(hpat_func(df, df2), test_impl(df, df2))

    def test_append_df_cross_cols_no_index(self):
        def test_impl(df, df2):
            return df.append(df2, ignore_index=True)

        hpat_func = self.jit(test_impl)
        n1 = 11
        n2 = n1 * 2
        df = pd.DataFrame({'A': np.arange(n1), 'B': np.arange(n1)**2})
        df2 = pd.DataFrame({'A': np.arange(n2), 'D': np.arange(n2)**2, 'E': np.arange(n2) + 100})

        pd.testing.assert_frame_equal(hpat_func(df, df2), test_impl(df, df2))

    @skip_sdc_jit
    def test_append_df_diff_types_no_index(self):
        def test_impl(df, df2):
            return df.append(df2, ignore_index=True)

        hpat_func = self.jit(test_impl)

        df = pd.DataFrame({'A': ['cat', 'dog', np.nan], 'B': [.2, .3, np.nan]})
        df2 = pd.DataFrame({'C': [5, 6, 7, 8]*64, 'D': ['a', 'b', np.nan, '']*64})

        pd.testing.assert_frame_equal(hpat_func(df, df2), test_impl(df, df2))

    @skip_numba_jit('Unsupported functionality df.append([df2, df3])')
    def test_append_no_index(self):
        def test_impl(df, df2, df3):
            return df.append([df2, df3], ignore_index=True)

        hpat_func = self.jit(test_impl)
        n = 11
        df = pd.DataFrame({'A': np.arange(n), 'B': np.arange(n)**2})
        df2 = pd.DataFrame({'A': np.arange(n), 'B': np.arange(n)**2})
        df2.A[n // 2:] = n
        df3 = pd.DataFrame({'A': np.arange(n), 'B': np.arange(n)**2})
        pd.testing.assert_frame_equal(
            hpat_func(df, df2, df3), test_impl(df, df2, df3))

    @skip_numba_jit
    def test_concat_columns1(self):
        def test_impl(S1, S2):
            return pd.concat([S1, S2], axis=1)

        hpat_func = self.jit(test_impl)
        S1 = pd.Series([4, 5])
        S2 = pd.Series([6., 7.])
        # TODO: support int as column name
        pd.testing.assert_frame_equal(
            hpat_func(S1, S2),
            test_impl(S1, S2).rename(columns={0: '0', 1: '1'}))

    @skip_numba_jit
    def test_var_rename(self):
        # tests df variable replacement in hiframes_untyped where inlining
        # can cause extra assignments and definition handling errors
        # TODO: inline freevar
        def test_impl():
            df = pd.DataFrame({'A': [1, 2, 3], 'B': [2, 3, 4]})
            # TODO: df['C'] = [5,6,7]
            df['C'] = np.ones(3)
            return inner_get_column(df)

        hpat_func = self.jit(test_impl)
        pd.testing.assert_series_equal(hpat_func(), test_impl(), check_names=False)

    @unittest.skip("Implement getting columns attribute")
    def test_dataframe_columns_attribute(self):
        def test_impl():
            df = pd.DataFrame({'A': [1, 2, 3], 'B': [2, 3, 4]})
            return df.columns

        hpat_func = self.jit(test_impl)
        np.testing.assert_array_equal(hpat_func(), test_impl())

    @unittest.skip("Implement getting columns attribute")
    def test_dataframe_columns_iterator(self):
        def test_impl():
            df = pd.DataFrame({'A': [1, 2, 3], 'B': [2, 3, 4]})
            return [column for column in df.columns]

        hpat_func = self.jit(test_impl)
        np.testing.assert_array_equal(hpat_func(), test_impl())

    @unittest.skip("Implement set_index for DataFrame")
    def test_dataframe_set_index(self):
        def test_impl():
            df = pd.DataFrame({'month': [1, 4, 7, 10],
                               'year': [2012, 2014, 2013, 2014],
                               'sale': [55, 40, 84, 31]})
            return df.set_index('month')

        hpat_func = self.jit(test_impl)
        pd.testing.assert_frame_equal(hpat_func(), test_impl())

    @unittest.skip("Implement sort_index for DataFrame")
    def test_dataframe_sort_index(self):
        def test_impl():
            df = pd.DataFrame({'A': [1, 2, 3, 4, 5]}, index=[100, 29, 234, 1, 150])
            return df.sort_index()

        hpat_func = self.jit(test_impl)
        pd.testing.assert_frame_equal(hpat_func(), test_impl())

    @unittest.skip("Implement iterrows for DataFrame")
    def test_dataframe_iterrows(self):
        def test_impl(df):
            return [row for _, row in df.iterrows()]

        df = pd.DataFrame({'A': [1, 2, 3], 'B': [0.2, 0.5, 0.001], 'C': ['a', 'bb', 'ccc']})
        hpat_func = self.jit(test_impl)
        np.testing.assert_array_equal(hpat_func(df), test_impl(df))

    @unittest.skip("Support parameter axis=1")
    def test_dataframe_axis_param(self):
        def test_impl(n):
            df = pd.DataFrame({'A': np.arange(n), 'B': np.arange(n)})
            return df.sum(axis=1)

        n = 100
        hpat_func = self.jit(test_impl)
        pd.testing.assert_series_equal(hpat_func(n), test_impl(n))

    def test_min_dataframe_default(self):
        def test_impl(df):
            return df.min()

        sdc_func = sdc.jit(test_impl)
        df = pd.DataFrame({
            "A": [12, 4, 5, 44, 1],
            "B": [5.0, np.nan, 9, 2, -1],
            # unsupported
            # "C": ['a', 'aa', 'd', 'cc', None],
            # "D": [True, True, False, True, True]
        })
        pd.testing.assert_series_equal(sdc_func(df), test_impl(df))

    @skip_sdc_jit
    def test_median_default(self):
        def test_impl(df):
            return df.median()

        hpat_func = sdc.jit(test_impl)
        df = pd.DataFrame({"A": [.2, .0, .6, .2],
                           "B": [.5, .6, .7, .8],
                           "C": [2, 0, 6, 2],
                           "D": [.2, .1, np.nan, .5],
                           "E": [-1, np.nan, 1, np.inf],
                           "F": [np.nan, np.nan, np.inf, np.nan]})
        pd.testing.assert_series_equal(hpat_func(df), test_impl(df))

    def test_mean_default(self):
        def test_impl(df):
            return df.mean()

        hpat_func = sdc.jit(test_impl)
        df = pd.DataFrame({"A": [.2, .0, .6, .2],
                           "B": [.5, .6, .7, .8],
                           "C": [2, 0, 6, 2],
                           "D": [.2, .1, np.nan, .5],
                           "E": [-1, np.nan, 1, np.inf],
                           "F": [np.nan, np.nan, np.inf, np.nan]})
        pd.testing.assert_series_equal(hpat_func(df), test_impl(df))

    def test_std_default(self):
        def test_impl(df):
            return df.std()

        hpat_func = sdc.jit(test_impl)
        df = pd.DataFrame({"A": [.2, .0, .6, .2],
                           "B": [.5, .6, .7, .8],
                           "C": [2, 0, 6, 2],
                           "D": [.2, .1, np.nan, .5],
                           "E": [-1, np.nan, 1, np.inf],
                           "F": [np.nan, np.nan, np.inf, np.nan]})
        pd.testing.assert_series_equal(hpat_func(df), test_impl(df))

    def test_var_default(self):
        def test_impl(df):
            return df.var()

        hpat_func = sdc.jit(test_impl)
        df = pd.DataFrame({"A": [.2, .0, .6, .2],
                           "B": [.5, .6, .7, .8],
                           "C": [2, 0, 6, 2],
                           "D": [.2, .1, np.nan, .5],
                           "E": [-1, np.nan, 1, np.inf],
                           "F": [np.nan, np.nan, np.inf, np.nan]})
        pd.testing.assert_series_equal(hpat_func(df), test_impl(df))

    def test_max_default(self):
        def test_impl(df):
            return df.max()

        hpat_func = sdc.jit(test_impl)
        df = pd.DataFrame({"A": [.2, .0, .6, .2],
                           "B": [.5, .6, .7, .8],
                           "C": [2, 0, 6, 2],
                           "D": [.2, .1, np.nan, .5],
                           "E": [-1, np.nan, 1, np.inf],
                           "F": [np.nan, np.nan, np.inf, np.nan]})
        pd.testing.assert_series_equal(hpat_func(df), test_impl(df))

    @skip_sdc_jit
    def test_min_default(self):
        def test_impl(df):
            return df.min()

        hpat_func = sdc.jit(test_impl)
        df = pd.DataFrame({"A": [.2, .0, .6, .2],
                           "B": [.5, .6, .7, .8],
                           "C": [2, 0, 6, 2],
                           "D": [.2, .1, np.nan, .5],
                           "E": [-1, np.nan, 1, np.inf],
                           "F": [np.nan, np.nan, np.inf, np.nan]})
        pd.testing.assert_series_equal(hpat_func(df), test_impl(df))

    def test_sum_default(self):
        def test_impl(df):
            return df.sum()

        hpat_func = sdc.jit(test_impl)
        df = pd.DataFrame({"A": [.2, .0, .6, .2],
                           "B": [.5, .6, .7, .8],
                           "C": [2, 0, 6, 2],
                           "D": [.2, .1, np.nan, .5],
                           "E": [-1, np.nan, 1, np.inf],
                           "F": [np.nan, np.nan, np.inf, np.nan]})
        pd.testing.assert_series_equal(hpat_func(df), test_impl(df))

    def test_prod_default(self):
        def test_impl(df):
            return df.prod()

        hpat_func = sdc.jit(test_impl)
        df = pd.DataFrame({"A": [.2, .0, .6, .2],
                           "B": [.5, .6, .7, .8],
                           "C": [2, 0, 6, 2],
                           "D": [.2, .1, np.nan, .5],
                           "E": [-1, np.nan, 1, np.inf],
                           "F": [np.nan, np.nan, np.inf, np.nan]})
        pd.testing.assert_series_equal(hpat_func(df), test_impl(df))

    def test_count2_default(self):
        def test_impl(df):
            return df.count()

        hpat_func = sdc.jit(test_impl)
        df = pd.DataFrame({"A": [.2, .0, .6, .2],
                           "B": [.5, .6, .7, .8],
                           "C": [2, 0, 6, 2],
                           "D": [.2, .1, np.nan, .5],
                           "E": [-1, np.nan, 1, np.inf],
                           "F": [np.nan, np.nan, np.inf, np.nan]})
        pd.testing.assert_series_equal(hpat_func(df), test_impl(df))


if __name__ == "__main__":
    unittest.main()<|MERGE_RESOLUTION|>--- conflicted
+++ resolved
@@ -1110,7 +1110,6 @@
         df = pd.DataFrame({'A': np.arange(n), 'B': np.arange(n)**2})
         pd.testing.assert_frame_equal(hpat_func(df), test_impl(df))
 
-<<<<<<< HEAD
     def test_isin_ser1(self):
         def test_impl(df):
             vals = pd.Series([2, 3, 4])
@@ -1132,10 +1131,7 @@
         pd.testing.assert_frame_equal(hpat_func(df), test_impl(df))
 
     @skip_numba_jit
-    def test_append1(self):
-=======
     def test_append_df_same_cols_no_index(self):
->>>>>>> b83641fa
         def test_impl(df, df2):
             return df.append(df2, ignore_index=True)
 
