--- conflicted
+++ resolved
@@ -1489,7 +1489,6 @@
                     )
                     pd.testing.assert_frame_equal(sdc_func(df), ref_impl(df))
 
-<<<<<<< HEAD
     @dfRefactoringNotImplemented  # required re-implementing DataFrame boxing
     def test_df_head_no_unboxing(self):
         def test_impl(n):
@@ -1505,10 +1504,7 @@
             with self.subTest(n=n):
                 pd.testing.assert_frame_equal(sdc_impl(n), test_impl(n))
 
-    @dfRefactoringNotImplemented
-=======
-    @dfRefactoringNotImplemented  # required re-implementing DataFrame unboxing
->>>>>>> 7c8c8a3b
+    @dfRefactoringNotImplemented  # required re-implementing DataFrame unboxing
     def test_df_copy(self):
         def test_impl(df, deep):
             return df.copy(deep=deep)
