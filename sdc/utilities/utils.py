# *****************************************************************************
# Copyright (c) 2020, Intel Corporation All rights reserved.
#
# Redistribution and use in source and binary forms, with or without
# modification, are permitted provided that the following conditions are met:
#
#     Redistributions of source code must retain the above copyright notice,
#     this list of conditions and the following disclaimer.
#
#     Redistributions in binary form must reproduce the above copyright notice,
#     this list of conditions and the following disclaimer in the documentation
#     and/or other materials provided with the distribution.
#
# THIS SOFTWARE IS PROVIDED BY THE COPYRIGHT HOLDERS AND CONTRIBUTORS "AS IS"
# AND ANY EXPRESS OR IMPLIED WARRANTIES, INCLUDING, BUT NOT LIMITED TO,
# THE IMPLIED WARRANTIES OF MERCHANTABILITY AND FITNESS FOR A PARTICULAR
# PURPOSE ARE DISCLAIMED. IN NO EVENT SHALL THE COPYRIGHT HOLDER OR
# CONTRIBUTORS BE LIABLE FOR ANY DIRECT, INDIRECT, INCIDENTAL, SPECIAL,
# EXEMPLARY, OR CONSEQUENTIAL DAMAGES (INCLUDING, BUT NOT LIMITED TO,
# PROCUREMENT OF SUBSTITUTE GOODS OR SERVICES; LOSS OF USE, DATA, OR PROFITS;
# OR BUSINESS INTERRUPTION) HOWEVER CAUSED AND ON ANY THEORY OF LIABILITY,
# WHETHER IN CONTRACT, STRICT LIABILITY, OR TORT (INCLUDING NEGLIGENCE OR
# OTHERWISE) ARISING IN ANY WAY OUT OF THE USE OF THIS SOFTWARE,
# EVEN IF ADVISED OF THE POSSIBILITY OF SUCH DAMAGE.
# *****************************************************************************


from sdc import hstr_ext
import llvmlite.binding as ll
from llvmlite import ir as lir
from collections import namedtuple
import operator
import numba
from numba import types
from numba.core import cgutils
from numba.core import ir_utils, ir
from numba.core.ir_utils import (guard, get_definition, find_callname, require,
                            add_offset_to_labels, find_topo_order, find_const)
from numba.core.typing import signature
from numba.core.typing.templates import infer_global, AbstractTemplate
from numba.core.imputils import lower_builtin
from numba.extending import overload, intrinsic, lower_cast
from numba.np import numpy_support
import numpy as np
import sdc
from sdc.str_ext import string_type, list_string_array_type
from sdc.str_arr_ext import string_array_type, num_total_chars, pre_alloc_string_array
from sdc.config import (config_use_parallel_overloads, config_inline_overloads)
from enum import Enum
import types as pytypes
from numba.extending import overload, overload_method, overload_attribute
from numba.extending import register_jitable, register_model
from numba.core.datamodel.registry import register_default
from functools import wraps
from itertools import filterfalse, chain
from numba.core.registry import CPUDispatcher

# int values for types to pass to C code
# XXX: _hpat_common.h
class CTypeEnum(Enum):
    Int8 = 0
    UInt8 = 1
    Int32 = 2
    UInt32 = 3
    Int64 = 4
    UInt64 = 7
    Float32 = 5
    Float64 = 6
    Int16 = 8
    UInt16 = 9


_numba_to_c_type_map = {
    types.int8: CTypeEnum.Int8.value,
    types.uint8: CTypeEnum.UInt8.value,
    types.int32: CTypeEnum.Int32.value,
    types.uint32: CTypeEnum.UInt32.value,
    types.int64: CTypeEnum.Int64.value,
    types.uint64: CTypeEnum.UInt64.value,
    types.float32: CTypeEnum.Float32.value,
    types.float64: CTypeEnum.Float64.value,
    types.NPDatetime('ns'): CTypeEnum.UInt64.value,
    # XXX: Numpy's bool array uses a byte for each value but regular booleans
    # are not bytes
    # TODO: handle boolean scalars properly
    types.bool_: CTypeEnum.UInt8.value,
    types.int16: CTypeEnum.Int16.value,
    types.uint16: CTypeEnum.UInt16.value,
}


def min_dtype_int_val(dtype):
    numpy_dtype = numpy_support.as_dtype(dtype)
    return np.iinfo(numpy_dtype).min


def max_dtype_int_val(dtype):
    numpy_dtype = numpy_support.as_dtype(dtype)
    return np.iinfo(numpy_dtype).max


def min_dtype_float_val(dtype):
    numpy_dtype = numpy_support.as_dtype(dtype)
    return np.finfo(numpy_dtype).min


def max_dtype_float_val(dtype):
    numpy_dtype = numpy_support.as_dtype(dtype)
    return np.finfo(numpy_dtype).max


# silence Numba error messages for now
# TODO: customize through @sdc.jit
numba.core.errors.error_extras = {
    'unsupported_error': '',
    'typing': '',
    'reportable': '',
    'interpreter': '',
    'constant_inference': ''}

# sentinel value representing non-constant values


class NotConstant:
    pass


NOT_CONSTANT = NotConstant()

ReplaceFunc = namedtuple("ReplaceFunc",
                         ["func", "arg_types", "args", "glbls", "pre_nodes"])

np_alloc_callnames = ('empty', 'zeros', 'ones', 'full')


def unliteral_all(args):
    return tuple(types.unliteral(a) for a in args)

# TODO: move to Numba


class BooleanLiteral(types.Literal, types.Boolean):

    def __init__(self, value):
        self._literal_init(value)
        name = 'Literal[bool]({})'.format(value)
        basetype = self.literal_type
        types.Boolean.__init__(
            self,
            name=name
            )

    def can_convert_to(self, typingctx, other):
        # similar to IntegerLiteral
        conv = typingctx.can_convert(self.literal_type, other)
        if conv is not None:
            return max(conv, types.Conversion.promote)


types.Literal.ctor_map[bool] = BooleanLiteral
register_default(BooleanLiteral)(numba.core.datamodel.models.BooleanModel)


@lower_cast(BooleanLiteral, types.boolean)
def literal_bool_cast(context, builder, fromty, toty, val):
    lit = context.get_constant_generic(
        builder,
        fromty.literal_type,
        fromty.literal_value,
    )
    return context.cast(builder, lit, fromty.literal_type, toty)


lower_builtin(operator.eq, BooleanLiteral, BooleanLiteral)(numba.cpython.builtins.const_eq_impl)
lower_builtin(operator.ne, BooleanLiteral, BooleanLiteral)(numba.cpython.builtins.const_ne_impl)


@lower_builtin(bool, BooleanLiteral)
def bool_as_bool(context, builder, sig, args):
    [val] = args
    return val


def get_constant(func_ir, var, default=NOT_CONSTANT):
    def_node = guard(get_definition, func_ir, var)
    if def_node is None:
        return default
    if isinstance(def_node, ir.Const):
        return def_node.value
    # call recursively if variable assignment
    if isinstance(def_node, ir.Var):
        return get_constant(func_ir, def_node, default)
    return default


def inline_new_blocks(func_ir, block, i, callee_blocks, work_list=None):
    # adopted from inline_closure_call
    scope = block.scope
    instr = block.body[i]

    # 1. relabel callee_ir by adding an offset
    callee_blocks = add_offset_to_labels(callee_blocks, ir_utils._max_label + 1)
    callee_blocks = ir_utils.simplify_CFG(callee_blocks)
    max_label = max(callee_blocks.keys())
    #    reset globals in ir_utils before we use it
    ir_utils._max_label = max_label
    topo_order = find_topo_order(callee_blocks)

    # 5. split caller blocks into two
    new_blocks = []
    new_block = ir.Block(scope, block.loc)
    new_block.body = block.body[i + 1:]
    new_label = ir_utils.next_label()
    func_ir.blocks[new_label] = new_block
    new_blocks.append((new_label, new_block))
    block.body = block.body[:i]
    min_label = topo_order[0]
    block.body.append(ir.Jump(min_label, instr.loc))

    # 6. replace Return with assignment to LHS
    numba.core.inline_closurecall._replace_returns(callee_blocks, instr.target, new_label)
    #    remove the old definition of instr.target too
    if (instr.target.name in func_ir._definitions):
        func_ir._definitions[instr.target.name] = []

    # 7. insert all new blocks, and add back definitions
    for label in topo_order:
        # block scope must point to parent's
        block = callee_blocks[label]
        block.scope = scope
        numba.core.inline_closurecall._add_definitions(func_ir, block)
        func_ir.blocks[label] = block
        new_blocks.append((label, block))

    if work_list is not None:
        for block in new_blocks:
            work_list.append(block)
    return callee_blocks


def is_alloc_call(func_var, call_table):
    """
    return true if func_var represents an array creation call
    """
    assert func_var in call_table
    call_list = call_table[func_var]
    return ((len(call_list) == 2 and call_list[1] == np
             and call_list[0] in ['empty', 'zeros', 'ones', 'full'])
            or call_list == [numba.unsafe.ndarray.empty_inferred])


def is_alloc_callname(func_name, mod_name):
    """
    return true if function represents an array creation call
    """
    return isinstance(mod_name, str) and ((mod_name == 'numpy'
                                           and func_name in np_alloc_callnames)
                                          or (func_name == 'empty_inferred'
                                              and mod_name in ('numba.extending', 'numba.unsafe.ndarray'))
                                          or (func_name == 'pre_alloc_string_array'
                                              and mod_name == 'sdc.str_arr_ext')
                                          or (func_name in ('alloc_str_list', 'alloc_list_list_str')
                                              and mod_name == 'sdc.str_ext'))


def find_build_tuple(func_ir, var):
    """Check if a variable is constructed via build_tuple
    and return the sequence or raise GuardException otherwise.
    """
    # variable or variable name
    require(isinstance(var, (ir.Var, str)))
    var_def = get_definition(func_ir, var)
    require(isinstance(var_def, ir.Expr))
    require(var_def.op == 'build_tuple')
    return var_def.items


def cprint(*s):
    print(*s)


@infer_global(cprint)
class CprintInfer(AbstractTemplate):
    def generic(self, args, kws):
        assert not kws
        return signature(types.none, *unliteral_all(args))


typ_to_format = {
    types.int32: 'd',
    types.uint32: 'u',
    types.int64: 'lld',
    types.uint64: 'llu',
    types.float32: 'f',
    types.float64: 'lf',
}

ll.add_symbol('print_str', hstr_ext.print_str)
ll.add_symbol('print_char', hstr_ext.print_char)


@lower_builtin(cprint, types.VarArg(types.Any))
def cprint_lower(context, builder, sig, args):
    from sdc.str_ext import string_type, char_type

    for i, val in enumerate(args):
        typ = sig.args[i]
        if typ == string_type:
            fnty = lir.FunctionType(
                lir.VoidType(), [lir.IntType(8).as_pointer()])
            fn = builder.module.get_or_insert_function(fnty, name="print_str")
            builder.call(fn, [val])
            cgutils.printf(builder, " ")
            continue
        if typ == char_type:
            fnty = lir.FunctionType(
                lir.VoidType(), [lir.IntType(8)])
            fn = builder.module.get_or_insert_function(fnty, name="print_char")
            builder.call(fn, [val])
            cgutils.printf(builder, " ")
            continue
        if isinstance(typ, types.ArrayCTypes):
            cgutils.printf(builder, "%p ", val)
            continue
        format_str = typ_to_format[typ]
        cgutils.printf(builder, "%{} ".format(format_str), val)
    cgutils.printf(builder, "\n")
    return context.get_dummy_value()


def print_dist(d):
    from sdc.distributed_analysis import Distribution
    if d == Distribution.REP:
        return "REP"
    if d == Distribution.OneD:
        return "1D_Block"
    if d == Distribution.OneD_Var:
        return "1D_Block_Var"
    if d == Distribution.Thread:
        return "Multi-thread"
    if d == Distribution.TwoD:
        return "2D_Block"


def distribution_report():
    import sdc.distributed
    if sdc.distributed.dist_analysis is None:
        return
    print("Array distributions:")
    for arr, dist in sdc.distributed.dist_analysis.array_dists.items():
        print("   {0:20} {1}".format(arr, print_dist(dist)))
    print("\nParfor distributions:")
    for p, dist in sdc.distributed.dist_analysis.parfor_dists.items():
        print("   {0:<20} {1}".format(p, print_dist(dist)))


def is_whole_slice(typemap, func_ir, var, accept_stride=False):
    """ return True if var can be determined to be a whole slice """
    require(typemap[var.name] == types.slice2_type
            or (accept_stride and typemap[var.name] == types.slice3_type))
    call_expr = get_definition(func_ir, var)
    require(isinstance(call_expr, ir.Expr) and call_expr.op == 'call')
    assert (len(call_expr.args) == 2
            or (accept_stride and len(call_expr.args) == 3))
    assert find_callname(func_ir, call_expr) == ('slice', 'builtins')
    arg0_def = get_definition(func_ir, call_expr.args[0])
    arg1_def = get_definition(func_ir, call_expr.args[1])
    require(isinstance(arg0_def, ir.Const) and arg0_def.value is None)
    require(isinstance(arg1_def, ir.Const) and arg1_def.value is None)
    return True


def is_const_slice(typemap, func_ir, var, accept_stride=False):
    """ return True if var can be determined to be a constant size slice """
    require(typemap[var.name] == types.slice2_type
            or (accept_stride and typemap[var.name] == types.slice3_type))
    call_expr = get_definition(func_ir, var)
    require(isinstance(call_expr, ir.Expr) and call_expr.op == 'call')
    assert (len(call_expr.args) == 2
            or (accept_stride and len(call_expr.args) == 3))
    assert find_callname(func_ir, call_expr) == ('slice', 'builtins')
    arg0_def = get_definition(func_ir, call_expr.args[0])
    require(isinstance(arg0_def, ir.Const) and arg0_def.value is None)
    size_const = find_const(func_ir, call_expr.args[1])
    require(isinstance(size_const, int))
    return True


def get_slice_step(typemap, func_ir, var):
    require(typemap[var.name] == types.slice3_type)
    call_expr = get_definition(func_ir, var)
    require(isinstance(call_expr, ir.Expr) and call_expr.op == 'call')
    assert len(call_expr.args) == 3
    return call_expr.args[2]


def is_array(typemap, varname):
    return (varname in typemap
            and (is_np_array(typemap, varname)
                 or typemap[varname] in (string_array_type, list_string_array_type,
                                         sdc.hiframes.split_impl.string_array_split_view_type)
                 or isinstance(typemap[varname], sdc.hiframes.pd_series_ext.SeriesType)))


def is_np_array(typemap, varname):
    return (varname in typemap
            and isinstance(typemap[varname], types.Array))


def is_array_container(typemap, varname):
    return (varname in typemap
            and isinstance(typemap[varname], (types.List, types.Set))
            and (isinstance(typemap[varname].dtype, types.Array)
                 or typemap[varname].dtype == string_array_type
                 or isinstance(typemap[varname].dtype,
                               sdc.hiframes.pd_series_ext.SeriesType)))


# converts an iterable to array, similar to np.array, but can support
# other things like StringArray
# TODO: other types like datetime?
def to_array(A):
    return np.array(A)


@overload(to_array)
def to_array_overload(A):
    # try regular np.array and return it if it works
    def to_array_impl(A):
        return np.array(A)
    try:
        numba.njit(to_array_impl).get_call_template((A,), {})
        return to_array_impl
    except BaseException:
        pass  # should be handled elsewhere (e.g. Set)


def empty_like_type(n, arr):
    return np.empty(n, arr.dtype)


@overload(empty_like_type)
def empty_like_type_overload(n, arr):
    if isinstance(arr, sdc.hiframes.pd_categorical_ext.CategoricalArray):
        from sdc.hiframes.pd_categorical_ext import fix_cat_array_type
        return lambda n, arr: fix_cat_array_type(np.empty(n, arr.dtype))
    if isinstance(arr, types.Array):
        return lambda n, arr: np.empty(n, arr.dtype)
    if isinstance(arr, types.List) and arr.dtype == string_type:
        def empty_like_type_str_list(n, arr):
            return [''] * n
        return empty_like_type_str_list

    # string array buffer for join
    assert arr == string_array_type

    def empty_like_type_str_arr(n, arr):
        # average character heuristic
        avg_chars = 20  # heuristic
        if len(arr) != 0:
            avg_chars = num_total_chars(arr) // len(arr)
        return pre_alloc_string_array(n, n * avg_chars)

    return empty_like_type_str_arr


def alloc_arr_tup(n, arr_tup, init_vals=()):
    arrs = []
    for in_arr in arr_tup:
        arrs.append(np.empty(n, in_arr.dtype))
    return tuple(arrs)


@overload(alloc_arr_tup)
def alloc_arr_tup_overload(n, data, init_vals=()):
    count = data.count

    allocs = ','.join(["empty_like_type(n, data[{}])".format(i)
                       for i in range(count)])

    if init_vals is not ():
        # TODO check for numeric value
        allocs = ','.join(["np.full(n, init_vals[{}], data[{}].dtype)".format(i, i)
                           for i in range(count)])

    func_text = "def f(n, data, init_vals=()):\n"
    func_text += "  return ({}{})\n".format(allocs,
                                            "," if count == 1 else "")  # single value needs comma to become tuple

    loc_vars = {}
    exec(func_text, {'empty_like_type': empty_like_type, 'np': np}, loc_vars)
    alloc_impl = loc_vars['f']
    return alloc_impl


@intrinsic
def get_ctypes_ptr(typingctx, ctypes_typ=None):
    assert isinstance(ctypes_typ, types.ArrayCTypes)

    def codegen(context, builder, sig, args):
        in_carr, = args
        ctinfo = context.make_helper(builder, sig.args[0], in_carr)
        return ctinfo.data

    return types.voidptr(ctypes_typ), codegen


def remove_return_from_block(last_block):
    # remove const none, cast, return nodes
    assert isinstance(last_block.body[-1], ir.Return)
    last_block.body.pop()
    assert (isinstance(last_block.body[-1], ir.Assign)
            and isinstance(last_block.body[-1].value, ir.Expr)
            and last_block.body[-1].value.op == 'cast')
    last_block.body.pop()
    if (isinstance(last_block.body[-1], ir.Assign)
            and isinstance(last_block.body[-1].value, ir.Const)
            and last_block.body[-1].value.value is None):
        last_block.body.pop()


def include_new_blocks(blocks, new_blocks, label, new_body, remove_non_return=True, work_list=None, func_ir=None):
    inner_blocks = add_offset_to_labels(new_blocks, ir_utils._max_label + 1)
    blocks.update(inner_blocks)
    ir_utils._max_label = max(blocks.keys())
    scope = blocks[label].scope
    loc = blocks[label].loc
    inner_topo_order = find_topo_order(inner_blocks)
    inner_first_label = inner_topo_order[0]
    inner_last_label = inner_topo_order[-1]
    if remove_non_return:
        remove_return_from_block(inner_blocks[inner_last_label])
    new_body.append(ir.Jump(inner_first_label, loc))
    blocks[label].body = new_body
    label = ir_utils.next_label()
    blocks[label] = ir.Block(scope, loc)
    if remove_non_return:
        inner_blocks[inner_last_label].body.append(ir.Jump(label, loc))
    # new_body.clear()
    if work_list is not None:
        topo_order = find_topo_order(inner_blocks)
        for _label in topo_order:
            block = inner_blocks[_label]
            block.scope = scope
            numba.core.inline_closurecall._add_definitions(func_ir, block)
            work_list.append((_label, block))
    return label


def find_str_const(func_ir, var):
    """Check if a variable can be inferred as a string constant, and return
    the constant value, or raise GuardException otherwise.
    """
    require(isinstance(var, ir.Var))
    var_def = get_definition(func_ir, var)
    if isinstance(var_def, ir.Const):
        val = var_def.value
        require(isinstance(val, str))
        return val

    # only add supported (s1+s2), TODO: extend to other expressions
    require(isinstance(var_def, ir.Expr) and var_def.op == 'binop'
            and var_def.fn == operator.add)
    arg1 = find_str_const(func_ir, var_def.lhs)
    arg2 = find_str_const(func_ir, var_def.rhs)
    return arg1 + arg2


def gen_getitem(out_var, in_var, ind, calltypes, nodes):
    loc = out_var.loc
    getitem = ir.Expr.static_getitem(in_var, ind, None, loc)
    calltypes[getitem] = None
    nodes.append(ir.Assign(getitem, out_var, loc))


def sanitize_varname(varname):
    return varname.replace('$', '_').replace('.', '_')


def is_call_assign(stmt):
    return (isinstance(stmt, ir.Assign)
            and isinstance(stmt.value, ir.Expr)
            and stmt.value.op == 'call')


def is_call(expr):
    return (isinstance(expr, ir.Expr)
            and expr.op == 'call')


def is_var_assign(inst):
    return isinstance(inst, ir.Assign) and isinstance(inst.value, ir.Var)


def is_assign(inst):
    return isinstance(inst, ir.Assign)


def dump_node_list(node_list):
    for n in node_list:
        print("   ", n)


def debug_prints():
    return numba.config.DEBUG_ARRAY_OPT == 1


def update_globals(func, glbls):
    if isinstance(func, pytypes.FunctionType):
        func.__globals__.update(glbls)


def update_jit_options(jit_options, parallel, config_flag):
    jit_options = jit_options.copy()

    if parallel is not None:
        if 'parallel' not in jit_options:
            jit_options.update({'parallel': parallel})
        else:
            raise ValueError('Either jit_options "parallel" or parallel parameter could be specified at the same time')

    if 'parallel' not in jit_options:
        jit_options = jit_options.copy()
        jit_options.update({'parallel': config_use_parallel_overloads})

    return jit_options


def sdc_overload(func, jit_options={}, parallel=None, strict=True, inline=None, prefer_literal=True):
    jit_options = update_jit_options(jit_options, parallel, config_use_parallel_overloads)

    if inline is None:
        inline = 'always' if config_inline_overloads else 'never'

    return overload(func, jit_options=jit_options, strict=strict, inline=inline, prefer_literal=prefer_literal)


def patched_register_jitable(*args, **kwargs):
    """
    register_jitable patched according to this:
    https://github.com/numba/numba/issues/5142#issuecomment-579704346
    """
    def wrap(fn):
        # It is just a wrapper for @overload
        inline = kwargs.pop('inline', 'never')
        @overload(fn, jit_options=kwargs, inline=inline, strict=False)
        def ov_wrap(*args, **kwargs):
            return fn
        return fn

    if kwargs:
        return wrap
    else:
        return wrap(*args)


def sdc_register_jitable(*args, **kwargs):
    updated_kwargs = kwargs.copy()
    updated_kwargs['parallel'] = updated_kwargs.get('parallel', config_use_parallel_overloads)
    updated_kwargs['inline'] = updated_kwargs.get('inline', 'always' if config_inline_overloads else 'never')

    def wrap(fn):
        return patched_register_jitable(**updated_kwargs)(fn)

    if kwargs:
        return wrap
    else:
        return wrap(*args)


def sdc_overload_method(typ, name, jit_options={}, parallel=None, strict=True, inline=None, prefer_literal=True):
    jit_options = update_jit_options(jit_options, parallel, config_use_parallel_overloads)

    if inline is None:
        inline = 'always' if config_inline_overloads else 'never'

    return overload_method(
        typ, name, jit_options=jit_options, strict=strict, inline=inline, prefer_literal=prefer_literal
    )


def sdc_overload_attribute(typ, name, jit_options={}, parallel=None, strict=True, inline=None, prefer_literal=True):
    jit_options = update_jit_options(jit_options, parallel, config_use_parallel_overloads)

    if inline is None:
        inline = 'always' if config_inline_overloads else 'never'

<<<<<<< HEAD
    return overload_attribute(typ, name, jit_options=jit_options, strict=strict, inline=inline)


def print_compile_times(disp, level, func_names=None):

    def print_times(cres, args):
        print(f'Function: {cres.fndesc.unique_name}')
        pad = '  ' * 2
        if level:
            print(f'{pad * 1}Args: {args}')
        times = cres.metadata['pipeline_times']
        for pipeline, pass_times in times.items():
            print(f'{pad * 1}Pipeline: {pipeline}')
            if level:
                for name, timings in pass_times.items():
                    print(f'{pad * 2}{name:50s}{timings.run:.13f}')

            pipeline_total = sum(t.init + t.run + t.finalize for t in pass_times.values())
            print(f'{pad * 1}Time: {pipeline_total}\n')

    # print times for compiled function indicated by disp
    for args, cres in disp.overloads.items():
        print_times(cres, args)

    def has_no_cache(ovld):
        return not (getattr(ovld, '_impl_cache', False) and ovld._impl_cache)

    known_funcs = disp.typingctx._functions
    all_templs = chain.from_iterable(known_funcs.values())
    compiled_templs = filterfalse(has_no_cache, all_templs)

    # filter only function names that are in the func_names list
    if func_names:
        compiled_templs = filterfalse(
                                lambda x: not any(f in str(x) for f in func_names),
                                compiled_templs
                            )

    dispatchers_list = []
    for template in compiled_templs:
        tmpl_cached_impls = template._impl_cache.values()
        dispatchers_list.extend(tmpl_cached_impls)

    for impl_cache in set(dispatchers_list):
        # impl_cache is usually a tuple of format (dispatcher, args)
        # if not just skip these entires
        if not (isinstance(impl_cache, tuple)
                and len(impl_cache) == 2
                and isinstance(impl_cache[0], type(disp))):
            continue

        fndisp, args = impl_cache
        if not getattr(fndisp, 'overloads', False):
            continue

        cres, = list(fndisp.overloads.values())
        print_times(cres, args)
=======
    return overload_attribute(
        typ, name, jit_options=jit_options, strict=strict, inline=inline, prefer_literal=prefer_literal
    )
>>>>>>> ee805559
<|MERGE_RESOLUTION|>--- conflicted
+++ resolved
@@ -685,8 +685,9 @@
     if inline is None:
         inline = 'always' if config_inline_overloads else 'never'
 
-<<<<<<< HEAD
-    return overload_attribute(typ, name, jit_options=jit_options, strict=strict, inline=inline)
+    return overload_attribute(
+        typ, name, jit_options=jit_options, strict=strict, inline=inline, prefer_literal=prefer_literal
+    )
 
 
 def print_compile_times(disp, level, func_names=None):
@@ -742,9 +743,4 @@
             continue
 
         cres, = list(fndisp.overloads.values())
-        print_times(cres, args)
-=======
-    return overload_attribute(
-        typ, name, jit_options=jit_options, strict=strict, inline=inline, prefer_literal=prefer_literal
-    )
->>>>>>> ee805559
+        print_times(cres, args)