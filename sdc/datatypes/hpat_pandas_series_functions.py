# *****************************************************************************
# Copyright (c) 2019, Intel Corporation All rights reserved.
#
# Redistribution and use in source and binary forms, with or without
# modification, are permitted provided that the following conditions are met:
#
#     Redistributions of source code must retain the above copyright notice,
#     this list of conditions and the following disclaimer.
#
#     Redistributions in binary form must reproduce the above copyright notice,
#     this list of conditions and the following disclaimer in the documentation
#     and/or other materials provided with the distribution.
#
# THIS SOFTWARE IS PROVIDED BY THE COPYRIGHT HOLDERS AND CONTRIBUTORS "AS IS"
# AND ANY EXPRESS OR IMPLIED WARRANTIES, INCLUDING, BUT NOT LIMITED TO,
# THE IMPLIED WARRANTIES OF MERCHANTABILITY AND FITNESS FOR A PARTICULAR
# PURPOSE ARE DISCLAIMED. IN NO EVENT SHALL THE COPYRIGHT HOLDER OR
# CONTRIBUTORS BE LIABLE FOR ANY DIRECT, INDIRECT, INCIDENTAL, SPECIAL,
# EXEMPLARY, OR CONSEQUENTIAL DAMAGES (INCLUDING, BUT NOT LIMITED TO,
# PROCUREMENT OF SUBSTITUTE GOODS OR SERVICES; LOSS OF USE, DATA, OR PROFITS;
# OR BUSINESS INTERRUPTION) HOWEVER CAUSED AND ON ANY THEORY OF LIABILITY,
# WHETHER IN CONTRACT, STRICT LIABILITY, OR TORT (INCLUDING NEGLIGENCE OR
# OTHERWISE) ARISING IN ANY WAY OUT OF THE USE OF THIS SOFTWARE,
# EVEN IF ADVISED OF THE POSSIBILITY OF SUCH DAMAGE.
# *****************************************************************************

"""
| :class:`pandas.Series` functions and operators implementations in SDC
| Also, it contains Numba internal operators which are required for Series type handling
"""

import numba
import numpy
import operator
import pandas

from numba.errors import TypingError
from numba.extending import overload, overload_method, overload_attribute
from numba import types
from numba import cgutils
from numba.typing import signature
from numba.extending import intrinsic


import sdc
import sdc.datatypes.common_functions as common_functions
from sdc.datatypes.common_functions import TypeChecker
from sdc.datatypes.hpat_pandas_stringmethods_types import StringMethodsType
from sdc.datatypes.hpat_pandas_getitem_types import SeriesGetitemAccessorType
from sdc.hiframes.pd_series_ext import SeriesType
from sdc.str_arr_ext import (StringArrayType, cp_str_list_to_array, num_total_chars)
from sdc.utils import to_array


<<<<<<< HEAD
class TypeChecker:
=======
@overload(operator.getitem)
def hpat_pandas_series_getitem(self, idx):
>>>>>>> ce80fe32
    """
    Intel Scalable Dataframe Compiler User Guide
    ********************************************
    Pandas API: pandas.Series.get

    Limitations
    -----------
    Supported ``key`` can be one of the following:
        - Integer scalar, e.g. :obj:`series[0]`
        - A slice, e.g. :obj:`series[2:5]`
        - Another series

    Examples
    --------
    .. literalinclude:: ../../../examples/series_getitem.py
       :language: python
       :lines: 27-
       :caption: Getting Pandas Series elements
       :name: ex_series_getitem

    .. code-block:: console

        > python ./series_getitem.py
        55

    .. todo:: Fix SDC behavior and add the expected output of the > python ./series_getitem.py to the docstring

    Intel Scalable Dataframe Compiler Developer Guide
    *************************************************

<<<<<<< HEAD
@overload(operator.getitem)
def hpat_pandas_series_accessor_getitem(self, idx):
    """
    Pandas Series operator :attr:`pandas.Series.get` implementation
    **Algorithm**: result = series[idx]

    **Test**: python -m sdc.runtests sdc.tests.test_series.TestSeries.test_static_getitem_series1

    Parameters
    ----------
    series: :obj:`pandas.Series`
           input series
    idx: :obj:`int`, :obj:`slice` or :obj:`pandas.Series`
        input index

    Returns
    -------
    :class:`pandas.Series` or an element of the underneath type
            object of :class:`pandas.Series`
    """

    _func_name = 'Operator getitem().'

    if not isinstance(self, SeriesGetitemAccessorType):
        return None

    accessor = self.accessor.literal_value

    if accessor == 'iloc':
        if isinstance(idx, types.SliceType):
            def hpat_pandas_series_iloc_slice_impl(self, idx):
                return pandas.Series(self._series._data[idx])

            return hpat_pandas_series_iloc_slice_impl

        def hpat_pandas_series_iloc_impl(self, idx):
            return self._series._data[idx]

        return hpat_pandas_series_iloc_impl

    if accessor == 'iat':
        if isinstance(idx, (int, types.Integer)):
            def hpat_pandas_series_iat_impl(self, idx):
                return self._series._data[idx]

            return hpat_pandas_series_iat_impl

        raise TypingError('{} The index must be a Integer. Given: {}'.format(_func_name, idx))

    #Loc for slice idx not implement
    #note: Loc return Series
    if accessor == 'loc':
        # if isinstance(idx, types.SliceType):
        #     def hpat_pandas_series_getitem_idx_slice_impl(self, idx):
        #         return
        # return hpat_pandas_series_getitem_idx_slice_impl

        def hpat_pandas_series_loc_impl(self, idx):
            mask = numpy.empty(len(self._series._data), numpy.bool_)
            for i in range(len(self._series.index)):
                mask[i] = self._series.index[i] == idx
            return pandas.Series(self._series._data[mask], self._series.index[mask])

        return hpat_pandas_series_loc_impl

    if accessor == 'at':
        def hpat_pandas_series_at_impl(self, idx):
            mask = numpy.empty(len(self._series._data), numpy.bool_)
            for i in range(len(self._series.index)):
                mask[i] = self._series.index[i] == idx
            return self._series._data[mask]

        return hpat_pandas_series_at_impl

    raise TypingError('{} Unknown accessor. Only "loc", "iloc", "at", "iat" are supported.\
                      Given: {}'.format(_func_name, accessor))


@overload(operator.getitem)
def hpat_pandas_series_getitem(self, idx):
    """
=======
>>>>>>> ce80fe32
    Pandas Series operator :attr:`pandas.Series.get` implementation
    **Algorithm**: result = series[idx]

    **Test**: python -m sdc.runtests sdc.tests.test_series.TestSeries.test_static_getitem_series1

    Parameters
    ----------
    series: :obj:`pandas.Series`
           input series
    idx: :obj:`int`, :obj:`slice` or :obj:`pandas.Series`
        input index

    Returns
    -------
    :class:`pandas.Series` or an element of the underneath type
            object of :class:`pandas.Series`
    """

    _func_name = 'Operator getitem().'

    if not isinstance(self, SeriesType):
        return None

    #note: Getitem return Series
    index_is_none = self.index is None or isinstance(self.index, numba.types.misc.NoneType)
    index_is_number = index_is_none or (self.index and isinstance(self.index.dtype, types.Number))
    index_is_string = not index_is_none and isinstance(self.index.dtype, (types.UnicodeType, types.StringLiteral))

    if (isinstance(idx, types.Number) and index_is_number or
        (isinstance(idx, (str, types.UnicodeType, types.StringLiteral)) and index_is_string)):
        def hpat_pandas_series_getitem_index_impl(self, idx):
            mask = numpy.empty(len(self._data), numpy.bool_)
            for i in range(len(self.index)):
                mask[i] = self.index[i] == idx
            return pandas.Series(self._data[mask], self.index[mask])

        return hpat_pandas_series_getitem_index_impl

    if (isinstance(idx, types.Integer) and index_is_string):
        def hpat_pandas_series_idx_impl(self, idx):
            return self._data[idx]

        return hpat_pandas_series_idx_impl

    #Return slice for str values not implement
    if isinstance(idx, types.SliceType):
        def hpat_pandas_series_getitem_idx_slice_impl(self, idx):
            return pandas.Series(self._data[idx], self.index[idx])

        return hpat_pandas_series_getitem_idx_slice_impl

    if isinstance(idx, SeriesType):
        def hpat_pandas_series_getitem_idx_series_impl(self, idx):
            mask = numpy.zeros(len(self._data), numpy.bool_)
            for i in range(len(self.index)):
                for j in range(len(idx._data)):
                    if self.index[i] == idx._data[j]:
                        mask[i] = True
            return pandas.Series(self._data[mask], self.index[mask])

        return hpat_pandas_series_getitem_idx_series_impl

    raise TypingError('{} The index must be an Integer, Slice, String or a Series.\
                    Given: {}'.format(_func_name, idx))


@overload_attribute(SeriesType, 'iloc')
def hpat_pandas_series_iloc(self):
    """
    Pandas Series method :meth:`pandas.Series.iloc` implementation.

    .. only:: developer
       Test: python -m sdc.runtests -k sdc.tests.test_series.TestSeries.test_series_iloc*

    Parameters
    ----------
    self: :obj:`pandas.Series`
        input series

    Returns
    -------
    :obj:`series`
        returns an object of :obj:`series`
    """

    _func_name = 'Attribute iloc().'

    if not isinstance(self, SeriesType):
        raise TypingError('{} The object must be a pandas.series. Given: {}'.format(_func_name, self))

    def hpat_pandas_series_iloc_impl(self):
        return sdc.datatypes.hpat_pandas_getitem_types.series_getitem_accessor_init(self, 'iloc')

    return hpat_pandas_series_iloc_impl


@overload_attribute(SeriesType, 'loc')
def hpat_pandas_series_loc(self):
    """
    Pandas Series method :meth:`pandas.Series.loc` implementation.

    .. only:: developer
       Test: python -m sdc.runtests -k sdc.tests.test_series.TestSeries.test_series_loc*

    Parameters
    ----------
    self: :obj:`pandas.Series`
        input series

    Returns
    -------
    :obj:`series`
        returns an object of :obj:`series`
    """

    _func_name = 'Attribute loc().'

    if not isinstance(self, SeriesType):
        raise TypingError('{} The object must be a pandas.series. Given: {}'.format(_func_name, self))

    def hpat_pandas_series_loc_impl(self):
        return sdc.datatypes.hpat_pandas_getitem_types.series_getitem_accessor_init(self, 'loc')

    return hpat_pandas_series_loc_impl


@overload_attribute(SeriesType, 'iat')
def hpat_pandas_series_iat(self):
    """
    Pandas Series method :meth:`pandas.Series.iat` implementation.

    .. only:: developer
       Test: python -m sdc.runtests -k sdc.tests.test_series.TestSeries.test_series_iat*

    Parameters
    ----------
    self: :obj:`pandas.Series`
        input series

    Returns
    -------
    :obj:`series`
        returns an object of :obj:`series`
    """

    _func_name = 'Attribute iat().'

    if not isinstance(self, SeriesType):
        raise TypingError('{} The object must be a pandas.series. Given: {}'.format(_func_name, self))

    def hpat_pandas_series_iat_impl(self):
        return sdc.datatypes.hpat_pandas_getitem_types.series_getitem_accessor_init(self, 'iat')

    return hpat_pandas_series_iat_impl


@overload_attribute(SeriesType, 'at')
def hpat_pandas_series_at(self):
    """
    Pandas Series method :meth:`pandas.Series.at` implementation.

    .. only:: developer
       Test: python -m sdc.runtests -k sdc.tests.test_series.TestSeries.test_series_at*

    Parameters
    ----------
    self: :obj:`pandas.Series`
        input series

    Returns
    -------
    :obj:`series`
        returns an object of :obj:`series`
    """

    _func_name = 'Attribute at().'

    if not isinstance(self, SeriesType):
        raise TypingError('{} The object must be a pandas.series. Given: {}'.format(_func_name, self))

    def hpat_pandas_series_at_impl(self):
        return sdc.datatypes.hpat_pandas_getitem_types.series_getitem_accessor_init(self, 'at')

    return hpat_pandas_series_at_impl


@overload_method(SeriesType, 'nsmallest')
def hpat_pandas_series_nsmallest(self, n=5, keep='first'):
    """
    Pandas Series method :meth:`pandas.Series.nsmallest` implementation.

    .. only:: developer
       Test: python -m sdc.runtests -k sdc.tests.test_series.TestSeries.test_series_nsmallest*

    Parameters
    ----------
    self: :obj:`pandas.Series`
        input series
    n: :obj:`int`, default 5
        Return this many ascending sorted values.
    keep: :obj:`str`, default 'first'
        When there are duplicate values that cannot all fit in a Series of n elements:
        first : return the first n occurrences in order of appearance.
        last : return the last n occurrences in reverse order of appearance.
        all : keep all occurrences. This can result in a Series of size larger than n.
        *unsupported*

    Returns
    -------
    :obj:`series`
         returns :obj:`series`
    """

    _func_name = 'Method nsmallest().'

    if not isinstance(self, SeriesType):
        raise TypingError('{} The object\n given: {}\n expected: {}'.format(_func_name, self, 'series'))

    if not isinstance(n, (types.Omitted, int, types.Integer)):
        raise TypingError('{} The object n\n given: {}\n expected: {}'.format(_func_name, n, 'int'))

    if not isinstance(keep, (types.Omitted, str, types.UnicodeType, types.StringLiteral)):
        raise TypingError('{} The object keep\n given: {}\n expected: {}'.format(_func_name, keep, 'str'))

    def hpat_pandas_series_nsmallest_impl(self, n=5, keep='first'):
        if keep != 'first':
            raise ValueError("Method nsmallest(). Unsupported parameter. Given 'keep' != 'first'")

        # mergesort is used for stable sorting of repeated values
        indices = self._data.argsort(kind='mergesort')[:max(n, 0)]

        return self.take(indices)

    return hpat_pandas_series_nsmallest_impl


@overload_method(SeriesType, 'nlargest')
def hpat_pandas_series_nlargest(self, n=5, keep='first'):
    """
    Pandas Series method :meth:`pandas.Series.nlargest` implementation.

    .. only:: developer
       Test: python -m sdc.runtests -k sdc.tests.test_series.TestSeries.test_series_nlargest*

    Parameters
    ----------
    self: :obj:`pandas.Series`
        input series
    n: :obj:`int`, default 5
        Return this many ascending sorted values.
    keep: :obj:`str`, default 'first'
        When there are duplicate values that cannot all fit in a Series of n elements:
        first : return the first n occurrences in order of appearance.
        last : return the last n occurrences in reverse order of appearance.
        all : keep all occurrences. This can result in a Series of size larger than n.
        *unsupported*

    Returns
    -------
    :obj:`series`
         returns :obj:`series`
    """

    _func_name = 'Method nlargest().'

    if not isinstance(self, SeriesType):
        raise TypingError('{} The object\n given: {}\n expected: {}'.format(_func_name, self, 'series'))

    if not isinstance(n, (types.Omitted, int, types.Integer)):
        raise TypingError('{} The object n\n given: {}\n expected: {}'.format(_func_name, n, 'int'))

    if not isinstance(keep, (types.Omitted, str, types.UnicodeType, types.StringLiteral)):
        raise TypingError('{} The object keep\n given: {}\n expected: {}'.format(_func_name, keep, 'str'))

    def hpat_pandas_series_nlargest_impl(self, n=5, keep='first'):
        if keep != 'first':
            raise ValueError("Method nlargest(). Unsupported parameter. Given 'keep' != 'first'")

        # data: [0, 1, -1, 1, 0] -> [1, 1, 0, 0, -1]
        # index: [0, 1,  2, 3, 4] -> [1, 3, 0, 4,  2] (not [3, 1, 4, 0, 2])
        # subtract 1 to ensure reverse ordering at boundaries
        indices = (-self._data - 1).argsort(kind='mergesort')[:max(n, 0)]

        return self.take(indices)

    return hpat_pandas_series_nlargest_impl


@overload_attribute(SeriesType, 'shape')
def hpat_pandas_series_shape(self):
    """
    Pandas Series attribute :attr:`pandas.Series.shape` implementation
    **Algorithm**: result = series.shape
    **Test**: python -m sdc.runtests sdc.tests.test_series.TestSeries.test_series_shape1
    Parameters
    ----------
    series: :obj:`pandas.Series`
          input series
    Returns
    -------
    :obj:`tuple`
        a tuple of the shape of the underlying data
    """

    _func_name = 'Attribute shape.'

    if not isinstance(self, SeriesType):
        raise TypingError('{} The object must be a pandas.series. Given: {}'.format(_func_name, self))

    def hpat_pandas_series_shape_impl(self):
        return self._data.shape

    return hpat_pandas_series_shape_impl


@overload_method(SeriesType, 'std')
def hpat_pandas_series_std(self, axis=None, skipna=None, level=None, ddof=1, numeric_only=None):
    """
    Pandas Series method :meth:`pandas.Series.std` implementation.

    .. only:: developer
       Test: python -m sdc.runtests sdc.tests.test_series.TestSeries.test_series_std
       Test: python -m sdc.runtests sdc.tests.test_series.TestSeries.test_series_std_unboxing
       Test: python -m sdc.runtests sdc.tests.test_series.TestSeries.test_series_std_str
       Test: python -m sdc.runtests sdc.tests.test_series.TestSeries.test_series_std_unsupported_params

    Parameters
    ----------
    self: :obj:`pandas.Series`
        input series
    axis: :obj:`int`, :obj:`str`
        Axis along which the operation acts
        0/None/'index' - row-wise operation
        1/'columns'    - column-wise operation
        *unsupported*
    skipna: :obj:`bool`
        exclude NA/null values
    level: :obj:`int`, :obj:`str`
        If the axis is a MultiIndex (hierarchical),
        count along a particular level, collapsing into a scalar
        *unsupported*
    ddof: :obj:`int`
        Delta Degrees of Freedom.
        The divisor used in calculations is N - ddof,
        where N represents the number of elements.
    numeric_only: :obj:`bool`
        Include only float, int, boolean columns.
        If None, will attempt to use everything, then use only numeric data.
        Not implemented for Series.
        *unsupported*

    Returns
    -------
    :obj:`scalar`
         returns :obj:`scalar`
    """

    _func_name = 'Method std().'

    if not isinstance(self, SeriesType):
        raise TypingError('{} The object must be a pandas.series. Given: {}'.format(_func_name, self))

    if not isinstance(self.data.dtype, types.Number):
        msg = '{} The object must be a number. Given self.data.dtype: {}'
        raise TypingError(msg.format(_func_name, self.data.dtype))

    if not isinstance(skipna, (types.Omitted, types.Boolean, types.NoneType)) and skipna is not None:
        raise TypingError('{} The object must be a boolean. Given skipna: {}'.format(_func_name, skipna))

    if not isinstance(ddof, (types.Omitted, int, types.Integer)):
        raise TypingError('{} The object must be an integer. Given ddof: {}'.format(_func_name, ddof))

    for name, arg in [('axis', axis), ('level', level), ('numeric_only', numeric_only)]:
        if not isinstance(arg, (types.Omitted, types.NoneType)) and arg is not None:
            raise TypingError('{} Unsupported parameters. Given {}: {}'.format(_func_name, name, arg))

    def hpat_pandas_series_std_impl(self, axis=None, skipna=None, level=None, ddof=1, numeric_only=None):
        var = self.var(axis=axis, skipna=skipna, level=level, ddof=ddof, numeric_only=numeric_only)
        return var ** 0.5

    return hpat_pandas_series_std_impl


@overload_attribute(SeriesType, 'values')
def hpat_pandas_series_values(self):
    """
    Pandas Series attribute 'values' implementation.
        https://pandas.pydata.org/pandas-docs/stable/reference/api/pandas.Series.values.html#pandas.Series.values
    Algorithm: result = series.values
    Where:
        series: pandas.series
        result: pandas.series as ndarray
    Test:  python -m sdc.runtests sdc.tests.test_series.TestSeries.test_series_values
    """

    _func_name = 'Attribute values.'

    if not isinstance(self, SeriesType):
        raise TypingError('{} The object must be a pandas.series. Given: {}'.format(_func_name, self))

    def hpat_pandas_series_values_impl(self):
        return self._data

    return hpat_pandas_series_values_impl


@overload_method(SeriesType, 'value_counts')
def hpat_pandas_series_value_counts(self, normalize=False, sort=True, ascending=False, bins=None, dropna=True):
    """
    Pandas Series method :meth:`pandas.Series.value_counts` implementation.
    .. only:: developer

       Test: python -m sdc.runtests -k sdc.tests.test_series.TestSeries.test_series_value_counts*

    Parameters
    -----------
    self: :obj:`pandas.Series`
        input series
    normalize: :obj:`boolean`, default False
        If True then the object returned will contain the relative frequencies of the unique values
    sort: :obj: `boolean`, default True
        Sort by frequencies
    ascending: :obj:`boolean`, default False
        Sort in ascending order
    bins: :obj:`integer`, default None
        *unsupported*
    dropna: :obj:`boolean`, default True
        Skip counts of NaN
        *unsupported* for String

    Returns
    -------
    :returns :obj:`pandas.Series`
    """

    _func_name = 'Method value_counts().'

    ty_checker = TypeChecker('Method value_counts().')
    ty_checker.check(self, SeriesType)

    if not isinstance(normalize, (types.Omitted, types.Boolean, bool)) and normalize is True:
        ty_checker.raise_exc(normalize, 'boolean', 'normalize')

    if not isinstance(sort, (types.Omitted, types.Boolean, bool)):
        ty_checker.raise_exc(sort, 'boolean', 'sort')

    if not isinstance(ascending, (types.Omitted, types.Boolean, bool)):
        ty_checker.raise_exc(ascending, 'boolean', 'ascending')

    if not isinstance(bins, (types.Omitted, types.NoneType)) and bins is not None:
        ty_checker.raise_exc(bins, 'boolean', 'bins')

    if not isinstance(dropna, (types.Omitted, types.Boolean, bool)):
        ty_checker.raise_exc(dropna, 'boolean', 'dropna')

    if isinstance(self.data, StringArrayType):
        def hpat_pandas_series_value_counts_str_impl(self, normalize=False, sort=True,
                                                     ascending=False, bins=None, dropna=True):
            # TODO: if dropna add nan handling

            value_counts_dict = {}

            for value in self._data:
                if value in value_counts_dict:
                    value_counts_dict[value] += 1
                else:
                    value_counts_dict[value] = 1

            # TODO: workaround, keys() result can not be casted to array type
            # TODO: use list comprehension instead or self.unique()
            unique_values = [key for key in value_counts_dict]
            unique_values_len = len(unique_values)

            value_counts = numpy.empty(unique_values_len, dtype=numpy.intp)
            for i, key in enumerate(value_counts_dict):
                value_counts[i] = value_counts_dict[key]

            # Take initial order as default
            indexes_order = numpy.arange(unique_values_len)
            if sort:
                # TODO: consider order of values with the same frequency
                indexes_order = value_counts.argsort()
                if not ascending:
                    indexes_order = indexes_order[::-1]

            sorted_unique_values = [unique_values[i] for i in indexes_order]
            sorted_value_counts = numpy.take(value_counts, indexes_order)

            return pandas.Series(sorted_value_counts, index=sorted_unique_values, name=self._name)

        return hpat_pandas_series_value_counts_str_impl

    def hpat_pandas_series_value_counts_number_impl(self, normalize=False, sort=True, ascending=False,
                                                    bins=None, dropna=True):
        unique_values = self.unique()

        if dropna:
            nan_mask = numpy.isnan(unique_values)
            unique_values = unique_values[~nan_mask]
        #else:
        # TODO: unique() can not handle numpy.nan because numpy.nan == numpy.nan is False

        # TODO: not optimal
        value_counts = numpy.array([numpy.sum(self._data == value) for value in unique_values])

        # Series.unique() returns values in ascending order
        indexes_order = numpy.arange(len(unique_values))
        if sort:
            indexes_order = value_counts.argsort()
            if not ascending:
                indexes_order = indexes_order[::-1]

        sorted_unique_values = numpy.take(unique_values, indexes_order)
        sorted_value_counts = numpy.take(value_counts, indexes_order)

        return pandas.Series(sorted_value_counts, index=sorted_unique_values, name=self._name)

    return hpat_pandas_series_value_counts_number_impl


@overload_method(SeriesType, 'var')
def hpat_pandas_series_var(self, axis=None, skipna=None, level=None, ddof=1, numeric_only=None):
    """
    Pandas Series method :meth:`pandas.Series.var` implementation.

    .. only:: developer
       Test: python -m sdc.runtests sdc.tests.test_series.TestSeries.test_series_var
       Test: python -m sdc.runtests sdc.tests.test_series.TestSeries.test_series_var_unboxing
       Test: python -m sdc.runtests sdc.tests.test_series.TestSeries.test_series_var_str
       Test: python -m sdc.runtests sdc.tests.test_series.TestSeries.test_series_var_unsupported_params

    Parameters
    ----------
    self: :obj:`pandas.Series`
        input series
    axis: :obj:`int`, :obj:`str`
        Axis along which the operation acts
        0/None/'index' - row-wise operation
        1/'columns'    - column-wise operation
        *unsupported*
    skipna: :obj:`bool`
        exclude NA/null values
    level: :obj:`int`, :obj:`str`
        If the axis is a MultiIndex (hierarchical),
        count along a particular level, collapsing into a scalar
        *unsupported*
    ddof: :obj:`int`
        Delta Degrees of Freedom.
        The divisor used in calculations is N - ddof,
        where N represents the number of elements.
    numeric_only: :obj:`bool`
        Include only float, int, boolean columns.
        If None, will attempt to use everything, then use only numeric data.
        Not implemented for Series.
        *unsupported*

    Returns
    -------
    :obj:`scalar`
         returns :obj:`scalar`
    """

    _func_name = 'Method var().'

    if not isinstance(self, SeriesType):
        raise TypingError('{} The object must be a pandas.series. Given: {}'.format(_func_name, self))

    if not isinstance(self.data.dtype, types.Number):
        msg = '{} The object must be a number. Given self.data.dtype: {}'
        raise TypingError(msg.format(_func_name, self.data.dtype))

    if not isinstance(skipna, (types.Omitted, types.Boolean, types.NoneType)) and skipna is not None:
        raise TypingError('{} The object must be a boolean. Given skipna: {}'.format(_func_name, skipna))

    if not isinstance(ddof, (types.Omitted, int, types.Integer)):
        raise TypingError('{} The object must be an integer. Given ddof: {}'.format(_func_name, ddof))

    for name, arg in [('axis', axis), ('level', level), ('numeric_only', numeric_only)]:
        if not isinstance(arg, (types.Omitted, types.NoneType)) and arg is not None:
            raise TypingError('{} Unsupported parameters. Given {}: {}'.format(_func_name, name, arg))

    def hpat_pandas_series_var_impl(self, axis=None, skipna=None, level=None, ddof=1, numeric_only=None):
        if skipna is None:
            skipna = True

        if skipna:
            valuable_length = len(self._data) - numpy.sum(numpy.isnan(self._data))
            if valuable_length <= ddof:
                return numpy.nan

            return numpy.nanvar(self._data) * valuable_length / (valuable_length - ddof)

        if len(self._data) <= ddof:
            return numpy.nan

        return self._data.var() * len(self._data) / (len(self._data) - ddof)

    return hpat_pandas_series_var_impl


@overload_attribute(SeriesType, 'index')
def hpat_pandas_series_index(self):
    """
    Pandas Series attribute :attr:`pandas.Series.index` implementation
    **Algorithm**: result = series.index
    **Test**: python -m sdc.runtests sdc.tests.test_series.TestSeries.test_series_index1
              python -m sdc.runtests sdc.tests.test_series.TestSeries.test_series_index2
    Parameters
    ----------
    series: :obj:`pandas.Series`
           input series
    Returns
    -------
    :class:`pandas.Series`
           the index of the Series
    """

    _func_name = 'Attribute index.'

    if not isinstance(self, SeriesType):
        raise TypingError('{} The object must be a pandas.series. Given: {}'.format(_func_name, self))

    if isinstance(self.index, types.NoneType) or self.index is None:
        def hpat_pandas_series_index_none_impl(self):
            return numpy.arange(len(self._data))

        return hpat_pandas_series_index_none_impl
    else:
        def hpat_pandas_series_index_impl(self):
            return self._index

        return hpat_pandas_series_index_impl


@overload_attribute(SeriesType, 'size')
def hpat_pandas_series_size(self):
    """
    Pandas Series attribute :attr:`pandas.Series.size` implementation

    .. only:: developer

        Test: python -m sdc.runtests sdc.tests.test_series.TestSeries.test_series_size

    Parameters
    ----------
    series: :obj:`pandas.Series`
        input series

    Returns
    -------
    :class:`pandas.Series`
        Return the number of elements in the underlying data.
    """

    _func_name = 'Attribute size.'

    if not isinstance(self, SeriesType):
        raise TypingError('{} The object must be a pandas.series. Given: {}'.format(_func_name, self))

    def hpat_pandas_series_size_impl(self):
        return len(self._data)

    return hpat_pandas_series_size_impl


@overload_attribute(SeriesType, 'str')
def hpat_pandas_series_str(self):
    """
    Pandas Series attribute :attr:`pandas.Series.str` implementation

    .. only:: developer

        Test: python -m sdc.runtests sdc.tests.test_hiframes.TestHiFrames.test_str_get

    Parameters
    ----------
    series: :obj:`pandas.Series`
        input series

    Returns
    -------
    :class:`pandas.core.strings.StringMethods`
        Output class to manipulate with input data.
    """

    _func_name = 'Attribute str.'

    if not isinstance(self, SeriesType):
        raise TypingError('{} The object must be a pandas.series. Given: {}'.format(_func_name, self))

    if not isinstance(self.data.dtype, (types.List, types.UnicodeType)):
        msg = '{}  Can only use .str accessor with string values. Given: {}'
        raise TypingError(msg.format(_func_name, self.data.dtype))

    def hpat_pandas_series_str_impl(self):
        return pandas.core.strings.StringMethods(self)

    return hpat_pandas_series_str_impl


@overload_attribute(SeriesType, 'ndim')
def hpat_pandas_series_ndim(self):
    """
    Pandas Series attribute :attr:`pandas.Series.ndim` implementation

    .. only:: developer

       Test: python -m sdc.runtests sdc.tests.test_series.TestSeries.test_series_getattr_ndim

    Parameters
    ----------
    self: :obj:`pandas.Series`
           input series

    Returns
    -------
    :obj:`int`
           Number of dimensions of the underlying data, by definition 1
    """

    _func_name = 'Attribute ndim.'

    if not isinstance(self, SeriesType):
        raise TypingError('{} The object must be a pandas.series. Given: {}'.format(_func_name, self))

    def hpat_pandas_series_ndim_impl(self):
        return 1

    return hpat_pandas_series_ndim_impl


@overload_attribute(SeriesType, 'T')
def hpat_pandas_series_T(self):
    """
    Pandas Series attribute :attr:`pandas.Series.T` implementation

    .. only:: developer

       Test: python -m sdc.runtests sdc.tests.test_series.TestSeries.test_series_getattr_T

    Parameters
    ----------
    self: :obj:`pandas.Series`
           input series

    Returns
    -------
    :obj:`numpy.ndarray`
         An array representing the underlying data
    """

    _func_name = 'Attribute T.'

    if not isinstance(self, SeriesType):
        raise TypingError('{} The object must be a pandas.series. Given: {}'.format(_func_name, self))

    def hpat_pandas_series_T_impl(self):
        return self._data

    return hpat_pandas_series_T_impl


@overload(len)
def hpat_pandas_series_len(self):
    """
    Pandas Series operator :func:`len` implementation

    .. only:: developer

       Test: python -m sdc.runtests sdc.tests.test_series.TestSeries.test_series_len

    Parameters
    ----------
    series: :class:`pandas.Series`

    Returns
    -------
    :obj:`int`
        number of items in the object
    """

    _func_name = 'Operator len().'

    if not isinstance(self, SeriesType):
        raise TypingError('{} The object must be a pandas.series. Given: {}'.format(_func_name, self))

    def hpat_pandas_series_len_impl(self):
        return len(self._data)

    return hpat_pandas_series_len_impl


@overload_method(SeriesType, 'astype')
def hpat_pandas_series_astype(self, dtype, copy=True, errors='raise'):
    """
    Pandas Series method :meth:`pandas.Series.astype` implementation.
    Cast a pandas object to a specified dtype dtype
    .. only:: developer
        Test: python -m sdc.runtests -k sdc.tests.test_series.TestSeries.test_series_astype*

    Parameters
    -----------
    dtype : :obj:`numpy.dtype` or :obj:`dict`
               Use a numpy.dtype or Python type to cast entire pandas object to the same type.
               Alternatively, use {col: dtype, …}, where col is a column label and dtype is a numpy.dtype
               or Python type to cast one or more of the DataFrame’s columns to column-specific types.

    copy : :obj:`bool`, default :obj:`True`
            Return a copy when True
            Currently copy=False is not supported
    errors : :obj:`str`, default :obj:`'raise'`
            Control raising of exceptions on invalid data for provided dtype.
                * raise : allow exceptions to be raised
                * ignore : suppress exceptions. On error return original object
    Returns
    -------
    :obj:`pandas.Series`
         returns :obj:`pandas.Series` Cast a :obj:`pandas.Series` to a specified dtype dtype
    """

    _func_name = 'Method astype().'
    if not isinstance(self, SeriesType):
        raise TypingError('{} The object must be a pandas.series. Given self: {}'.format(_func_name, self))

    if not isinstance(copy, (types.Omitted, bool, types.Boolean)):
        raise TypingError('{} The object must be a boolean. Given copy: {}'.format(_func_name, copy))

    if (not isinstance(errors, (types.Omitted, str, types.UnicodeType, types.StringLiteral)) and
        errors in ('raise', 'ignore')):
        raise TypingError('{} The object must be a string literal. Given errors: {}'.format(_func_name, errors))

    # Return StringArray for astype(str) or astype('str')
    def hpat_pandas_series_astype_to_str_impl(self, dtype, copy=True, errors='raise'):
        num_chars = 0
        arr_len = len(self._data)

        # Get total chars for new array
        for i in numba.parfor.internal_prange(arr_len):
            item = self._data[i]
            num_chars += len(str(item))  # TODO: check NA

        data = sdc.str_arr_ext.pre_alloc_string_array(arr_len, num_chars)
        for i in numba.parfor.internal_prange(arr_len):
            item = self._data[i]
            data[i] = str(item)  # TODO: check NA

        return pandas.Series(data, self._index, self._name)

    # Return npytypes.Array from npytypes.Array for astype(types.functions.NumberClass), example - astype(np.int64)
    def hpat_pandas_series_astype_numba_impl(self, dtype, copy=True, errors='raise'):
        return pandas.Series(self._data.astype(dtype), self._index, self._name)

    # Return npytypes.Array from npytypes.Array for astype(types.StringLiteral), example - astype('int64')
    def hpat_pandas_series_astype_literal_type_numba_impl(self, dtype, copy=True, errors='raise'):
        return pandas.Series(self._data.astype(numpy.dtype(dtype)), self._index, self._name)

    # Return self
    def hpat_pandas_series_astype_no_modify_impl(self, dtype, copy=True, errors='raise'):
        return pandas.Series(self._data, self._index, self._name)


    if ((isinstance(dtype, types.Function) and dtype.typing_key == str)
        or (isinstance(dtype, types.StringLiteral) and dtype.literal_value == 'str')):
        return hpat_pandas_series_astype_to_str_impl

    # Needs Numba astype impl support converting unicode_type to NumberClass and other types
    if isinstance(self.data, StringArrayType):
        if isinstance(dtype, types.functions.NumberClass) and errors == 'raise':
            raise TypingError(f'Needs Numba astype impl support converting unicode_type to {dtype}')
        if isinstance(dtype, types.StringLiteral) and errors == 'raise':
            try:
                literal_value = numpy.dtype(dtype.literal_value)
            except:
                pass # Will raise the exception later
            else:
                raise TypingError(f'Needs Numba astype impl support converting unicode_type to {dtype.literal_value}')

    if isinstance(self.data, types.npytypes.Array) and isinstance(dtype, types.functions.NumberClass):
        return hpat_pandas_series_astype_numba_impl

    if isinstance(self.data, types.npytypes.Array) and isinstance(dtype, types.StringLiteral):
        try:
            literal_value = numpy.dtype(dtype.literal_value)
        except:
            pass # Will raise the exception later
        else:
            return hpat_pandas_series_astype_literal_type_numba_impl

    # Raise error if dtype is not supported
    if errors == 'raise':
        raise TypingError(f'{_func_name} The object must be a supported type. Given dtype: {dtype}')
    else:
        return hpat_pandas_series_astype_no_modify_impl


@overload_method(SeriesType, 'shift')
def hpat_pandas_series_shift(self, periods=1, freq=None, axis=0, fill_value=None):
    """
    Pandas Series method :meth:`pandas.Series.shift` implementation.

    .. only:: developer
       Test: python -m sdc.runtests sdc.tests.test_series.TestSeries.test_series_shift
       Test: python -m sdc.runtests sdc.tests.test_series.TestSeries.test_series_shift_unboxing
       Test: python -m sdc.runtests sdc.tests.test_series.TestSeries.test_series_shift_full
       Test: python -m sdc.runtests sdc.tests.test_series.TestSeries.test_series_shift_str
       Test: python -m sdc.runtests sdc.tests.test_series.TestSeries.test_series_shift_fill_str
       Test: python -m sdc.runtests sdc.tests.test_series.TestSeries.test_series_shift_unsupported_params

    Parameters
    ----------
    self: :obj:`pandas.Series`
        input series
    periods: :obj:`int`
        Number of periods to shift. Can be positive or negative.
    freq: :obj:`DateOffset`, :obj:`tseries.offsets`, :obj:`timedelta`, :obj:`str`
        Offset to use from the tseries module or time rule (e.g. ‘EOM’).
        *unsupported*
    axis: :obj:`int`, :obj:`str`
        Axis along which the operation acts
        0/None/'index' - row-wise operation
        1/'columns'    - column-wise operation
        *unsupported*
    fill_value : :obj:`int`, :obj:`float`
        The scalar value to use for newly introduced missing values.

    Returns
    -------
    :obj:`scalar`
         returns :obj:`series` object
    """

    _func_name = 'Method shift().'

    if not isinstance(self, SeriesType):
        raise TypingError('{} The object must be a pandas.series. Given: {}'.format(_func_name, self))

    if not isinstance(self.data.dtype, types.Number):
        msg = '{} The object must be a number. Given self.data.dtype: {}'
        raise TypingError(msg.format(_func_name, self.data.dtype))

    if not isinstance(fill_value, (types.Omitted, types.Number, types.NoneType)) and fill_value is not None:
        raise TypingError('{} The object must be a number. Given fill_value: {}'.format(_func_name, fill_value))

    if not isinstance(freq, (types.Omitted, types.NoneType)) and freq is not None:
        raise TypingError('{} Unsupported parameters. Given freq: {}'.format(_func_name, freq))

    if not isinstance(axis, (types.Omitted, int, types.Integer)):
        raise TypingError('{} Unsupported parameters. Given axis: {}'.format(_func_name, axis))

    def hpat_pandas_series_shift_impl(self, periods=1, freq=None, axis=0, fill_value=None):
        if axis != 0:
            raise TypingError('Method shift(). Unsupported parameters. Given axis != 0')

        arr = numpy.empty_like(self._data)
        if periods > 0:
            arr[:periods] = fill_value or numpy.nan
            arr[periods:] = self._data[:-periods]
        elif periods < 0:
            arr[periods:] = fill_value or numpy.nan
            arr[:periods] = self._data[-periods:]
        else:
            arr[:] = self._data

        return pandas.Series(arr)

    return hpat_pandas_series_shift_impl


@overload_method(SeriesType, 'isin')
def hpat_pandas_series_isin(self, values):
    """
    Pandas Series method :meth:`pandas.Series.isin` implementation.
    .. only:: developer
       Test: python -m sdc.runtests sdc.tests.test_series.TestSeries.test_series_isin_list1
    Parameters
    -----------
    values : :obj:`list` or :obj:`set` object
               specifies values to look for in the series
    Returns
    -------
    :obj:`pandas.Series`
         returns :obj:`pandas.Series` object indicating if each element of self is in values
    """

    _func_name = 'Method isin().'

    if not isinstance(self, SeriesType):
        raise TypingError(
            '{} The object must be a pandas.series. Given self: {}'.format(_func_name, self))

    if not isinstance(values, (types.Set, types.List)):
        raise TypingError(
            '{} The argument must be set or list-like object. Given values: {}'.format(_func_name, values))

    def hpat_pandas_series_isin_impl(self, values):
        # TODO: replace with below line when Numba supports np.isin in nopython mode
        # return pandas.Series(np.isin(self._data, values))
        return pandas.Series([(x in values) for x in self._data])

    return hpat_pandas_series_isin_impl


@overload_method(SeriesType, 'append')
def hpat_pandas_series_append(self, to_append, ignore_index=False, verify_integrity=False):
    """
    Pandas Series method :meth:`pandas.Series.append` implementation.

    .. only:: developer

        Test: python -m sdc.runtests -k sdc.tests.test_series.TestSeries.test_series_append*

    Parameters
    -----------
    self: :obj:`pandas.Series`
        input series
    to_append : :obj:`pandas.Series` object or :obj:`list` or :obj:`set`
        Series (or list or tuple of Series) to append with self
    ignore_index: :obj:`bool`, default False
        If True, do not use the index labels.
        Supported as literal value only
    verify_integrity: :obj:`bool`, default False
        If True, raise Exception on creating index with duplicates.
        *unsupported*

    Returns
    -------
    :obj:`pandas.Series`
        returns :obj:`pandas.Series` object
        Concatenated Series

    """

    _func_name = 'Method append().'

    if not isinstance(self, SeriesType):
        raise TypingError(
            '{} The object must be a pandas.series. Given self: {}'.format(_func_name, self))

    if not (isinstance(to_append, SeriesType)
            or (isinstance(to_append, (types.UniTuple, types.List)) and isinstance(to_append.dtype, SeriesType))):
        raise TypingError(
            '{} The argument must be a pandas.series or list/tuple of pandas.series. \
            Given to_append: {}'.format(_func_name, to_append))

    # currently we will always raise this in the end, i.e. if no impl was found
    # TODO: find a way to stop compilation early and not proceed with unliteral step
    if not (isinstance(ignore_index, types.Literal) and isinstance(ignore_index, types.Boolean)
            or isinstance(ignore_index, types.Omitted)
            or ignore_index is False):
        raise TypingError(
            '{} The ignore_index must be a literal Boolean constant. Given: {}'.format(_func_name, ignore_index))

    if not (verify_integrity is False or isinstance(verify_integrity, types.Omitted)):
        raise TypingError(
            '{} Unsupported parameters. Given verify_integrity: {}'.format(_func_name, verify_integrity))

    # ignore_index value has to be known at compile time to select between implementations with different signatures
    ignore_index_is_false = (common_functions.has_literal_value(ignore_index, False)
                             or common_functions.has_python_value(ignore_index, False)
                             or isinstance(ignore_index, types.Omitted))
    to_append_is_series = isinstance(to_append, SeriesType)

    if ignore_index_is_false:
        def hpat_pandas_series_append_impl(self, to_append, ignore_index=False, verify_integrity=False):
            if to_append_is_series == True:  # noqa
                new_data = common_functions.hpat_arrays_append(self._data, to_append._data)
                new_index = common_functions.hpat_arrays_append(self.index, to_append.index)
            else:
                data_arrays_to_append = [series._data for series in to_append]
                index_arrays_to_append = [series.index for series in to_append]
                new_data = common_functions.hpat_arrays_append(self._data, data_arrays_to_append)
                new_index = common_functions.hpat_arrays_append(self.index, index_arrays_to_append)

            return pandas.Series(new_data, new_index)

        return hpat_pandas_series_append_impl

    else:
        def hpat_pandas_series_append_ignore_index_impl(self, to_append, ignore_index=False, verify_integrity=False):

            if to_append_is_series == True:  # noqa
                new_data = common_functions.hpat_arrays_append(self._data, to_append._data)
            else:
                arrays_to_append = [series._data for series in to_append]
                new_data = common_functions.hpat_arrays_append(self._data, arrays_to_append)

            return pandas.Series(new_data, None)

        return hpat_pandas_series_append_ignore_index_impl


@overload_method(SeriesType, 'copy')
def hpat_pandas_series_copy(self, deep=True):
    """
    Pandas Series method :meth:`pandas.Series.copy` implementation.

    .. only:: developer

       Test: python -m sdc.runtests sdc.tests.test_series.TestSeries.test_series_copy_str1
       Test: python -m sdc.runtests sdc.tests.test_series.TestSeries.test_series_copy_int1
       Test: python -m sdc.runtests sdc.tests.test_series.TestSeries.test_series_copy_deep

    Parameters
    -----------
    self: :class:`pandas.Series`
        input arg
    deep: :obj:`bool`, default :obj:`True`
        Make a deep copy, including a copy of the data and the indices.
        With deep=False neither the indices nor the data are copied.
        [SDC limitations]:
            - deep=False: shallow copy of index is not supported

    Returns
    -------
    :obj:`pandas.Series` or :obj:`pandas.DataFrame`
        Object type matches caller.
    """
    _func_name = 'Method Series.copy().'

    if (isinstance(self, SeriesType) and (isinstance(deep, (types.Omitted, types.Boolean)) or deep)):
        if isinstance(self.index, types.NoneType):
            def hpat_pandas_series_copy_impl(self, deep=True):
                if deep:
                    return pandas.Series(self._data.copy())
                else:
                    return pandas.Series(self._data)
            return hpat_pandas_series_copy_impl
        else:
            def hpat_pandas_series_copy_impl(self, deep=True):
                if deep:
                    return pandas.Series(self._data.copy(), index=self._index.copy())
                else:
                    return pandas.Series(self._data, index=self._index.copy())
            return hpat_pandas_series_copy_impl


@overload_method(SeriesType, 'corr')
def hpat_pandas_series_corr(self, other, method='pearson', min_periods=None):
    """
    Pandas Series method :meth:`pandas.Series.corr` implementation.

    Note: Unsupported mixed numeric and string data

    .. only:: developer

       Test: python -m sdc.runtests sdc.tests.test_series.TestSeries.test_series_corr
       Test: python -m sdc.runtests sdc.tests.test_series.TestSeries.test_series_corr_unsupported_dtype
       Test: python -m sdc.runtests sdc.tests.test_series.TestSeries.test_series_corr_unsupported_period

    Parameters
    ----------
    self: :obj:`pandas.Series`
        input series
    other: :obj:`pandas.Series`
        input series
    method:
        *unsupported
    min_periods: :obj:`int`, default None

    Returns
    -------
    :obj:`float`
         returns :obj:`float` object
    """


    ty_checker = TypeChecker('Method corr().')
    ty_checker.check(self, SeriesType)

    ty_checker.check(other, SeriesType)

    if not isinstance(self.data.dtype, types.Number):
        ty_checker.raise_exc(self.data, 'number', 'self.data')

    if not isinstance(other.data.dtype, types.Number):
        ty_checker.raise_exc(other.data, 'number', 'other.data')

    if not isinstance(min_periods, (int, types.Integer, types.Omitted, types.NoneType)) and min_periods is not None:
        ty_checker.raise_exc(min_periods, 'int64', 'min_periods')

    def hpat_pandas_series_corr_impl(self, other, method='pearson', min_periods=None):

        if min_periods is None:
            min_periods = 1

        if len(self._data) == 0 or len(other._data) == 0:
            return numpy.nan

        self_arr = self._data[:min(len(self._data), len(other._data))]
        other_arr = other._data[:min(len(self._data), len(other._data))]

        invalid = numpy.isnan(self_arr) | numpy.isnan(other_arr)
        if invalid.any():
            self_arr = self_arr[~invalid]
            other_arr = other_arr[~invalid]

        if len(self_arr) < min_periods:
            return numpy.nan

        new_self = pandas.Series(self_arr)
        new_other = pandas.Series(other_arr)

        n = new_self.count()
        ma = new_self.sum()
        mb = new_other.sum()
        a = n * (self_arr * other_arr).sum() - ma * mb
        b1 = n * (self_arr * self_arr).sum() - ma * ma
        b2 = n * (other_arr * other_arr).sum() - mb * mb

        if b1 == 0 or b2 == 0:
            return numpy.nan

        return a / numpy.sqrt(b1 * b2)

    return hpat_pandas_series_corr_impl


@overload_method(SeriesType, 'head')
def hpat_pandas_series_head(self, n=5):
    """
    Pandas Series method :meth:`pandas.Series.head` implementation.

    .. only:: developer
       Test: python -m -k sdc.runtests sdc.tests.test_series.TestSeries.test_series_head*

    Parameters
    -----------
    n: :obj:`int`, default 5
        input argument, default 5
    Returns
    -------
    :obj:`pandas.Series`
        returns: The first n rows of the caller object.
    """

    _func_name = 'Method head().'

    if not isinstance(self, SeriesType):
        raise TypingError('{} The object must be a pandas.series. Given: {}'.format(_func_name, self))

    if not isinstance(n, (types.Integer, types.Omitted)) and n != 5:
        raise TypingError('{} The parameter must be an integer type. Given type n: {}'.format(_func_name, n))

    if isinstance(self.index, types.NoneType):
        def hpat_pandas_series_head_impl(self, n=5):
            return pandas.Series(self._data[:n])

        return hpat_pandas_series_head_impl
    else:
        def hpat_pandas_series_head_index_impl(self, n=5):
            return pandas.Series(self._data[:n], self._index[:n], self._name)

        return hpat_pandas_series_head_index_impl


@overload_method(SeriesType, 'groupby')
def hpat_pandas_series_groupby(
        self,
        by=None,
        axis=0,
        level=None,
        as_index=True,
        sort=True,
        group_keys=True,
        squeeze=False,
        observed=False):
    """
    Pandas Series method :meth:`pandas.Series.groupby` implementation.
    .. only:: developer
       Test: python -m sdc.runtests sdc.tests.test_series.TestSeries.test_series_groupby_count
    Parameters
    -----------
    self: :class:`pandas.Series`
        input arg
    by: :obj:`pandas.Series` object
        Used to determine the groups for the groupby
    axis:
        *unsupported*
    level:
        *unsupported*
    as_index:
        *unsupported*
    sort:
        *unsupported*
    group_keys:
        *unsupported*
    squeeze:
        *unsupported*
    observed:
        *unsupported*
    Returns
    -------
    :obj:`pandas.SeriesGroupBy`
         returns :obj:`pandas.SeriesGroupBy` object
    """

    _func_name = 'Method Series.groupby().'

    if not isinstance(self, SeriesType):
        raise TypingError('{} The object must be a pandas.series. Given: {}'.format(_func_name, self))

    if by is None and axis is None:
        raise TypingError("{} You have to supply one of 'by' or 'axis' parameters".format(_func_name))

    if level is not None and not isinstance(level, (types.Integer, types.NoneType, types.Omitted)):
        raise TypingError("{} 'level' must be an Integer. Given: {}".format(_func_name, level))

    def hpat_pandas_series_groupby_impl(
            self,
            by=None,
            axis=0,
            level=None,
            as_index=True,
            sort=True,
            group_keys=True,
            squeeze=False,
            observed=False):
        # TODO Needs to implement parameters value check
        # if level is not None and (level < -1 or level > 0):
        #     raise ValueError("Method Series.groupby(). level > 0 or level < -1 only valid with MultiIndex")

        return pandas.core.groupby.SeriesGroupBy(self)

    return hpat_pandas_series_groupby_impl


@overload_method(SeriesType, 'isnull')
@overload_method(SeriesType, 'isna')
def hpat_pandas_series_isna(self):
    """
    Pandas Series method :meth:`pandas.Series.isna` and :meth:`pandas.Series.isnull` implementation.

    .. only:: developer

        Test: python -m sdc.runtests sdc.tests.test_series.TestSeries.test_series_isna1
        Test: python -m sdc.runtests sdc.tests.test_series.TestSeries.test_series_str_isna1
        Test: python -m sdc.runtests sdc.tests.test_series.TestSeries.test_series_isnull1

    Parameters
    -----------
    self : :obj:`pandas.Series` object
               input argument

    Returns
    -------
    :obj:`pandas.Series`
         returns :obj:`pandas.Series` object
    """

    _func_name = 'Method isna/isnull().'

    if not isinstance(self, SeriesType):
        raise TypingError(
            '{} The object must be a pandas.series. Given self: {}'.format(_func_name, self))

    if isinstance(self.data.dtype, (types.Integer, types.Float)):

        def hpat_pandas_series_isna_impl(self):
            return pandas.Series(numpy.isnan(self._data))

        return hpat_pandas_series_isna_impl

    if isinstance(self.data.dtype, types.UnicodeType):

        def hpat_pandas_series_isna_impl(self):
            result = numpy.empty(len(self._data), numpy.bool_)
            byte_size = 8
            # iterate over bits in StringArrayType null_bitmap and fill array indicating if array's element are NaN
            for i in range(len(self._data)):
                bmap_idx = i // byte_size
                bit_idx = i % byte_size
                bmap = self._data.null_bitmap[bmap_idx]
                bit_value = (bmap >> bit_idx) & 1
                result[i] = bit_value == 0
            return pandas.Series(result)

        return hpat_pandas_series_isna_impl


@overload_method(SeriesType, 'notna')
def hpat_pandas_series_notna(self):
    """
    Pandas Series method :meth:`pandas.Series.notna` implementation.

    .. only:: developer

        Test: python -m -k sdc.runtests sdc.tests.test_series.TestSeries.test_series_notna*

    Parameters
    -----------
    self : :obj:`pandas.Series` object
        input series

    Returns
    -------
    :obj:`pandas.Series`
         returns :obj:`pandas.Series` object
    """

    _func_name = 'Method notna().'

    if not isinstance(self, SeriesType):
        raise TypingError('{} The object must be a pandas.series. Given: {}'.format(_func_name, self))

    if isinstance(self.data.dtype, types.Number):
        def hpat_pandas_series_notna_impl(self):
            return pandas.Series(numpy.invert(numpy.isnan(self._data)))

        return hpat_pandas_series_notna_impl

    if isinstance(self.data.dtype, types.UnicodeType):
        def hpat_pandas_series_notna_impl(self):
            result = self.isna()
            return pandas.Series(numpy.invert(result._data))

        return hpat_pandas_series_notna_impl


@overload_method(SeriesType, 'ne')
def hpat_pandas_series_ne(self, other, level=None, fill_value=None, axis=0):
    """
    Pandas Series method :meth:`pandas.Series.ne` implementation.
    .. only:: developer

       Test: python -m sdc.runtests sdc.tests.test_series.TestSeries.test_series_op8

    Parameters
    ----------
    self: :class:`pandas.Series`
        input arg
    other: :obj:`pandas.Series`, :obj:`int` or :obj:`float`
        input arg
    level: :obj:`int` or name
         *unsupported*
    fill_value: :obj:`float` or None, default None
              *unsupported*
    axis: default 0
         *unsupported*
    Returns
    -------
    :obj:`pandas.Series`
         returns :obj:`pandas.Series` object
    """

    _func_name = 'Method ne().'

    if not isinstance(self, SeriesType):
        raise TypingError('{} The object must be a pandas.series. Given: {}'.format(_func_name, self))

    if level is not None or fill_value is not None or axis != 0:
        raise TypingError(
            '{} Unsupported parameters. Given level: {}, fill_value: {}, axis: {}'.format(_func_name, level, fill_value,
                                                                                          axis))

    if isinstance(other, SeriesType):
        def hpat_pandas_series_ne_impl(self, other):
            """
            Test:  python -m sdc.runtests sdc.tests.test_series.TestSeries.test_series_op8
            """

            return pandas.Series(self._data != other._data)

        return hpat_pandas_series_ne_impl

    if isinstance(other, types.Integer) or isinstance(other, types.Float):
        def hpat_pandas_series_ne_impl(self, other):
            """
            Test:  python -m sdc.runtests sdc.tests.test_series.TestSeries.test_series_op8_integer_scalar
            Test:  python -m sdc.runtests sdc.tests.test_series.TestSeries.test_series_op8_float_scalar
            """

            return pandas.Series(self._data != other)

        return hpat_pandas_series_ne_impl

    raise TypingError(
        '{} The object must be a pandas.series and argument must be a number. Given: {} and other: {}'.format(
            _func_name, self, other))


@overload_method(SeriesType, 'add')
def hpat_pandas_series_add(self, other, level=None, fill_value=None, axis=0):
    """
    Pandas Series method :meth:`pandas.Series.add` implementation.
    .. only:: developer

       Test: python -m sdc.runtests sdc.tests.test_series.TestSeries.test_series_op5

    Parameters
    ----------
    self: :class:`pandas.Series`
        input arg
    other: :obj:`pandas.Series`, :obj:`int` or :obj:`float`
        input arg
    level: :obj:`int` or name
         *unsupported*
    fill_value: :obj:`float` or None, default None
              *unsupported*
    axis: default 0
         *unsupported*
    Returns
    -------
    :obj:`pandas.Series`
         returns :obj:`pandas.Series` object
    """

    _func_name = 'Method add().'

    if not isinstance(self, SeriesType):
        raise TypingError('{} The object must be a pandas.series. Given: {}'.format(_func_name, self))

    if level is not None or fill_value is not None or axis != 0:
        raise TypingError(
            '{} Unsupported parameters. Given level: {}, fill_value: {}, axis: {}'.format(_func_name, level, fill_value,
                                                                                          axis))

    if isinstance(other, SeriesType):
        def hpat_pandas_series_add_impl(lhs, rhs):
            """
            Test:  python -m sdc.runtests sdc.tests.test_series.TestSeries.test_series_op5
            """

            return pandas.Series(lhs._data + rhs._data)

        return hpat_pandas_series_add_impl

    if isinstance(other, types.Integer) or isinstance(other, types.Float):
        def hpat_pandas_series_add_number_impl(lhs, rhs):
            """
            Test:  python -m sdc.runtests sdc.tests.test_series.TestSeries.test_series_op5_integer_scalar
            Test:  python -m sdc.runtests sdc.tests.test_series.TestSeries.test_series_op5_float_scalar
            """

            return pandas.Series(lhs._data + rhs)

        return hpat_pandas_series_add_number_impl

    raise TypingError(
        '{} The object must be a pandas.series and argument must be a number. Given: {} and other: {}'.format(
            _func_name, self, other))


@overload_method(SeriesType, 'sub')
def hpat_pandas_series_sub(self, other, level=None, fill_value=None, axis=0):
    """
    Pandas Series method :meth:`pandas.Series.sub` implementation.
    .. only:: developer

       Test: python -m sdc.runtests sdc.tests.test_series.TestSeries.test_series_op5

    Parameters
    ----------
    self: :class:`pandas.Series`
        input arg
    other: :obj:`pandas.Series`, :obj:`int` or :obj:`float`
        input arg
    level: :obj:`int` or name
         *unsupported*
    fill_value: :obj:`float` or None, default None
              *unsupported*
    axis: default 0
         *unsupported*
    Returns
    -------
    :obj:`pandas.Series`
         returns :obj:`pandas.Series` object
    """

    _func_name = 'Method sub().'

    if not isinstance(self, SeriesType):
        raise TypingError('{} The object must be a pandas.series. Given: {}'.format(_func_name, self))

    if level is not None or fill_value is not None or axis != 0:
        raise TypingError(
            '{} Unsupported parameters. Given level: {}, fill_value: {}, axis: {}'.format(_func_name, level, fill_value,
                                                                                          axis))

    if isinstance(other, SeriesType):
        def hpat_pandas_series_sub_impl(self, other):
            """
            Test:  python -m sdc.runtests sdc.tests.test_series.TestSeries.test_series_op5
            """

            return pandas.Series(self._data - other._data)

        return hpat_pandas_series_sub_impl

    if isinstance(other, types.Integer) or isinstance(other, types.Float):
        def hpat_pandas_series_sub_number_impl(self, other):
            """
            Test:  python -m sdc.runtests sdc.tests.test_series.TestSeries.test_series_op5_integer_scalar
            Test:  python -m sdc.runtests sdc.tests.test_series.TestSeries.test_series_op5_float_scalar
            """

            return pandas.Series(self._data - other)

        return hpat_pandas_series_sub_number_impl

    raise TypingError('{} The object must be a pandas.series or scalar. Given other: {}'.format(_func_name, other))


@overload_method(SeriesType, 'sum')
def hpat_pandas_series_sum(
    self,
    axis=None,
    skipna=None,
    level=None,
    numeric_only=None,
    min_count=0,
):
    """
    Pandas Series method :meth:`pandas.Series.sum` implementation.

    .. only:: developer

        Tests:
            python -m sdc.runtests sdc.tests.test_series.TestSeries.test_series_sum1
            # python -m sdc.runtests sdc.tests.test_series.TestSeries.test_series_sum2

    Parameters
    ----------
    self: :class:`pandas.Series`
        input series
    axis:
        *unsupported*
    skipna: :obj:`bool`, default :obj:`True`
        Exclude NA/null values when computing the result.
    level:
        *unsupported*
    numeric_only:
        *unsupported*
    min_count:
        *unsupported*

    Returns
    -------
    :obj:`float`
        scalar or Series (if level specified)
    """

    _func_name = 'Method sum().'

    if not isinstance(self, SeriesType):
        raise TypingError('{} The object must be a pandas.series. Given: {}'.format(_func_name, self))

    if not (isinstance(axis, (types.Integer, types.Omitted)) or axis is None):
        raise TypingError('{} The axis must be an Integer. Currently unsupported. Given: {}'.format(_func_name, axis))

    if not (isinstance(skipna, (types.Boolean, types.Omitted)) or skipna is None):
        raise TypingError('{} The skipna must be a Boolean. Given: {}'.format(_func_name, skipna))

    if not (isinstance(level, (types.Integer, types.StringLiteral, types.Omitted)) or level is None):
        raise TypingError(
            '{} The level must be an Integer or level name. Currently unsupported. Given: {}'.format(
                _func_name, level))

    if not (isinstance(numeric_only, (types.Boolean, types.Omitted)) or numeric_only is None):
        raise TypingError(
            '{} The numeric_only must be a Boolean. Currently unsupported. Given: {}'.format(
                _func_name, numeric_only))

    if not (isinstance(min_count, (types.Integer, types.Omitted)) or min_count == 0):
        raise TypingError(
            '{} The min_count must be an Integer. Currently unsupported. Given: {}'.format(
                _func_name, min_count))

    def hpat_pandas_series_sum_impl(
        self,
        axis=None,
        skipna=None,
        level=None,
        numeric_only=None,
        min_count=0,
    ):
        """
        Test: python -m sdc.runtests sdc.tests.test_series.TestSeries.test_series_sum1
        """
        if skipna is None:
            skipna = True
        if skipna:
            return numpy.nansum(self._data)
        return numpy.sum(self._data)

    return hpat_pandas_series_sum_impl


@overload_method(SeriesType, 'take')
def hpat_pandas_series_take(self, indices, axis=0, is_copy=False):
    """
    Pandas Series method :meth:`pandas.Series.take` implementation.
    .. only:: developer
       Tests: python -m sdc.runtests sdc.tests.test_series.TestSeries.test_series_take_index_default
              python -m sdc.runtests sdc.tests.test_series.TestSeries.test_series_take_index_default_unboxing
              python -m sdc.runtests sdc.tests.test_series.TestSeries.test_series_take_index_int
              python -m sdc.runtests sdc.tests.test_series.TestSeries.test_series_take_index_int_unboxing
              python -m sdc.runtests sdc.tests.test_series.TestSeries.test_series_take_index_str
              python -m sdc.runtests sdc.tests.test_series.TestSeries.test_series_take_index_str_unboxing
    Parameters
    ----------
    self: :obj:`pandas.Series`
        input series
    indices: :obj:`array-like`
         An array of ints indicating which positions to take
    axis: {0 or `index`, 1 or `columns`, None}, default 0
        The axis on which to select elements. 0 means that we are selecting rows,
        1 means that we are selecting columns.
        *unsupported*
    is_copy: :obj:`bool`, default True
        Whether to return a copy of the original object or not.
        *unsupported*
    Returns
    -------
    :obj:`pandas.Series`
         returns :obj:`pandas.Series` object containing the elements taken from the object
    """

    ty_checker = TypeChecker('Method take().')
    ty_checker.check(self, SeriesType)

    if (not isinstance(axis, (int, types.Integer, str, types.UnicodeType, types.StringLiteral, types.Omitted))
        and axis not in (0, 'index')):
        ty_checker.raise_exc(axis, 'integer or string', 'axis')

    if not isinstance(is_copy, (bool, types.Boolean, types.Omitted)) and is_copy is not False:
        ty_checker.raise_exc(is_copy, 'boolean', 'is_copy')

    if not isinstance(indices, (types.List, types.Array)):
        ty_checker.raise_exc(indices, 'array-like', 'indices')

    if isinstance(self.index, types.NoneType) or self.index is None:
        def hpat_pandas_series_take_noindex_impl(self, indices, axis=0, is_copy=False):
            local_data = [self._data[i] for i in indices]

            return pandas.Series(local_data, indices)

        return hpat_pandas_series_take_noindex_impl

    def hpat_pandas_series_take_impl(self, indices, axis=0, is_copy=False):
        local_data = [self._data[i] for i in indices]
        local_index = [self._index[i] for i in indices]

        return pandas.Series(local_data, local_index)

    return hpat_pandas_series_take_impl


@overload_method(SeriesType, 'idxmax')
def hpat_pandas_series_idxmax(self, axis=None, skipna=True, *args):
    """
    Pandas Series method :meth:`pandas.Series.idxmax` implementation.
    .. only:: developer
        Test: python -m sdc.runtests sdc.tests.test_series.TestSeries.test_series_idxmax1
        Test: python -m sdc.runtests sdc.tests.test_series.TestSeries.test_series_idxmax_str_idx
        Test: python -m sdc.runtests sdc.tests.test_series.TestSeries.test_series_idxmax_noidx
        Test: python -m sdc.runtests sdc.tests.test_series.TestSeries.test_series_idxmax_idx

    Parameters
    -----------
    axis :  :obj:`int`, :obj:`str`, default: None
            Axis along which the operation acts
            0/None - row-wise operation
            1      - column-wise operation
            *unsupported*
    skipna:  :obj:`bool`, default: True
            exclude NA/null values
            *unsupported*
    Returns
    -------
    :obj:`pandas.Series.index` or nan
            returns: Label of the minimum value.
    """

    _func_name = 'Method idxmax().'

    if not isinstance(self, SeriesType):
        raise TypingError('{} The object must be a pandas.series. Given: {}'.format(_func_name, self))

    if not isinstance(self.data.dtype, types.Number):
        raise TypingError('{} Numeric values supported only. Given: {}'.format(_func_name, self.data.dtype))

    if not (isinstance(skipna, (types.Omitted, types.Boolean, bool)) or skipna is True):
        raise TypingError("{} 'skipna' must be a boolean type. Given: {}".format(_func_name, skipna))

    if not (isinstance(axis, types.Omitted) or axis is None):
        raise TypingError("{} 'axis' unsupported. Given: {}".format(_func_name, axis))

    if not (isinstance(skipna, types.Omitted) or skipna is True):
        raise TypingError("{} 'skipna' unsupported. Given: {}".format(_func_name, skipna))

    if isinstance(self.index, types.NoneType) or self.index is None:
        def hpat_pandas_series_idxmax_impl(self, axis=None, skipna=True):

            return numpy.argmax(self._data)

        return hpat_pandas_series_idxmax_impl
    else:
        def hpat_pandas_series_idxmax_index_impl(self, axis=None, skipna=True):
            # no numpy.nanargmax is supported by Numba at this time
            result = numpy.argmax(self._data)
            return self._index[int(result)]

        return hpat_pandas_series_idxmax_index_impl


@overload_method(SeriesType, 'mul')
def hpat_pandas_series_mul(self, other, level=None, fill_value=None, axis=0):
    """
    Pandas Series method :meth:`pandas.Series.mul` implementation.
    .. only:: developer

       Test: python -m sdc.runtests sdc.tests.test_series.TestSeries.test_series_op5

    Parameters
    ----------
    self: :class:`pandas.Series`
        input arg
    other: :obj:`pandas.Series`, :obj:`int` or :obj:`float`
        input arg
    level: :obj:`int` or name
         *unsupported*
    fill_value: :obj:`float` or None, default None
              *unsupported*
    axis: default 0
         *unsupported*
    Returns
    -------
    :obj:`pandas.Series`
         returns :obj:`pandas.Series` object
    """

    _func_name = 'Method mul().'

    if not isinstance(self, SeriesType):
        raise TypingError('{} The object must be a pandas.series. Given: {}'.format(_func_name, self))

    if level is not None or fill_value is not None or axis != 0:
        raise TypingError(
            '{} Unsupported parameters. Given level: {}, fill_value: {}, axis: {}'.format(_func_name, level, fill_value,
                                                                                          axis))

    if isinstance(other, SeriesType):
        def hpat_pandas_series_mul_impl(self, other):
            """
            Test:  python -m sdc.runtests sdc.tests.test_series.TestSeries.test_series_op5
            """

            return pandas.Series(self._data * other._data)

        return hpat_pandas_series_mul_impl

    if isinstance(other, types.Integer) or isinstance(other, types.Float):
        def hpat_pandas_series_mul_number_impl(self, other):
            """
            Test:  python -m sdc.runtests sdc.tests.test_series.TestSeries.test_series_op5_integer_scalar
            Test:  python -m sdc.runtests sdc.tests.test_series.TestSeries.test_series_op5_float_scalar
            """

            return pandas.Series(self._data * other)

        return hpat_pandas_series_mul_number_impl

    raise TypingError('{} The object must be a pandas.series or scalar. Given other: {}'.format(_func_name, other))


@overload_method(SeriesType, 'div')
@overload_method(SeriesType, 'truediv')
def hpat_pandas_series_div(self, other, level=None, fill_value=None, axis=0):
    """
    Pandas Series method :meth:`pandas.Series.div` and :meth:`pandas.Series.truediv` implementation.
    .. only:: developer

       Test: python -m sdc.runtests sdc.tests.test_series.TestSeries.test_series_op5

    Parameters
    ----------
    self: :class:`pandas.Series`
        input arg
    other: :obj:`pandas.Series`, :obj:`int` or :obj:`float`
        input arg
    level: :obj:`int` or name
         *unsupported*
    fill_value: :obj:`float` or None, default None
              *unsupported*
    axis: default 0
         *unsupported*
    Returns
    -------
    :obj:`pandas.Series`
         returns :obj:`pandas.Series` object
    """

    _func_name = 'Method div() or truediv().'

    if not isinstance(self, SeriesType):
        raise TypingError('{} The object must be a pandas.series. Given: {}'.format(_func_name, self))

    if level is not None or fill_value is not None or axis != 0:
        raise TypingError(
            '{} Unsupported parameters. Given level: {}, fill_value: {}, axis: {}'.format(_func_name, level, fill_value,
                                                                                          axis))

    if isinstance(other, SeriesType):
        def hpat_pandas_series_div_impl(self, other):
            """
            Test:  python -m sdc.runtests sdc.tests.test_series.TestSeries.test_series_op5
            """

            return pandas.Series(self._data / other._data)

        return hpat_pandas_series_div_impl

    if isinstance(other, types.Integer) or isinstance(other, types.Float):
        def hpat_pandas_series_div_number_impl(self, other):
            """
            Test:  python -m sdc.runtests sdc.tests.test_series.TestSeries.test_series_op5_integer_scalar
            Test:  python -m sdc.runtests sdc.tests.test_series.TestSeries.test_series_op5_float_scalar
            """

            return pandas.Series(self._data / other)

        return hpat_pandas_series_div_number_impl

    raise TypingError('{} The object must be a pandas.series or scalar. Given other: {}'.format(_func_name, other))


@overload_method(SeriesType, 'floordiv')
def hpat_pandas_series_floordiv(self, other, level=None, fill_value=None, axis=0):
    """
    Pandas Series method :meth:`pandas.Series.floordiv` implementation.
    .. only:: developer

       Test: python -m sdc.runtests sdc.tests.test_series.TestSeries.test_series_op5

    Parameters
    ----------
    self: :class:`pandas.Series`
        input arg
    other: :obj:`pandas.Series`, :obj:`int` or :obj:`float`
        input arg
    level: :obj:`int` or name
         *unsupported*
    fill_value: :obj:`float` or None, default None
              *unsupported*
    axis: default 0
         *unsupported*
    Returns
    -------
    :obj:`pandas.Series`
         returns :obj:`pandas.Series` object
    """

    _func_name = 'Method floordiv().'

    if not isinstance(self, SeriesType):
        raise TypingError('{} The object must be a pandas.series. Given: {}'.format(_func_name, self))

    if level is not None or fill_value is not None or axis != 0:
        raise TypingError(
            '{} Unsupported parameters. Given level: {}, fill_value: {}, axis: {}'.format(_func_name, level, fill_value,
                                                                                          axis))

    if isinstance(other, SeriesType):
        def hpat_pandas_series_floordiv_impl(self, other):
            """
            Test:  python -m sdc.runtests sdc.tests.test_series.TestSeries.test_series_op5
            """

            return pandas.Series(self._data // other._data)

        return hpat_pandas_series_floordiv_impl

    if isinstance(other, types.Integer) or isinstance(other, types.Float):
        def hpat_pandas_series_floordiv_number_impl(self, other):
            """
            Test:  python -m sdc.runtests sdc.tests.test_series.TestSeries.test_series_op5_integer_scalar
            Test:  python -m sdc.runtests sdc.tests.test_series.TestSeries.test_series_op5_float_scalar
            """

            return pandas.Series(self._data // other)

        return hpat_pandas_series_floordiv_number_impl

    raise TypingError('{} The object must be a pandas.series or scalar. Given other: {}'.format(_func_name, other))


@overload_method(SeriesType, 'pow')
def hpat_pandas_series_pow(self, other, level=None, fill_value=None, axis=0):
    """
    Pandas Series method :meth:`pandas.Series.pow` implementation.
    .. only:: developer
       Test: python -m sdc.runtests sdc.tests.test_series.TestSeries.test_series_op5
    Parameters
    ----------
    self: :class:`pandas.Series`
        input arg
    other: :obj:`pandas.Series`, :obj:`int` or :obj:`float`
        input arg
    level: :obj:`int` or name
         *unsupported*
    fill_value: :obj:`float` or None, default None
              *unsupported*
    axis: default 0
         *unsupported*
    Returns
    -------
    :obj:`pandas.Series`
         returns :obj:`pandas.Series` object
    """

    _func_name = 'Method pow().'

    if not isinstance(self, SeriesType):
        raise TypingError('{} The object must be a pandas.series. Given: {}'.format(_func_name, self))

    if level is not None or fill_value is not None or axis != 0:
        raise TypingError(
            '{} Unsupported parameters. Given level: {}, fill_value: {}, axis: {}'.format(_func_name, level, fill_value,
                                                                                          axis))

    if isinstance(other, SeriesType):
        def hpat_pandas_series_pow_impl(self, other):
            """
            Test:  python -m sdc.runtests sdc.tests.test_series.TestSeries.test_series_op5
            """

            return pandas.Series(self._data ** other._data)

        return hpat_pandas_series_pow_impl

    if isinstance(other, types.Integer) or isinstance(other, types.Float):
        def hpat_pandas_series_pow_impl(self, other):
            """
            Test:  python -m sdc.runtests sdc.tests.test_series.TestSeries.test_series_op5_integer_scalar
            Test:  python -m sdc.runtests sdc.tests.test_series.TestSeries.test_series_op5_float_scalar
            """

            return pandas.Series(self._data ** other)

        return hpat_pandas_series_pow_impl

    raise TypingError(
        '{} The object must be a pandas.series and argument must be a number. Given: {} and other: {}'.format(
            _func_name, self, other))


@overload_method(SeriesType, 'prod')
def hpat_pandas_series_prod(self, axis=None, skipna=True, level=None, numeric_only=None, min_count=0):
    """
    Pandas Series method :meth:`pandas.Series.prod` implementation.

    .. only:: developer

       Test: python -m sdc.runtests sdc.tests.test_series.TestSeries.test_series_prod

    Parameters
    -----------
    self: :obj:`pandas.Series`
        input series
    axis: {index (0)}
        Axis for the function to be applied on.
        *unsupported*
    skipna: :obj:`bool`, default :obj:`True`
        Exclude nan values when computing the result
    level: :obj:`int`, :obj:`str`, default :obj:`None`
        If the axis is a MultiIndex (hierarchical), count along a particular level, collapsing into a scalar.
        *unsupported*
    numeric_only: :obj:`bool`, default :obj:`None`
        Include only float, int, boolean columns.
        If None, will attempt to use everything, then use only numeric data.
        Not implemented for Series.
        *unsupported*
    min_count: :obj:`int`, default 0
        The required number of valid values to perform the operation.
        If fewer than min_count non-NA values are present the result will be NA.
        *unsupported*

    Returns
    -------
    :obj:
        Returns scalar or Series (if level specified)
    """

    _func_name = 'Method prod().'

    if not isinstance(self, SeriesType):
        raise TypingError('{} The object must be a pandas.series. Given: {}'.format(_func_name, self))

    if not isinstance(self.data.dtype, (types.Integer, types.Float)):
        raise TypingError('{} Non numeric values unsupported. Given: {}'.format(_func_name, self.data.data.dtype))

    if not (isinstance(skipna, (types.Omitted, types.Boolean)) or skipna is True):
        raise TypingError("{} 'skipna' must be a boolean type. Given: {}".format(_func_name, skipna))

    if not (isinstance(axis, types.Omitted) or axis is None) \
            or not (isinstance(level, types.Omitted) or level is None) \
            or not (isinstance(numeric_only, types.Omitted) or numeric_only is None) \
            or not (isinstance(min_count, types.Omitted) or min_count == 0):
        raise TypingError(
            '{} Unsupported parameters. Given axis: {}, level: {}, numeric_only: {}, min_count: {}'.format(
                _func_name, axis, level, numeric_only, min_count))

    def hpat_pandas_series_prod_impl(self, axis=None, skipna=True, level=None, numeric_only=None, min_count=0):
        if skipna:
            return numpy.nanprod(self._data)
        else:
            return numpy.prod(self._data)

    return hpat_pandas_series_prod_impl


@overload_method(SeriesType, 'quantile')
def hpat_pandas_series_quantile(self, q=0.5, interpolation='linear'):
    """
    Pandas Series method :meth:`pandas.Series.quantile` implementation.
    .. only:: developer
       Test: python -m sdc.runtests sdc.tests.test_series.TestSeries.test_series_quantile
             python -m sdc.runtests sdc.tests.test_series.TestSeries.test_series_quantile_q_vector
    Parameters
    -----------
    q : :obj: float or array-like object, default 0.5
        the quantile(s) to compute
    interpolation: 'linear', 'lower', 'higher', 'midpoint', 'nearest', default `linear`
        *unsupported* by Numba
    Returns
    -------
    :obj:`pandas.Series` or float
    """

    _func_name = 'Method quantile().'

    if not isinstance(self, SeriesType):
        raise TypingError('{} The object must be a pandas.series. Given: {}'.format(_func_name, self))

    if not isinstance(interpolation, types.Omitted) and interpolation is not 'linear':
        raise TypingError('{} Unsupported parameters. Given interpolation: {}'.format(_func_name, interpolation))

    if not isinstance(q, (types.Number, types.Omitted, types.List)) and q != 0.5:
        raise TypingError('{} The parameter must be float. Given type q: {}'.format(_func_name, type(q)))

    def hpat_pandas_series_quantile_impl(self, q=0.5, interpolation='linear'):
        return numpy.quantile(self._data, q)

    return hpat_pandas_series_quantile_impl


@overload_method(SeriesType, 'rename')
def hpat_pandas_series_rename(self, index=None, copy=True, inplace=False, level=None):
    """
    Pandas Series method :meth:`pandas.Series.rename` implementation.
    Alter Series index labels or name.
    .. only:: developer
       Test: python -m sdc.runtests -k sdc.tests.test_series.TestSeries.test_series_rename

    Parameters
    -----------
    index : :obj:`scalar` or `hashable sequence` or `dict` or `function`
               Dict-like or functions are transformations to apply to the index.
               Scalar or hashable sequence-like will alter the Series.name attribute.
               Only scalar value is supported.
    copy : :obj:`bool`, default :obj:`True`
               Whether to copy underlying data.
    inplace : :obj:`bool`, default :obj:`False`
               Whether to return a new Series. If True then value of copy is ignored.
    level : :obj:`int` or `str`
               In case of a MultiIndex, only rename labels in the specified level.
               *Not supported*
    Returns
    -------
    :obj:`pandas.Series`
         returns :obj:`pandas.Series` with index labels or name altered.
    """

    ty_checker = TypeChecker('Method rename().')
    ty_checker.check(self, SeriesType)

    if not isinstance(index, (types.Omitted, types.UnicodeType,
                              types.StringLiteral, str,
                              types.Integer, types.Boolean,
                              types.Hashable, types.Float,
                              types.NPDatetime, types.NPTimedelta,
                              types.Number)) and index is not None:
        ty_checker.raise_exc(index, 'string', 'index')

    if not isinstance(copy, (types.Omitted, types.Boolean, bool)):
        ty_checker.raise_exc(copy, 'boolean', 'copy')

    if not isinstance(inplace, (types.Omitted, types.Boolean, bool)):
        ty_checker.raise_exc(inplace, 'boolean', 'inplace')

    if not isinstance(level, (types.Omitted, types.UnicodeType,
                              types.StringLiteral, types.Integer)) and level is not None:
        ty_checker.raise_exc(level, 'Integer or srting', 'level')

    def hpat_pandas_series_rename_idx_impl(self, index=None, copy=True, inplace=False, level=None):
        if copy is True:
            series_data = self._data.copy()
            series_index = self._index.copy()
        else:
            series_data = self._data
            series_index = self._index

        return pandas.Series(data=series_data, index=series_index, name=index)

    def hpat_pandas_series_rename_noidx_impl(self, index=None, copy=True, inplace=False, level=None):
        if copy is True:
            series_data = self._data.copy()
        else:
            series_data = self._data

        return pandas.Series(data=series_data, index=self._index, name=index)

    if isinstance(self.index, types.NoneType):
        return hpat_pandas_series_rename_noidx_impl
    return hpat_pandas_series_rename_idx_impl


@overload_method(SeriesType, 'min')
def hpat_pandas_series_min(self, axis=None, skipna=True, level=None, numeric_only=None):
    """
    Pandas Series method :meth:`pandas.Series.min` implementation.
    .. only:: developer
       Test: python -m sdc.runtests sdc.tests.test_series.TestSeries.test_series_min
             python -m sdc.runtests sdc.tests.test_series.TestSeries.test_series_min_param
    Parameters
    -----------
    axis:
        *unsupported*
    skipna: :obj:`bool` object
        Exclude nan values when computing the result
    level:
        *unsupported*
    numeric_only:
        *unsupported*
    Returns
    -------
    :obj:
         returns :obj: scalar
    """

    _func_name = 'Method min().'

    if not isinstance(self, SeriesType):
        raise TypingError('{} The object must be a pandas.series. Given: {}'.format(_func_name, self))

    if not isinstance(self.data.dtype, (types.Integer, types.Float)):
        raise TypingError(
            '{} Currently function supports only numeric values. Given data type: {}'.format(
                _func_name, self.data.dtype))

    if not isinstance(skipna, (types.Omitted, types.Boolean)) and skipna is not True:
        raise TypingError(
            '{} The parameter must be a boolean type. Given type skipna: {}'.format(_func_name, skipna))

    if not (isinstance(axis, types.Omitted) or axis is None) \
            or not (isinstance(level, types.Omitted) or level is None) \
            or not (isinstance(numeric_only, types.Omitted) or numeric_only is None):
        raise TypingError(
            '{} Unsupported parameters. Given axis: {}, level: {}, numeric_only: {}'.format(_func_name, axis, level,
                                                                                            numeric_only))

    def hpat_pandas_series_min_impl(self, axis=None, skipna=True, level=None, numeric_only=None):
        if skipna:
            return numpy.nanmin(self._data)

        return self._data.min()

    return hpat_pandas_series_min_impl


@overload_method(SeriesType, 'max')
def hpat_pandas_series_max(self, axis=None, skipna=True, level=None, numeric_only=None):
    """
    Pandas Series method :meth:`pandas.Series.max` implementation.
    .. only:: developer
       Test: python -m sdc.runtests sdc.tests.test_series.TestSeries.test_series_max
             python -m sdc.runtests sdc.tests.test_series.TestSeries.test_series_max_param
    Parameters
    -----------
    axis:
        *unsupported*
    skipna: :obj:`bool` object
        Exclude nan values when computing the result
    level:
        *unsupported*
    numeric_only:
        *unsupported*
    Returns
    -------
    :obj:
         returns :obj: scalar
    """

    _func_name = 'Method max().'

    if not isinstance(self, SeriesType):
        raise TypingError('{} The object must be a pandas.series. Given: {}'.format(_func_name, self))

    if not isinstance(self.data.dtype, (types.Integer, types.Float)):
        raise TypingError(
            '{} Currently function supports only numeric values. Given data type: {}'.format(
                _func_name, self.data.dtype))

    if not isinstance(skipna, (types.Omitted, types.Boolean)) and skipna is not True:
        raise TypingError(
            '{} The parameter must be a boolean type. Given type skipna: {}'.format(_func_name, skipna))

    if not (isinstance(axis, types.Omitted) or axis is None) \
            or not (isinstance(level, types.Omitted) or level is None) \
            or not (isinstance(numeric_only, types.Omitted) or numeric_only is None):
        raise TypingError(
            '{} Unsupported parameters. Given axis: {}, level: {}, numeric_only: {}'.format(_func_name, axis, level,
                                                                                            numeric_only))

    def hpat_pandas_series_max_impl(self, axis=None, skipna=True, level=None, numeric_only=None):
        if skipna:
            return numpy.nanmax(self._data)

        return self._data.max()

    return hpat_pandas_series_max_impl


@overload_method(SeriesType, 'mean')
def hpat_pandas_series_mean(self, axis=None, skipna=None, level=None, numeric_only=None):
    """
    Pandas Series method :meth:`pandas.Series.mean` implementation.

    .. only:: developer

       Test: python -m sdc.runtests sdc.tests.test_series.TestSeries.test_series_mean

    Parameters
    -----------
    axis: {index (0)}
        Axis for the function to be applied on.
        *unsupported*
    skipna: :obj:`bool`, default True
        Exclude NA/null values when computing the result.
    level: :obj:`int` or level name, default None
        If the axis is a MultiIndex (hierarchical), count along a particular level, collapsing into a scalar.
        *unsupported*
    numeric_only: :obj:`bool`, default None
        Include only float, int, boolean columns.
        If None, will attempt to use everything, then use only numeric data. Not implemented for Series.
        *unsupported*

    Returns
    -------
    :obj:
         Return the mean of the values for the requested axis.
    """

    _func_name = 'Method mean().'

    if not isinstance(self, SeriesType):
        raise TypingError('{} The object must be a pandas.series. Given: {}'.format(_func_name, self))

    if not isinstance(self.data.dtype, types.Number):
        raise TypingError(
            '{} Currently function supports only numeric values. Given data type: {}'.format(
                _func_name, self.data.dtype))

    if not isinstance(skipna, (types.Omitted, types.Boolean)) and skipna is not None:
        raise TypingError(
            '{} The parameter must be a boolean type. Given type skipna: {}'.format(_func_name, skipna))

    if not (isinstance(axis, types.Omitted) or axis is None) \
            or not (isinstance(level, types.Omitted) or level is None) \
            or not (isinstance(numeric_only, types.Omitted) or numeric_only is None):
        raise TypingError(
            '{} Unsupported parameters. Given axis: {}, level: {}, numeric_only: {}'.format(_func_name, axis, level,
                                                                                            numeric_only))

    def hpat_pandas_series_mean_impl(self, axis=None, skipna=None, level=None, numeric_only=None):
        if skipna is None:
            skipna = True

        if skipna:
            return numpy.nanmean(self._data)

        return self._data.mean()

    return hpat_pandas_series_mean_impl


@overload_method(SeriesType, 'mod')
def hpat_pandas_series_mod(self, other, level=None, fill_value=None, axis=0):
    """
    Pandas Series method :meth:`pandas.Series.mod` implementation.
    .. only:: developer
       Test: python -m sdc.runtests sdc.tests.test_series.TestSeries.test_series_op5
    Parameters
    ----------
    self: :class:`pandas.Series`
        input arg
    other: :obj:`pandas.Series`, :obj:`int` or :obj:`float`
        input arg
    level: :obj:`int` or name
         *unsupported*
    fill_value: :obj:`float` or None, default None
              *unsupported*
    axis: default 0
         *unsupported*
    Returns
    -------
    :obj:`pandas.Series`
         returns :obj:`pandas.Series` object
    """

    _func_name = 'Method mod().'

    if not isinstance(self, SeriesType):
        raise TypingError('{} The object must be a pandas.series. Given: {}'.format(_func_name, self))

    if level is not None or fill_value is not None or axis != 0:
        raise TypingError(
            '{} Unsupported parameters. Given level: {}, fill_value: {}, axis: {}'.format(_func_name, level, fill_value,
                                                                                          axis))

    if isinstance(other, SeriesType):
        def hpat_pandas_series_mod_impl(self, other):
            """
            Test:  python -m sdc.runtests sdc.tests.test_series.TestSeries.test_series_op5
            """

            return pandas.Series(self._data % other._data)

        return hpat_pandas_series_mod_impl

    if isinstance(other, types.Integer) or isinstance(other, types.Float):
        def hpat_pandas_series_mod_impl(self, other):
            """
            Test:  python -m sdc.runtests sdc.tests.test_series.TestSeries.test_series_op5_integer_scalar
            Test:  python -m sdc.runtests sdc.tests.test_series.TestSeries.test_series_op5_float_scalar
            """

            return pandas.Series(self._data % other)

        return hpat_pandas_series_mod_impl

    raise TypingError(
        '{} The object must be a pandas.series and argument must be a number. Given: {} and other: {}'.format(
            _func_name, self, other))


@overload_method(SeriesType, 'eq')
def hpat_pandas_series_eq(self, other, level=None, fill_value=None, axis=0):
    """
    Pandas Series method :meth:`pandas.Series.eq` implementation.
    .. only:: developer
       Test: python -m sdc.runtests sdc.tests.test_series.TestSeries.test_series_op8
    Parameters
    ----------
    self: :class:`pandas.Series`
        input arg
    other: :obj:`pandas.Series`, :obj:`int` or :obj:`float`
        input arg
    level: :obj:`int` or name
         *unsupported*
    fill_value: :obj:`float` or None, default None
              *unsupported*
    axis: default 0
         *unsupported*
    Returns
    -------
    :obj:`pandas.Series`
         returns :obj:`pandas.Series` object
    """

    _func_name = 'Method eq().'

    if not isinstance(self, SeriesType):
        raise TypingError('{} The object must be a pandas.series. Given: {}'.format(_func_name, self))

    if level is not None or fill_value is not None or axis != 0:
        raise TypingError(
            '{} Unsupported parameters. Given level: {}, fill_value: {}, axis: {}'.format(_func_name, level, fill_value,
                                                                                          axis))

    if isinstance(other, SeriesType):
        def hpat_pandas_series_eq_impl(self, other):
            """
            Test:  python -m sdc.runtests sdc.tests.test_series.TestSeries.test_series_op8
            """

            return pandas.Series(self._data == other._data)

        return hpat_pandas_series_eq_impl

    if isinstance(other, types.Integer) or isinstance(other, types.Float):
        def hpat_pandas_series_eq_impl(self, other):
            """
            Test:  python -m sdc.runtests sdc.tests.test_series.TestSeries.test_series_op8_integer_scalar
            Test:  python -m sdc.runtests sdc.tests.test_series.TestSeries.test_series_op8_float_scalar
            """

            return pandas.Series(self._data == other)

        return hpat_pandas_series_eq_impl

    raise TypingError(
        '{} The object must be a pandas.series and argument must be a number. Given: {} and other: {}'.format(
            _func_name, self, other))


@overload_method(SeriesType, 'ge')
def hpat_pandas_series_ge(self, other, level=None, fill_value=None, axis=0):
    """
    Pandas Series method :meth:`pandas.Series.ge` implementation.
    .. only:: developer
       Test: python -m sdc.runtests sdc.tests.test_series.TestSeries.test_series_op8
    Parameters
    ----------
    self: :class:`pandas.Series`
        input arg
    other: :obj:`pandas.Series`, :obj:`int` or :obj:`float`
        input arg
    level: :obj:`int` or name
         *unsupported*
    fill_value: :obj:`float` or None, default None
              *unsupported*
    axis: default 0
         *unsupported*
    Returns
    -------
    :obj:`pandas.Series`
         returns :obj:`pandas.Series` object
    """

    _func_name = 'Method ge().'

    if not isinstance(self, SeriesType):
        raise TypingError('{} The object must be a pandas.series. Given: {}'.format(_func_name, self))

    if level is not None or fill_value is not None or axis != 0:
        raise TypingError(
            '{} Unsupported parameters. Given level: {}, fill_value: {}, axis: {}'.format(_func_name, level, fill_value,
                                                                                          axis))

    if isinstance(other, SeriesType):
        def hpat_pandas_series_ge_impl(self, other):
            """
            Test:  python -m sdc.runtests sdc.tests.test_series.TestSeries.test_series_op8
            """

            return pandas.Series(self._data >= other._data)

        return hpat_pandas_series_ge_impl

    if isinstance(other, types.Integer) or isinstance(other, types.Float):
        def hpat_pandas_series_ge_impl(self, other):
            """
            Test:  python -m sdc.runtests sdc.tests.test_series.TestSeries.test_series_op8_integer_scalar
            Test:  python -m sdc.runtests sdc.tests.test_series.TestSeries.test_series_op8_float_scalar
            """

            return pandas.Series(self._data >= other)

        return hpat_pandas_series_ge_impl

    raise TypingError(
        '{} The object must be a pandas.series and argument must be a number. Given: {} and other: {}'.format(
            _func_name, self, other))


@overload_method(SeriesType, 'idxmin')
def hpat_pandas_series_idxmin(self, axis=None, skipna=True, *args):
    """
    Pandas Series method :meth:`pandas.Series.idxmin` implementation.

    .. only:: developer

        Test: python -m sdc.runtests sdc.tests.test_series.TestSeries.test_series_idxmin1
        Test: python -m sdc.runtests sdc.tests.test_series.TestSeries.test_series_idxmin_str
        Test: python -m sdc.runtests sdc.tests.test_series.TestSeries.test_series_idxmin_str_idx
        Test: python -m sdc.runtests sdc.tests.test_series.TestSeries.test_series_idxmin_no
        Test: python -m sdc.runtests sdc.tests.test_series.TestSeries.test_series_idxmin_int
        Test: python -m sdc.runtests sdc.tests.test_series.TestSeries.test_series_idxmin_noidx
        Test: python -m sdc.runtests sdc.tests.test_series.TestSeries.test_series_idxmin_idx

    Parameters
    -----------
    axis :  :obj:`int`, :obj:`str`, default: None
            Axis along which the operation acts
            0/None - row-wise operation
            1      - column-wise operation
            *unsupported*
    skipna:  :obj:`bool`, default: True
            exclude NA/null values
            *unsupported*

    Returns
    -------
    :obj:`pandas.Series.index` or nan
            returns: Label of the minimum value.
    """

    _func_name = 'Method idxmin().'

    if not isinstance(self, SeriesType):
        raise TypingError('{} The object must be a pandas.series. Given: {}'.format(_func_name, self))

    if not isinstance(self.data.dtype, types.Number):
        raise TypingError('{} Numeric values supported only. Given: {}'.format(_func_name, self.data.dtype))

    if not (isinstance(skipna, (types.Omitted, types.Boolean, bool)) or skipna is True):
        raise TypingError("{} 'skipna' must be a boolean type. Given: {}".format(_func_name, skipna))

    if not (isinstance(axis, types.Omitted) or axis is None):
        raise TypingError("{} 'axis' unsupported. Given: {}".format(_func_name, axis))

    if not (isinstance(skipna, types.Omitted) or skipna is True):
        raise TypingError("{} 'skipna' unsupported. Given: {}".format(_func_name, skipna))

    if isinstance(self.index, types.NoneType) or self.index is None:
        def hpat_pandas_series_idxmin_impl(self, axis=None, skipna=True):

            return numpy.argmin(self._data)

        return hpat_pandas_series_idxmin_impl
    else:
        def hpat_pandas_series_idxmin_index_impl(self, axis=None, skipna=True):
            # no numpy.nanargmin is supported by Numba at this time
            result = numpy.argmin(self._data)
            return self._index[int(result)]

        return hpat_pandas_series_idxmin_index_impl


@overload_method(SeriesType, 'lt')
def hpat_pandas_series_lt(self, other, level=None, fill_value=None, axis=0):
    """
    Pandas Series method :meth:`pandas.Series.lt` implementation.
    .. only:: developer
       Test: python -m sdc.runtests sdc.tests.test_series.TestSeries.test_series_op8
    Parameters
    ----------
    self: :class:`pandas.Series`
        input arg
    other: :obj:`pandas.Series`, :obj:`int` or :obj:`float`
        input arg
    level: :obj:`int` or name
         *unsupported*
    fill_value: :obj:`float` or None, default None
              *unsupported*
    axis: default 0
         *unsupported*
    Returns
    -------
    :obj:`pandas.Series`
         returns :obj:`pandas.Series` object
    """

    _func_name = 'Method lt().'

    if not isinstance(self, SeriesType):
        raise TypingError('{} The object must be a pandas.series. Given: {}'.format(_func_name, self))

    if level is not None or fill_value is not None or axis != 0:
        raise TypingError(
            '{} Unsupported parameters. Given level: {}, fill_value: {}, axis: {}'.format(_func_name, level, fill_value,
                                                                                          axis))

    if isinstance(other, SeriesType):
        def hpat_pandas_series_lt_impl(self, other):
            """
            Test:  python -m sdc.runtests sdc.tests.test_series.TestSeries.test_series_op8
            """

            return pandas.Series(self._data < other._data)

        return hpat_pandas_series_lt_impl

    if isinstance(other, types.Integer) or isinstance(other, types.Float):
        def hpat_pandas_series_lt_impl(self, other):
            """
            Test:  python -m sdc.runtests sdc.tests.test_series.TestSeries.test_series_op8_integer_scalar
            Test:  python -m sdc.runtests sdc.tests.test_series.TestSeries.test_series_op8_float_scalar
            """

            return pandas.Series(self._data < other)

        return hpat_pandas_series_lt_impl

    raise TypingError(
        '{} The object must be a pandas.series and argument must be a number. Given: {} and other: {}'.format(
            _func_name, self, other))


@overload_method(SeriesType, 'gt')
def hpat_pandas_series_gt(self, other, level=None, fill_value=None, axis=0):
    """
    Pandas Series method :meth:`pandas.Series.gt` implementation.
    .. only:: developer
       Test: python -m sdc.runtests sdc.tests.test_series.TestSeries.test_series_op8
    Parameters
    ----------
    self: :class:`pandas.Series`
        input arg
    other: :obj:`pandas.Series`, :obj:`int` or :obj:`float`
        input arg
    level: :obj:`int` or name
         *unsupported*
    fill_value: :obj:`float` or None, default None
              *unsupported*
    axis: default 0
         *unsupported*
    Returns
    -------
    :obj:`pandas.Series`
         returns :obj:`pandas.Series` object
    """

    _func_name = 'Method gt().'

    if not isinstance(self, SeriesType):
        raise TypingError('{} The object must be a pandas.series. Given: {}'.format(_func_name, self))

    if level is not None or fill_value is not None or axis != 0:
        raise TypingError(
            '{} Unsupported parameters. Given level: {}, fill_value: {}, axis: {}'.format(_func_name, level, fill_value,
                                                                                          axis))

    if isinstance(other, SeriesType):
        def hpat_pandas_series_gt_impl(self, other):
            """
            Test:  python -m sdc.runtests sdc.tests.test_series.TestSeries.test_series_op8
            """

            return pandas.Series(self._data > other._data)

        return hpat_pandas_series_gt_impl

    if isinstance(other, types.Integer) or isinstance(other, types.Float):
        def hpat_pandas_series_gt_impl(self, other):
            """
            Test:  python -m sdc.runtests sdc.tests.test_series.TestSeries.test_series_op8_integer_scalar
            Test:  python -m sdc.runtests sdc.tests.test_series.TestSeries.test_series_op8_float_scalar
            """

            return pandas.Series(self._data > other)

        return hpat_pandas_series_gt_impl

    raise TypingError(
        '{} The object must be a pandas.series and argument must be a number. Given: {} and other: {}'.format(
            _func_name, self, other))


@overload_method(SeriesType, 'le')
def hpat_pandas_series_le(self, other, level=None, fill_value=None, axis=0):
    """
    Pandas Series method :meth:`pandas.Series.le` implementation.
    .. only:: developer
       Test: python -m sdc.runtests sdc.tests.test_series.TestSeries.test_series_op8
    Parameters
    ----------
    self: :class:`pandas.Series`
        input arg
    other: :obj:`pandas.Series`, :obj:`int` or :obj:`float`
        input arg
    level: :obj:`int` or name
         *unsupported*
    fill_value: :obj:`float` or None, default None
              *unsupported*
    axis: default 0
         *unsupported*
    Returns
    -------
    :obj:`pandas.Series`
         returns :obj:`pandas.Series` object
    """

    _func_name = 'Method le().'

    if not isinstance(self, SeriesType):
        raise TypingError('{} The object must be a pandas.series. Given: {}'.format(_func_name, self))

    if level is not None or fill_value is not None or axis != 0:
        raise TypingError(
            '{} Unsupported parameters. Given level: {}, fill_value: {}, axis: {}'.format(_func_name, level, fill_value,
                                                                                          axis))

    if isinstance(other, SeriesType):
        def hpat_pandas_series_le_impl(self, other):
            """
            Test:  python -m sdc.runtests sdc.tests.test_series.TestSeries.test_series_op8
            """

            return pandas.Series(self._data <= other._data)

        return hpat_pandas_series_le_impl

    if isinstance(other, types.Integer) or isinstance(other, types.Float):
        def hpat_pandas_series_le_impl(self, other):
            """
            Test:  python -m sdc.runtests sdc.tests.test_series.TestSeries.test_series_op8_integer_scalar
            Test:  python -m sdc.runtests sdc.tests.test_series.TestSeries.test_series_op8_float_scalar
            """

            return pandas.Series(self._data <= other)

        return hpat_pandas_series_le_impl

    raise TypingError(
        '{} The object must be a pandas.series and argument must be a number. Given: {} and other: {}'.format(
            _func_name, self, other))


@overload_method(SeriesType, 'abs')
def hpat_pandas_series_abs(self):
    """
    Pandas Series method :meth:`pandas.Series.abs` implementation.
    .. only:: developer
       Test: python -m sdc.runtests sdc.tests.test_series.TestSeries.test_series_abs1
    Parameters
    -----------
    self: :obj:`pandas.Series`
          input series
    Returns
    -------
    :obj:`pandas.Series`
         returns :obj:`pandas.Series` containing the absolute value of elements
    """

    _func_name = 'Method abs().'

    if not isinstance(self, SeriesType):
        raise TypingError(
            '{} The object must be a pandas.series. Given self: {}'.format(_func_name, self))

    if not isinstance(self.dtype, (types.Integer, types.Float)):
        raise TypingError(
            '{} The function only applies to elements that are all numeric. Given data type: {}'.format(_func_name,
                                                                                                        self.dtype))

    def hpat_pandas_series_abs_impl(self):
        return pandas.Series(numpy.abs(self._data))

    return hpat_pandas_series_abs_impl


@overload_method(SeriesType, 'unique')
def hpat_pandas_series_unique(self):
    """
    Pandas Series method :meth:`pandas.Series.unique` implementation.
    Note: Return values order is unspecified
    .. only:: developer
       Test: python -m sdc.runtests sdc.tests.test_series.TestSeries.test_unique_sorted
    Parameters
    -----------
    self: :class:`pandas.Series`
        input arg
    Returns
    -------
    :obj:`numpy.array`
         returns :obj:`numpy.array` ndarray
    """

    _func_name = 'Method unique().'

    if not isinstance(self, SeriesType):
        raise TypingError('{} The object must be a pandas.series. Given: {}'.format(_func_name, self))

    if isinstance(self.data, StringArrayType):
        def hpat_pandas_series_unique_str_impl(self):
            '''
            Returns sorted unique elements of an array
            Note: Can't use Numpy due to StringArrayType has no ravel() for noPython mode.
            Also, NotImplementedError: unicode_type cannot be represented as a Numpy dtype

            Test: python -m sdc.runtests sdc.tests.test_series.TestSeries.test_unique_str
            '''

            str_set = set(self._data)
            return to_array(str_set)

        return hpat_pandas_series_unique_str_impl

    def hpat_pandas_series_unique_impl(self):
        '''
        Returns sorted unique elements of an array

        Test: python -m sdc.runtests sdc.tests.test_series.TestSeries.test_unique
        '''

        return numpy.unique(self._data)

    return hpat_pandas_series_unique_impl


@overload_method(SeriesType, 'cumsum')
def hpat_pandas_series_cumsum(self, axis=None, skipna=True, *args):
    """
    Pandas Series method :meth:`pandas.Series.cumsum` implementation.

    .. only:: developer
       Test: python -m sdc.runtests sdc.tests.test_series.TestSeries.test_series_cumsum
       Test: python -m sdc.runtests sdc.tests.test_series.TestSeries.test_series_cumsum_unboxing
       Test: python -m sdc.runtests sdc.tests.test_series.TestSeries.test_series_cumsum_full
       Test: python -m sdc.runtests sdc.tests.test_series.TestSeries.test_series_cumsum_str
       Test: python -m sdc.runtests sdc.tests.test_series.TestSeries.test_series_cumsum_unsupported_axis

    Parameters
    ----------
    self: :obj:`pandas.Series`
        input series
    axis: :obj:`int`, :obj:`str`
        Axis along which the operation acts
        0/None/'index' - row-wise operation
        1/'columns'    - column-wise operation
        *unsupported*
    skipna: :obj:`bool`
        exclude NA/null values
    *args:
        *unsupported*

    Returns
    -------
    :obj:`scalar`, :obj:`pandas.Series`
         returns :obj:`scalar` or :obj:`pandas.Series` object
    """

    _func_name = 'Method cumsum().'

    if not isinstance(self, SeriesType):
        raise TypingError('{} The object must be a pandas.series. Given: {}'.format(_func_name, self))

    if not isinstance(self.data.dtype, types.Number):
        msg = '{} The object must be a number. Given self.data.dtype: {}'
        raise TypingError(msg.format(_func_name, self.data.dtype))

    if not isinstance(axis, (types.Omitted, types.NoneType)) and axis is not None:
        raise TypingError('{} Unsupported parameters. Given axis: {}'.format(_func_name, axis))

    def hpat_pandas_series_cumsum_impl(self, axis=None, skipna=True):
        if skipna:
            # nampy.nancumsum replaces NANs with 0, series.cumsum does not, so replace back 0 with NANs
            local_data = numpy.nancumsum(self._data)
            local_data[numpy.isnan(self._data)] = numpy.nan
            return pandas.Series(local_data)

        return pandas.Series(self._data.cumsum())

    return hpat_pandas_series_cumsum_impl


@overload_method(SeriesType, 'nunique')
def hpat_pandas_series_nunique(self, dropna=True):
    """
    Pandas Series method :meth:`pandas.Series.nunique` implementation.

    Note: Unsupported mixed numeric and string data
    .. only:: developer
       Test: python -m sdc.runtests sdc.tests.test_series.TestSeries.test_series_nunique
    Parameters
    -----------
    self: :obj:`pandas.Series`
        input series
    dropna: :obj:`bool`, default True
    Returns
    -------
    :obj:`pandas.Series`
         returns :obj:`pandas.Series` object
    """

    _func_name = 'Method nunique().'

    if not isinstance(self, SeriesType):
        raise TypingError('{} The object must be a pandas.series. Given: {}'.format(_func_name, self))

    if isinstance(self.data, StringArrayType):

        def hpat_pandas_series_nunique_str_impl(self, dropna=True):
            """
            It is better to merge with Numeric branch
            """

            data = self._data
            if dropna:
                nan_mask = self.isna()
                data = self._data[~nan_mask._data]
            unique_values = set(data)
            return len(unique_values)

        return hpat_pandas_series_nunique_str_impl

    def hpat_pandas_series_nunique_impl(self, dropna=True):
        """
        This function for Numeric data because NumPy dosn't support StringArrayType
        Algo looks a bit ambigous because, currently, set() can not be used with NumPy with Numba JIT
        """

        data_mask_for_nan = numpy.isnan(self._data)
        nan_exists = numpy.any(data_mask_for_nan)
        data_no_nan = self._data[~data_mask_for_nan]
        data_set = set(data_no_nan)
        if dropna or not nan_exists:
            return len(data_set)
        else:
            return len(data_set) + 1

    return hpat_pandas_series_nunique_impl


@overload_method(SeriesType, 'count')
def hpat_pandas_series_count(self, level=None):
    """
    Pandas Series method :meth:`pandas.Series.count` implementation.
    .. only:: developer
       Test: python -m sdc.runtests sdc.tests.test_series.TestSeries.test_series_count
    Parameters

    -----------
    self: :obj:`pandas.Series`
          input series
    level:  :obj:`int` or name
           *unsupported*
    Returns
    -------
    :obj:`pandas.Series`
         returns :obj:`pandas.Series` object
    """

    _func_name = 'Method count().'

    if not isinstance(self, SeriesType):
        raise TypingError(
            '{} The object must be a pandas.series. Given: {}'.format(_func_name, self))

    if not isinstance(level, (types.Omitted, types.NoneType)) and level is not None:
        raise TypingError(
            '{} The function only applies with level is None. Given level: {}'.format(_func_name, level))

    if isinstance(self.data, StringArrayType):
        def hpat_pandas_series_count_str_impl(self, level=None):

            nan_mask = self.isna()
            return numpy.sum(nan_mask._data == 0)

        return hpat_pandas_series_count_str_impl

    def hpat_pandas_series_count_impl(self, level=None):
        """
        Return number of non-NA/null observations in the object
        Returns number of unique elements in the object
        Test: python -m sdc.runtests sdc.tests.test_series.TestSeries.test_series_count
        """
        data_no_nan = self._data[~numpy.isnan(self._data)]
        return len(data_no_nan)

    return hpat_pandas_series_count_impl


@overload_method(SeriesType, 'median')
def hpat_pandas_series_median(self, axis=None, skipna=True, level=None, numeric_only=None):
    """
    Pandas Series method :meth:`pandas.Series.median` implementation.

    .. only:: developer

       Test: python -m sdc.runtests sdc.tests.test_series.TestSeries.test_series_median1
       Test: python -m sdc.runtests sdc.tests.test_series.TestSeries.test_series_median_skipna_default1
       Test: python -m sdc.runtests sdc.tests.test_series.TestSeries.test_series_median_skipna_false1

    Parameters
    -----------
    self: :obj:`pandas.Series`
          input series
    axis: :obj:`int` or :obj:`string` {0 or `index`, None}, default None
        The axis for the function to be applied on.
        *unsupported*
    skipna: :obj:`bool`, default True
        exclude NA/null values when computing the result
    level: :obj:`int` or :obj:`string`, default None
         *unsupported*
    numeric_only: :obj:`bool` or None, default None
         *unsupported*

    Returns
    -------
    :obj:`float` or :obj:`pandas.Series` (if level is specified)
         median of values in the series

    """

    _func_name = 'Method median().'

    if not isinstance(self, SeriesType):
        raise TypingError(
            '{} The object must be a pandas.series. Given self: {}'.format(_func_name, self))

    if not isinstance(self.dtype, types.Number):
        raise TypingError(
            '{} The function only applies to elements that are all numeric. Given data type: {}'.format(
                _func_name, self.dtype))

    if not (isinstance(axis, (types.Integer, types.UnicodeType, types.Omitted)) or axis is None):
        raise TypingError(
            '{} The axis must be an Integer or a String. Currently unsupported. Given: {}'.format(
                _func_name, axis))

    if not (isinstance(skipna, (types.Boolean, types.Omitted)) or skipna):
        raise TypingError('{} The is_copy must be a boolean. Given: {}'.format(_func_name, skipna))

    if not ((level is None or isinstance(level, types.Omitted))
            and (numeric_only is None or isinstance(numeric_only, types.Omitted))
            and (axis is None or isinstance(axis, types.Omitted))
            ):
        raise TypingError(
            '{} Unsupported parameters. Given level: {}, numeric_only: {}, axis: {}'.format(
                _func_name, level, numeric_only, axis))

    def hpat_pandas_series_median_impl(self, axis=None, skipna=True, level=None, numeric_only=None):
        if skipna:
            return numpy.nanmedian(self._data)

        return numpy.median(self._data)

    return hpat_pandas_series_median_impl


@overload_method(SeriesType, 'argsort')
def hpat_pandas_series_argsort(self, axis=0, kind='quicksort', order=None):
    """
    Pandas Series method :meth:`pandas.Series.argsort` implementation.

    .. only:: developer

       Test: python -m sdc.runtests -k sdc.tests.test_series.TestSeries.test_series_argsort*

    Parameters
    -----------
    self: :class:`pandas.Series`
        input series
    axis: :obj:`int`
        Has no effect but is accepted for compatibility with numpy.
        *unsupported*
    kind: :obj:'str', {'mergesort', 'quicksort', 'heapsort'}, default: 'quicksort'
        Choice of sorting algorithm. See np.sort for more information. 'mergesort' is the only stable algorithm
        *uses python func - sorted() for str and numpy func - sort() for num*
        *'heapsort' unsupported*
    order: :obj:`str` or  :obj:`list of str`, default: None
        Has no effect but is accepted for compatibility with numpy.
        *unsupported*

    Returns
    -------
    :obj:`pandas.Series`
         returns: Positions of values within the sort order with -1 indicating nan values.
    """

    _func_name = 'Method argsort().'

    if not isinstance(self, SeriesType):
        raise TypingError('{} The object must be a pandas.series. Given: {}'.format(_func_name, self))

    if not isinstance(self.data.dtype, types.Number):
        raise TypingError('{} Non-numeric type unsupported. Given: {}'.format(_func_name, self.data.dtype))

    if not (isinstance(axis, types.Omitted) or isinstance(axis, types.Integer) or axis == 0):
        raise TypingError('{} Unsupported parameters. Given axis: {}'.format(_func_name, axis))

    if not isinstance(kind, (types.Omitted, str, types.UnicodeType, types.StringLiteral)):
        raise TypingError('{} Non-string type unsupported. Given kind: {}'.format(_func_name, kind))

    if not isinstance(order, (str, types.UnicodeType, types.StringLiteral, types.Omitted, types.NoneType, types.List))\
            and order is not None:
        raise TypingError('{} Unsupported parameters. Given order: {}'.format(_func_name, order))

    if not isinstance(self.index, types.NoneType):
        def hpat_pandas_series_argsort_idx_impl(self, axis=0, kind='quicksort', order=None):
            if kind != 'quicksort' and kind != 'mergesort':
                raise ValueError("Method argsort(). Unsupported parameter. Given 'kind' != 'quicksort' or 'mergesort'")
            if kind == 'mergesort':
                #It is impossible to use numpy.argsort(self._data, kind=kind) since numba gives typing error
                sort = numpy.argsort(self._data, kind='mergesort')
            else:
                sort = numpy.argsort(self._data)
            na = self.isna().sum()
            result = numpy.empty(len(self._data), dtype=numpy.int64)
            na_data_arr = sdc.hiframes.api.get_nan_mask(self._data)
            if kind == 'mergesort':
                sort_nona = numpy.argsort(self._data[~na_data_arr], kind='mergesort')
            else:
                sort_nona = numpy.argsort(self._data[~na_data_arr])
            q = 0
            for id, i in enumerate(sort):
                if id in set(sort[len(self._data) - na:]):
                    q += 1
                else:
                    result[id] = sort_nona[id - q]
            for i in sort[len(self._data) - na:]:
                result[i] = -1

            return pandas.Series(result, self._index)

        return hpat_pandas_series_argsort_idx_impl

    def hpat_pandas_series_argsort_noidx_impl(self, axis=0, kind='quicksort', order=None):
        if kind != 'quicksort' and kind != 'mergesort':
            raise ValueError("Method argsort(). Unsupported parameter. Given 'kind' != 'quicksort' or 'mergesort'")
        if kind == 'mergesort':
            sort = numpy.argsort(self._data, kind='mergesort')
        else:
            sort = numpy.argsort(self._data)
        na = self.isna().sum()
        result = numpy.empty(len(self._data), dtype=numpy.int64)
        na_data_arr = sdc.hiframes.api.get_nan_mask(self._data)
        if kind == 'mergesort':
            sort_nona = numpy.argsort(self._data[~na_data_arr], kind='mergesort')
        else:
            sort_nona = numpy.argsort(self._data[~na_data_arr])
        q = 0
        for id, i in enumerate(sort):
            if id in set(sort[len(self._data) - na:]):
                q += 1
            else:
                result[id] = sort_nona[id - q]
        for i in sort[len(self._data) - na:]:
            result[i] = -1

        return pandas.Series(result)

    return hpat_pandas_series_argsort_noidx_impl


@overload_method(SeriesType, 'sort_values')
def hpat_pandas_series_sort_values(self, axis=0, ascending=True, inplace=False, kind='quicksort', na_position='last'):
    """
    Pandas Series method :meth:`pandas.Series.sort_values` implementation.

    .. only:: developer

       Test: python -m sdc.runtests -k sdc.tests.test_series.TestSeries.test_series_sort_values*

    Parameters
    -----------
    self: :class:'pandas.Series'
        input series
    axis: 0 or :obj:'pandas.Series.index', default: 0
        Axis to direct sorting.
        *unsupported*
    ascending: :obj:'bool', default: True
        If True, sort values in ascending order, otherwise descending.
    kind: :obj:'str', {'mergesort', 'quicksort', 'heapsort'}, default: 'quicksort'
        Choice of sorting algorithm.
        *uses python func - sorted() for str and numpy func - sort() for num*
        *'heapsort' unsupported*
    na_position: {'first' or 'last'}, default 'last'
        Argument 'first' puts NaNs at the beginning, 'last' puts NaNs at the end.
        *unsupported*

    Returns
    -------
    :obj:`pandas.Series`
    """

    _func_name = 'Method sort_values().'

    if not isinstance(self, SeriesType):
        raise TypingError('{} The object must be a pandas.series. Given: {}'.format(_func_name, self))

    if not (isinstance(axis, types.Omitted) or isinstance(axis, types.Integer) or axis == 0):
        raise TypingError('{} Unsupported parameters. Given axis: {}'.format(_func_name, axis))

    if not (isinstance(ascending, types.Omitted) or isinstance(ascending, types.Boolean) or ascending is True or False):
        raise TypingError('{} Unsupported parameters. Given ascending: {}'.format(_func_name, ascending))

    if not isinstance(kind, (types.Omitted, str, types.UnicodeType, types.StringLiteral)):
        raise TypingError('{} Non-string type unsupported. Given kind: {}'.format(_func_name, kind))

    if not isinstance(na_position, (types.Omitted, str, types.UnicodeType, types.StringLiteral)):
        raise TypingError('{} Unsupported parameters. Given na_position: {}'.format(_func_name, na_position))

    if isinstance(self.index, types.NoneType) and isinstance(self.data.dtype, types.UnicodeType):
        def hpat_pandas_series_sort_values_str_noidx_impl(self, axis=0, ascending=True, inplace=False, kind='quicksort',
                                                na_position='last'):
            if kind != 'quicksort' and kind != 'mergesort':
                raise ValueError("Method sort_values(). Unsupported parameter. Given kind != 'quicksort', 'mergesort'")
            index = numpy.arange(len(self._data))
            my_index = numpy.arange(len(self._data))
            used_index = numpy.full((len(self._data)), -1)
            result = sorted(self._data)
            cycle = range(len(self._data))
            if not ascending:
                result = result[::-1]
                cycle = range(len(self._data) - 1, -1, -1)
            result_index = index.copy()
            for i in range(len(result_index)):
                find = 0
                for search in cycle:
                    check = 0
                    for j in used_index:
                        if my_index[search] == j:
                            check = 1
                    if (self._data[search] == result[i]) and check == 0 and find == 0:
                        result_index[i] = index[search]
                        used_index[i] = my_index[search]
                        find = 1
            na = self.isna().sum()
            num = 0
            for i in self.isna():
                j = len(result_index) - na
                if i and used_index[j] == -1:
                    result_index[j] = index[num]
                    used_index[j] = my_index[num]
                    na -= 1
                num += 1

            return pandas.Series(result, result_index)

        return hpat_pandas_series_sort_values_str_noidx_impl

    if isinstance(self.index, types.NoneType) and isinstance(self.data.dtype, types.Number):
        def hpat_pandas_series_sort_values_num_noidx_impl(self, axis=0, ascending=True, inplace=False, kind='quicksort',
                                                na_position='last'):
            if kind != 'quicksort' and kind != 'mergesort':
                raise ValueError("Method sort_values(). Unsupported parameter. Given kind != 'quicksort', 'mergesort'")
            na = self.isna().sum()
            indices = numpy.arange(len(self._data))
            if kind == 'mergesort':
                # It is impossible to use numpy.argsort(self._data, kind=kind) since numba gives typing error
                index_result = numpy.argsort(self._data, kind='mergesort')
            else:
                index_result = numpy.argsort(self._data)
            result = numpy.sort(self._data)
            i = len(self._data) - na
            index_result[i:] = index_result[i:][::-1]
            if not ascending:
                index_result[:i] = index_result[:i][::-1]
                result[:i] = result[:i][::-1]
            for i in range(len(index_result)):
                indices[i] = index_result[i]

            return pandas.Series(result, indices)

        return hpat_pandas_series_sort_values_num_noidx_impl

    if isinstance(self.data.dtype, types.UnicodeType):
        def hpat_pandas_series_sort_values_str_idx_impl(self, axis=0, ascending=True, inplace=False, kind='quicksort',
                                                na_position='last'):
            if kind != 'quicksort' and kind != 'mergesort':
                raise ValueError("Method sort_values(). Unsupported parameter. Given kind != 'quicksort', 'mergesort'")
            index = self._index
            my_index = numpy.arange(len(self._data))
            used_index = numpy.full((len(self._data)), -1)
            result = sorted(self._data)
            cycle = range(len(self._data))
            if not ascending:
                result = result[::-1]
                cycle = range(len(self._data) - 1, -1, -1)
            result_index = self._index.copy()
            for i in range(len(result_index)):
                find = 0
                for search in cycle:
                    check = 0
                    for j in used_index:
                        if my_index[search] == j:
                            check = 1
                    if (self._data[search] == result[i]) and check == 0 and find == 0:
                        result_index[i] = index[search]
                        used_index[i] = my_index[search]
                        find = 1
            na = self.isna().sum()
            num = 0
            for i in self.isna():
                j = len(result_index) - na
                if i and used_index[j] == -1:
                    result_index[j] = index[num]
                    used_index[j] = my_index[num]
                    na -= 1
                num += 1

            return pandas.Series(result, result_index)

        return hpat_pandas_series_sort_values_str_idx_impl

    if isinstance(self.data.dtype, types.Number):
        def hpat_pandas_series_sort_values_num_idx_impl(self, axis=0, ascending=True, inplace=False, kind='quicksort',
                                                na_position='last'):
            if kind != 'quicksort' and kind != 'mergesort':
                raise ValueError("Method sort_values(). Unsupported parameter. Given kind != 'quicksort', 'mergesort'")
            na = self.isna().sum()
            indices = self._index.copy()
            if kind == 'mergesort':
                index_result = numpy.argsort(self._data, kind='mergesort')
            else:
                index_result = numpy.argsort(self._data)
            result = numpy.sort(self._data)
            i = len(self._data) - na
            index_result[i:] = index_result[i:][::-1]
            if not ascending:
                index_result[:i] = index_result[:i][::-1]
                result[:i] = result[:i][::-1]
            for i in range(len(index_result)):
                indices[i] = self._index[index_result[i]]

            return pandas.Series(result, indices)

        return hpat_pandas_series_sort_values_num_idx_impl


@overload_method(SeriesType, 'dropna')
def hpat_pandas_series_dropna(self, axis=0, inplace=False):
    """
    Pandas Series method :meth:`pandas.Series.dropna` implementation.

    .. only:: developer
       Tests: python -m sdc.runtests -k sdc.tests.test_series.TestSeries.test_series_dropna*

    Parameters
    ----------
    self: :obj:`pandas.Series`
        input series
    axis: :obj:`int` or :obj:`string` {0 or `index`}, default 0
        There is only one axis to drop values from.
    inplace: :obj:`bool`, default False
        If True, do operation inplace and return None.
        *unsupported*
    Returns
    -------
    :obj:`pandas.Series`
         returns :obj:`pandas.Series` object with NA entries dropped from it.
    """

    _func_name = 'Method dropna().'

    if not isinstance(self, SeriesType):
        raise TypingError('{} The object must be a pandas.series. Given: {}'.format(_func_name, self))

    if not (isinstance(axis, (types.Integer, types.StringLiteral, types.UnicodeType, types.Omitted)) or axis == 0):
        raise TypingError('{} The axis must be an Integer or String. Given: {}'.format(_func_name, axis))

    if not (inplace is False or isinstance(inplace, types.Omitted)):
        raise TypingError('{} Unsupported parameters. Given inplace: {}'.format(_func_name, inplace))

    def hpat_pandas_series_dropna_impl(self, axis=0, inplace=False):
        # generate Series index if needed by using SeriesType.index (i.e. not self._index)
        na_data_arr = sdc.hiframes.api.get_nan_mask(self._data)
        data = self._data[~na_data_arr]
        index = self.index[~na_data_arr]
        return pandas.Series(data, index, self._name)

    return hpat_pandas_series_dropna_impl


@overload_method(SeriesType, 'fillna')
def hpat_pandas_series_fillna(self, value=None, method=None, axis=None, inplace=False, limit=None, downcast=None):
    """
    Pandas Series method :meth:`pandas.Series.fillna` implementation.

    .. only:: developer

       Tests: python -m sdc.runtests -k sdc.tests.test_series.TestSeries.test_series_fillna*

    Parameters
    ----------
    self: :obj:`pandas.Series`
        input series
    value: scalar of the same dtype as input Series (other types currently unsupported), default None
        Value to use to fill the NA elements
    method: :obj:`string` {`backfill`, `bfill`, `pad`, `ffill`, None}, default None
        Method to use for filling holes in reindexed Series.
        *unsupported*
    axis: :obj:`int` or :obj:`string` {0 or `index`}, default None
        There is only one axis to drop values from.
    inplace: :obj:`bool`, default False
        If True, do operation inplace and return None.
        Supported as literal value only
    limit: :obj:`int`, default None
        If method is specified, this is the maximum number of consecutive NaN
        values to forward/backward fill.
        *unsupported*
    downcast: :obj:`dict` or :obj:`string` {`infer`}, default None
        Controls logic of downcasting elements to particular dtype
        *unsupported*
    Returns
    -------
    :obj:`pandas.Series`
         returns :obj:`pandas.Series` with missed values filled.
    """

    _func_name = 'Method fillna().'

    if not isinstance(self, SeriesType):
        raise TypingError('{} The object must be a pandas.series. Given: {}'.format(_func_name, self))

    if not (isinstance(axis, (types.Integer, types.StringLiteral, types.UnicodeType, types.Omitted)) or axis is None):
        raise TypingError('{} The axis must be an Integer or String. Given: {}'.format(_func_name, axis))

    if not (isinstance(inplace, types.Literal) and isinstance(inplace, types.Boolean)
            or isinstance(inplace, types.Omitted)
            or inplace is False):
        raise TypingError('{} The inplace must be a literal Boolean constant. Given: {}'.format(_func_name, inplace))

    if not ((method is None or isinstance(method, types.Omitted))
            and (limit is None or isinstance(limit, types.Omitted))
            and (downcast is None or isinstance(downcast, types.Omitted))
           ):
        raise TypingError('{} Unsupported parameters. Given method: {}, limit: {}, downcast: {}'.format(
                _func_name, method, limit, downcast))

    # inplace value has to be known at compile time to select between implementations with different signatures
    if ((isinstance(inplace, types.Literal) and inplace.literal_value == True)
        or (isinstance(inplace, bool) and inplace == True)):
        # do operation inplace, fill the NA/NaNs in the same array and return None
        if isinstance(self.dtype, types.UnicodeType):
            # TODO: StringArrayType cannot resize inplace, and assigning a copy back to self._data is not possible now
            raise TypingError('{} Not implemented when Series dtype is {} and\
                 inplace={}'.format(_func_name, self.dtype, inplace))

        elif isinstance(self.dtype, (types.Integer, types.Boolean)):
            def hpat_pandas_series_no_nan_fillna_impl(self, value=None, method=None, axis=None, inplace=False,
                                                      limit=None, downcast=None):
                # no NaNs in series of Integers or Booleans
                return None

            return hpat_pandas_series_no_nan_fillna_impl
        else:
            def hpat_pandas_series_fillna_impl(self, value=None, method=None, axis=None, inplace=False,
                                               limit=None, downcast=None):
                na_data_arr = sdc.hiframes.api.get_nan_mask(self._data)
                self._data[na_data_arr] = value
                return None

            return hpat_pandas_series_fillna_impl
    else:
        # non inplace implementations, copy array, fill the NA/NaN and return a new Series
        if isinstance(self.dtype, types.UnicodeType):
            # For StringArrayType implementation is taken from _series_fillna_str_alloc_impl
            # (can be called directly when it's index handling is fixed)
            def hpat_pandas_series_str_fillna_impl(self, value=None, method=None, axis=None,
                                                   inplace=False, limit=None, downcast=None):

                n = len(self._data)
                num_chars = 0
                # get total chars in new array
                for i in numba.parfor.internal_prange(n):
                    s = self._data[i]
                    if sdc.hiframes.api.isna(self._data, i):
                        num_chars += len(value)
                    else:
                        num_chars += len(s)

                filled_data = sdc.str_arr_ext.pre_alloc_string_array(n, num_chars)
                for i in numba.parfor.internal_prange(n):
                    if sdc.hiframes.api.isna(self._data, i):
                        filled_data[i] = value
                    else:
                        filled_data[i] = self._data[i]
                return pandas.Series(filled_data, self._index, self._name)

            return hpat_pandas_series_str_fillna_impl

        elif isinstance(self.dtype, (types.Integer, types.Boolean)):
            def hpat_pandas_series_no_nan_fillna_impl(self, value=None, method=None, axis=None, inplace=False, limit=None, downcast=None):
                return pandas.Series(numpy.copy(self._data), self._index, self._name)

            return hpat_pandas_series_no_nan_fillna_impl

        else:
            def hpat_pandas_series_fillna_impl(self, value=None, method=None, axis=None, inplace=False, limit=None, downcast=None):
                na_data_arr = sdc.hiframes.api.get_nan_mask(self._data)
                filled_data = numpy.copy(self._data)
                filled_data[na_data_arr] = value
                return pandas.Series(filled_data, self._index, self._name)

            return hpat_pandas_series_fillna_impl


@overload_method(SeriesType, 'cov')
def hpat_pandas_series_cov(self, other, min_periods=None):
    """
    Pandas Series method :meth:`pandas.Series.cov` implementation.

    Note: Unsupported mixed numeric and string data

    .. only:: developer

       Test: python -m sdc.runtests -k sdc.tests.test_series.TestSeries.test_series_cov

    Parameters
    ----------
    self: :obj:`pandas.Series`
        input series
    other: :obj:`pandas.Series`
        input series
    min_periods: :obj:`int`, default None

    Returns
    -------
    :obj:`float`
         returns :obj:`float` object
    """

    ty_checker = TypeChecker('Method cov().')
    ty_checker.check(self, SeriesType)

    ty_checker.check(other, SeriesType)

    if not isinstance(self.data.dtype, types.Number):
        ty_checker.raise_exc(self.data.dtype, 'number', 'self.data')

    if not isinstance(other.data.dtype, types.Number):
        ty_checker.raise_exc(other.data.dtype, 'number', 'other.data')

    if not isinstance(min_periods, (types.Integer, types.Omitted, types.NoneType)) and min_periods is not None:
        ty_checker.raise_exc(min_periods, 'int64', 'min_periods')

    def hpat_pandas_series_cov_impl(self, other, min_periods=None):

        if min_periods is None:
            min_periods = 1

        if len(self._data) == 0 or len(other._data) == 0:
            return numpy.nan

        self_arr = self._data[:min(len(self._data), len(other._data))]
        other_arr = other._data[:min(len(self._data), len(other._data))]

        invalid = numpy.isnan(self_arr) | numpy.isnan(other_arr)
        if invalid.any():
            self_arr = self_arr[~invalid]
            other_arr = other_arr[~invalid]

        if len(self_arr) < min_periods:
            return numpy.nan

        new_self = pandas.Series(self_arr)

        ma = new_self.mean()
        mb = other.mean()

        if numpy.isinf(mb):
            return numpy.nan

        return ((self_arr - ma) * (other_arr - mb)).sum() / (new_self.count() - 1.0)

    return hpat_pandas_series_cov_impl


@overload_method(SeriesType, 'pct_change')
def hpat_pandas_series_pct_change(self, periods=1, fill_method='pad', limit=None, freq=None):
    """
    Pandas Series method :meth:`pandas.Series.pct_change` implementation.

    Note: Unsupported mixed numeric and string data

    .. only:: developer

       Test: python -m sdc.runtests -k sdc.tests.test_series.TestSeries.test_series_pct_change

    Parameters
    -----------
    self: :obj:`pandas.Series`
        input series
    periods: :obj:`int`, default 1
        Periods to shift for forming percent change.
    fill_method: :obj:`str`, default 'pad'
        How to handle NAs before computing percent changes.
    limit: :obj:`int`, default Nogne
        The number of consecutive NAs to fill before stopping.
        *unsupported*
    freq: :obj: DateOffset, timedelta, or offset alias string, optional
        Increment to use from time series API (e.g. 'M' or BDay()).
        *unsupported*
    Returns
    -------
    :obj:`pandas.Series`
         returns :obj:`pandas.Series` object
    """

    ty_checker = TypeChecker('Method pct_change().')
    ty_checker.check(self, SeriesType)

    if not isinstance(self.data.dtype, types.Number):
        ty_checker.raise_exc(self.data.dtype, 'number', 'self.data')

    if not isinstance(periods, (types.Integer, types.Omitted)):
        ty_checker.raise_exc(periods, 'int64', 'periods')

    if not isinstance(fill_method, (str, types.UnicodeType, types.StringLiteral, types.NoneType, types.Omitted)):
        ty_checker.raise_exc(fill_method, 'string', 'fill_method')

    if not isinstance(limit, (types.Omitted, types.NoneType)):
        ty_checker.raise_exc(limit, 'None', 'limit')

    if not isinstance(freq, (types.Omitted, types.NoneType)):
        ty_checker.raise_exc(freq, 'None', 'freq')

    def hpat_pandas_series_pct_change_impl(self, periods=1, fill_method='pad', limit=None, freq=None):
        if not (fill_method is None or fill_method in ['pad', 'ffill', 'backfill', 'bfill']):
            raise ValueError(
                "Method pct_change(). Unsupported parameter. The function uses fill_method pad (ffill) or backfill (bfill) or None.")
        local_series = self.copy()
        if fill_method is not None:
            # replacement method fillna for given method
            # =========================================
            # Example:
            # s = [1.1, 0.3, np.nan, 1, np.inf, 0, 1.1, np.nan, 2.2, np.inf, 2, 2]
            # result = [1.1, 0.3, 0.3, 1, inf, 0, 1.1, 1.1, 2.2, inf, 2, 2]
            # ==========================================
            for i in range(len(local_series._data)):
                # check each element on numpy.nan
                if numpy.isnan(local_series._data[i]):
                    if fill_method in ['pad', 'ffill']:
                        # if it first element is nan, element will be is nan
                        # if it not first element, element will be is nearest is not nan element
                        # take a step back while will not find is not nan element
                        # if before the first element you did not find one, the element will be equal nan
                        if i == 0:
                            local_series._data[i] = numpy.nan
                        else:
                            k = 1
                            while numpy.isnan(local_series._data[i - k]):
                                if i - k == 0:
                                    local_series._data[i] = numpy.nan
                                    break
                                k += 1
                            local_series._data[i] = local_series._data[i - k]
                    elif fill_method in ['backfill', 'bfill']:
                        # if it last element is nan, element will be is nan
                        # if it not last element, element will be is nearest is not nan element
                        # take a step front while will not find is not nan element
                        # if before the last element you did not find one, the element will be equal nan
                        if i == len(local_series._data)-1:
                            local_series._data[i] = numpy.nan
                        else:
                            k = 1
                            while numpy.isnan(local_series._data[i + k]):
                                if i + k == len(local_series._data) - 1:
                                    local_series._data[i] = numpy.nan
                                    break
                                k += 1
                            local_series._data[i] = local_series._data[i + k]
        rshift = local_series.shift(periods=periods, freq=freq)
        rdiv = local_series.div(rshift)
        result = rdiv._data - 1
        return pandas.Series(result)

    return hpat_pandas_series_pct_change_impl<|MERGE_RESOLUTION|>--- conflicted
+++ resolved
@@ -52,12 +52,86 @@
 from sdc.utils import to_array
 
 
-<<<<<<< HEAD
-class TypeChecker:
-=======
+@overload(operator.getitem)
+def hpat_pandas_series_accessor_getitem(self, idx):
+    """
+    Pandas Series operator :attr:`pandas.Series.get` implementation
+    **Algorithm**: result = series[idx]
+
+    **Test**: python -m sdc.runtests sdc.tests.test_series.TestSeries.test_static_getitem_series1
+
+    Parameters
+    ----------
+    series: :obj:`pandas.Series`
+           input series
+    idx: :obj:`int`, :obj:`slice` or :obj:`pandas.Series`
+        input index
+
+    Returns
+    -------
+    :class:`pandas.Series` or an element of the underneath type
+            object of :class:`pandas.Series`
+    """
+
+    _func_name = 'Operator getitem().'
+
+    if not isinstance(self, SeriesGetitemAccessorType):
+        return None
+
+    accessor = self.accessor.literal_value
+
+    if accessor == 'iloc':
+        if isinstance(idx, types.SliceType):
+            def hpat_pandas_series_iloc_slice_impl(self, idx):
+                return pandas.Series(self._series._data[idx])
+
+            return hpat_pandas_series_iloc_slice_impl
+
+        def hpat_pandas_series_iloc_impl(self, idx):
+            return self._series._data[idx]
+
+        return hpat_pandas_series_iloc_impl
+
+    if accessor == 'iat':
+        if isinstance(idx, (int, types.Integer)):
+            def hpat_pandas_series_iat_impl(self, idx):
+                return self._series._data[idx]
+
+            return hpat_pandas_series_iat_impl
+
+        raise TypingError('{} The index must be a Integer. Given: {}'.format(_func_name, idx))
+
+    #Loc for slice idx not implement
+    #note: Loc return Series
+    if accessor == 'loc':
+        # if isinstance(idx, types.SliceType):
+        #     def hpat_pandas_series_getitem_idx_slice_impl(self, idx):
+        #         return
+        # return hpat_pandas_series_getitem_idx_slice_impl
+
+        def hpat_pandas_series_loc_impl(self, idx):
+            mask = numpy.empty(len(self._series._data), numpy.bool_)
+            for i in range(len(self._series.index)):
+                mask[i] = self._series.index[i] == idx
+            return pandas.Series(self._series._data[mask], self._series.index[mask])
+
+        return hpat_pandas_series_loc_impl
+
+    if accessor == 'at':
+        def hpat_pandas_series_at_impl(self, idx):
+            mask = numpy.empty(len(self._series._data), numpy.bool_)
+            for i in range(len(self._series.index)):
+                mask[i] = self._series.index[i] == idx
+            return self._series._data[mask]
+
+        return hpat_pandas_series_at_impl
+
+    raise TypingError('{} Unknown accessor. Only "loc", "iloc", "at", "iat" are supported.\
+                      Given: {}'.format(_func_name, accessor))
+
+
 @overload(operator.getitem)
 def hpat_pandas_series_getitem(self, idx):
->>>>>>> ce80fe32
     """
     Intel Scalable Dataframe Compiler User Guide
     ********************************************
@@ -88,10 +162,6 @@
     Intel Scalable Dataframe Compiler Developer Guide
     *************************************************
 
-<<<<<<< HEAD
-@overload(operator.getitem)
-def hpat_pandas_series_accessor_getitem(self, idx):
-    """
     Pandas Series operator :attr:`pandas.Series.get` implementation
     **Algorithm**: result = series[idx]
 
@@ -100,87 +170,7 @@
     Parameters
     ----------
     series: :obj:`pandas.Series`
-           input series
-    idx: :obj:`int`, :obj:`slice` or :obj:`pandas.Series`
-        input index
-
-    Returns
-    -------
-    :class:`pandas.Series` or an element of the underneath type
-            object of :class:`pandas.Series`
-    """
-
-    _func_name = 'Operator getitem().'
-
-    if not isinstance(self, SeriesGetitemAccessorType):
-        return None
-
-    accessor = self.accessor.literal_value
-
-    if accessor == 'iloc':
-        if isinstance(idx, types.SliceType):
-            def hpat_pandas_series_iloc_slice_impl(self, idx):
-                return pandas.Series(self._series._data[idx])
-
-            return hpat_pandas_series_iloc_slice_impl
-
-        def hpat_pandas_series_iloc_impl(self, idx):
-            return self._series._data[idx]
-
-        return hpat_pandas_series_iloc_impl
-
-    if accessor == 'iat':
-        if isinstance(idx, (int, types.Integer)):
-            def hpat_pandas_series_iat_impl(self, idx):
-                return self._series._data[idx]
-
-            return hpat_pandas_series_iat_impl
-
-        raise TypingError('{} The index must be a Integer. Given: {}'.format(_func_name, idx))
-
-    #Loc for slice idx not implement
-    #note: Loc return Series
-    if accessor == 'loc':
-        # if isinstance(idx, types.SliceType):
-        #     def hpat_pandas_series_getitem_idx_slice_impl(self, idx):
-        #         return
-        # return hpat_pandas_series_getitem_idx_slice_impl
-
-        def hpat_pandas_series_loc_impl(self, idx):
-            mask = numpy.empty(len(self._series._data), numpy.bool_)
-            for i in range(len(self._series.index)):
-                mask[i] = self._series.index[i] == idx
-            return pandas.Series(self._series._data[mask], self._series.index[mask])
-
-        return hpat_pandas_series_loc_impl
-
-    if accessor == 'at':
-        def hpat_pandas_series_at_impl(self, idx):
-            mask = numpy.empty(len(self._series._data), numpy.bool_)
-            for i in range(len(self._series.index)):
-                mask[i] = self._series.index[i] == idx
-            return self._series._data[mask]
-
-        return hpat_pandas_series_at_impl
-
-    raise TypingError('{} Unknown accessor. Only "loc", "iloc", "at", "iat" are supported.\
-                      Given: {}'.format(_func_name, accessor))
-
-
-@overload(operator.getitem)
-def hpat_pandas_series_getitem(self, idx):
-    """
-=======
->>>>>>> ce80fe32
-    Pandas Series operator :attr:`pandas.Series.get` implementation
-    **Algorithm**: result = series[idx]
-
-    **Test**: python -m sdc.runtests sdc.tests.test_series.TestSeries.test_static_getitem_series1
-
-    Parameters
-    ----------
-    series: :obj:`pandas.Series`
-           input series
+        input series
     idx: :obj:`int`, :obj:`slice` or :obj:`pandas.Series`
         input index
 
