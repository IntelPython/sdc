# *****************************************************************************
# Copyright (c) 2019, Intel Corporation All rights reserved.
#
# Redistribution and use in source and binary forms, with or without
# modification, are permitted provided that the following conditions are met:
#
#     Redistributions of source code must retain the above copyright notice,
#     this list of conditions and the following disclaimer.
#
#     Redistributions in binary form must reproduce the above copyright notice,
#     this list of conditions and the following disclaimer in the documentation
#     and/or other materials provided with the distribution.
#
# THIS SOFTWARE IS PROVIDED BY THE COPYRIGHT HOLDERS AND CONTRIBUTORS "AS IS"
# AND ANY EXPRESS OR IMPLIED WARRANTIES, INCLUDING, BUT NOT LIMITED TO,
# THE IMPLIED WARRANTIES OF MERCHANTABILITY AND FITNESS FOR A PARTICULAR
# PURPOSE ARE DISCLAIMED. IN NO EVENT SHALL THE COPYRIGHT HOLDER OR
# CONTRIBUTORS BE LIABLE FOR ANY DIRECT, INDIRECT, INCIDENTAL, SPECIAL,
# EXEMPLARY, OR CONSEQUENTIAL DAMAGES (INCLUDING, BUT NOT LIMITED TO,
# PROCUREMENT OF SUBSTITUTE GOODS OR SERVICES; LOSS OF USE, DATA, OR PROFITS;
# OR BUSINESS INTERRUPTION) HOWEVER CAUSED AND ON ANY THEORY OF LIABILITY,
# WHETHER IN CONTRACT, STRICT LIABILITY, OR TORT (INCLUDING NEGLIGENCE OR
# OTHERWISE) ARISING IN ANY WAY OUT OF THE USE OF THIS SOFTWARE,
# EVEN IF ADVISED OF THE POSSIBILITY OF SUCH DAMAGE.
# *****************************************************************************

"""
| :class:`pandas.Series` functions and operators implementations in SDC
| Also, it contains Numba internal operators which are required for Series type handling
"""

import numba
import numpy
import operator
import pandas

from numba.errors import TypingError
from numba.extending import overload, overload_method, overload_attribute
from numba import types
<<<<<<< HEAD
from numba import cgutils
from numba.typing import signature
from numba.extending import intrinsic

=======
from numba.typed import Dict
>>>>>>> 9f0d976c

import sdc
import sdc.datatypes.common_functions as common_functions
from sdc.datatypes.common_functions import TypeChecker
from sdc.datatypes.common_functions import (check_index_is_numeric, find_common_dtype_from_numpy_dtypes,
                                            hpat_join_series_indexes)
from sdc.datatypes.hpat_pandas_series_rolling_types import _hpat_pandas_series_rolling_init
from sdc.datatypes.hpat_pandas_stringmethods_types import StringMethodsType
from sdc.datatypes.hpat_pandas_getitem_types import SeriesGetitemAccessorType
from sdc.hiframes.pd_series_ext import SeriesType
from sdc.str_arr_ext import (StringArrayType, string_array_type, str_arr_is_na, str_arr_set_na,
                             num_total_chars, pre_alloc_string_array, cp_str_list_to_array)
from sdc.utils import to_array, sdc_overload, sdc_overload_method, sdc_overload_attribute


@sdc_overload(operator.getitem)
def hpat_pandas_series_accessor_getitem(self, idx):
    """
    Pandas Series operator :attr:`pandas.Series.get` implementation
    **Algorithm**: result = series[idx]

    **Test**: python -m sdc.runtests sdc.tests.test_series.TestSeries.test_static_getitem_series1

    Parameters
    ----------
    series: :obj:`pandas.Series`
           input series
    idx: :obj:`int`, :obj:`slice` or :obj:`pandas.Series`
        input index

    Returns
    -------
    :class:`pandas.Series` or an element of the underneath type
            object of :class:`pandas.Series`
    """

    _func_name = 'Operator getitem().'

    if not isinstance(self, SeriesGetitemAccessorType):
        return None

    accessor = self.accessor.literal_value

    if accessor == 'iloc':
        if isinstance(idx, types.SliceType):
            def hpat_pandas_series_iloc_slice_impl(self, idx):
                return pandas.Series(self._series._data[idx])

            return hpat_pandas_series_iloc_slice_impl

        def hpat_pandas_series_iloc_impl(self, idx):
            return self._series._data[idx]

        return hpat_pandas_series_iloc_impl

    if accessor == 'iat':
        if isinstance(idx, (int, types.Integer)):
            def hpat_pandas_series_iat_impl(self, idx):
                return self._series._data[idx]

            return hpat_pandas_series_iat_impl

        raise TypingError('{} The index must be a Integer. Given: {}'.format(_func_name, idx))

    if accessor == 'loc':
    #note: Loc return Series
        index_is_none = (self.series.index is None or
                         isinstance(self.series.index, numba.types.misc.NoneType))
        if isinstance(idx, types.SliceType) and not index_is_none:
            def hpat_pandas_series_getitem_idx_slice_impl(self, idx):
                start = -1
                stop = -1
                for i in numba.prange(len(self._series._index)):
                    if self._series._index[i] == idx.start and start == -1:
                        start = i
                    if self._series._index[i] == idx.stop and start != -1 and stop == -1:
                        stop = i 
                return pandas.Series(self._series._data[start:stop+1], self._series._index[start:stop+1])

            return hpat_pandas_series_getitem_idx_slice_impl

        if isinstance(idx, types.SliceType) and index_is_none:
            def hpat_pandas_series_getitem_idx_slice_impl(self, idx):
                start = -1
                stop = -1
                index = numpy.arange(len(self._series._data))
                for i in numba.prange(len(index)):
                    if index[i] == idx.start and start == -1:
                        start = i
                    if index[i] == idx.stop and start != -1 and stop == -1:
                        stop = i 
                return pandas.Series(self._series._data[start:stop+1], index[start:stop+1])

            return hpat_pandas_series_getitem_idx_slice_impl

        def hpat_pandas_series_loc_impl(self, idx):
            mask = numpy.empty(len(self._series._data), numpy.bool_)
            for i in numba.prange(len(self._series.index)):
                mask[i] = self._series.index[i] == idx
            return pandas.Series(self._series._data[mask], self._series.index[mask])

        return hpat_pandas_series_loc_impl

    if accessor == 'at':
        def hpat_pandas_series_at_impl(self, idx):
            mask = numpy.empty(len(self._series._data), numpy.bool_)
            for i in numba.prange(len(self._series.index)):
                mask[i] = self._series.index[i] == idx
            return self._series._data[mask]

        return hpat_pandas_series_at_impl

    raise TypingError('{} Unknown accessor. Only "loc", "iloc", "at", "iat" are supported.\
                      Given: {}'.format(_func_name, accessor))


@sdc_overload(operator.getitem)
def hpat_pandas_series_getitem(self, idx):
    """
    Intel Scalable Dataframe Compiler User Guide
    ********************************************
    Pandas API: pandas.Series.get

    Limitations
    -----------
    Supported ``key`` can be one of the following:
        - Integer scalar, e.g. :obj:`series[0]`
        - A slice, e.g. :obj:`series[2:5]`
        - Another series

    Examples
    --------
    .. literalinclude:: ../../../examples/series_getitem.py
       :language: python
       :lines: 27-
       :caption: Getting Pandas Series elements
       :name: ex_series_getitem

    .. code-block:: console

        > python ./series_getitem.py
        55

    .. todo:: Fix SDC behavior and add the expected output of the > python ./series_getitem.py to the docstring

    Intel Scalable Dataframe Compiler Developer Guide
    *************************************************

    Pandas Series operator :attr:`pandas.Series.get` implementation
    **Algorithm**: result = series[idx]

    **Test**: python -m sdc.runtests sdc.tests.test_series.TestSeries.test_static_getitem_series1

    Parameters
    ----------
    series: :obj:`pandas.Series`
        input series
    idx: :obj:`int`, :obj:`slice` or :obj:`pandas.Series`
        input index

    Returns
    -------
    :class:`pandas.Series` or an element of the underneath type
            object of :class:`pandas.Series`
    """

    _func_name = 'Operator getitem().'

    if not isinstance(self, SeriesType):
        return None

    #note: Getitem return Series
    index_is_none = self.index is None or isinstance(self.index, numba.types.misc.NoneType)
    index_is_number = index_is_none or (self.index and isinstance(self.index.dtype, types.Number))
    index_is_string = not index_is_none and isinstance(self.index.dtype, (types.UnicodeType, types.StringLiteral))

    if (isinstance(idx, types.Number) and index_is_number or
        (isinstance(idx, (str, types.UnicodeType, types.StringLiteral)) and index_is_string)):
        def hpat_pandas_series_getitem_index_impl(self, idx):
            mask = numpy.empty(len(self._data), numpy.bool_)
            for i in numba.prange(len(self.index)):
                mask[i] = self.index[i] == idx
            return pandas.Series(self._data[mask], self.index[mask])

        return hpat_pandas_series_getitem_index_impl

    if (isinstance(idx, types.Integer) and index_is_string):
        def hpat_pandas_series_idx_impl(self, idx):
            return self._data[idx]

        return hpat_pandas_series_idx_impl

    if isinstance(idx, types.SliceType):
    #Return slice for str values not implement
        def hpat_pandas_series_getitem_idx_slice_impl(self, idx):
            return pandas.Series(self._data[idx], self.index[idx])

        return hpat_pandas_series_getitem_idx_slice_impl

    if isinstance(idx, (types.List, types.Array)):
        def hpat_pandas_series_getitem_idx_list_impl(self, idx):
            if (idx[0] == True or idx[0] == False):
                return pandas.Series(self._data[idx], self.index[idx])
        return hpat_pandas_series_getitem_idx_list_impl

    if (isinstance(self.index, types.NoneType) and isinstance(idx, SeriesType)):
        def hpat_pandas_series_getitem_idx_list_impl(self, idx):
            if (idx._data[0] == True or idx._data[0] == False):
                index = numpy.arange(len(self._data))
                return pandas.Series(self._data[idx._data], index[idx._data])
            res = numpy.copy(self._data[:len(idx._data)])
            index = numpy.arange(len(self._data))
            for i in numba.prange(len(res)):
                for j in numba.prange(len(index)):
                    if index[j] == idx._data[i]:
                        res[i] = self._data[j]
            return pandas.Series(res, index[idx._data])
        return hpat_pandas_series_getitem_idx_list_impl

    if (isinstance(idx, SeriesType) and not isinstance(self.index, types.NoneType)):
    #Series with str index not implement
        def hpat_pandas_series_getitem_idx_series_impl(self, idx):
            if (idx._data[0] is True or idx._data[0] is False):
                return pandas.Series(self._data[idx._data], self._index[idx._data])
            res = numpy.copy(self._data[:len(idx._data)])
            for i in numba.prange(len(res)):
                for j in numba.prange(len(self.index)):
                    if self.index[j] == idx._data[i]:
                        res[i] = self._data[j]
            return pandas.Series(res, idx._data)

        return hpat_pandas_series_getitem_idx_series_impl

    raise TypingError('{} The index must be an Integer, Slice, String or a Series.\
                    Given: {}'.format(_func_name, idx))


@sdc_overload_attribute(SeriesType, 'iloc')
def hpat_pandas_series_iloc(self):
    """
    Pandas Series method :meth:`pandas.Series.iloc` implementation.

    .. only:: developer
       Test: python -m sdc.runtests -k sdc.tests.test_series.TestSeries.test_series_iloc*

    Parameters
    ----------
    self: :obj:`pandas.Series`
        input series

    Returns
    -------
    :obj:`series`
        returns an object of :obj:`series`
    """

    _func_name = 'Attribute iloc().'

    if not isinstance(self, SeriesType):
        raise TypingError('{} The object must be a pandas.series. Given: {}'.format(_func_name, self))

    def hpat_pandas_series_iloc_impl(self):
        return sdc.datatypes.hpat_pandas_getitem_types.series_getitem_accessor_init(self, 'iloc')

    return hpat_pandas_series_iloc_impl


@sdc_overload_attribute(SeriesType, 'loc')
def hpat_pandas_series_loc(self):
    """
    Pandas Series method :meth:`pandas.Series.loc` implementation.

    .. only:: developer
       Test: python -m sdc.runtests -k sdc.tests.test_series.TestSeries.test_series_loc*

    Parameters
    ----------
    self: :obj:`pandas.Series`
        input series

    Returns
    -------
    :obj:`series`
        returns an object of :obj:`series`
    """

    _func_name = 'Attribute loc().'

    if not isinstance(self, SeriesType):
        raise TypingError('{} The object must be a pandas.series. Given: {}'.format(_func_name, self))

    def hpat_pandas_series_loc_impl(self):
        return sdc.datatypes.hpat_pandas_getitem_types.series_getitem_accessor_init(self, 'loc')

    return hpat_pandas_series_loc_impl


@sdc_overload_attribute(SeriesType, 'iat')
def hpat_pandas_series_iat(self):
    """
    Pandas Series method :meth:`pandas.Series.iat` implementation.

    .. only:: developer
       Test: python -m sdc.runtests -k sdc.tests.test_series.TestSeries.test_series_iat*

    Parameters
    ----------
    self: :obj:`pandas.Series`
        input series

    Returns
    -------
    :obj:`series`
        returns an object of :obj:`series`
    """

    _func_name = 'Attribute iat().'

    if not isinstance(self, SeriesType):
        raise TypingError('{} The object must be a pandas.series. Given: {}'.format(_func_name, self))

    def hpat_pandas_series_iat_impl(self):
        return sdc.datatypes.hpat_pandas_getitem_types.series_getitem_accessor_init(self, 'iat')

    return hpat_pandas_series_iat_impl


@sdc_overload_attribute(SeriesType, 'at')
def hpat_pandas_series_at(self):
    """
    Pandas Series method :meth:`pandas.Series.at` implementation.

    .. only:: developer
       Test: python -m sdc.runtests -k sdc.tests.test_series.TestSeries.test_series_at*

    Parameters
    ----------
    self: :obj:`pandas.Series`
        input series

    Returns
    -------
    :obj:`series`
        returns an object of :obj:`series`
    """

    _func_name = 'Attribute at().'

    if not isinstance(self, SeriesType):
        raise TypingError('{} The object must be a pandas.series. Given: {}'.format(_func_name, self))

    def hpat_pandas_series_at_impl(self):
        return sdc.datatypes.hpat_pandas_getitem_types.series_getitem_accessor_init(self, 'at')

    return hpat_pandas_series_at_impl


@sdc_overload_method(SeriesType, 'nsmallest')
def hpat_pandas_series_nsmallest(self, n=5, keep='first'):
    """
    Pandas Series method :meth:`pandas.Series.nsmallest` implementation.

    .. only:: developer
       Test: python -m sdc.runtests -k sdc.tests.test_series.TestSeries.test_series_nsmallest*

    Parameters
    ----------
    self: :obj:`pandas.Series`
        input series
    n: :obj:`int`, default 5
        Return this many ascending sorted values.
    keep: :obj:`str`, default 'first'
        When there are duplicate values that cannot all fit in a Series of n elements:
        first : return the first n occurrences in order of appearance.
        last : return the last n occurrences in reverse order of appearance.
        all : keep all occurrences. This can result in a Series of size larger than n.
        *unsupported*

    Returns
    -------
    :obj:`series`
         returns :obj:`series`
    """

    _func_name = 'Method nsmallest().'

    if not isinstance(self, SeriesType):
        raise TypingError('{} The object\n given: {}\n expected: {}'.format(_func_name, self, 'series'))

    if not isinstance(n, (types.Omitted, int, types.Integer)):
        raise TypingError('{} The object n\n given: {}\n expected: {}'.format(_func_name, n, 'int'))

    if not isinstance(keep, (types.Omitted, str, types.UnicodeType, types.StringLiteral)):
        raise TypingError('{} The object keep\n given: {}\n expected: {}'.format(_func_name, keep, 'str'))

    def hpat_pandas_series_nsmallest_impl(self, n=5, keep='first'):
        if keep != 'first':
            raise ValueError("Method nsmallest(). Unsupported parameter. Given 'keep' != 'first'")

        # mergesort is used for stable sorting of repeated values
        indices = self._data.argsort(kind='mergesort')[:max(n, 0)]

        return self.take(indices)

    return hpat_pandas_series_nsmallest_impl


@sdc_overload_method(SeriesType, 'nlargest')
def hpat_pandas_series_nlargest(self, n=5, keep='first'):
    """
    Pandas Series method :meth:`pandas.Series.nlargest` implementation.

    .. only:: developer
       Test: python -m sdc.runtests -k sdc.tests.test_series.TestSeries.test_series_nlargest*

    Parameters
    ----------
    self: :obj:`pandas.Series`
        input series
    n: :obj:`int`, default 5
        Return this many ascending sorted values.
    keep: :obj:`str`, default 'first'
        When there are duplicate values that cannot all fit in a Series of n elements:
        first : return the first n occurrences in order of appearance.
        last : return the last n occurrences in reverse order of appearance.
        all : keep all occurrences. This can result in a Series of size larger than n.
        *unsupported*

    Returns
    -------
    :obj:`series`
         returns :obj:`series`
    """

    _func_name = 'Method nlargest().'

    if not isinstance(self, SeriesType):
        raise TypingError('{} The object\n given: {}\n expected: {}'.format(_func_name, self, 'series'))

    if not isinstance(n, (types.Omitted, int, types.Integer)):
        raise TypingError('{} The object n\n given: {}\n expected: {}'.format(_func_name, n, 'int'))

    if not isinstance(keep, (types.Omitted, str, types.UnicodeType, types.StringLiteral)):
        raise TypingError('{} The object keep\n given: {}\n expected: {}'.format(_func_name, keep, 'str'))

    def hpat_pandas_series_nlargest_impl(self, n=5, keep='first'):
        if keep != 'first':
            raise ValueError("Method nlargest(). Unsupported parameter. Given 'keep' != 'first'")

        # data: [0, 1, -1, 1, 0] -> [1, 1, 0, 0, -1]
        # index: [0, 1,  2, 3, 4] -> [1, 3, 0, 4,  2] (not [3, 1, 4, 0, 2])
        # subtract 1 to ensure reverse ordering at boundaries
        indices = (-self._data - 1).argsort(kind='mergesort')[:max(n, 0)]

        return self.take(indices)

    return hpat_pandas_series_nlargest_impl


@sdc_overload_attribute(SeriesType, 'shape')
def hpat_pandas_series_shape(self):
    """
    Pandas Series attribute :attr:`pandas.Series.shape` implementation
    **Algorithm**: result = series.shape
    **Test**: python -m sdc.runtests sdc.tests.test_series.TestSeries.test_series_shape1
    Parameters
    ----------
    series: :obj:`pandas.Series`
          input series
    Returns
    -------
    :obj:`tuple`
        a tuple of the shape of the underlying data
    """

    _func_name = 'Attribute shape.'

    if not isinstance(self, SeriesType):
        raise TypingError('{} The object must be a pandas.series. Given: {}'.format(_func_name, self))

    def hpat_pandas_series_shape_impl(self):
        return self._data.shape

    return hpat_pandas_series_shape_impl


@sdc_overload_method(SeriesType, 'std')
def hpat_pandas_series_std(self, axis=None, skipna=None, level=None, ddof=1, numeric_only=None):
    """
    Pandas Series method :meth:`pandas.Series.std` implementation.

    .. only:: developer
       Test: python -m sdc.runtests sdc.tests.test_series.TestSeries.test_series_std
       Test: python -m sdc.runtests sdc.tests.test_series.TestSeries.test_series_std_unboxing
       Test: python -m sdc.runtests sdc.tests.test_series.TestSeries.test_series_std_str
       Test: python -m sdc.runtests sdc.tests.test_series.TestSeries.test_series_std_unsupported_params

    Parameters
    ----------
    self: :obj:`pandas.Series`
        input series
    axis: :obj:`int`, :obj:`str`
        Axis along which the operation acts
        0/None/'index' - row-wise operation
        1/'columns'    - column-wise operation
        *unsupported*
    skipna: :obj:`bool`
        exclude NA/null values
    level: :obj:`int`, :obj:`str`
        If the axis is a MultiIndex (hierarchical),
        count along a particular level, collapsing into a scalar
        *unsupported*
    ddof: :obj:`int`
        Delta Degrees of Freedom.
        The divisor used in calculations is N - ddof,
        where N represents the number of elements.
    numeric_only: :obj:`bool`
        Include only float, int, boolean columns.
        If None, will attempt to use everything, then use only numeric data.
        Not implemented for Series.
        *unsupported*

    Returns
    -------
    :obj:`scalar`
         returns :obj:`scalar`
    """

    _func_name = 'Method std().'

    if not isinstance(self, SeriesType):
        raise TypingError('{} The object must be a pandas.series. Given: {}'.format(_func_name, self))

    if not isinstance(self.data.dtype, types.Number):
        msg = '{} The object must be a number. Given self.data.dtype: {}'
        raise TypingError(msg.format(_func_name, self.data.dtype))

    if not isinstance(skipna, (types.Omitted, types.Boolean, types.NoneType)) and skipna is not None:
        raise TypingError('{} The object must be a boolean. Given skipna: {}'.format(_func_name, skipna))

    if not isinstance(ddof, (types.Omitted, int, types.Integer)):
        raise TypingError('{} The object must be an integer. Given ddof: {}'.format(_func_name, ddof))

    for name, arg in [('axis', axis), ('level', level), ('numeric_only', numeric_only)]:
        if not isinstance(arg, (types.Omitted, types.NoneType)) and arg is not None:
            raise TypingError('{} Unsupported parameters. Given {}: {}'.format(_func_name, name, arg))

    def hpat_pandas_series_std_impl(self, axis=None, skipna=None, level=None, ddof=1, numeric_only=None):
        var = self.var(axis=axis, skipna=skipna, level=level, ddof=ddof, numeric_only=numeric_only)
        return var ** 0.5

    return hpat_pandas_series_std_impl


@sdc_overload_attribute(SeriesType, 'values')
def hpat_pandas_series_values(self):
    """
    Pandas Series attribute 'values' implementation.
        https://pandas.pydata.org/pandas-docs/stable/reference/api/pandas.Series.values.html#pandas.Series.values
    Algorithm: result = series.values
    Where:
        series: pandas.series
        result: pandas.series as ndarray
    Test:  python -m sdc.runtests sdc.tests.test_series.TestSeries.test_series_values
    """

    _func_name = 'Attribute values.'

    if not isinstance(self, SeriesType):
        raise TypingError('{} The object must be a pandas.series. Given: {}'.format(_func_name, self))

    def hpat_pandas_series_values_impl(self):
        return self._data

    return hpat_pandas_series_values_impl


@sdc_overload_method(SeriesType, 'value_counts')
def hpat_pandas_series_value_counts(self, normalize=False, sort=True, ascending=False, bins=None, dropna=True):
    """
    Intel Scalable Dataframe Compiler User Guide
    ********************************************

    Pandas API: pandas.Series.value_counts

    Examples
    --------
    .. literalinclude:: ../../../examples/series/series_value_counts.py
       :language: python
       :lines: 27-
       :caption: Getting the number of values excluding NaNs
       :name: ex_series_value_counts

    .. code-block:: console

        > python ./series/series_value_counts.py
        3.0    2
        4.0    1
        2.0    1
        1.0    1
        dtype: int64

     .. note::

        Parameter bins and dropna for Strings are currently unsupported by Intel Scalable Dataframe Compiler

    .. seealso::

        :ref:`Series.count <pandas.Series.count>`


    Intel Scalable Dataframe Compiler Developer Guide
    *************************************************
    Pandas Series method :meth:`pandas.Series.value_counts` implementation.

    Note: Elements with the same count might appear in result in a different order than in Pandas

    .. only:: developer

       Test: python -m sdc.runtests -k sdc.tests.test_series.TestSeries.test_series_value_counts*

    Parameters
    -----------
    self: :obj:`pandas.Series`
        input series
    normalize: :obj:`boolean`, default False
        If True then the object returned will contain the relative frequencies of the unique values
    sort: :obj: `boolean`, default True
        Sort by frequencies
    ascending: :obj:`boolean`, default False
        Sort in ascending order
    bins: :obj:`integer`, default None
        *unsupported*
    dropna: :obj:`boolean`, default True
        Skip counts of NaN

    Returns
    -------
    :returns :obj:`pandas.Series`
    """

    _func_name = 'Method value_counts().'

    ty_checker = TypeChecker('Method value_counts().')
    ty_checker.check(self, SeriesType)

    if not isinstance(normalize, (types.Omitted, types.Boolean, bool)) and normalize is True:
        ty_checker.raise_exc(normalize, 'boolean', 'normalize')

    if not isinstance(sort, (types.Omitted, types.Boolean, bool)):
        ty_checker.raise_exc(sort, 'boolean', 'sort')

    if not isinstance(ascending, (types.Omitted, types.Boolean, bool)):
        ty_checker.raise_exc(ascending, 'boolean', 'ascending')

    if not isinstance(bins, (types.Omitted, types.NoneType)) and bins is not None:
        ty_checker.raise_exc(bins, 'boolean', 'bins')

    if not isinstance(dropna, (types.Omitted, types.Boolean, bool)):
        ty_checker.raise_exc(dropna, 'boolean', 'dropna')

    if isinstance(self.data, StringArrayType):
<<<<<<< HEAD
        def hpat_pandas_series_value_counts_str_impl(self, normalize=False, sort=True,
                                                     ascending=False, bins=None, dropna=True):
            # TODO: if dropna add nan handling
=======
        def hpat_pandas_series_value_counts_str_impl(
                self, normalize=False, sort=True, ascending=False, bins=None, dropna=True):
>>>>>>> 9f0d976c

            value_counts_dict = Dict.empty(
                key_type=types.unicode_type,
                value_type=types.intp
            )

            nan_counts = 0
            for i, value in enumerate(self._data):
                if str_arr_is_na(self._data, i):
                    if not dropna:
                        nan_counts += 1
                    continue

                value_counts_dict[value] = value_counts_dict.get(value, 0) + 1

            need_add_nan_count = not dropna and nan_counts

            values = [key for key in value_counts_dict]
            counts_as_list = [value_counts_dict[key] for key in value_counts_dict.keys()]
            values_len = len(values)

            if need_add_nan_count:
                # append a separate empty string for NaN elements
                values_len += 1
                values.append('')
                counts_as_list.append(nan_counts)

            counts = numpy.asarray(counts_as_list, dtype=numpy.intp)
            indexes_order = numpy.arange(values_len)
            if sort:
                indexes_order = counts.argsort()
                if not ascending:
                    indexes_order = indexes_order[::-1]

            counts_sorted = numpy.take(counts, indexes_order)
            values_sorted_by_count = [values[i] for i in indexes_order]

            # allocate the result index as a StringArray and copy values to it
            index_string_lengths = numpy.asarray([len(s) for s in values_sorted_by_count])
            index_total_chars = numpy.sum(index_string_lengths)
            result_index = pre_alloc_string_array(len(values_sorted_by_count), index_total_chars)
            cp_str_list_to_array(result_index, values_sorted_by_count)

            if need_add_nan_count:
                # set null bit for StringArray element corresponding to NaN element (was added as last in values)
                index_previous_nan_pos = values_len - 1
                for i in numpy.arange(values_len):
                    if indexes_order[i] == index_previous_nan_pos:
                        str_arr_set_na(result_index, i)
                        break

            return pandas.Series(counts_sorted, index=result_index, name=self._name)

        return hpat_pandas_series_value_counts_str_impl

<<<<<<< HEAD
    def hpat_pandas_series_value_counts_number_impl(self, normalize=False, sort=True, ascending=False,
                                                    bins=None, dropna=True):
        unique_values = self.unique()
=======
    elif isinstance(self.dtype, types.Number):
>>>>>>> 9f0d976c

        series_dtype = self.dtype
        def hpat_pandas_series_value_counts_number_impl(
                self, normalize=False, sort=True, ascending=False, bins=None, dropna=True):

            value_counts_dict = Dict.empty(
                key_type=series_dtype,
                value_type=types.intp
            )

            zero_counts = 0
            is_zero_found = False
            for value in self._data:
                if (dropna and numpy.isnan(value)):
                    continue

                # Pandas hash-based value_count_float64 function doesn't distinguish between
                # positive and negative zeros, hence we count zero values separately and store
                # as a key the first zero value found in the Series
                if not value:
                    zero_counts += 1
                    if not is_zero_found:
                        zero_value = value
                        is_zero_found = True
                    continue

                value_counts_dict[value] = value_counts_dict.get(value, 0) + 1

            if zero_counts:
                value_counts_dict[zero_value] = zero_counts

            unique_values = numpy.asarray(
                list(value_counts_dict),
                dtype=self._data.dtype
            )
            value_counts = numpy.asarray(
                [value_counts_dict[key] for key in value_counts_dict],
                dtype=numpy.intp
            )

            indexes_order = numpy.arange(len(value_counts))
            if sort:
                indexes_order = value_counts.argsort()
                if not ascending:
                    indexes_order = indexes_order[::-1]

            sorted_unique_values = numpy.take(unique_values, indexes_order)
            sorted_value_counts = numpy.take(value_counts, indexes_order)

            return pandas.Series(sorted_value_counts, index=sorted_unique_values, name=self._name)

        return hpat_pandas_series_value_counts_number_impl

    return None


@sdc_overload_method(SeriesType, 'var')
def hpat_pandas_series_var(self, axis=None, skipna=None, level=None, ddof=1, numeric_only=None):
    """
    Pandas Series method :meth:`pandas.Series.var` implementation.

    .. only:: developer
       Test: python -m sdc.runtests sdc.tests.test_series.TestSeries.test_series_var
       Test: python -m sdc.runtests sdc.tests.test_series.TestSeries.test_series_var_unboxing
       Test: python -m sdc.runtests sdc.tests.test_series.TestSeries.test_series_var_str
       Test: python -m sdc.runtests sdc.tests.test_series.TestSeries.test_series_var_unsupported_params

    Parameters
    ----------
    self: :obj:`pandas.Series`
        input series
    axis: :obj:`int`, :obj:`str`
        Axis along which the operation acts
        0/None/'index' - row-wise operation
        1/'columns'    - column-wise operation
        *unsupported*
    skipna: :obj:`bool`
        exclude NA/null values
    level: :obj:`int`, :obj:`str`
        If the axis is a MultiIndex (hierarchical),
        count along a particular level, collapsing into a scalar
        *unsupported*
    ddof: :obj:`int`
        Delta Degrees of Freedom.
        The divisor used in calculations is N - ddof,
        where N represents the number of elements.
    numeric_only: :obj:`bool`
        Include only float, int, boolean columns.
        If None, will attempt to use everything, then use only numeric data.
        Not implemented for Series.
        *unsupported*

    Returns
    -------
    :obj:`scalar`
         returns :obj:`scalar`
    """

    _func_name = 'Method var().'

    if not isinstance(self, SeriesType):
        raise TypingError('{} The object must be a pandas.series. Given: {}'.format(_func_name, self))

    if not isinstance(self.data.dtype, types.Number):
        msg = '{} The object must be a number. Given self.data.dtype: {}'
        raise TypingError(msg.format(_func_name, self.data.dtype))

    if not isinstance(skipna, (types.Omitted, types.Boolean, types.NoneType)) and skipna is not None:
        raise TypingError('{} The object must be a boolean. Given skipna: {}'.format(_func_name, skipna))

    if not isinstance(ddof, (types.Omitted, int, types.Integer)):
        raise TypingError('{} The object must be an integer. Given ddof: {}'.format(_func_name, ddof))

    for name, arg in [('axis', axis), ('level', level), ('numeric_only', numeric_only)]:
        if not isinstance(arg, (types.Omitted, types.NoneType)) and arg is not None:
            raise TypingError('{} Unsupported parameters. Given {}: {}'.format(_func_name, name, arg))

    def hpat_pandas_series_var_impl(self, axis=None, skipna=None, level=None, ddof=1, numeric_only=None):
        if skipna is None:
            skipna = True

        if skipna:
            valuable_length = len(self._data) - numpy.sum(numpy.isnan(self._data))
            if valuable_length <= ddof:
                return numpy.nan

            return numpy.nanvar(self._data) * valuable_length / (valuable_length - ddof)

        if len(self._data) <= ddof:
            return numpy.nan

        return self._data.var() * len(self._data) / (len(self._data) - ddof)

    return hpat_pandas_series_var_impl


@sdc_overload_attribute(SeriesType, 'index')
def hpat_pandas_series_index(self):
    """
    Pandas Series attribute :attr:`pandas.Series.index` implementation
    **Algorithm**: result = series.index
    **Test**: python -m sdc.runtests sdc.tests.test_series.TestSeries.test_series_index1
              python -m sdc.runtests sdc.tests.test_series.TestSeries.test_series_index2
    Parameters
    ----------
    series: :obj:`pandas.Series`
           input series
    Returns
    -------
    :class:`pandas.Series`
           the index of the Series
    """

    _func_name = 'Attribute index.'

    if not isinstance(self, SeriesType):
        raise TypingError('{} The object must be a pandas.series. Given: {}'.format(_func_name, self))

    if isinstance(self.index, types.NoneType) or self.index is None:
        def hpat_pandas_series_index_none_impl(self):
            return numpy.arange(len(self._data))

        return hpat_pandas_series_index_none_impl
    else:
        def hpat_pandas_series_index_impl(self):
            return self._index

        return hpat_pandas_series_index_impl


@sdc_overload_method(SeriesType, 'rolling')
def hpat_pandas_series_rolling(self, window, min_periods=None, center=False,
                               win_type=None, on=None, axis=0, closed=None):
    """
    Intel Scalable Dataframe Compiler User Guide
    ********************************************
    Pandas API: pandas.Series.rolling

    Examples
    --------
    .. literalinclude:: ../../../examples/series/rolling/series_rolling_min.py
       :language: python
       :lines: 27-
       :caption: Calculate the rolling minimum.
       :name: ex_series_rolling

    .. code-block:: console

        > python ./series_rolling_min.py
        0    NaN
        1    NaN
        2    3.0
        3    2.0
        4    2.0
        dtype: float64

    .. todo:: Add support of parameters ``center``, ``win_type``, ``on``, ``axis`` and ``closed``

    .. seealso::
        :ref:`expanding <pandas.Series.expanding>`
            Provides expanding transformations.
        :ref:`ewm <pandas.Series.ewm>`
            Provides exponential weighted functions.

    Intel Scalable Dataframe Compiler Developer Guide
    *************************************************

    Pandas Series attribute :attr:`pandas.Series.rolling` implementation
    .. only:: developer

    Test: python -m sdc.runtests -k sdc.tests.test_rolling.TestRolling.test_series_rolling

    Parameters
    ----------
    series: :obj:`pandas.Series`
        Input Series.
    window: :obj:`int` or :obj:`offset`
        Size of the moving window.
    min_periods: :obj:`int`
        Minimum number of observations in window required to have a value.
    center: :obj:`bool`
        Set the labels at the center of the window.
        *unsupported*
    win_type: :obj:`str`
        Provide a window type.
        *unsupported*
    on: :obj:`str`
        Column on which to calculate the rolling window.
        *unsupported*
    axis: :obj:`int`, :obj:`str`
        Axis along which the operation acts
        0/None/'index' - row-wise operation
        1/'columns'    - column-wise operation
        *unsupported*
    closed: :obj:`str`
        Make the interval closed on the ‘right’, ‘left’, ‘both’ or ‘neither’ endpoints.
        *unsupported*

    Returns
    -------
    :class:`pandas.Series.rolling`
        Output class to manipulate with input data.
    """

    ty_checker = TypeChecker('Method rolling().')
    ty_checker.check(self, SeriesType)

    if not isinstance(window, types.Integer):
        ty_checker.raise_exc(window, 'int', 'window')

    minp_accepted = (types.Omitted, types.NoneType, types.Integer)
    if not isinstance(min_periods, minp_accepted) and min_periods is not None:
        ty_checker.raise_exc(min_periods, 'None, int', 'min_periods')

    center_accepted = (types.Omitted, types.Boolean)
    if not isinstance(center, center_accepted) and center is not False:
        ty_checker.raise_exc(center, 'bool', 'center')

    str_types = (types.Omitted, types.NoneType, types.StringLiteral, types.UnicodeType)
    if not isinstance(win_type, str_types) and win_type is not None:
        ty_checker.raise_exc(win_type, 'str', 'win_type')

    if not isinstance(on, str_types) and on is not None:
        ty_checker.raise_exc(on, 'str', 'on')

    axis_accepted = (types.Omitted, types.Integer, types.StringLiteral, types.UnicodeType)
    if not isinstance(axis, axis_accepted) and axis != 0:
        ty_checker.raise_exc(axis, 'int, str', 'axis')

    if not isinstance(closed, str_types) and closed is not None:
        ty_checker.raise_exc(closed, 'str', 'closed')

    nan_minp = isinstance(min_periods, (types.Omitted, types.NoneType)) or min_periods is None

    def hpat_pandas_series_rolling_impl(self, window, min_periods=None, center=False,
                                        win_type=None, on=None, axis=0, closed=None):
        if window < 0:
            raise ValueError('window must be non-negative')

        if nan_minp == True:  # noqa
            minp = window
        else:
            minp = min_periods

        if minp < 0:
            raise ValueError('min_periods must be >= 0')
        if minp > window:
            raise ValueError('min_periods must be <= window')

        if center != False:  # noqa
            raise ValueError('Method rolling(). The object center\n expected: False')

        if win_type is not None:
            raise ValueError('Method rolling(). The object win_type\n expected: None')

        if on is not None:
            raise ValueError('Method rolling(). The object on\n expected: None')

        if axis != 0:
            raise ValueError('Method rolling(). The object axis\n expected: 0')

        if closed is not None:
            raise ValueError('Method rolling(). The object closed\n expected: None')

        return _hpat_pandas_series_rolling_init(self, window, minp, center,
                                                win_type, on, axis, closed)

    return hpat_pandas_series_rolling_impl


@sdc_overload_attribute(SeriesType, 'size')
def hpat_pandas_series_size(self):
    """
    Pandas Series attribute :attr:`pandas.Series.size` implementation

    .. only:: developer

        Test: python -m sdc.runtests sdc.tests.test_series.TestSeries.test_series_size

    Parameters
    ----------
    series: :obj:`pandas.Series`
        input series

    Returns
    -------
    :class:`pandas.Series`
        Return the number of elements in the underlying data.
    """

    _func_name = 'Attribute size.'

    if not isinstance(self, SeriesType):
        raise TypingError('{} The object must be a pandas.series. Given: {}'.format(_func_name, self))

    def hpat_pandas_series_size_impl(self):
        return len(self._data)

    return hpat_pandas_series_size_impl


@sdc_overload_attribute(SeriesType, 'str')
def hpat_pandas_series_str(self):
    """
    Pandas Series attribute :attr:`pandas.Series.str` implementation

    .. only:: developer

        Test: python -m sdc.runtests sdc.tests.test_hiframes.TestHiFrames.test_str_get

    Parameters
    ----------
    series: :obj:`pandas.Series`
        input series

    Returns
    -------
    :class:`pandas.core.strings.StringMethods`
        Output class to manipulate with input data.
    """

    _func_name = 'Attribute str.'

    if not isinstance(self, SeriesType):
        raise TypingError('{} The object must be a pandas.series. Given: {}'.format(_func_name, self))

    if not isinstance(self.data.dtype, (types.List, types.UnicodeType)):
        msg = '{}  Can only use .str accessor with string values. Given: {}'
        raise TypingError(msg.format(_func_name, self.data.dtype))

    def hpat_pandas_series_str_impl(self):
        return pandas.core.strings.StringMethods(self)

    return hpat_pandas_series_str_impl


@sdc_overload_attribute(SeriesType, 'ndim')
def hpat_pandas_series_ndim(self):
    """
    Pandas Series attribute :attr:`pandas.Series.ndim` implementation

    .. only:: developer

       Test: python -m sdc.runtests sdc.tests.test_series.TestSeries.test_series_getattr_ndim

    Parameters
    ----------
    self: :obj:`pandas.Series`
           input series

    Returns
    -------
    :obj:`int`
           Number of dimensions of the underlying data, by definition 1
    """

    _func_name = 'Attribute ndim.'

    if not isinstance(self, SeriesType):
        raise TypingError('{} The object must be a pandas.series. Given: {}'.format(_func_name, self))

    def hpat_pandas_series_ndim_impl(self):
        return 1

    return hpat_pandas_series_ndim_impl


@sdc_overload_attribute(SeriesType, 'T')
def hpat_pandas_series_T(self):
    """
    Pandas Series attribute :attr:`pandas.Series.T` implementation

    .. only:: developer

       Test: python -m sdc.runtests sdc.tests.test_series.TestSeries.test_series_getattr_T

    Parameters
    ----------
    self: :obj:`pandas.Series`
           input series

    Returns
    -------
    :obj:`numpy.ndarray`
         An array representing the underlying data
    """

    _func_name = 'Attribute T.'

    if not isinstance(self, SeriesType):
        raise TypingError('{} The object must be a pandas.series. Given: {}'.format(_func_name, self))

    def hpat_pandas_series_T_impl(self):
        return self._data

    return hpat_pandas_series_T_impl


@sdc_overload(len)
def hpat_pandas_series_len(self):
    """
    Pandas Series operator :func:`len` implementation

    .. only:: developer

       Test: python -m sdc.runtests sdc.tests.test_series.TestSeries.test_series_len

    Parameters
    ----------
    series: :class:`pandas.Series`

    Returns
    -------
    :obj:`int`
        number of items in the object
    """

    _func_name = 'Operator len().'

    if not isinstance(self, SeriesType):
        raise TypingError('{} The object must be a pandas.series. Given: {}'.format(_func_name, self))

    def hpat_pandas_series_len_impl(self):
        return len(self._data)

    return hpat_pandas_series_len_impl


@sdc_overload_method(SeriesType, 'astype')
def hpat_pandas_series_astype(self, dtype, copy=True, errors='raise'):
    """
    Pandas Series method :meth:`pandas.Series.astype` implementation.
    Cast a pandas object to a specified dtype dtype
    .. only:: developer
        Test: python -m sdc.runtests -k sdc.tests.test_series.TestSeries.test_series_astype*

    Parameters
    -----------
    dtype : :obj:`numpy.dtype` or :obj:`dict`
               Use a numpy.dtype or Python type to cast entire pandas object to the same type.
               Alternatively, use {col: dtype, …}, where col is a column label and dtype is a numpy.dtype
               or Python type to cast one or more of the DataFrame’s columns to column-specific types.

    copy : :obj:`bool`, default :obj:`True`
            Return a copy when True
            Currently copy=False is not supported
    errors : :obj:`str`, default :obj:`'raise'`
            Control raising of exceptions on invalid data for provided dtype.
                * raise : allow exceptions to be raised
                * ignore : suppress exceptions. On error return original object
    Returns
    -------
    :obj:`pandas.Series`
         returns :obj:`pandas.Series` Cast a :obj:`pandas.Series` to a specified dtype dtype
    """

    _func_name = 'Method astype().'
    if not isinstance(self, SeriesType):
        raise TypingError('{} The object must be a pandas.series. Given self: {}'.format(_func_name, self))

    if not isinstance(copy, (types.Omitted, bool, types.Boolean)):
        raise TypingError('{} The object must be a boolean. Given copy: {}'.format(_func_name, copy))

    if (not isinstance(errors, (types.Omitted, str, types.UnicodeType, types.StringLiteral)) and
        errors in ('raise', 'ignore')):
        raise TypingError('{} The object must be a string literal. Given errors: {}'.format(_func_name, errors))

    # Return StringArray for astype(str) or astype('str')
    def hpat_pandas_series_astype_to_str_impl(self, dtype, copy=True, errors='raise'):
        num_chars = 0
        arr_len = len(self._data)

        # Get total chars for new array
        for i in numba.parfor.internal_prange(arr_len):
            item = self._data[i]
            num_chars += len(str(item))  # TODO: check NA

        data = sdc.str_arr_ext.pre_alloc_string_array(arr_len, num_chars)
        for i in numba.parfor.internal_prange(arr_len):
            item = self._data[i]
            data[i] = str(item)  # TODO: check NA

        return pandas.Series(data, self._index, self._name)

    # Return npytypes.Array from npytypes.Array for astype(types.functions.NumberClass), example - astype(np.int64)
    def hpat_pandas_series_astype_numba_impl(self, dtype, copy=True, errors='raise'):
        return pandas.Series(self._data.astype(dtype), self._index, self._name)

    # Return npytypes.Array from npytypes.Array for astype(types.StringLiteral), example - astype('int64')
    def hpat_pandas_series_astype_literal_type_numba_impl(self, dtype, copy=True, errors='raise'):
        return pandas.Series(self._data.astype(numpy.dtype(dtype)), self._index, self._name)

    # Return self
    def hpat_pandas_series_astype_no_modify_impl(self, dtype, copy=True, errors='raise'):
        return pandas.Series(self._data, self._index, self._name)


    if ((isinstance(dtype, types.Function) and dtype.typing_key == str)
        or (isinstance(dtype, types.StringLiteral) and dtype.literal_value == 'str')):
        return hpat_pandas_series_astype_to_str_impl

    # Needs Numba astype impl support converting unicode_type to NumberClass and other types
    if isinstance(self.data, StringArrayType):
        if isinstance(dtype, types.functions.NumberClass) and errors == 'raise':
            raise TypingError(f'Needs Numba astype impl support converting unicode_type to {dtype}')
        if isinstance(dtype, types.StringLiteral) and errors == 'raise':
            try:
                literal_value = numpy.dtype(dtype.literal_value)
            except:
                pass # Will raise the exception later
            else:
                raise TypingError(f'Needs Numba astype impl support converting unicode_type to {dtype.literal_value}')

    if isinstance(self.data, types.npytypes.Array) and isinstance(dtype, types.functions.NumberClass):
        return hpat_pandas_series_astype_numba_impl

    if isinstance(self.data, types.npytypes.Array) and isinstance(dtype, types.StringLiteral):
        try:
            literal_value = numpy.dtype(dtype.literal_value)
        except:
            pass # Will raise the exception later
        else:
            return hpat_pandas_series_astype_literal_type_numba_impl

    # Raise error if dtype is not supported
    if errors == 'raise':
        raise TypingError(f'{_func_name} The object must be a supported type. Given dtype: {dtype}')
    else:
        return hpat_pandas_series_astype_no_modify_impl


@sdc_overload_method(SeriesType, 'shift')
def hpat_pandas_series_shift(self, periods=1, freq=None, axis=0, fill_value=None):
    """
    Pandas Series method :meth:`pandas.Series.shift` implementation.

    .. only:: developer
       Test: python -m sdc.runtests sdc.tests.test_series.TestSeries.test_series_shift
       Test: python -m sdc.runtests sdc.tests.test_series.TestSeries.test_series_shift_unboxing
       Test: python -m sdc.runtests sdc.tests.test_series.TestSeries.test_series_shift_full
       Test: python -m sdc.runtests sdc.tests.test_series.TestSeries.test_series_shift_str
       Test: python -m sdc.runtests sdc.tests.test_series.TestSeries.test_series_shift_fill_str
       Test: python -m sdc.runtests sdc.tests.test_series.TestSeries.test_series_shift_unsupported_params

    Parameters
    ----------
    self: :obj:`pandas.Series`
        input series
    periods: :obj:`int`
        Number of periods to shift. Can be positive or negative.
    freq: :obj:`DateOffset`, :obj:`tseries.offsets`, :obj:`timedelta`, :obj:`str`
        Offset to use from the tseries module or time rule (e.g. ‘EOM’).
        *unsupported*
    axis: :obj:`int`, :obj:`str`
        Axis along which the operation acts
        0/None/'index' - row-wise operation
        1/'columns'    - column-wise operation
        *unsupported*
    fill_value : :obj:`int`, :obj:`float`
        The scalar value to use for newly introduced missing values.

    Returns
    -------
    :obj:`scalar`
         returns :obj:`series` object
    """

    _func_name = 'Method shift().'

    if not isinstance(self, SeriesType):
        raise TypingError('{} The object must be a pandas.series. Given: {}'.format(_func_name, self))

    if not isinstance(self.data.dtype, types.Number):
        msg = '{} The object must be a number. Given self.data.dtype: {}'
        raise TypingError(msg.format(_func_name, self.data.dtype))

    if not isinstance(fill_value, (types.Omitted, types.Number, types.NoneType)) and fill_value is not None:
        raise TypingError('{} The object must be a number. Given fill_value: {}'.format(_func_name, fill_value))

    if not isinstance(freq, (types.Omitted, types.NoneType)) and freq is not None:
        raise TypingError('{} Unsupported parameters. Given freq: {}'.format(_func_name, freq))

    if not isinstance(axis, (types.Omitted, int, types.Integer)):
        raise TypingError('{} Unsupported parameters. Given axis: {}'.format(_func_name, axis))

    def hpat_pandas_series_shift_impl(self, periods=1, freq=None, axis=0, fill_value=None):
        if axis != 0:
            raise TypingError('Method shift(). Unsupported parameters. Given axis != 0')

        arr = numpy.empty_like(self._data)
        if periods > 0:
            arr[:periods] = fill_value or numpy.nan
            arr[periods:] = self._data[:-periods]
        elif periods < 0:
            arr[periods:] = fill_value or numpy.nan
            arr[:periods] = self._data[-periods:]
        else:
            arr[:] = self._data

        return pandas.Series(arr)

    return hpat_pandas_series_shift_impl


@sdc_overload_method(SeriesType, 'isin')
def hpat_pandas_series_isin(self, values):
    """
    Pandas Series method :meth:`pandas.Series.isin` implementation.
    .. only:: developer
       Test: python -m sdc.runtests sdc.tests.test_series.TestSeries.test_series_isin_list1
    Parameters
    -----------
    values : :obj:`list` or :obj:`set` object
               specifies values to look for in the series
    Returns
    -------
    :obj:`pandas.Series`
         returns :obj:`pandas.Series` object indicating if each element of self is in values
    """

    _func_name = 'Method isin().'

    if not isinstance(self, SeriesType):
        raise TypingError(
            '{} The object must be a pandas.series. Given self: {}'.format(_func_name, self))

    if not isinstance(values, (types.Set, types.List)):
        raise TypingError(
            '{} The argument must be set or list-like object. Given values: {}'.format(_func_name, values))

    def hpat_pandas_series_isin_impl(self, values):
        # TODO: replace with below line when Numba supports np.isin in nopython mode
        # return pandas.Series(np.isin(self._data, values))
        return pandas.Series([(x in values) for x in self._data])

    return hpat_pandas_series_isin_impl


@sdc_overload_method(SeriesType, 'append')
def hpat_pandas_series_append(self, to_append, ignore_index=False, verify_integrity=False):
    """
    Pandas Series method :meth:`pandas.Series.append` implementation.

    .. only:: developer

        Test: python -m sdc.runtests -k sdc.tests.test_series.TestSeries.test_series_append*

    Parameters
    -----------
    self: :obj:`pandas.Series`
        input series
    to_append : :obj:`pandas.Series` object or :obj:`list` or :obj:`set`
        Series (or list or tuple of Series) to append with self
    ignore_index: :obj:`bool`, default False
        If True, do not use the index labels.
        Supported as literal value only
    verify_integrity: :obj:`bool`, default False
        If True, raise Exception on creating index with duplicates.
        *unsupported*

    Returns
    -------
    :obj:`pandas.Series`
        returns :obj:`pandas.Series` object
        Concatenated Series

    """

    _func_name = 'Method append().'

    if not isinstance(self, SeriesType):
        raise TypingError(
            '{} The object must be a pandas.series. Given self: {}'.format(_func_name, self))

    if not (isinstance(to_append, SeriesType)
            or (isinstance(to_append, (types.UniTuple, types.List)) and isinstance(to_append.dtype, SeriesType))):
        raise TypingError(
            '{} The argument must be a pandas.series or list/tuple of pandas.series. \
            Given to_append: {}'.format(_func_name, to_append))

    # currently we will always raise this in the end, i.e. if no impl was found
    # TODO: find a way to stop compilation early and not proceed with unliteral step
    if not (isinstance(ignore_index, types.Literal) and isinstance(ignore_index, types.Boolean)
            or isinstance(ignore_index, types.Omitted)
            or ignore_index is False):
        raise TypingError(
            '{} The ignore_index must be a literal Boolean constant. Given: {}'.format(_func_name, ignore_index))

    if not (verify_integrity is False or isinstance(verify_integrity, types.Omitted)):
        raise TypingError(
            '{} Unsupported parameters. Given verify_integrity: {}'.format(_func_name, verify_integrity))

    # ignore_index value has to be known at compile time to select between implementations with different signatures
    ignore_index_is_false = (common_functions.has_literal_value(ignore_index, False)
                             or common_functions.has_python_value(ignore_index, False)
                             or isinstance(ignore_index, types.Omitted))
    to_append_is_series = isinstance(to_append, SeriesType)

    if ignore_index_is_false:
        def hpat_pandas_series_append_impl(self, to_append, ignore_index=False, verify_integrity=False):
            if to_append_is_series == True:  # noqa
                new_data = common_functions.hpat_arrays_append(self._data, to_append._data)
                new_index = common_functions.hpat_arrays_append(self.index, to_append.index)
            else:
                data_arrays_to_append = [series._data for series in to_append]
                index_arrays_to_append = [series.index for series in to_append]
                new_data = common_functions.hpat_arrays_append(self._data, data_arrays_to_append)
                new_index = common_functions.hpat_arrays_append(self.index, index_arrays_to_append)

            return pandas.Series(new_data, new_index)

        return hpat_pandas_series_append_impl

    else:
        def hpat_pandas_series_append_ignore_index_impl(self, to_append, ignore_index=False, verify_integrity=False):

            if to_append_is_series == True:  # noqa
                new_data = common_functions.hpat_arrays_append(self._data, to_append._data)
            else:
                arrays_to_append = [series._data for series in to_append]
                new_data = common_functions.hpat_arrays_append(self._data, arrays_to_append)

            return pandas.Series(new_data, None)

        return hpat_pandas_series_append_ignore_index_impl


@sdc_overload_method(SeriesType, 'copy')
def hpat_pandas_series_copy(self, deep=True):
    """
    Pandas Series method :meth:`pandas.Series.copy` implementation.

    .. only:: developer

       Test: python -m sdc.runtests sdc.tests.test_series.TestSeries.test_series_copy_str1
       Test: python -m sdc.runtests sdc.tests.test_series.TestSeries.test_series_copy_int1
       Test: python -m sdc.runtests sdc.tests.test_series.TestSeries.test_series_copy_deep

    Parameters
    -----------
    self: :class:`pandas.Series`
        input arg
    deep: :obj:`bool`, default :obj:`True`
        Make a deep copy, including a copy of the data and the indices.
        With deep=False neither the indices nor the data are copied.
        [SDC limitations]:
            - deep=False: shallow copy of index is not supported

    Returns
    -------
    :obj:`pandas.Series` or :obj:`pandas.DataFrame`
        Object type matches caller.
    """
    _func_name = 'Method Series.copy().'

    if (isinstance(self, SeriesType) and (isinstance(deep, (types.Omitted, types.Boolean)) or deep)):
        if isinstance(self.index, types.NoneType):
            def hpat_pandas_series_copy_impl(self, deep=True):
                if deep:
                    return pandas.Series(self._data.copy())
                else:
                    return pandas.Series(self._data)
            return hpat_pandas_series_copy_impl
        else:
            def hpat_pandas_series_copy_impl(self, deep=True):
                if deep:
                    return pandas.Series(self._data.copy(), index=self._index.copy())
                else:
                    return pandas.Series(self._data, index=self._index.copy())
            return hpat_pandas_series_copy_impl


@sdc_overload_method(SeriesType, 'corr')
def hpat_pandas_series_corr(self, other, method='pearson', min_periods=None):
    """
    Pandas Series method :meth:`pandas.Series.corr` implementation.

    Note: Unsupported mixed numeric and string data

    .. only:: developer

       Test: python -m sdc.runtests sdc.tests.test_series.TestSeries.test_series_corr
       Test: python -m sdc.runtests sdc.tests.test_series.TestSeries.test_series_corr_unsupported_dtype
       Test: python -m sdc.runtests sdc.tests.test_series.TestSeries.test_series_corr_unsupported_period

    Parameters
    ----------
    self: :obj:`pandas.Series`
        input series
    other: :obj:`pandas.Series`
        input series
    method:
        *unsupported
    min_periods: :obj:`int`, default None

    Returns
    -------
    :obj:`float`
         returns :obj:`float` object
    """


    ty_checker = TypeChecker('Method corr().')
    ty_checker.check(self, SeriesType)

    ty_checker.check(other, SeriesType)

    if not isinstance(self.data.dtype, types.Number):
        ty_checker.raise_exc(self.data, 'number', 'self.data')

    if not isinstance(other.data.dtype, types.Number):
        ty_checker.raise_exc(other.data, 'number', 'other.data')

    if not isinstance(min_periods, (int, types.Integer, types.Omitted, types.NoneType)) and min_periods is not None:
        ty_checker.raise_exc(min_periods, 'int64', 'min_periods')

    def hpat_pandas_series_corr_impl(self, other, method='pearson', min_periods=None):

        if min_periods is None:
            min_periods = 1

        if len(self._data) == 0 or len(other._data) == 0:
            return numpy.nan

        self_arr = self._data[:min(len(self._data), len(other._data))]
        other_arr = other._data[:min(len(self._data), len(other._data))]

        invalid = numpy.isnan(self_arr) | numpy.isnan(other_arr)
        if invalid.any():
            self_arr = self_arr[~invalid]
            other_arr = other_arr[~invalid]

        if len(self_arr) < min_periods:
            return numpy.nan

        new_self = pandas.Series(self_arr)
        new_other = pandas.Series(other_arr)

        n = new_self.count()
        ma = new_self.sum()
        mb = new_other.sum()
        a = n * (self_arr * other_arr).sum() - ma * mb
        b1 = n * (self_arr * self_arr).sum() - ma * ma
        b2 = n * (other_arr * other_arr).sum() - mb * mb

        if b1 == 0 or b2 == 0:
            return numpy.nan

        return a / numpy.sqrt(b1 * b2)

    return hpat_pandas_series_corr_impl


@sdc_overload_method(SeriesType, 'head')
def hpat_pandas_series_head(self, n=5):
    """
    Pandas Series method :meth:`pandas.Series.head` implementation.

    .. only:: developer
       Test: python -m -k sdc.runtests sdc.tests.test_series.TestSeries.test_series_head*

    Parameters
    -----------
    n: :obj:`int`, default 5
        input argument, default 5
    Returns
    -------
    :obj:`pandas.Series`
        returns: The first n rows of the caller object.
    """

    _func_name = 'Method head().'

    if not isinstance(self, SeriesType):
        raise TypingError('{} The object must be a pandas.series. Given: {}'.format(_func_name, self))

    if not isinstance(n, (types.Integer, types.Omitted)) and n != 5:
        raise TypingError('{} The parameter must be an integer type. Given type n: {}'.format(_func_name, n))

    if isinstance(self.index, types.NoneType):
        def hpat_pandas_series_head_impl(self, n=5):
            return pandas.Series(self._data[:n])

        return hpat_pandas_series_head_impl
    else:
        def hpat_pandas_series_head_index_impl(self, n=5):
            return pandas.Series(self._data[:n], self._index[:n], self._name)

        return hpat_pandas_series_head_index_impl


@sdc_overload_method(SeriesType, 'groupby')
def hpat_pandas_series_groupby(
        self,
        by=None,
        axis=0,
        level=None,
        as_index=True,
        sort=True,
        group_keys=True,
        squeeze=False,
        observed=False):
    """
    Pandas Series method :meth:`pandas.Series.groupby` implementation.
    .. only:: developer
       Test: python -m sdc.runtests sdc.tests.test_series.TestSeries.test_series_groupby_count
    Parameters
    -----------
    self: :class:`pandas.Series`
        input arg
    by: :obj:`pandas.Series` object
        Used to determine the groups for the groupby
    axis:
        *unsupported*
    level:
        *unsupported*
    as_index:
        *unsupported*
    sort:
        *unsupported*
    group_keys:
        *unsupported*
    squeeze:
        *unsupported*
    observed:
        *unsupported*
    Returns
    -------
    :obj:`pandas.SeriesGroupBy`
         returns :obj:`pandas.SeriesGroupBy` object
    """

    _func_name = 'Method Series.groupby().'

    if not isinstance(self, SeriesType):
        raise TypingError('{} The object must be a pandas.series. Given: {}'.format(_func_name, self))

    if by is None and axis is None:
        raise TypingError("{} You have to supply one of 'by' or 'axis' parameters".format(_func_name))

    if level is not None and not isinstance(level, (types.Integer, types.NoneType, types.Omitted)):
        raise TypingError("{} 'level' must be an Integer. Given: {}".format(_func_name, level))

    def hpat_pandas_series_groupby_impl(
            self,
            by=None,
            axis=0,
            level=None,
            as_index=True,
            sort=True,
            group_keys=True,
            squeeze=False,
            observed=False):
        # TODO Needs to implement parameters value check
        # if level is not None and (level < -1 or level > 0):
        #     raise ValueError("Method Series.groupby(). level > 0 or level < -1 only valid with MultiIndex")

        return pandas.core.groupby.SeriesGroupBy(self)

    return hpat_pandas_series_groupby_impl


@sdc_overload_method(SeriesType, 'isnull')
@sdc_overload_method(SeriesType, 'isna')
def hpat_pandas_series_isna(self):
    """
    Pandas Series method :meth:`pandas.Series.isna` and :meth:`pandas.Series.isnull` implementation.

    .. only:: developer

        Test: python -m sdc.runtests sdc.tests.test_series.TestSeries.test_series_isna1
        Test: python -m sdc.runtests sdc.tests.test_series.TestSeries.test_series_str_isna1
        Test: python -m sdc.runtests sdc.tests.test_series.TestSeries.test_series_isnull1

    Parameters
    -----------
    self : :obj:`pandas.Series` object
               input argument

    Returns
    -------
    :obj:`pandas.Series`
         returns :obj:`pandas.Series` object
    """

    _func_name = 'Method isna/isnull().'

    if not isinstance(self, SeriesType):
        raise TypingError(
            '{} The object must be a pandas.series. Given self: {}'.format(_func_name, self))

    if isinstance(self.data.dtype, (types.Integer, types.Float)):

        def hpat_pandas_series_isna_impl(self):
            return pandas.Series(numpy.isnan(self._data))

        return hpat_pandas_series_isna_impl

    if isinstance(self.data.dtype, types.UnicodeType):

        def hpat_pandas_series_isna_impl(self):
            result = numpy.empty(len(self._data), numpy.bool_)
            byte_size = 8
            # iterate over bits in StringArrayType null_bitmap and fill array indicating if array's element are NaN
            for i in range(len(self._data)):
                bmap_idx = i // byte_size
                bit_idx = i % byte_size
                bmap = self._data.null_bitmap[bmap_idx]
                bit_value = (bmap >> bit_idx) & 1
                result[i] = bit_value == 0
            return pandas.Series(result)

        return hpat_pandas_series_isna_impl


@sdc_overload_method(SeriesType, 'notna')
def hpat_pandas_series_notna(self):
    """
    Pandas Series method :meth:`pandas.Series.notna` implementation.

    .. only:: developer

        Test: python -m -k sdc.runtests sdc.tests.test_series.TestSeries.test_series_notna*

    Parameters
    -----------
    self : :obj:`pandas.Series` object
        input series

    Returns
    -------
    :obj:`pandas.Series`
         returns :obj:`pandas.Series` object
    """

    _func_name = 'Method notna().'

    if not isinstance(self, SeriesType):
        raise TypingError('{} The object must be a pandas.series. Given: {}'.format(_func_name, self))

    if isinstance(self.data.dtype, types.Number):
        def hpat_pandas_series_notna_impl(self):
            return pandas.Series(numpy.invert(numpy.isnan(self._data)))

        return hpat_pandas_series_notna_impl

    if isinstance(self.data.dtype, types.UnicodeType):
        def hpat_pandas_series_notna_impl(self):
            result = self.isna()
            return pandas.Series(numpy.invert(result._data))

        return hpat_pandas_series_notna_impl


@sdc_overload_method(SeriesType, 'ne')
def hpat_pandas_series_ne(self, other, level=None, fill_value=None, axis=0):
    """
    Pandas Series method :meth:`pandas.Series.ne` implementation.
    .. only:: developer

       Test: python -m sdc.runtests sdc.tests.test_series.TestSeries.test_series_op8

    Parameters
    ----------
    self: :class:`pandas.Series`
        input arg
    other: :obj:`pandas.Series`, :obj:`int` or :obj:`float`
        input arg
    level: :obj:`int` or name
         *unsupported*
    fill_value: :obj:`float` or None, default None
              *unsupported*
    axis: default 0
         *unsupported*
    Returns
    -------
    :obj:`pandas.Series`
         returns :obj:`pandas.Series` object
    """

    _func_name = 'Method ne().'

    if not isinstance(self, SeriesType):
        raise TypingError('{} The object must be a pandas.series. Given: {}'.format(_func_name, self))

    if not (isinstance(level, types.Omitted) or level is None):
        raise TypingError(
            '{} Unsupported parameters. Given level: {}, fill_value: {}, axis: {}'.format(_func_name, level, fill_value,
                                                                                          axis))

    if not (isinstance(fill_value, types.Omitted) or fill_value is None):
        raise TypingError(
            '{} Unsupported parameters. Given level: {}, fill_value: {}, axis: {}'.format(_func_name, level, fill_value,
                                                                                          axis))

    if not (isinstance(axis, types.Omitted) or axis == 0):
        raise TypingError(
            '{} Unsupported parameters. Given level: {}, fill_value: {}, axis: {}'.format(_func_name, level, fill_value,
                                                                                          axis))

    if isinstance(other, SeriesType):
        def hpat_pandas_series_ne_impl(self, other, level=None, fill_value=None, axis=0):
            """
            Test:  python -m sdc.runtests sdc.tests.test_series.TestSeries.test_series_op8
            """

            return pandas.Series(self._data != other._data)

        return hpat_pandas_series_ne_impl

    if isinstance(other, types.Integer) or isinstance(other, types.Float):
        def hpat_pandas_series_ne_impl(self, other, level=None, fill_value=None, axis=0):
            """
            Test:  python -m sdc.runtests sdc.tests.test_series.TestSeries.test_series_op8_integer_scalar
            Test:  python -m sdc.runtests sdc.tests.test_series.TestSeries.test_series_op8_float_scalar
            """

            return pandas.Series(self._data != other)

        return hpat_pandas_series_ne_impl

    raise TypingError(
        '{} The object must be a pandas.series and argument must be a number. Given: {} and other: {}'.format(
            _func_name, self, other))


@sdc_overload_method(SeriesType, 'add')
def hpat_pandas_series_add(self, other, level=None, fill_value=None, axis=0):
    """
    Intel Scalable Dataframe Compiler User Guide
    ********************************************

    Pandas API: pandas.Series.add


    Examples
    --------
    .. literalinclude:: ../../../examples/series/series_add.py
       :language: python
       :lines: 27-
       :caption: Getting the addition of Series and other
       :name: ex_series_add

    .. code-block:: console

        > python ./series/series_add.py
        0    5
        1    7
        2    9
        dtype: int64

    .. note::

        Parameters level, fill_value, axis are currently unsupported by Intel Scalable Dataframe Compiler

    .. seealso::

        :ref:`Series.radd <pandas.Series.radd>`

    Intel Scalable Dataframe Compiler Developer Guide
    *************************************************
    Pandas Series method :meth:`pandas.Series.add` implementation.
    .. only:: developer

       Test: python -m sdc.runtests sdc.tests.test_series.TestSeries.test_series_op5

    Parameters
    ----------
    self: :class:`pandas.Series`
        input arg
    other: :obj:`pandas.Series`, :obj:`int` or :obj:`float`
        input arg
    level: :obj:`int` or name
         *unsupported*
    fill_value: :obj:`float` or None, default None
              *unsupported*
    axis: :obj:`int` default 0
         *unsupported*
    Returns
    -------
    :obj:`pandas.Series`
         returns :obj:`pandas.Series` object
    """

    _func_name = 'Method add().'
    ty_checker = TypeChecker(_func_name)
    ty_checker.check(self, SeriesType)

    if not (isinstance(fill_value, types.Omitted) or fill_value is None):
        ty_checker.raise_exc(fill_value, 'None', 'fill_value')

    if not (isinstance(axis, types.Omitted) or axis == 0):
        ty_checker.raise_exc(axis, 'int', 'axis')

    if isinstance(other, SeriesType):
        def hpat_pandas_series_add_impl(self, other, level=None, fill_value=None, axis=0):
            """
            Test:  python -m sdc.runtests sdc.tests.test_series.TestSeries.test_series_op5
            """

            return pandas.Series(self._data + other._data)

        return hpat_pandas_series_add_impl

    if isinstance(other, types.Integer) or isinstance(other, types.Float):
        def hpat_pandas_series_add_number_impl(self, other, level=None, fill_value=None, axis=0):
            """
            Test:  python -m sdc.runtests sdc.tests.test_series.TestSeries.test_series_op5_integer_scalar
            Test:  python -m sdc.runtests sdc.tests.test_series.TestSeries.test_series_op5_float_scalar
            """

            if axis != 0:
                raise ValueError('Method add(). The object axis\n expected: 0')

            return pandas.Series(self._data + other)

        return hpat_pandas_series_add_number_impl

    ty_checker.raise_exc(other, 'Series, int, float', 'other')


@sdc_overload_method(SeriesType, 'sub')
def hpat_pandas_series_sub(self, other, level=None, fill_value=None, axis=0):
    """
    Pandas Series method :meth:`pandas.Series.sub` implementation.
    .. only:: developer

       Test: python -m sdc.runtests sdc.tests.test_series.TestSeries.test_series_op5

    Parameters
    ----------
    self: :class:`pandas.Series`
        input arg
    other: :obj:`pandas.Series`, :obj:`int` or :obj:`float`
        input arg
    level: :obj:`int` or name
         *unsupported*
    fill_value: :obj:`float` or None, default None
              *unsupported*
    axis: default 0
         *unsupported*
    Returns
    -------
    :obj:`pandas.Series`
         returns :obj:`pandas.Series` object
    """

    _func_name = 'Method sub().'

    if not isinstance(self, SeriesType):
        raise TypingError('{} The object must be a pandas.series. Given: {}'.format(_func_name, self))

    if not (isinstance(level, types.Omitted) or level is None):
        raise TypingError(
            '{} Unsupported parameters. Given level: {}, fill_value: {}, axis: {}'.format(_func_name, level, fill_value,
                                                                                          axis))

    if not (isinstance(fill_value, types.Omitted) or fill_value is None):
        raise TypingError(
            '{} Unsupported parameters. Given level: {}, fill_value: {}, axis: {}'.format(_func_name, level, fill_value,
                                                                                          axis))

    if not (isinstance(axis, types.Omitted) or axis == 0):
        raise TypingError(
            '{} Unsupported parameters. Given level: {}, fill_value: {}, axis: {}'.format(_func_name, level, fill_value,
                                                                                          axis))

    if isinstance(other, SeriesType):
        def hpat_pandas_series_sub_impl(self, other, level=None, fill_value=None, axis=0):
            """
            Test:  python -m sdc.runtests sdc.tests.test_series.TestSeries.test_series_op5
            """

            return pandas.Series(self._data - other._data)

        return hpat_pandas_series_sub_impl

    if isinstance(other, types.Integer) or isinstance(other, types.Float):
        def hpat_pandas_series_sub_number_impl(self, other, level=None, fill_value=None, axis=0):
            """
            Test:  python -m sdc.runtests sdc.tests.test_series.TestSeries.test_series_op5_integer_scalar
            Test:  python -m sdc.runtests sdc.tests.test_series.TestSeries.test_series_op5_float_scalar
            """

            return pandas.Series(self._data - other)

        return hpat_pandas_series_sub_number_impl

    raise TypingError('{} The object must be a pandas.series or scalar. Given other: {}'.format(_func_name, other))


@sdc_overload_method(SeriesType, 'sum')
def hpat_pandas_series_sum(
    self,
    axis=None,
    skipna=None,
    level=None,
    numeric_only=None,
    min_count=0,
):
    """
    Pandas Series method :meth:`pandas.Series.sum` implementation.

    .. only:: developer

        Tests:
            python -m sdc.runtests sdc.tests.test_series.TestSeries.test_series_sum1
            # python -m sdc.runtests sdc.tests.test_series.TestSeries.test_series_sum2

    Parameters
    ----------
    self: :class:`pandas.Series`
        input series
    axis:
        *unsupported*
    skipna: :obj:`bool`, default :obj:`True`
        Exclude NA/null values when computing the result.
    level:
        *unsupported*
    numeric_only:
        *unsupported*
    min_count:
        *unsupported*

    Returns
    -------
    :obj:`float`
        scalar or Series (if level specified)
    """

    _func_name = 'Method sum().'

    if not isinstance(self, SeriesType):
        raise TypingError('{} The object must be a pandas.series. Given: {}'.format(_func_name, self))

    if not (isinstance(axis, (types.Integer, types.Omitted)) or axis is None):
        raise TypingError('{} The axis must be an Integer. Currently unsupported. Given: {}'.format(_func_name, axis))

    if not (isinstance(skipna, (types.Boolean, types.Omitted)) or skipna is None):
        raise TypingError('{} The skipna must be a Boolean. Given: {}'.format(_func_name, skipna))

    if not (isinstance(level, (types.Integer, types.StringLiteral, types.Omitted)) or level is None):
        raise TypingError(
            '{} The level must be an Integer or level name. Currently unsupported. Given: {}'.format(
                _func_name, level))

    if not (isinstance(numeric_only, (types.Boolean, types.Omitted)) or numeric_only is None):
        raise TypingError(
            '{} The numeric_only must be a Boolean. Currently unsupported. Given: {}'.format(
                _func_name, numeric_only))

    if not (isinstance(min_count, (types.Integer, types.Omitted)) or min_count == 0):
        raise TypingError(
            '{} The min_count must be an Integer. Currently unsupported. Given: {}'.format(
                _func_name, min_count))

    def hpat_pandas_series_sum_impl(
        self,
        axis=None,
        skipna=None,
        level=None,
        numeric_only=None,
        min_count=0,
    ):
        """
        Test: python -m sdc.runtests sdc.tests.test_series.TestSeries.test_series_sum1
        """
        if skipna is None:
            skipna = True
        if skipna:
            return numpy.nansum(self._data)
        return numpy.sum(self._data)

    return hpat_pandas_series_sum_impl


@sdc_overload_method(SeriesType, 'take')
def hpat_pandas_series_take(self, indices, axis=0, is_copy=False):
    """
    Pandas Series method :meth:`pandas.Series.take` implementation.
    .. only:: developer
       Tests: python -m sdc.runtests sdc.tests.test_series.TestSeries.test_series_take_index_default
              python -m sdc.runtests sdc.tests.test_series.TestSeries.test_series_take_index_default_unboxing
              python -m sdc.runtests sdc.tests.test_series.TestSeries.test_series_take_index_int
              python -m sdc.runtests sdc.tests.test_series.TestSeries.test_series_take_index_int_unboxing
              python -m sdc.runtests sdc.tests.test_series.TestSeries.test_series_take_index_str
              python -m sdc.runtests sdc.tests.test_series.TestSeries.test_series_take_index_str_unboxing
    Parameters
    ----------
    self: :obj:`pandas.Series`
        input series
    indices: :obj:`array-like`
         An array of ints indicating which positions to take
    axis: {0 or `index`, 1 or `columns`, None}, default 0
        The axis on which to select elements. 0 means that we are selecting rows,
        1 means that we are selecting columns.
        *unsupported*
    is_copy: :obj:`bool`, default True
        Whether to return a copy of the original object or not.
        *unsupported*
    Returns
    -------
    :obj:`pandas.Series`
         returns :obj:`pandas.Series` object containing the elements taken from the object
    """

    ty_checker = TypeChecker('Method take().')
    ty_checker.check(self, SeriesType)

    if (not isinstance(axis, (int, types.Integer, str, types.UnicodeType, types.StringLiteral, types.Omitted))
        and axis not in (0, 'index')):
        ty_checker.raise_exc(axis, 'integer or string', 'axis')

    if not isinstance(is_copy, (bool, types.Boolean, types.Omitted)) and is_copy is not False:
        ty_checker.raise_exc(is_copy, 'boolean', 'is_copy')

    if not isinstance(indices, (types.List, types.Array)):
        ty_checker.raise_exc(indices, 'array-like', 'indices')

    if isinstance(self.index, types.NoneType) or self.index is None:
        def hpat_pandas_series_take_noindex_impl(self, indices, axis=0, is_copy=False):
            local_data = [self._data[i] for i in indices]

            return pandas.Series(local_data, indices)

        return hpat_pandas_series_take_noindex_impl

    def hpat_pandas_series_take_impl(self, indices, axis=0, is_copy=False):
        local_data = [self._data[i] for i in indices]
        local_index = [self._index[i] for i in indices]

        return pandas.Series(local_data, local_index)

    return hpat_pandas_series_take_impl


@sdc_overload_method(SeriesType, 'idxmax')
def hpat_pandas_series_idxmax(self, axis=None, skipna=True):
    """
    Pandas Series method :meth:`pandas.Series.idxmax` implementation.
    .. only:: developer
        Test: python -m sdc.runtests sdc.tests.test_series.TestSeries.test_series_idxmax1
        Test: python -m sdc.runtests sdc.tests.test_series.TestSeries.test_series_idxmax_str_idx
        Test: python -m sdc.runtests sdc.tests.test_series.TestSeries.test_series_idxmax_noidx
        Test: python -m sdc.runtests sdc.tests.test_series.TestSeries.test_series_idxmax_idx

    Parameters
    -----------
    axis :  :obj:`int`, :obj:`str`, default: None
            Axis along which the operation acts
            0/None - row-wise operation
            1      - column-wise operation
            *unsupported*
    skipna:  :obj:`bool`, default: True
            exclude NA/null values
            *unsupported*
    Returns
    -------
    :obj:`pandas.Series.index` or nan
            returns: Label of the minimum value.
    """

    _func_name = 'Method idxmax().'

    if not isinstance(self, SeriesType):
        raise TypingError('{} The object must be a pandas.series. Given: {}'.format(_func_name, self))

    if not isinstance(self.data.dtype, types.Number):
        raise TypingError('{} Numeric values supported only. Given: {}'.format(_func_name, self.data.dtype))

    if not (isinstance(skipna, (types.Omitted, types.Boolean, bool)) or skipna is True):
        raise TypingError("{} 'skipna' must be a boolean type. Given: {}".format(_func_name, skipna))

    if not (isinstance(axis, types.Omitted) or axis is None):
        raise TypingError("{} 'axis' unsupported. Given: {}".format(_func_name, axis))

    if not (isinstance(skipna, types.Omitted) or skipna is True):
        raise TypingError("{} 'skipna' unsupported. Given: {}".format(_func_name, skipna))

    if isinstance(self.index, types.NoneType) or self.index is None:
        def hpat_pandas_series_idxmax_impl(self, axis=None, skipna=True):

            return numpy.argmax(self._data)

        return hpat_pandas_series_idxmax_impl
    else:
        def hpat_pandas_series_idxmax_index_impl(self, axis=None, skipna=True):
            # no numpy.nanargmax is supported by Numba at this time
            result = numpy.argmax(self._data)
            return self._index[int(result)]

        return hpat_pandas_series_idxmax_index_impl


@sdc_overload_method(SeriesType, 'mul')
def hpat_pandas_series_mul(self, other, level=None, fill_value=None, axis=0):
    """
    Intel Scalable Dataframe Compiler User Guide
    ********************************************

    Pandas API: pandas.Series.mul

    Examples
    --------
    .. literalinclude:: ../../../examples/series/series_mul.py
       :language: python
       :lines: 27-
       :caption: Element-wise multiplication of two Series
       :name: ex_series_mul

    .. code-block:: console

        > python ./series/series_mul.py
        0      0
        1      3
        2    200
        dtype: int64

     .. note::

        Parameters level, fill_value, axis are currently unsupported by Intel Scalable Dataframe Compiler

    .. seealso::

        :ref:`Series.rmul <pandas.Series.rmul>`

    Intel Scalable Dataframe Compiler Developer Guide
    *************************************************
    Pandas Series method :meth:`pandas.Series.mul` implementation.
    .. only:: developer

       Test: python -m sdc.runtests sdc.tests.test_series.TestSeries.test_series_op5

    Parameters
    ----------
    self: :class:`pandas.Series`
        input arg
    other: :obj:`pandas.Series`, :obj:`int` or :obj:`float`
        input arg
    level: :obj:`int` or name
         *unsupported*
    fill_value: :obj:`float` or None, default None
              *unsupported*
    axis: :obj:`int` default 0
         *unsupported*
    Returns
    -------
    :obj:`pandas.Series`
         returns :obj:`pandas.Series` object
    """

    _func_name = 'Method mul().'
    ty_checker = TypeChecker(_func_name)
    ty_checker.check(self, SeriesType)

    if not isinstance(level, types.Omitted) and level is not None:
        ty_checker.raise_exc(level, 'None', 'level')

    if not isinstance(fill_value, types.Omitted) and fill_value is not None:
        ty_checker.raise_exc(fill_value, 'None', 'fill_value')

    if not isinstance(axis, types.Omitted) and axis != 0:
        ty_checker.raise_exc(axis, 'int', 'axis')

    if isinstance(other, SeriesType):
        def hpat_pandas_series_mul_impl(self, other, level=None, fill_value=None, axis=0):
            """
            Test:  python -m sdc.runtests sdc.tests.test_series.TestSeries.test_series_op5
            """
            if axis != 0:
                raise ValueError('Method mul(). The object axis\n expected: 0')

            return pandas.Series(self._data * other._data)

        return hpat_pandas_series_mul_impl

    if isinstance(other, types.Integer) or isinstance(other, types.Float):
        def hpat_pandas_series_mul_number_impl(self, other, level=None, fill_value=None, axis=0):
            """
            Test:  python -m sdc.runtests sdc.tests.test_series.TestSeries.test_series_op5_integer_scalar
            Test:  python -m sdc.runtests sdc.tests.test_series.TestSeries.test_series_op5_float_scalar
            """

            if axis != 0:
                raise ValueError('Method mul(). The object axis\n expected: 0')

            return pandas.Series(self._data * other)

        return hpat_pandas_series_mul_number_impl

    ty_checker.raise_exc(other, 'Series, int, float', 'other')


@sdc_overload_method(SeriesType, 'div')
def hpat_pandas_series_div(self, other, level=None, fill_value=None, axis=0):
    """
    Intel Scalable Dataframe Compiler User Guide
    ********************************************

    Pandas API: pandas.Series.div

    Examples
    --------
    .. literalinclude:: ../../../examples/series/series_div.py
       :language: python
       :lines: 27-
       :caption: Element-wise division of one Series by another (binary operator div)
       :name: ex_series_div

    .. code-block:: console

        > python ./series/series_div.py
        0    0.25
        1    0.50
        2    0.25
        dtype: float64

    .. note::

        Parameters level, fill_value, axis are currently unsupported by Intel Scalable Dataframe Compiler

    .. seealso::

        :ref:`Series.rdiv <pandas.Series.rdiv>`

    Intel Scalable Dataframe Compiler Developer Guide
    *************************************************
    Pandas Series method :meth:`pandas.Series.div` implementation.
    .. only:: developer

       Test: python -m sdc.runtests sdc.tests.test_series.TestSeries.test_series_op5

    Parameters
    ----------
    self: :class:`pandas.Series`
        input arg
    other: :obj:`pandas.Series`, :obj:`int` or :obj:`float`
        input arg
    level: :obj:`int` or name
         *unsupported*
    fill_value: :obj:`float` or None, default None
              *unsupported*
    axis: :obj:`int` default 0
         *unsupported*
    Returns
    -------
    :obj:`pandas.Series`
         returns :obj:`pandas.Series` object
    """

    _func_name = 'Method div().'
    ty_checker = TypeChecker(_func_name)
    ty_checker.check(self, SeriesType)

    if not (isinstance(level, types.Omitted) or level is None):
        ty_checker.raise_exc(level, 'None', 'level')

    if not (isinstance(fill_value, types.Omitted) or fill_value is None):
        ty_checker.raise_exc(fill_value, 'None', 'fill_value')

    if not (isinstance(axis, types.Omitted) or axis == 0):
        ty_checker.raise_exc(axis, 'int', 'axis')

    if isinstance(other, SeriesType):
        def hpat_pandas_series_div_impl(self, other, level=None, fill_value=None, axis=0):
            """
            Test:  python -m sdc.runtests sdc.tests.test_series.TestSeries.test_series_op5
            """

            if axis != 0:
                raise ValueError('Method div(). The object axis\n expected: 0')

            return pandas.Series(self._data / other._data)

        return hpat_pandas_series_div_impl

    if isinstance(other, types.Integer) or isinstance(other, types.Float):
        def hpat_pandas_series_div_number_impl(self, other, level=None, fill_value=None, axis=0):
            """
            Test:  python -m sdc.runtests sdc.tests.test_series.TestSeries.test_series_op5_integer_scalar
            Test:  python -m sdc.runtests sdc.tests.test_series.TestSeries.test_series_op5_float_scalar
            """

            if axis != 0:
                raise ValueError('Method div(). The object axis\n expected: 0')

            return pandas.Series(self._data / other)

        return hpat_pandas_series_div_number_impl

    ty_checker.raise_exc(other, 'Series, int, float', 'other')


@sdc_overload_method(SeriesType, 'truediv')
def hpat_pandas_series_truediv(self, other, level=None, fill_value=None, axis=0):
    """
    Intel Scalable Dataframe Compiler User Guide
    ********************************************

    Pandas API: pandas.Series.truediv

    Examples
    --------
    .. literalinclude:: ../../../examples/series/series_truediv.py
       :language: python
       :lines: 27-
       :caption: Element-wise division of one Series by another (binary operator truediv)
       :name: ex_series_truediv

    .. code-block:: console

        > python ./series/series_truediv.py
        0    0.25
        1    0.50
        2    0.25
        dtype: float64

    .. note::

        Parameters level, fill_value, axis are currently unsupported by Intel Scalable Dataframe Compiler

    .. seealso::

        :ref:`Series.rtruediv <pandas.Series.rtruediv>`

    Intel Scalable Dataframe Compiler Developer Guide
    *************************************************
    Pandas Series :meth:`pandas.Series.truediv` implementation.
    .. only:: developer

       Test: python -m sdc.runtests sdc.tests.test_series.TestSeries.test_series_op5

    Parameters
    ----------
    self: :class:`pandas.Series`
        input arg
    other: :obj:`pandas.Series`, :obj:`int` or :obj:`float`
        input arg
    level: :obj:`int` or name
         *unsupported*
    fill_value: :obj:`float` or None, default None
              *unsupported*
    axis: default 0
         *unsupported*
    Returns
    -------
    :obj:`pandas.Series`
         returns :obj:`pandas.Series` object
    """

    _func_name = 'Method truediv().'
    ty_checker = TypeChecker(_func_name)
    ty_checker.check(self, SeriesType)

    if not (isinstance(level, types.Omitted) or level is None):
        ty_checker.raise_exc(level, 'None', 'level')

    if not (isinstance(fill_value, types.Omitted) or fill_value is None):
        ty_checker.raise_exc(fill_value, 'None', 'fill_value')

    if not (isinstance(axis, types.Omitted) or axis == 0):
        ty_checker.raise_exc(axis, 'int', 'axis')

    if isinstance(other, SeriesType):
        def hpat_pandas_series_truediv_impl(self, other, level=None, fill_value=None, axis=0):
            """
            Test:  python -m sdc.runtests sdc.tests.test_series.TestSeries.test_series_op5
            """

            if axis != 0:
                raise ValueError('Method truediv(). The object axis\n expected: 0')

            return pandas.Series(self._data / other._data)

        return hpat_pandas_series_truediv_impl

    if isinstance(other, types.Integer) or isinstance(other, types.Float):
        def hpat_pandas_series_truediv_number_impl(self, other, level=None, fill_value=None, axis=0):
            """
            Test:  python -m sdc.runtests sdc.tests.test_series.TestSeries.test_series_op5_integer_scalar
            Test:  python -m sdc.runtests sdc.tests.test_series.TestSeries.test_series_op5_float_scalar
            """

            if axis != 0:
                raise ValueError('Method truediv(). The object axis\n expected: 0')

            return pandas.Series(self._data / other)

        return hpat_pandas_series_truediv_number_impl

    ty_checker.raise_exc(other, 'Series, int, float', 'other')


@sdc_overload_method(SeriesType, 'floordiv')
def hpat_pandas_series_floordiv(self, other, level=None, fill_value=None, axis=0):
    """
    Pandas Series method :meth:`pandas.Series.floordiv` implementation.
    .. only:: developer

       Test: python -m sdc.runtests sdc.tests.test_series.TestSeries.test_series_op5

    Parameters
    ----------
    self: :class:`pandas.Series`
        input arg
    other: :obj:`pandas.Series`, :obj:`int` or :obj:`float`
        input arg
    level: :obj:`int` or name
         *unsupported*
    fill_value: :obj:`float` or None, default None
              *unsupported*
    axis: default 0
         *unsupported*
    Returns
    -------
    :obj:`pandas.Series`
         returns :obj:`pandas.Series` object
    """

    _func_name = 'Method floordiv().'

    if not isinstance(self, SeriesType):
        raise TypingError('{} The object must be a pandas.series. Given: {}'.format(_func_name, self))

    if not (isinstance(level, types.Omitted) or level is None):
        raise TypingError(
            '{} Unsupported parameters. Given level: {}, fill_value: {}, axis: {}'.format(_func_name, level, fill_value,
                                                                                          axis))

    if not (isinstance(fill_value, types.Omitted) or fill_value is None):
        raise TypingError(
            '{} Unsupported parameters. Given level: {}, fill_value: {}, axis: {}'.format(_func_name, level, fill_value,
                                                                                          axis))

    if not (isinstance(axis, types.Omitted) or axis == 0):
        raise TypingError(
            '{} Unsupported parameters. Given level: {}, fill_value: {}, axis: {}'.format(_func_name, level, fill_value,
                                                                                          axis))

    if isinstance(other, SeriesType):
        def hpat_pandas_series_floordiv_impl(self, other, level=None, fill_value=None, axis=0):
            """
            Test:  python -m sdc.runtests sdc.tests.test_series.TestSeries.test_series_op5
            """

            return pandas.Series(self._data // other._data)

        return hpat_pandas_series_floordiv_impl

    if isinstance(other, types.Integer) or isinstance(other, types.Float):
        def hpat_pandas_series_floordiv_number_impl(self, other, level=None, fill_value=None, axis=0):
            """
            Test:  python -m sdc.runtests sdc.tests.test_series.TestSeries.test_series_op5_integer_scalar
            Test:  python -m sdc.runtests sdc.tests.test_series.TestSeries.test_series_op5_float_scalar
            """

            return pandas.Series(self._data // other)

        return hpat_pandas_series_floordiv_number_impl

    raise TypingError('{} The object must be a pandas.series or scalar. Given other: {}'.format(_func_name, other))


@sdc_overload_method(SeriesType, 'pow')
def hpat_pandas_series_pow(self, other, level=None, fill_value=None, axis=0):
    """
    Pandas Series method :meth:`pandas.Series.pow` implementation.
    .. only:: developer
       Test: python -m sdc.runtests sdc.tests.test_series.TestSeries.test_series_op5
    Parameters
    ----------
    self: :class:`pandas.Series`
        input arg
    other: :obj:`pandas.Series`, :obj:`int` or :obj:`float`
        input arg
    level: :obj:`int` or name
         *unsupported*
    fill_value: :obj:`float` or None, default None
              *unsupported*
    axis: default 0
         *unsupported*
    Returns
    -------
    :obj:`pandas.Series`
         returns :obj:`pandas.Series` object
    """

    _func_name = 'Method pow().'

    if not isinstance(self, SeriesType):
        raise TypingError('{} The object must be a pandas.series. Given: {}'.format(_func_name, self))

    if not (isinstance(level, types.Omitted) or level is None):
        raise TypingError(
            '{} Unsupported parameters. Given level: {}, fill_value: {}, axis: {}'.format(_func_name, level, fill_value,
                                                                                          axis))

    if not (isinstance(fill_value, types.Omitted) or fill_value is None):
        raise TypingError(
            '{} Unsupported parameters. Given level: {}, fill_value: {}, axis: {}'.format(_func_name, level, fill_value,
                                                                                          axis))

    if not (isinstance(axis, types.Omitted) or axis == 0):
        raise TypingError(
            '{} Unsupported parameters. Given level: {}, fill_value: {}, axis: {}'.format(_func_name, level, fill_value,
                                                                                          axis))

    if isinstance(other, SeriesType):
        def hpat_pandas_series_pow_impl(self, other, level=None, fill_value=None, axis=0):
            """
            Test:  python -m sdc.runtests sdc.tests.test_series.TestSeries.test_series_op5
            """

            return pandas.Series(self._data ** other._data)

        return hpat_pandas_series_pow_impl

    if isinstance(other, types.Integer) or isinstance(other, types.Float):
        def hpat_pandas_series_pow_impl(self, other, level=None, fill_value=None, axis=0):
            """
            Test:  python -m sdc.runtests sdc.tests.test_series.TestSeries.test_series_op5_integer_scalar
            Test:  python -m sdc.runtests sdc.tests.test_series.TestSeries.test_series_op5_float_scalar
            """

            return pandas.Series(self._data ** other)

        return hpat_pandas_series_pow_impl

    raise TypingError(
        '{} The object must be a pandas.series and argument must be a number. Given: {} and other: {}'.format(
            _func_name, self, other))


@sdc_overload_method(SeriesType, 'prod')
def hpat_pandas_series_prod(self, axis=None, skipna=True, level=None, numeric_only=None, min_count=0):
    """
    Pandas Series method :meth:`pandas.Series.prod` implementation.

    .. only:: developer

       Test: python -m sdc.runtests sdc.tests.test_series.TestSeries.test_series_prod

    Parameters
    -----------
    self: :obj:`pandas.Series`
        input series
    axis: {index (0)}
        Axis for the function to be applied on.
        *unsupported*
    skipna: :obj:`bool`, default :obj:`True`
        Exclude nan values when computing the result
    level: :obj:`int`, :obj:`str`, default :obj:`None`
        If the axis is a MultiIndex (hierarchical), count along a particular level, collapsing into a scalar.
        *unsupported*
    numeric_only: :obj:`bool`, default :obj:`None`
        Include only float, int, boolean columns.
        If None, will attempt to use everything, then use only numeric data.
        Not implemented for Series.
        *unsupported*
    min_count: :obj:`int`, default 0
        The required number of valid values to perform the operation.
        If fewer than min_count non-NA values are present the result will be NA.
        *unsupported*

    Returns
    -------
    :obj:
        Returns scalar or Series (if level specified)
    """

    _func_name = 'Method prod().'

    if not isinstance(self, SeriesType):
        raise TypingError('{} The object must be a pandas.series. Given: {}'.format(_func_name, self))

    if not isinstance(self.data.dtype, (types.Integer, types.Float)):
        raise TypingError('{} Non numeric values unsupported. Given: {}'.format(_func_name, self.data.data.dtype))

    if not (isinstance(skipna, (types.Omitted, types.Boolean)) or skipna is True):
        raise TypingError("{} 'skipna' must be a boolean type. Given: {}".format(_func_name, skipna))

    if not (isinstance(axis, types.Omitted) or axis is None) \
            or not (isinstance(level, types.Omitted) or level is None) \
            or not (isinstance(numeric_only, types.Omitted) or numeric_only is None) \
            or not (isinstance(min_count, types.Omitted) or min_count == 0):
        raise TypingError(
            '{} Unsupported parameters. Given axis: {}, level: {}, numeric_only: {}, min_count: {}'.format(
                _func_name, axis, level, numeric_only, min_count))

    def hpat_pandas_series_prod_impl(self, axis=None, skipna=True, level=None, numeric_only=None, min_count=0):
        if skipna:
            return numpy.nanprod(self._data)
        else:
            return numpy.prod(self._data)

    return hpat_pandas_series_prod_impl


@sdc_overload_method(SeriesType, 'quantile')
def hpat_pandas_series_quantile(self, q=0.5, interpolation='linear'):
    """
    Intel Scalable Dataframe Compiler User Guide
    ********************************************

    Pandas API: pandas.Series.quantile

    Examples
    --------
    .. literalinclude:: ../../../examples/series/series_quantile.py
       :language: python
       :lines: 27-
       :caption: Computing quantile for the Series
       :name: ex_series_quantile

    .. code-block:: console

        > python ./series/series_quantile.py
        2.5

    .. note::

        Parameter interpolation is currently unsupported by Intel Scalable Dataframe Compiler

    .. seealso::

        `numpy.absolute <https://docs.scipy.org/doc/numpy/reference/generated/numpy.percentile.html#numpy.percentile>`_


    Intel Scalable Dataframe Compiler Developer Guide
    *************************************************
    Pandas Series method :meth:`pandas.Series.quantile` implementation.
    .. only:: developer
       Test: python -m sdc.runtests sdc.tests.test_series.TestSeries.test_series_quantile
             python -m sdc.runtests sdc.tests.test_series.TestSeries.test_series_quantile_q_vector
    Parameters
    -----------
    q : :obj: float or array-like object, default 0.5
        the quantile(s) to compute
    interpolation: 'linear', 'lower', 'higher', 'midpoint', 'nearest', default `linear`
        *unsupported* by Numba
    Returns
    -------
    :obj:`pandas.Series` or float
    """

    _func_name = 'Method quantile().'
    ty_checker = TypeChecker(_func_name)
    ty_checker.check(self, SeriesType)

    if not isinstance(interpolation, types.Omitted) and interpolation is not 'linear':
        ty_checker.raise_exc(interpolation, 'str', 'interpolation')

    if not isinstance(q, (int, float, list, types.Number, types.Omitted, types.List)):
        ty_checker.raise_exc(q, 'int, float, list', 'q')

    def hpat_pandas_series_quantile_impl(self, q=0.5, interpolation='linear'):

        return numpy.quantile(self._data, q)

    return hpat_pandas_series_quantile_impl


@sdc_overload_method(SeriesType, 'rename')
def hpat_pandas_series_rename(self, index=None, copy=True, inplace=False, level=None):
    """
    Pandas Series method :meth:`pandas.Series.rename` implementation.
    Alter Series index labels or name.
    .. only:: developer
       Test: python -m sdc.runtests -k sdc.tests.test_series.TestSeries.test_series_rename

    Parameters
    -----------
    index : :obj:`scalar` or `hashable sequence` or `dict` or `function`
               Dict-like or functions are transformations to apply to the index.
               Scalar or hashable sequence-like will alter the Series.name attribute.
               Only scalar value is supported.
    copy : :obj:`bool`, default :obj:`True`
               Whether to copy underlying data.
    inplace : :obj:`bool`, default :obj:`False`
               Whether to return a new Series. If True then value of copy is ignored.
    level : :obj:`int` or `str`
               In case of a MultiIndex, only rename labels in the specified level.
               *Not supported*
    Returns
    -------
    :obj:`pandas.Series`
         returns :obj:`pandas.Series` with index labels or name altered.
    """

    ty_checker = TypeChecker('Method rename().')
    ty_checker.check(self, SeriesType)

    if not isinstance(index, (types.Omitted, types.UnicodeType,
                              types.StringLiteral, str,
                              types.Integer, types.Boolean,
                              types.Hashable, types.Float,
                              types.NPDatetime, types.NPTimedelta,
                              types.Number)) and index is not None:
        ty_checker.raise_exc(index, 'string', 'index')

    if not isinstance(copy, (types.Omitted, types.Boolean, bool)):
        ty_checker.raise_exc(copy, 'boolean', 'copy')

    if not isinstance(inplace, (types.Omitted, types.Boolean, bool)):
        ty_checker.raise_exc(inplace, 'boolean', 'inplace')

    if not isinstance(level, (types.Omitted, types.UnicodeType,
                              types.StringLiteral, types.Integer)) and level is not None:
        ty_checker.raise_exc(level, 'Integer or srting', 'level')

    def hpat_pandas_series_rename_idx_impl(self, index=None, copy=True, inplace=False, level=None):
        if copy is True:
            series_data = self._data.copy()
            series_index = self._index.copy()
        else:
            series_data = self._data
            series_index = self._index

        return pandas.Series(data=series_data, index=series_index, name=index)

    def hpat_pandas_series_rename_noidx_impl(self, index=None, copy=True, inplace=False, level=None):
        if copy is True:
            series_data = self._data.copy()
        else:
            series_data = self._data

        return pandas.Series(data=series_data, index=self._index, name=index)

    if isinstance(self.index, types.NoneType):
        return hpat_pandas_series_rename_noidx_impl
    return hpat_pandas_series_rename_idx_impl


@sdc_overload_method(SeriesType, 'min')
def hpat_pandas_series_min(self, axis=None, skipna=True, level=None, numeric_only=None):
    """
    Pandas Series method :meth:`pandas.Series.min` implementation.
    .. only:: developer
       Test: python -m sdc.runtests sdc.tests.test_series.TestSeries.test_series_min
             python -m sdc.runtests sdc.tests.test_series.TestSeries.test_series_min_param
    Parameters
    -----------
    axis:
        *unsupported*
    skipna: :obj:`bool` object
        Exclude nan values when computing the result
    level:
        *unsupported*
    numeric_only:
        *unsupported*
    Returns
    -------
    :obj:
         returns :obj: scalar
    """

    _func_name = 'Method min().'

    if not isinstance(self, SeriesType):
        raise TypingError('{} The object must be a pandas.series. Given: {}'.format(_func_name, self))

    if not isinstance(self.data.dtype, (types.Integer, types.Float)):
        raise TypingError(
            '{} Currently function supports only numeric values. Given data type: {}'.format(
                _func_name, self.data.dtype))

    if not isinstance(skipna, (types.Omitted, types.Boolean)) and skipna is not True:
        raise TypingError(
            '{} The parameter must be a boolean type. Given type skipna: {}'.format(_func_name, skipna))

    if not (isinstance(axis, types.Omitted) or axis is None) \
            or not (isinstance(level, types.Omitted) or level is None) \
            or not (isinstance(numeric_only, types.Omitted) or numeric_only is None):
        raise TypingError(
            '{} Unsupported parameters. Given axis: {}, level: {}, numeric_only: {}'.format(_func_name, axis, level,
                                                                                            numeric_only))

    def hpat_pandas_series_min_impl(self, axis=None, skipna=True, level=None, numeric_only=None):
        if skipna:
            return numpy.nanmin(self._data)

        return self._data.min()

    return hpat_pandas_series_min_impl


@sdc_overload_method(SeriesType, 'max')
def hpat_pandas_series_max(self, axis=None, skipna=True, level=None, numeric_only=None):
    """
    Intel Scalable Dataframe Compiler User Guide
    ********************************************

    Pandas API: pandas.Series.max

    Examples
    --------
    .. literalinclude:: ../../../examples/series/series_max.py
       :language: python
       :lines: 27-
       :caption: Getting the maximum value of Series elements
       :name: ex_series_max

    .. code-block:: console

        > python ./series/series_max.py
        4

    .. note::

        Parameters axis, level, numeric_only are currently unsupported by Intel Scalable Dataframe Compiler

    .. seealso::

        :ref:`Series.sum <pandas.Series.sum>`
            Return the sum.
        :ref:`Series.min <pandas.Series.min>`
            Return the minimum.
        :ref:`Series.max <pandas.Series.max>`
            Return the maximum.
        :ref:`Series.idxmin <pandas.Series.idxmin>`
            Return the index of the minimum.
        :ref:`Series.idxmax <pandas.Series.idxmax>`
            Return the index of the maximum.

    Intel Scalable Dataframe Compiler Developer Guide
    *************************************************
    Pandas Series method :meth:`pandas.Series.max` implementation.
    .. only:: developer
       Test: python -m sdc.runtests sdc.tests.test_series.TestSeries.test_series_max
             python -m sdc.runtests sdc.tests.test_series.TestSeries.test_series_max_param
    Parameters
    -----------
    axis:
        *unsupported*
    skipna: :obj:`bool` object
        Exclude nan values when computing the result
    level:
        *unsupported*
    numeric_only:
        *unsupported*
    Returns
    -------
    :obj:
         returns :obj: scalar
    """

    _func_name = 'Method max().'
    ty_checker = TypeChecker(_func_name)
    ty_checker.check(self, SeriesType)

    if not isinstance(self.data.dtype, (types.Integer, types.Float)):
        raise TypingError(
            '{} Currently function supports only numeric values. Given data type: {}'.format(
                _func_name, self.data.dtype))

    if not isinstance(skipna, (types.Omitted, types.Boolean)) and skipna is not True:
        ty_checker.raise_exc(skipna, 'bool', 'skipna')

    if not isinstance(axis, types.Omitted) and axis is not None:
        ty_checker.raise_exc(axis, 'None', 'axis')

    if not isinstance(level, types.Omitted) and level is not None:
        ty_checker.raise_exc(level, 'None', 'level')

    if not isinstance(numeric_only, types.Omitted) and numeric_only is not None:
        ty_checker.raise_exc(numeric_only, 'None', 'numeric_only')

    def hpat_pandas_series_max_impl(self, axis=None, skipna=True, level=None, numeric_only=None):
        if skipna:
            return numpy.nanmax(self._data)

        return self._data.max()

    return hpat_pandas_series_max_impl


@sdc_overload_method(SeriesType, 'mean')
def hpat_pandas_series_mean(self, axis=None, skipna=None, level=None, numeric_only=None):
    """
    Pandas Series method :meth:`pandas.Series.mean` implementation.

    .. only:: developer

       Test: python -m sdc.runtests sdc.tests.test_series.TestSeries.test_series_mean

    Parameters
    -----------
    axis: {index (0)}
        Axis for the function to be applied on.
        *unsupported*
    skipna: :obj:`bool`, default True
        Exclude NA/null values when computing the result.
    level: :obj:`int` or level name, default None
        If the axis is a MultiIndex (hierarchical), count along a particular level, collapsing into a scalar.
        *unsupported*
    numeric_only: :obj:`bool`, default None
        Include only float, int, boolean columns.
        If None, will attempt to use everything, then use only numeric data. Not implemented for Series.
        *unsupported*

    Returns
    -------
    :obj:
         Return the mean of the values for the requested axis.
    """

    _func_name = 'Method mean().'

    if not isinstance(self, SeriesType):
        raise TypingError('{} The object must be a pandas.series. Given: {}'.format(_func_name, self))

    if not isinstance(self.data.dtype, types.Number):
        raise TypingError(
            '{} Currently function supports only numeric values. Given data type: {}'.format(
                _func_name, self.data.dtype))

    if not isinstance(skipna, (types.Omitted, types.Boolean)) and skipna is not None:
        raise TypingError(
            '{} The parameter must be a boolean type. Given type skipna: {}'.format(_func_name, skipna))

    if not (isinstance(axis, types.Omitted) or axis is None) \
            or not (isinstance(level, types.Omitted) or level is None) \
            or not (isinstance(numeric_only, types.Omitted) or numeric_only is None):
        raise TypingError(
            '{} Unsupported parameters. Given axis: {}, level: {}, numeric_only: {}'.format(_func_name, axis, level,
                                                                                            numeric_only))

    def hpat_pandas_series_mean_impl(self, axis=None, skipna=None, level=None, numeric_only=None):
        if skipna is None:
            skipna = True

        if skipna:
            return numpy.nanmean(self._data)

        return self._data.mean()

    return hpat_pandas_series_mean_impl


@sdc_overload_method(SeriesType, 'mod')
def hpat_pandas_series_mod(self, other, level=None, fill_value=None, axis=0):
    """
    Pandas Series method :meth:`pandas.Series.mod` implementation.
    .. only:: developer
       Test: python -m sdc.runtests sdc.tests.test_series.TestSeries.test_series_op5
    Parameters
    ----------
    self: :class:`pandas.Series`
        input arg
    other: :obj:`pandas.Series`, :obj:`int` or :obj:`float`
        input arg
    level: :obj:`int` or name
         *unsupported*
    fill_value: :obj:`float` or None, default None
              *unsupported*
    axis: default 0
         *unsupported*
    Returns
    -------
    :obj:`pandas.Series`
         returns :obj:`pandas.Series` object
    """

    _func_name = 'Method mod().'

    if not isinstance(self, SeriesType):
        raise TypingError('{} The object must be a pandas.series. Given: {}'.format(_func_name, self))

    if not (isinstance(level, types.Omitted) or level is None):
        raise TypingError(
            '{} Unsupported parameters. Given level: {}, fill_value: {}, axis: {}'.format(_func_name, level, fill_value,
                                                                                          axis))

    if not (isinstance(fill_value, types.Omitted) or fill_value is None):
        raise TypingError(
            '{} Unsupported parameters. Given level: {}, fill_value: {}, axis: {}'.format(_func_name, level, fill_value,
                                                                                          axis))

    if not (isinstance(axis, types.Omitted) or axis == 0):
        raise TypingError(
            '{} Unsupported parameters. Given level: {}, fill_value: {}, axis: {}'.format(_func_name, level, fill_value,
                                                                                          axis))

    if isinstance(other, SeriesType):
        def hpat_pandas_series_mod_impl(self, other, level=None, fill_value=None, axis=0):
            """
            Test:  python -m sdc.runtests sdc.tests.test_series.TestSeries.test_series_op5
            """

            return pandas.Series(self._data % other._data)

        return hpat_pandas_series_mod_impl

    if isinstance(other, types.Integer) or isinstance(other, types.Float):
        def hpat_pandas_series_mod_impl(self, other, level=None, fill_value=None, axis=0):
            """
            Test:  python -m sdc.runtests sdc.tests.test_series.TestSeries.test_series_op5_integer_scalar
            Test:  python -m sdc.runtests sdc.tests.test_series.TestSeries.test_series_op5_float_scalar
            """

            return pandas.Series(self._data % other)

        return hpat_pandas_series_mod_impl

    raise TypingError(
        '{} The object must be a pandas.series and argument must be a number. Given: {} and other: {}'.format(
            _func_name, self, other))


@sdc_overload_method(SeriesType, 'eq')
def hpat_pandas_series_eq(self, other, level=None, fill_value=None, axis=0):
    """
    Pandas Series method :meth:`pandas.Series.eq` implementation.
    .. only:: developer
       Test: python -m sdc.runtests sdc.tests.test_series.TestSeries.test_series_op8
    Parameters
    ----------
    self: :class:`pandas.Series`
        input arg
    other: :obj:`pandas.Series`, :obj:`int` or :obj:`float`
        input arg
    level: :obj:`int` or name
         *unsupported*
    fill_value: :obj:`float` or None, default None
              *unsupported*
    axis: default 0
         *unsupported*
    Returns
    -------
    :obj:`pandas.Series`
         returns :obj:`pandas.Series` object
    """

    _func_name = 'Method eq().'

    if not isinstance(self, SeriesType):
        raise TypingError('{} The object must be a pandas.series. Given: {}'.format(_func_name, self))

    if not (isinstance(level, types.Omitted) or level is None):
        raise TypingError(
            '{} Unsupported parameters. Given level: {}, fill_value: {}, axis: {}'.format(_func_name, level, fill_value,
                                                                                          axis))

    if not (isinstance(fill_value, types.Omitted) or fill_value is None):
        raise TypingError(
            '{} Unsupported parameters. Given level: {}, fill_value: {}, axis: {}'.format(_func_name, level, fill_value,
                                                                                          axis))

    if not (isinstance(axis, types.Omitted) or axis == 0):
        raise TypingError(
            '{} Unsupported parameters. Given level: {}, fill_value: {}, axis: {}'.format(_func_name, level, fill_value,
                                                                                          axis))

    if isinstance(other, SeriesType):
        def hpat_pandas_series_eq_impl(self, other, level=None, fill_value=None, axis=0):
            """
            Test:  python -m sdc.runtests sdc.tests.test_series.TestSeries.test_series_op8
            """

            return pandas.Series(self._data == other._data)

        return hpat_pandas_series_eq_impl

    if isinstance(other, types.Integer) or isinstance(other, types.Float):
        def hpat_pandas_series_eq_impl(self, other, level=None, fill_value=None, axis=0):
            """
            Test:  python -m sdc.runtests sdc.tests.test_series.TestSeries.test_series_op8_integer_scalar
            Test:  python -m sdc.runtests sdc.tests.test_series.TestSeries.test_series_op8_float_scalar
            """

            return pandas.Series(self._data == other)

        return hpat_pandas_series_eq_impl

    raise TypingError(
        '{} The object must be a pandas.series and argument must be a number. Given: {} and other: {}'.format(
            _func_name, self, other))


@sdc_overload_method(SeriesType, 'ge')
def hpat_pandas_series_ge(self, other, level=None, fill_value=None, axis=0):
    """
    Pandas Series method :meth:`pandas.Series.ge` implementation.
    .. only:: developer
       Test: python -m sdc.runtests sdc.tests.test_series.TestSeries.test_series_op8
    Parameters
    ----------
    self: :class:`pandas.Series`
        input arg
    other: :obj:`pandas.Series`, :obj:`int` or :obj:`float`
        input arg
    level: :obj:`int` or name
         *unsupported*
    fill_value: :obj:`float` or None, default None
              *unsupported*
    axis: default 0
         *unsupported*
    Returns
    -------
    :obj:`pandas.Series`
         returns :obj:`pandas.Series` object
    """

    _func_name = 'Method ge().'

    if not isinstance(self, SeriesType):
        raise TypingError('{} The object must be a pandas.series. Given: {}'.format(_func_name, self))

    if not (isinstance(level, types.Omitted) or level is None):
        raise TypingError(
            '{} Unsupported parameters. Given level: {}, fill_value: {}, axis: {}'.format(_func_name, level, fill_value,
                                                                                          axis))

    if not (isinstance(fill_value, types.Omitted) or fill_value is None):
        raise TypingError(
            '{} Unsupported parameters. Given level: {}, fill_value: {}, axis: {}'.format(_func_name, level, fill_value,
                                                                                          axis))

    if not (isinstance(axis, types.Omitted) or axis == 0):
        raise TypingError(
            '{} Unsupported parameters. Given level: {}, fill_value: {}, axis: {}'.format(_func_name, level, fill_value,
                                                                                          axis))

    if isinstance(other, SeriesType):
        def hpat_pandas_series_ge_impl(self, other, level=None, fill_value=None, axis=0):
            """
            Test:  python -m sdc.runtests sdc.tests.test_series.TestSeries.test_series_op8
            """

            return pandas.Series(self._data >= other._data)

        return hpat_pandas_series_ge_impl

    if isinstance(other, types.Integer) or isinstance(other, types.Float):
        def hpat_pandas_series_ge_impl(self, other, level=None, fill_value=None, axis=0):
            """
            Test:  python -m sdc.runtests sdc.tests.test_series.TestSeries.test_series_op8_integer_scalar
            Test:  python -m sdc.runtests sdc.tests.test_series.TestSeries.test_series_op8_float_scalar
            """

            return pandas.Series(self._data >= other)

        return hpat_pandas_series_ge_impl

    raise TypingError(
        '{} The object must be a pandas.series and argument must be a number. Given: {} and other: {}'.format(
            _func_name, self, other))


@sdc_overload_method(SeriesType, 'idxmin')
def hpat_pandas_series_idxmin(self, axis=None, skipna=True):
    """
    Pandas Series method :meth:`pandas.Series.idxmin` implementation.

    .. only:: developer

        Test: python -m sdc.runtests sdc.tests.test_series.TestSeries.test_series_idxmin1
        Test: python -m sdc.runtests sdc.tests.test_series.TestSeries.test_series_idxmin_str
        Test: python -m sdc.runtests sdc.tests.test_series.TestSeries.test_series_idxmin_str_idx
        Test: python -m sdc.runtests sdc.tests.test_series.TestSeries.test_series_idxmin_no
        Test: python -m sdc.runtests sdc.tests.test_series.TestSeries.test_series_idxmin_int
        Test: python -m sdc.runtests sdc.tests.test_series.TestSeries.test_series_idxmin_noidx
        Test: python -m sdc.runtests sdc.tests.test_series.TestSeries.test_series_idxmin_idx

    Parameters
    -----------
    axis :  :obj:`int`, :obj:`str`, default: None
            Axis along which the operation acts
            0/None - row-wise operation
            1      - column-wise operation
            *unsupported*
    skipna:  :obj:`bool`, default: True
            exclude NA/null values
            *unsupported*

    Returns
    -------
    :obj:`pandas.Series.index` or nan
            returns: Label of the minimum value.
    """

    _func_name = 'Method idxmin().'

    if not isinstance(self, SeriesType):
        raise TypingError('{} The object must be a pandas.series. Given: {}'.format(_func_name, self))

    if not isinstance(self.data.dtype, types.Number):
        raise TypingError('{} Numeric values supported only. Given: {}'.format(_func_name, self.data.dtype))

    if not (isinstance(skipna, (types.Omitted, types.Boolean, bool)) or skipna is True):
        raise TypingError("{} 'skipna' must be a boolean type. Given: {}".format(_func_name, skipna))

    if not (isinstance(axis, types.Omitted) or axis is None):
        raise TypingError("{} 'axis' unsupported. Given: {}".format(_func_name, axis))

    if not (isinstance(skipna, types.Omitted) or skipna is True):
        raise TypingError("{} 'skipna' unsupported. Given: {}".format(_func_name, skipna))

    if isinstance(self.index, types.NoneType) or self.index is None:
        def hpat_pandas_series_idxmin_impl(self, axis=None, skipna=True):

            return numpy.argmin(self._data)

        return hpat_pandas_series_idxmin_impl
    else:
        def hpat_pandas_series_idxmin_index_impl(self, axis=None, skipna=True):
            # no numpy.nanargmin is supported by Numba at this time
            result = numpy.argmin(self._data)
            return self._index[int(result)]

        return hpat_pandas_series_idxmin_index_impl


@sdc_overload_method(SeriesType, 'lt')
def hpat_pandas_series_lt(self, other, level=None, fill_value=None, axis=0):
    """
    Pandas Series method :meth:`pandas.Series.lt` implementation.
    .. only:: developer
       Test: python -m sdc.runtests sdc.tests.test_series.TestSeries.test_series_op8
    Parameters
    ----------
    self: :class:`pandas.Series`
        input arg
    other: :obj:`pandas.Series`, :obj:`int` or :obj:`float`
        input arg
    level: :obj:`int` or name
         *unsupported*
    fill_value: :obj:`float` or None, default None
              *unsupported*
    axis: default 0
         *unsupported*
    Returns
    -------
    :obj:`pandas.Series`
         returns :obj:`pandas.Series` object
    """

    _func_name = 'Method lt().'

    if not isinstance(self, SeriesType):
        raise TypingError('{} The object must be a pandas.series. Given: {}'.format(_func_name, self))

    if not (isinstance(level, types.Omitted) or level is None):
        raise TypingError(
            '{} Unsupported parameters. Given level: {}, fill_value: {}, axis: {}'.format(_func_name, level, fill_value,
                                                                                          axis))

    if not (isinstance(fill_value, types.Omitted) or fill_value is None):
        raise TypingError(
            '{} Unsupported parameters. Given level: {}, fill_value: {}, axis: {}'.format(_func_name, level, fill_value,
                                                                                          axis))

    if not (isinstance(axis, types.Omitted) or axis == 0):
        raise TypingError(
            '{} Unsupported parameters. Given level: {}, fill_value: {}, axis: {}'.format(_func_name, level, fill_value,
                                                                                          axis))

    if isinstance(other, SeriesType):
        def hpat_pandas_series_lt_impl(self, other, level=None, fill_value=None, axis=0):
            """
            Test:  python -m sdc.runtests sdc.tests.test_series.TestSeries.test_series_op8
            """

            return pandas.Series(self._data < other._data)

        return hpat_pandas_series_lt_impl

    if isinstance(other, types.Integer) or isinstance(other, types.Float):
        def hpat_pandas_series_lt_impl(self, other, level=None, fill_value=None, axis=0):
            """
            Test:  python -m sdc.runtests sdc.tests.test_series.TestSeries.test_series_op8_integer_scalar
            Test:  python -m sdc.runtests sdc.tests.test_series.TestSeries.test_series_op8_float_scalar
            """

            return pandas.Series(self._data < other)

        return hpat_pandas_series_lt_impl

    raise TypingError(
        '{} The object must be a pandas.series and argument must be a number. Given: {} and other: {}'.format(
            _func_name, self, other))


@sdc_overload_method(SeriesType, 'gt')
def hpat_pandas_series_gt(self, other, level=None, fill_value=None, axis=0):
    """
    Pandas Series method :meth:`pandas.Series.gt` implementation.
    .. only:: developer
       Test: python -m sdc.runtests sdc.tests.test_series.TestSeries.test_series_op8
    Parameters
    ----------
    self: :class:`pandas.Series`
        input arg
    other: :obj:`pandas.Series`, :obj:`int` or :obj:`float`
        input arg
    level: :obj:`int` or name
         *unsupported*
    fill_value: :obj:`float` or None, default None
              *unsupported*
    axis: default 0
         *unsupported*
    Returns
    -------
    :obj:`pandas.Series`
         returns :obj:`pandas.Series` object
    """

    _func_name = 'Method gt().'

    if not isinstance(self, SeriesType):
        raise TypingError('{} The object must be a pandas.series. Given: {}'.format(_func_name, self))

    if not isinstance(self, SeriesType):
        raise TypingError('{} The object must be a pandas.series. Given: {}'.format(_func_name, self))

    if not (isinstance(level, types.Omitted) or level is None):
        raise TypingError(
            '{} Unsupported parameters. Given level: {}, fill_value: {}, axis: {}'.format(_func_name, level, fill_value,
                                                                                          axis))

    if not (isinstance(fill_value, types.Omitted) or fill_value is None):
        raise TypingError(
            '{} Unsupported parameters. Given level: {}, fill_value: {}, axis: {}'.format(_func_name, level, fill_value,
                                                                                          axis))

    if not (isinstance(axis, types.Omitted) or axis == 0):
        raise TypingError(
            '{} Unsupported parameters. Given level: {}, fill_value: {}, axis: {}'.format(_func_name, level, fill_value,
                                                                                          axis))

    if isinstance(other, SeriesType):
        def hpat_pandas_series_gt_impl(self, other, level=None, fill_value=None, axis=0):
            """
            Test:  python -m sdc.runtests sdc.tests.test_series.TestSeries.test_series_op8
            """

            return pandas.Series(self._data > other._data)

        return hpat_pandas_series_gt_impl

    if isinstance(other, types.Integer) or isinstance(other, types.Float):
        def hpat_pandas_series_gt_impl(self, other, level=None, fill_value=None, axis=0):
            """
            Test:  python -m sdc.runtests sdc.tests.test_series.TestSeries.test_series_op8_integer_scalar
            Test:  python -m sdc.runtests sdc.tests.test_series.TestSeries.test_series_op8_float_scalar
            """

            return pandas.Series(self._data > other)

        return hpat_pandas_series_gt_impl

    raise TypingError(
        '{} The object must be a pandas.series and argument must be a number. Given: {} and other: {}'.format(
            _func_name, self, other))


@sdc_overload_method(SeriesType, 'le')
def hpat_pandas_series_le(self, other, level=None, fill_value=None, axis=0):
    """
    Pandas Series method :meth:`pandas.Series.le` implementation.
    .. only:: developer
       Test: python -m sdc.runtests sdc.tests.test_series.TestSeries.test_series_op8
    Parameters
    ----------
    self: :class:`pandas.Series`
        input arg
    other: :obj:`pandas.Series`, :obj:`int` or :obj:`float`
        input arg
    level: :obj:`int` or name
         *unsupported*
    fill_value: :obj:`float` or None, default None
              *unsupported*
    axis: default 0
         *unsupported*
    Returns
    -------
    :obj:`pandas.Series`
         returns :obj:`pandas.Series` object
    """

    _func_name = 'Method le().'

    if not isinstance(self, SeriesType):
        raise TypingError('{} The object must be a pandas.series. Given: {}'.format(_func_name, self))

    if not (isinstance(level, types.Omitted) or level is None):
        raise TypingError(
            '{} Unsupported parameters. Given level: {}, fill_value: {}, axis: {}'.format(_func_name, level, fill_value,
                                                                                          axis))

    if not (isinstance(fill_value, types.Omitted) or fill_value is None):
        raise TypingError(
            '{} Unsupported parameters. Given level: {}, fill_value: {}, axis: {}'.format(_func_name, level, fill_value,
                                                                                          axis))

    if not (isinstance(axis, types.Omitted) or axis == 0):
        raise TypingError(
            '{} Unsupported parameters. Given level: {}, fill_value: {}, axis: {}'.format(_func_name, level, fill_value,
                                                                                          axis))

    if isinstance(other, SeriesType):
        def hpat_pandas_series_le_impl(self, other, level=None, fill_value=None, axis=0):
            """
            Test:  python -m sdc.runtests sdc.tests.test_series.TestSeries.test_series_op8
            """

            return pandas.Series(self._data <= other._data)

        return hpat_pandas_series_le_impl

    if isinstance(other, types.Integer) or isinstance(other, types.Float):
        def hpat_pandas_series_le_impl(self, other, level=None, fill_value=None, axis=0):
            """
            Test:  python -m sdc.runtests sdc.tests.test_series.TestSeries.test_series_op8_integer_scalar
            Test:  python -m sdc.runtests sdc.tests.test_series.TestSeries.test_series_op8_float_scalar
            """

            return pandas.Series(self._data <= other)

        return hpat_pandas_series_le_impl

    raise TypingError(
        '{} The object must be a pandas.series and argument must be a number. Given: {} and other: {}'.format(
            _func_name, self, other))


@sdc_overload_method(SeriesType, 'abs')
def hpat_pandas_series_abs(self):
    """
    Intel Scalable Dataframe Compiler User Guide
    ********************************************

    Pandas API: pandas.Series.abs


    Examples
    --------
    .. literalinclude:: ../../../examples/series/series_abs.py
       :language: python
       :lines: 27-
       :caption: Getting the absolute value of each element in Series
       :name: ex_series_abs

    .. code-block:: console

        > python ./series/series_abs.py
        0     1.10
        1     2.00
        2     3.33
        dtype: float64

    .. seealso::

        `numpy.absolute <https://docs.scipy.org/doc/numpy/reference/generated/numpy.absolute.html>`_
            Calculate the absolute value element-wise.

    Intel Scalable Dataframe Compiler Developer Guide
    *************************************************

    Pandas Series method :meth:`pandas.Series.abs` implementation.
    .. only:: developer
       Test: python -m sdc.runtests sdc.tests.test_series.TestSeries.test_series_abs1
    Parameters
    -----------
    self: :obj:`pandas.Series`
          input series
    Returns
    -------
    :obj:`pandas.Series`
         returns :obj:`pandas.Series` containing the absolute value of elements
    """

    _func_name = 'Method abs().'

    ty_checker = TypeChecker(_func_name)
    ty_checker.check(self, SeriesType)

    if not isinstance(self.dtype, (types.Integer, types.Float)):
        raise TypingError(
            '{} The function only applies to elements that are all numeric. Given data type: {}'.format(_func_name,
                                                                                                        self.dtype))

    def hpat_pandas_series_abs_impl(self):
        return pandas.Series(numpy.abs(self._data))

    return hpat_pandas_series_abs_impl


@sdc_overload_method(SeriesType, 'unique')
def hpat_pandas_series_unique(self):
    """
    Intel Scalable Dataframe Compiler User Guide
    ********************************************

    Pandas API: pandas.Series.unique

    Examples
    --------
    .. literalinclude:: ../../../examples/series/series_unique.py
       :language: python
       :lines: 27-
       :caption: Getting unique values in Series
       :name: ex_series_unique

    .. code-block:: console

        > python ./series/series_unique.py
        array([2, 1, 3], dtype=int64)

    Intel Scalable Dataframe Compiler Developer Guide
    *************************************************
    Pandas Series method :meth:`pandas.Series.unique` implementation.
    Note: Return values order is unspecified
    .. only:: developer
       Test: python -m sdc.runtests sdc.tests.test_series.TestSeries.test_unique_sorted
    Parameters
    -----------
    self: :class:`pandas.Series`
        input arg
    Returns
    -------
    :obj:`numpy.array`
         returns :obj:`numpy.array` ndarray
    """

    ty_checker = TypeChecker('Method unique().')
    ty_checker.check(self, SeriesType)

    if isinstance(self.data, StringArrayType):
        def hpat_pandas_series_unique_str_impl(self):
            '''
            Returns sorted unique elements of an array
            Note: Can't use Numpy due to StringArrayType has no ravel() for noPython mode.
            Also, NotImplementedError: unicode_type cannot be represented as a Numpy dtype

            Test: python -m sdc.runtests sdc.tests.test_series.TestSeries.test_unique_str
            '''

            str_set = set(self._data)
            return to_array(str_set)

        return hpat_pandas_series_unique_str_impl

    def hpat_pandas_series_unique_impl(self):
        '''
        Returns sorted unique elements of an array

        Test: python -m sdc.runtests sdc.tests.test_series.TestSeries.test_unique
        '''

        return numpy.unique(self._data)

    return hpat_pandas_series_unique_impl


@sdc_overload_method(SeriesType, 'cumsum')
def hpat_pandas_series_cumsum(self, axis=None, skipna=True):
    """
    Pandas Series method :meth:`pandas.Series.cumsum` implementation.

    .. only:: developer
       Test: python -m sdc.runtests sdc.tests.test_series.TestSeries.test_series_cumsum
       Test: python -m sdc.runtests sdc.tests.test_series.TestSeries.test_series_cumsum_unboxing
       Test: python -m sdc.runtests sdc.tests.test_series.TestSeries.test_series_cumsum_full
       Test: python -m sdc.runtests sdc.tests.test_series.TestSeries.test_series_cumsum_str
       Test: python -m sdc.runtests sdc.tests.test_series.TestSeries.test_series_cumsum_unsupported_axis

    Parameters
    ----------
    self: :obj:`pandas.Series`
        input series
    axis: :obj:`int`, :obj:`str`
        Axis along which the operation acts
        0/None/'index' - row-wise operation
        1/'columns'    - column-wise operation
        *unsupported*
    skipna: :obj:`bool`
        exclude NA/null values
    *args:
        *unsupported*

    Returns
    -------
    :obj:`scalar`, :obj:`pandas.Series`
         returns :obj:`scalar` or :obj:`pandas.Series` object
    """

    _func_name = 'Method cumsum().'

    if not isinstance(self, SeriesType):
        raise TypingError('{} The object must be a pandas.series. Given: {}'.format(_func_name, self))

    if not isinstance(self.data.dtype, types.Number):
        msg = '{} The object must be a number. Given self.data.dtype: {}'
        raise TypingError(msg.format(_func_name, self.data.dtype))

    if not isinstance(axis, (types.Omitted, types.NoneType)) and axis is not None:
        raise TypingError('{} Unsupported parameters. Given axis: {}'.format(_func_name, axis))

    def hpat_pandas_series_cumsum_impl(self, axis=None, skipna=True):
        if skipna:
            # nampy.nancumsum replaces NANs with 0, series.cumsum does not, so replace back 0 with NANs
            local_data = numpy.nancumsum(self._data)
            local_data[numpy.isnan(self._data)] = numpy.nan
            return pandas.Series(local_data)

        return pandas.Series(self._data.cumsum())

    return hpat_pandas_series_cumsum_impl


@sdc_overload_method(SeriesType, 'nunique')
def hpat_pandas_series_nunique(self, dropna=True):
    """
    Pandas Series method :meth:`pandas.Series.nunique` implementation.

    Note: Unsupported mixed numeric and string data
    .. only:: developer
       Test: python -m sdc.runtests sdc.tests.test_series.TestSeries.test_series_nunique
    Parameters
    -----------
    self: :obj:`pandas.Series`
        input series
    dropna: :obj:`bool`, default True
    Returns
    -------
    :obj:`pandas.Series`
         returns :obj:`pandas.Series` object
    """

    _func_name = 'Method nunique().'

    if not isinstance(self, SeriesType):
        raise TypingError('{} The object must be a pandas.series. Given: {}'.format(_func_name, self))

    if isinstance(self.data, StringArrayType):

        def hpat_pandas_series_nunique_str_impl(self, dropna=True):
            """
            It is better to merge with Numeric branch
            """

            data = self._data
            if dropna:
                nan_mask = self.isna()
                data = self._data[~nan_mask._data]
            unique_values = set(data)
            return len(unique_values)

        return hpat_pandas_series_nunique_str_impl

    def hpat_pandas_series_nunique_impl(self, dropna=True):
        """
        This function for Numeric data because NumPy dosn't support StringArrayType
        Algo looks a bit ambigous because, currently, set() can not be used with NumPy with Numba JIT
        """

        data_mask_for_nan = numpy.isnan(self._data)
        nan_exists = numpy.any(data_mask_for_nan)
        data_no_nan = self._data[~data_mask_for_nan]
        data_set = set(data_no_nan)
        if dropna or not nan_exists:
            return len(data_set)
        else:
            return len(data_set) + 1

    return hpat_pandas_series_nunique_impl


@sdc_overload_method(SeriesType, 'count')
def hpat_pandas_series_count(self, level=None):
    """
    Intel Scalable Dataframe Compiler User Guide
    ********************************************

    Pandas API: pandas.Series.count

    Examples
    --------
    .. literalinclude:: ../../../examples/series/series_count.py
       :language: python
       :lines: 27-
       :caption: Counting non-NaN values in Series
       :name: ex_series_count

    .. code-block:: console

        > python ./series/series_count.py
        2

    .. note::

        Parameter level is currently unsupported by Intel Scalable Dataframe Compiler

    .. seealso::

        :ref:`Series.value_counts <pandas.Series.value_counts>`
        :ref:`Series.value_counts <pandas.Series.value_counts>`
        :ref:`Series.str.len <pandas.Series.str.len>`

    Intel Scalable Dataframe Compiler Developer Guide
    *************************************************
    Pandas Series method :meth:`pandas.Series.count` implementation.
    .. only:: developer
       Test: python -m sdc.runtests sdc.tests.test_series.TestSeries.test_series_count
    Parameters

    -----------
    self: :obj:`pandas.Series`
          input series
    level:  :obj:`int` or name
           *unsupported*
    Returns
    -------
    :obj:`pandas.Series`
         returns :obj:`pandas.Series` object
    """

    _func_name = 'Method count().'
    ty_checker = TypeChecker(_func_name)
    ty_checker.check(self, SeriesType)

    if not isinstance(level, (types.Omitted, types.NoneType)) and level is not None:
        ty_checker.raise_exc(level, 'None', 'level')

    if isinstance(self.data, StringArrayType):
        def hpat_pandas_series_count_str_impl(self, level=None):

            nan_mask = self.isna()
            return numpy.sum(nan_mask._data == 0)

        return hpat_pandas_series_count_str_impl

    def hpat_pandas_series_count_impl(self, level=None):
        """
        Return number of non-NA/null observations in the object
        Returns number of unique elements in the object
        Test: python -m sdc.runtests sdc.tests.test_series.TestSeries.test_series_count
        """
        data_no_nan = self._data[~numpy.isnan(self._data)]
        return len(data_no_nan)

    return hpat_pandas_series_count_impl


@sdc_overload_method(SeriesType, 'median')
def hpat_pandas_series_median(self, axis=None, skipna=True, level=None, numeric_only=None):
    """
    Pandas Series method :meth:`pandas.Series.median` implementation.

    .. only:: developer

       Test: python -m sdc.runtests sdc.tests.test_series.TestSeries.test_series_median1
       Test: python -m sdc.runtests sdc.tests.test_series.TestSeries.test_series_median_skipna_default1
       Test: python -m sdc.runtests sdc.tests.test_series.TestSeries.test_series_median_skipna_false1

    Parameters
    -----------
    self: :obj:`pandas.Series`
          input series
    axis: :obj:`int` or :obj:`string` {0 or `index`, None}, default None
        The axis for the function to be applied on.
        *unsupported*
    skipna: :obj:`bool`, default True
        exclude NA/null values when computing the result
    level: :obj:`int` or :obj:`string`, default None
         *unsupported*
    numeric_only: :obj:`bool` or None, default None
         *unsupported*

    Returns
    -------
    :obj:`float` or :obj:`pandas.Series` (if level is specified)
         median of values in the series

    """

    _func_name = 'Method median().'

    if not isinstance(self, SeriesType):
        raise TypingError(
            '{} The object must be a pandas.series. Given self: {}'.format(_func_name, self))

    if not isinstance(self.dtype, types.Number):
        raise TypingError(
            '{} The function only applies to elements that are all numeric. Given data type: {}'.format(
                _func_name, self.dtype))

    if not (isinstance(axis, (types.Integer, types.UnicodeType, types.Omitted)) or axis is None):
        raise TypingError(
            '{} The axis must be an Integer or a String. Currently unsupported. Given: {}'.format(
                _func_name, axis))

    if not (isinstance(skipna, (types.Boolean, types.Omitted)) or skipna):
        raise TypingError('{} The is_copy must be a boolean. Given: {}'.format(_func_name, skipna))

    if not ((level is None or isinstance(level, types.Omitted))
            and (numeric_only is None or isinstance(numeric_only, types.Omitted))
            and (axis is None or isinstance(axis, types.Omitted))
            ):
        raise TypingError(
            '{} Unsupported parameters. Given level: {}, numeric_only: {}, axis: {}'.format(
                _func_name, level, numeric_only, axis))

    def hpat_pandas_series_median_impl(self, axis=None, skipna=True, level=None, numeric_only=None):
        if skipna:
            return numpy.nanmedian(self._data)

        return numpy.median(self._data)

    return hpat_pandas_series_median_impl


@sdc_overload_method(SeriesType, 'argsort')
def hpat_pandas_series_argsort(self, axis=0, kind='quicksort', order=None):
    """
    Pandas Series method :meth:`pandas.Series.argsort` implementation.

    .. only:: developer

       Test: python -m sdc.runtests -k sdc.tests.test_series.TestSeries.test_series_argsort*

    Parameters
    -----------
    self: :class:`pandas.Series`
        input series
    axis: :obj:`int`
        Has no effect but is accepted for compatibility with numpy.
        *unsupported*
    kind: :obj:'str', {'mergesort', 'quicksort', 'heapsort'}, default: 'quicksort'
        Choice of sorting algorithm. See np.sort for more information. 'mergesort' is the only stable algorithm
        *uses python func - sorted() for str and numpy func - sort() for num*
        *'heapsort' unsupported*
    order: :obj:`str` or  :obj:`list of str`, default: None
        Has no effect but is accepted for compatibility with numpy.
        *unsupported*

    Returns
    -------
    :obj:`pandas.Series`
         returns: Positions of values within the sort order with -1 indicating nan values.
    """

    _func_name = 'Method argsort().'

    if not isinstance(self, SeriesType):
        raise TypingError('{} The object must be a pandas.series. Given: {}'.format(_func_name, self))

    if not isinstance(self.data.dtype, types.Number):
        raise TypingError('{} Non-numeric type unsupported. Given: {}'.format(_func_name, self.data.dtype))

    if not (isinstance(axis, types.Omitted) or isinstance(axis, types.Integer) or axis == 0):
        raise TypingError('{} Unsupported parameters. Given axis: {}'.format(_func_name, axis))

    if not isinstance(kind, (types.Omitted, str, types.UnicodeType, types.StringLiteral)):
        raise TypingError('{} Non-string type unsupported. Given kind: {}'.format(_func_name, kind))

    if not isinstance(order, (str, types.UnicodeType, types.StringLiteral, types.Omitted, types.NoneType, types.List))\
            and order is not None:
        raise TypingError('{} Unsupported parameters. Given order: {}'.format(_func_name, order))

    if not isinstance(self.index, types.NoneType):
        def hpat_pandas_series_argsort_idx_impl(self, axis=0, kind='quicksort', order=None):
            if kind != 'quicksort' and kind != 'mergesort':
                raise ValueError("Method argsort(). Unsupported parameter. Given 'kind' != 'quicksort' or 'mergesort'")
            if kind == 'mergesort':
                #It is impossible to use numpy.argsort(self._data, kind=kind) since numba gives typing error
                sort = numpy.argsort(self._data, kind='mergesort')
            else:
                sort = numpy.argsort(self._data)
            na = self.isna().sum()
            result = numpy.empty(len(self._data), dtype=numpy.int64)
            na_data_arr = sdc.hiframes.api.get_nan_mask(self._data)
            if kind == 'mergesort':
                sort_nona = numpy.argsort(self._data[~na_data_arr], kind='mergesort')
            else:
                sort_nona = numpy.argsort(self._data[~na_data_arr])
            q = 0
            for id, i in enumerate(sort):
                if id in set(sort[len(self._data) - na:]):
                    q += 1
                else:
                    result[id] = sort_nona[id - q]
            for i in sort[len(self._data) - na:]:
                result[i] = -1

            return pandas.Series(result, self._index)

        return hpat_pandas_series_argsort_idx_impl

    def hpat_pandas_series_argsort_noidx_impl(self, axis=0, kind='quicksort', order=None):
        if kind != 'quicksort' and kind != 'mergesort':
            raise ValueError("Method argsort(). Unsupported parameter. Given 'kind' != 'quicksort' or 'mergesort'")
        if kind == 'mergesort':
            sort = numpy.argsort(self._data, kind='mergesort')
        else:
            sort = numpy.argsort(self._data)
        na = self.isna().sum()
        result = numpy.empty(len(self._data), dtype=numpy.int64)
        na_data_arr = sdc.hiframes.api.get_nan_mask(self._data)
        if kind == 'mergesort':
            sort_nona = numpy.argsort(self._data[~na_data_arr], kind='mergesort')
        else:
            sort_nona = numpy.argsort(self._data[~na_data_arr])
        q = 0
        for id, i in enumerate(sort):
            if id in set(sort[len(self._data) - na:]):
                q += 1
            else:
                result[id] = sort_nona[id - q]
        for i in sort[len(self._data) - na:]:
            result[i] = -1

        return pandas.Series(result)

    return hpat_pandas_series_argsort_noidx_impl


@sdc_overload_method(SeriesType, 'sort_values')
def hpat_pandas_series_sort_values(self, axis=0, ascending=True, inplace=False, kind='quicksort', na_position='last'):
    """
    Pandas Series method :meth:`pandas.Series.sort_values` implementation.

    .. only:: developer

       Test: python -m sdc.runtests -k sdc.tests.test_series.TestSeries.test_series_sort_values*

    Parameters
    -----------
    self: :class:'pandas.Series'
        input series
    axis: 0 or :obj:'pandas.Series.index', default: 0
        Axis to direct sorting.
        *unsupported*
    ascending: :obj:'bool', default: True
        If True, sort values in ascending order, otherwise descending.
    kind: :obj:'str', {'mergesort', 'quicksort', 'heapsort'}, default: 'quicksort'
        Choice of sorting algorithm.
        *uses python func - sorted() for str and numpy func - sort() for num*
        *'heapsort' unsupported*
    na_position: {'first' or 'last'}, default 'last'
        Argument 'first' puts NaNs at the beginning, 'last' puts NaNs at the end.
        *unsupported*

    Returns
    -------
    :obj:`pandas.Series`
    """

    _func_name = 'Method sort_values().'

    if not isinstance(self, SeriesType):
        raise TypingError('{} The object must be a pandas.series. Given: {}'.format(_func_name, self))

    if not (isinstance(axis, types.Omitted) or isinstance(axis, types.Integer) or axis == 0):
        raise TypingError('{} Unsupported parameters. Given axis: {}'.format(_func_name, axis))

    if not (isinstance(ascending, types.Omitted) or isinstance(ascending, types.Boolean) or ascending is True or False):
        raise TypingError('{} Unsupported parameters. Given ascending: {}'.format(_func_name, ascending))

    if not isinstance(kind, (types.Omitted, str, types.UnicodeType, types.StringLiteral)):
        raise TypingError('{} Non-string type unsupported. Given kind: {}'.format(_func_name, kind))

    if not isinstance(na_position, (types.Omitted, str, types.UnicodeType, types.StringLiteral)):
        raise TypingError('{} Unsupported parameters. Given na_position: {}'.format(_func_name, na_position))

    if isinstance(self.index, types.NoneType) and isinstance(self.data.dtype, types.UnicodeType):
        def hpat_pandas_series_sort_values_str_noidx_impl(self, axis=0, ascending=True, inplace=False, kind='quicksort',
                                                na_position='last'):
            if kind != 'quicksort' and kind != 'mergesort':
                raise ValueError("Method sort_values(). Unsupported parameter. Given kind != 'quicksort', 'mergesort'")
            index = numpy.arange(len(self._data))
            my_index = numpy.arange(len(self._data))
            used_index = numpy.full((len(self._data)), -1)
            result = sorted(self._data)
            cycle = range(len(self._data))
            if not ascending:
                result = result[::-1]
                cycle = range(len(self._data) - 1, -1, -1)
            result_index = index.copy()
            for i in range(len(result_index)):
                find = 0
                for search in cycle:
                    check = 0
                    for j in used_index:
                        if my_index[search] == j:
                            check = 1
                    if (self._data[search] == result[i]) and check == 0 and find == 0:
                        result_index[i] = index[search]
                        used_index[i] = my_index[search]
                        find = 1
            na = self.isna().sum()
            num = 0
            for i in self.isna():
                j = len(result_index) - na
                if i and used_index[j] == -1:
                    result_index[j] = index[num]
                    used_index[j] = my_index[num]
                    na -= 1
                num += 1

            return pandas.Series(result, result_index)

        return hpat_pandas_series_sort_values_str_noidx_impl

    if isinstance(self.index, types.NoneType) and isinstance(self.data.dtype, types.Number):
        def hpat_pandas_series_sort_values_num_noidx_impl(self, axis=0, ascending=True, inplace=False, kind='quicksort',
                                                na_position='last'):
            if kind != 'quicksort' and kind != 'mergesort':
                raise ValueError("Method sort_values(). Unsupported parameter. Given kind != 'quicksort', 'mergesort'")
            na = self.isna().sum()
            indices = numpy.arange(len(self._data))
            if kind == 'mergesort':
                # It is impossible to use numpy.argsort(self._data, kind=kind) since numba gives typing error
                index_result = numpy.argsort(self._data, kind='mergesort')
            else:
                index_result = numpy.argsort(self._data)
            result = numpy.sort(self._data)
            i = len(self._data) - na
            index_result[i:] = index_result[i:][::-1]
            if not ascending:
                index_result[:i] = index_result[:i][::-1]
                result[:i] = result[:i][::-1]
            for i in range(len(index_result)):
                indices[i] = index_result[i]

            return pandas.Series(result, indices)

        return hpat_pandas_series_sort_values_num_noidx_impl

    if isinstance(self.data.dtype, types.UnicodeType):
        def hpat_pandas_series_sort_values_str_idx_impl(self, axis=0, ascending=True, inplace=False, kind='quicksort',
                                                na_position='last'):
            if kind != 'quicksort' and kind != 'mergesort':
                raise ValueError("Method sort_values(). Unsupported parameter. Given kind != 'quicksort', 'mergesort'")
            index = self._index
            my_index = numpy.arange(len(self._data))
            used_index = numpy.full((len(self._data)), -1)
            result = sorted(self._data)
            cycle = range(len(self._data))
            if not ascending:
                result = result[::-1]
                cycle = range(len(self._data) - 1, -1, -1)
            result_index = self._index.copy()
            for i in range(len(result_index)):
                find = 0
                for search in cycle:
                    check = 0
                    for j in used_index:
                        if my_index[search] == j:
                            check = 1
                    if (self._data[search] == result[i]) and check == 0 and find == 0:
                        result_index[i] = index[search]
                        used_index[i] = my_index[search]
                        find = 1
            na = self.isna().sum()
            num = 0
            for i in self.isna():
                j = len(result_index) - na
                if i and used_index[j] == -1:
                    result_index[j] = index[num]
                    used_index[j] = my_index[num]
                    na -= 1
                num += 1

            return pandas.Series(result, result_index)

        return hpat_pandas_series_sort_values_str_idx_impl

    if isinstance(self.data.dtype, types.Number):
        def hpat_pandas_series_sort_values_num_idx_impl(self, axis=0, ascending=True, inplace=False, kind='quicksort',
                                                na_position='last'):
            if kind != 'quicksort' and kind != 'mergesort':
                raise ValueError("Method sort_values(). Unsupported parameter. Given kind != 'quicksort', 'mergesort'")
            na = self.isna().sum()
            indices = self._index.copy()
            if kind == 'mergesort':
                index_result = numpy.argsort(self._data, kind='mergesort')
            else:
                index_result = numpy.argsort(self._data)
            result = numpy.sort(self._data)
            i = len(self._data) - na
            index_result[i:] = index_result[i:][::-1]
            if not ascending:
                index_result[:i] = index_result[:i][::-1]
                result[:i] = result[:i][::-1]
            for i in range(len(index_result)):
                indices[i] = self._index[index_result[i]]

            return pandas.Series(result, indices)

        return hpat_pandas_series_sort_values_num_idx_impl


@sdc_overload_method(SeriesType, 'dropna')
def hpat_pandas_series_dropna(self, axis=0, inplace=False):
    """
    Pandas Series method :meth:`pandas.Series.dropna` implementation.

    .. only:: developer
       Tests: python -m sdc.runtests -k sdc.tests.test_series.TestSeries.test_series_dropna*

    Parameters
    ----------
    self: :obj:`pandas.Series`
        input series
    axis: :obj:`int` or :obj:`string` {0 or `index`}, default 0
        There is only one axis to drop values from.
    inplace: :obj:`bool`, default False
        If True, do operation inplace and return None.
        *unsupported*
    Returns
    -------
    :obj:`pandas.Series`
         returns :obj:`pandas.Series` object with NA entries dropped from it.
    """

    _func_name = 'Method dropna().'

    if not isinstance(self, SeriesType):
        raise TypingError('{} The object must be a pandas.series. Given: {}'.format(_func_name, self))

    if not (isinstance(axis, (types.Integer, types.StringLiteral, types.UnicodeType, types.Omitted)) or axis == 0):
        raise TypingError('{} The axis must be an Integer or String. Given: {}'.format(_func_name, axis))

    if not (inplace is False or isinstance(inplace, types.Omitted)):
        raise TypingError('{} Unsupported parameters. Given inplace: {}'.format(_func_name, inplace))

    def hpat_pandas_series_dropna_impl(self, axis=0, inplace=False):
        # generate Series index if needed by using SeriesType.index (i.e. not self._index)
        na_data_arr = sdc.hiframes.api.get_nan_mask(self._data)
        data = self._data[~na_data_arr]
        index = self.index[~na_data_arr]
        return pandas.Series(data, index, self._name)

    return hpat_pandas_series_dropna_impl


@sdc_overload_method(SeriesType, 'fillna')
def hpat_pandas_series_fillna(self, value=None, method=None, axis=None, inplace=False, limit=None, downcast=None):
    """
    Pandas Series method :meth:`pandas.Series.fillna` implementation.

    .. only:: developer

       Tests: python -m sdc.runtests -k sdc.tests.test_series.TestSeries.test_series_fillna*

    Parameters
    ----------
    self: :obj:`pandas.Series`
        input series
    value: scalar of the same dtype as input Series (other types currently unsupported), default None
        Value to use to fill the NA elements
    method: :obj:`string` {`backfill`, `bfill`, `pad`, `ffill`, None}, default None
        Method to use for filling holes in reindexed Series.
        *unsupported*
    axis: :obj:`int` or :obj:`string` {0 or `index`}, default None
        There is only one axis to drop values from.
    inplace: :obj:`bool`, default False
        If True, do operation inplace and return None.
        Supported as literal value only
    limit: :obj:`int`, default None
        If method is specified, this is the maximum number of consecutive NaN
        values to forward/backward fill.
        *unsupported*
    downcast: :obj:`dict` or :obj:`string` {`infer`}, default None
        Controls logic of downcasting elements to particular dtype
        *unsupported*
    Returns
    -------
    :obj:`pandas.Series`
         returns :obj:`pandas.Series` with missed values filled.
    """

    _func_name = 'Method fillna().'

    if not isinstance(self, SeriesType):
        raise TypingError('{} The object must be a pandas.series. Given: {}'.format(_func_name, self))

    if not (isinstance(axis, (types.Integer, types.StringLiteral, types.UnicodeType, types.Omitted)) or axis is None):
        raise TypingError('{} The axis must be an Integer or String. Given: {}'.format(_func_name, axis))

    if not (isinstance(inplace, types.Literal) and isinstance(inplace, types.Boolean)
            or isinstance(inplace, types.Omitted)
            or inplace is False):
        raise TypingError('{} The inplace must be a literal Boolean constant. Given: {}'.format(_func_name, inplace))

    if not ((method is None or isinstance(method, types.Omitted))
            and (limit is None or isinstance(limit, types.Omitted))
            and (downcast is None or isinstance(downcast, types.Omitted))
           ):
        raise TypingError('{} Unsupported parameters. Given method: {}, limit: {}, downcast: {}'.format(
                _func_name, method, limit, downcast))

    # inplace value has to be known at compile time to select between implementations with different signatures
    if ((isinstance(inplace, types.Literal) and inplace.literal_value == True)
        or (isinstance(inplace, bool) and inplace == True)):
        # do operation inplace, fill the NA/NaNs in the same array and return None
        if isinstance(self.dtype, types.UnicodeType):
            # TODO: StringArrayType cannot resize inplace, and assigning a copy back to self._data is not possible now
            raise TypingError('{} Not implemented when Series dtype is {} and\
                 inplace={}'.format(_func_name, self.dtype, inplace))

        elif isinstance(self.dtype, (types.Integer, types.Boolean)):
            def hpat_pandas_series_no_nan_fillna_impl(self, value=None, method=None, axis=None, inplace=False,
                                                      limit=None, downcast=None):
                # no NaNs in series of Integers or Booleans
                return None

            return hpat_pandas_series_no_nan_fillna_impl
        else:
            def hpat_pandas_series_fillna_impl(self, value=None, method=None, axis=None, inplace=False,
                                               limit=None, downcast=None):
                na_data_arr = sdc.hiframes.api.get_nan_mask(self._data)
                self._data[na_data_arr] = value
                return None

            return hpat_pandas_series_fillna_impl
    else:
        # non inplace implementations, copy array, fill the NA/NaN and return a new Series
        if isinstance(self.dtype, types.UnicodeType):
            # For StringArrayType implementation is taken from _series_fillna_str_alloc_impl
            # (can be called directly when it's index handling is fixed)
            def hpat_pandas_series_str_fillna_impl(self, value=None, method=None, axis=None,
                                                   inplace=False, limit=None, downcast=None):

                n = len(self._data)
                num_chars = 0
                # get total chars in new array
                for i in numba.parfor.internal_prange(n):
                    s = self._data[i]
                    if sdc.hiframes.api.isna(self._data, i):
                        num_chars += len(value)
                    else:
                        num_chars += len(s)

                filled_data = sdc.str_arr_ext.pre_alloc_string_array(n, num_chars)
                for i in numba.parfor.internal_prange(n):
                    if sdc.hiframes.api.isna(self._data, i):
                        filled_data[i] = value
                    else:
                        filled_data[i] = self._data[i]
                return pandas.Series(filled_data, self._index, self._name)

            return hpat_pandas_series_str_fillna_impl

        elif isinstance(self.dtype, (types.Integer, types.Boolean)):
            def hpat_pandas_series_no_nan_fillna_impl(self, value=None, method=None, axis=None, inplace=False, limit=None, downcast=None):
                return pandas.Series(numpy.copy(self._data), self._index, self._name)

            return hpat_pandas_series_no_nan_fillna_impl

        else:
            def hpat_pandas_series_fillna_impl(self, value=None, method=None, axis=None, inplace=False, limit=None, downcast=None):
                na_data_arr = sdc.hiframes.api.get_nan_mask(self._data)
                filled_data = numpy.copy(self._data)
                filled_data[na_data_arr] = value
                return pandas.Series(filled_data, self._index, self._name)

            return hpat_pandas_series_fillna_impl


@sdc_overload_method(SeriesType, 'cov')
def hpat_pandas_series_cov(self, other, min_periods=None):
    """
    Pandas Series method :meth:`pandas.Series.cov` implementation.

    Note: Unsupported mixed numeric and string data

    .. only:: developer

       Test: python -m sdc.runtests -k sdc.tests.test_series.TestSeries.test_series_cov

    Parameters
    ----------
    self: :obj:`pandas.Series`
        input series
    other: :obj:`pandas.Series`
        input series
    min_periods: :obj:`int`, default None

    Returns
    -------
    :obj:`float`
         returns :obj:`float` object
    """

    ty_checker = TypeChecker('Method cov().')
    ty_checker.check(self, SeriesType)

    ty_checker.check(other, SeriesType)

    if not isinstance(self.data.dtype, types.Number):
        ty_checker.raise_exc(self.data.dtype, 'number', 'self.data')

    if not isinstance(other.data.dtype, types.Number):
        ty_checker.raise_exc(other.data.dtype, 'number', 'other.data')

    if not isinstance(min_periods, (types.Integer, types.Omitted, types.NoneType)) and min_periods is not None:
        ty_checker.raise_exc(min_periods, 'int64', 'min_periods')

    def hpat_pandas_series_cov_impl(self, other, min_periods=None):

        if min_periods is None:
            min_periods = 1

        if len(self._data) == 0 or len(other._data) == 0:
            return numpy.nan

        self_arr = self._data[:min(len(self._data), len(other._data))]
        other_arr = other._data[:min(len(self._data), len(other._data))]

        invalid = numpy.isnan(self_arr) | numpy.isnan(other_arr)
        if invalid.any():
            self_arr = self_arr[~invalid]
            other_arr = other_arr[~invalid]

        if len(self_arr) < min_periods:
            return numpy.nan

        new_self = pandas.Series(self_arr)

        ma = new_self.mean()
        mb = other.mean()

        if numpy.isinf(mb):
            return numpy.nan

        return ((self_arr - ma) * (other_arr - mb)).sum() / (new_self.count() - 1.0)

    return hpat_pandas_series_cov_impl


@sdc_overload_method(SeriesType, 'pct_change')
def hpat_pandas_series_pct_change(self, periods=1, fill_method='pad', limit=None, freq=None):
    """
    Pandas Series method :meth:`pandas.Series.pct_change` implementation.

    Note: Unsupported mixed numeric and string data

    .. only:: developer

       Test: python -m sdc.runtests -k sdc.tests.test_series.TestSeries.test_series_pct_change

    Parameters
    -----------
    self: :obj:`pandas.Series`
        input series
    periods: :obj:`int`, default 1
        Periods to shift for forming percent change.
    fill_method: :obj:`str`, default 'pad'
        How to handle NAs before computing percent changes.
    limit: :obj:`int`, default Nogne
        The number of consecutive NAs to fill before stopping.
        *unsupported*
    freq: :obj: DateOffset, timedelta, or offset alias string, optional
        Increment to use from time series API (e.g. 'M' or BDay()).
        *unsupported*
    Returns
    -------
    :obj:`pandas.Series`
         returns :obj:`pandas.Series` object
    """

    ty_checker = TypeChecker('Method pct_change().')
    ty_checker.check(self, SeriesType)

    if not isinstance(self.data.dtype, types.Number):
        ty_checker.raise_exc(self.data.dtype, 'number', 'self.data')

    if not isinstance(periods, (types.Integer, types.Omitted)):
        ty_checker.raise_exc(periods, 'int64', 'periods')

    if not isinstance(fill_method, (str, types.UnicodeType, types.StringLiteral, types.NoneType, types.Omitted)):
        ty_checker.raise_exc(fill_method, 'string', 'fill_method')

    if not isinstance(limit, (types.Omitted, types.NoneType)):
        ty_checker.raise_exc(limit, 'None', 'limit')

    if not isinstance(freq, (types.Omitted, types.NoneType)):
        ty_checker.raise_exc(freq, 'None', 'freq')

    def hpat_pandas_series_pct_change_impl(self, periods=1, fill_method='pad', limit=None, freq=None):
        if not (fill_method is None or fill_method in ['pad', 'ffill', 'backfill', 'bfill']):
            raise ValueError(
                "Method pct_change(). Unsupported parameter. The function uses fill_method pad (ffill) or backfill (bfill) or None.")
        local_series = self.copy()
        if fill_method is not None:
            # replacement method fillna for given method
            # =========================================
            # Example:
            # s = [1.1, 0.3, np.nan, 1, np.inf, 0, 1.1, np.nan, 2.2, np.inf, 2, 2]
            # result = [1.1, 0.3, 0.3, 1, inf, 0, 1.1, 1.1, 2.2, inf, 2, 2]
            # ==========================================
            for i in range(len(local_series._data)):
                # check each element on numpy.nan
                if numpy.isnan(local_series._data[i]):
                    if fill_method in ['pad', 'ffill']:
                        # if it first element is nan, element will be is nan
                        # if it not first element, element will be is nearest is not nan element
                        # take a step back while will not find is not nan element
                        # if before the first element you did not find one, the element will be equal nan
                        if i == 0:
                            local_series._data[i] = numpy.nan
                        else:
                            k = 1
                            while numpy.isnan(local_series._data[i - k]):
                                if i - k == 0:
                                    local_series._data[i] = numpy.nan
                                    break
                                k += 1
                            local_series._data[i] = local_series._data[i - k]
                    elif fill_method in ['backfill', 'bfill']:
                        # if it last element is nan, element will be is nan
                        # if it not last element, element will be is nearest is not nan element
                        # take a step front while will not find is not nan element
                        # if before the last element you did not find one, the element will be equal nan
                        if i == len(local_series._data)-1:
                            local_series._data[i] = numpy.nan
                        else:
                            k = 1
                            while numpy.isnan(local_series._data[i + k]):
                                if i + k == len(local_series._data) - 1:
                                    local_series._data[i] = numpy.nan
                                    break
                                k += 1
                            local_series._data[i] = local_series._data[i + k]
        rshift = local_series.shift(periods=periods, freq=freq)
        rdiv = local_series.div(rshift)
        result = rdiv._data - 1
        return pandas.Series(result)

    return hpat_pandas_series_pct_change_impl


@sdc_overload(operator.add)
def hpat_pandas_series_operator_add(self, other):
    """
    Pandas Series operator :attr:`pandas.Series.add` implementation

    Note: Currently implemented for numeric Series only.
        Differs from Pandas in returning Series with fixed dtype :obj:`float64`

    .. only:: developer

    **Test**: python -m hpat.runtests sdc.tests.test_series.TestSeries.test_series_op1
              python -m hpat.runtests sdc.tests.test_series.TestSeries.test_series_op2
              python -m hpat.runtests sdc.tests.test_series.TestSeries.test_series_op3
              python -m hpat.runtests sdc.tests.test_series.TestSeries.test_series_op4
              python -m sdc.runtests -k sdc.tests.test_series.TestSeries.test_series_operator_add*

    Parameters
    ----------
    series: :obj:`pandas.Series`
        Input series
    other: :obj:`pandas.Series` or :obj:`scalar`
        Series or scalar value to be used as a second argument of binary operation

    Returns
    -------
    :obj:`pandas.Series`
        The result of the operation
    """

    _func_name = 'Operator add().'

    ty_checker = TypeChecker('Operator add().')
    ty_checker.check(self, SeriesType)

    if not isinstance(other, (SeriesType, types.Number)):
        ty_checker.raise_exc(other, 'pandas.series or scalar', 'other')

    series_indexes_alignable = False
    none_or_numeric_indexes = False
    if isinstance(other, SeriesType):
        if (other.index == string_array_type and self.index == string_array_type):
            series_indexes_alignable = True

        if ((isinstance(self.index, types.NoneType) or check_index_is_numeric(self))
                and (isinstance(other.index, types.NoneType) or check_index_is_numeric(other))):
            series_indexes_alignable = True
            none_or_numeric_indexes = True

    if isinstance(other, SeriesType) and not series_indexes_alignable:
        raise TypingError('{} Not implemented for series with not-alignable indexes. \
        Given: self.index={}, other.index={}'.format(_func_name, self.index, other.index))

    # specializations for numeric series - TODO: support arithmetic operation on StringArrays
    if (isinstance(other, types.Number)):
        def hpat_pandas_series_add_scalar_impl(self, other):
            return pandas.Series(self._data + other, self._index)

        return hpat_pandas_series_add_scalar_impl

    elif (isinstance(other, SeriesType)):

        # optimization for series with default indexes, that can be aligned differently
        if (isinstance(self.index, types.NoneType) and isinstance(other.index, types.NoneType)):
            def hpat_pandas_series_add_impl(self, other):

                if (len(self._data) == len(other._data)):
                    return pandas.Series(numpy.asarray(self._data + other._data, numpy.float64))
                else:
                    min_data_size = min(len(self._data), len(other._data))
                    max_data_size = max(len(self._data), len(other._data))
                    new_data = numpy.empty(max_data_size, dtype=numpy.float64)
                    new_data[:min_data_size] = self._data[:min_data_size] + other._data[:min_data_size]
                    new_data[min_data_size:] = numpy.repeat(numpy.nan, max_data_size - min_data_size)

                    return pandas.Series(new_data, self._index)

            return hpat_pandas_series_add_impl
        else:
            # for numeric indexes find common dtype to be used when creating joined index
            if none_or_numeric_indexes:
                ty_left_index_dtype = types.int64 if isinstance(self.index, types.NoneType) else self.index.dtype
                ty_right_index_dtype = types.int64 if isinstance(other.index, types.NoneType) else other.index.dtype
                numba_index_common_dtype = find_common_dtype_from_numpy_dtypes(
                    [ty_left_index_dtype, ty_right_index_dtype], [])

            def hpat_pandas_series_add_impl(self, other):
                left_index, right_index = self.index, other.index

                # check if indexes are equal and series don't have to be aligned
                if none_or_numeric_indexes == True:  # noqa
                    if (numpy.array_equal(left_index, right_index)):
                        return pandas.Series(numpy.asarray(self._data + other._data, numpy.float64),
                                             numpy.asarray(left_index, numba_index_common_dtype))
                else:
                    # TODO: replace with StringArrays comparison
                    is_index_equal = (len(self._index) == len(other._index)
                                      and num_total_chars(self._index) == num_total_chars(other._index))
                    for i in numpy.arange(len(self._index)):
                        if (self._index[i] != other._index[i]
                                or str_arr_is_na(self._index, i) is not str_arr_is_na(other._index, i)):
                            is_index_equal = False

                    if is_index_equal:
                        return pandas.Series(numpy.asarray(self._data + other._data, numpy.float64),
                                             self._index)

                # TODO: replace below with core join(how='outer', return_indexers=True) when implemented
                joined_index, left_indexer, right_indexer = hpat_join_series_indexes(left_index, right_index)

                joined_index_range = numpy.arange(len(joined_index))
                left_values = numpy.asarray(
                    [self._data[left_indexer[i]] for i in joined_index_range],
                    numpy.float64
                )
                left_values[left_indexer == -1] = numpy.nan

                right_values = numpy.asarray(
                    [other._data[right_indexer[i]] for i in joined_index_range],
                    numpy.float64
                )
                right_values[right_indexer == -1] = numpy.nan

                return pandas.Series(left_values + right_values, joined_index)

            return hpat_pandas_series_add_impl

    return None<|MERGE_RESOLUTION|>--- conflicted
+++ resolved
@@ -37,14 +37,10 @@
 from numba.errors import TypingError
 from numba.extending import overload, overload_method, overload_attribute
 from numba import types
-<<<<<<< HEAD
 from numba import cgutils
 from numba.typing import signature
 from numba.extending import intrinsic
-
-=======
 from numba.typed import Dict
->>>>>>> 9f0d976c
 
 import sdc
 import sdc.datatypes.common_functions as common_functions
@@ -707,14 +703,8 @@
         ty_checker.raise_exc(dropna, 'boolean', 'dropna')
 
     if isinstance(self.data, StringArrayType):
-<<<<<<< HEAD
-        def hpat_pandas_series_value_counts_str_impl(self, normalize=False, sort=True,
-                                                     ascending=False, bins=None, dropna=True):
-            # TODO: if dropna add nan handling
-=======
         def hpat_pandas_series_value_counts_str_impl(
                 self, normalize=False, sort=True, ascending=False, bins=None, dropna=True):
->>>>>>> 9f0d976c
 
             value_counts_dict = Dict.empty(
                 key_type=types.unicode_type,
@@ -770,13 +760,7 @@
 
         return hpat_pandas_series_value_counts_str_impl
 
-<<<<<<< HEAD
-    def hpat_pandas_series_value_counts_number_impl(self, normalize=False, sort=True, ascending=False,
-                                                    bins=None, dropna=True):
-        unique_values = self.unique()
-=======
     elif isinstance(self.dtype, types.Number):
->>>>>>> 9f0d976c
 
         series_dtype = self.dtype
         def hpat_pandas_series_value_counts_number_impl(
