--- conflicted
+++ resolved
@@ -141,8 +141,7 @@
     raise TypingError('{} The index must be an Integer, Slice or a pandas.series. Given: {}'.format(_func_name, idx))
 
 
-<<<<<<< HEAD
-@overload(operator.setitem)
+@sdc_overload(operator.setitem)
 def hpat_pandas_series_setitem(self, idx, value):
     """
         Pandas Series operator :attr:`pandas.Series.get` implementation
@@ -198,16 +197,10 @@
     raise TypingError('{} The index must be an Integer, Slice or a pandas.series. Given: {}'.format(_func_name, idx))
 
 
-@overload_attribute(SeriesType, 'at')
-@overload_attribute(SeriesType, 'iat')
-@overload_attribute(SeriesType, 'iloc')
-@overload_attribute(SeriesType, 'loc')
-=======
 @sdc_overload_attribute(SeriesType, 'at')
 @sdc_overload_attribute(SeriesType, 'iat')
 @sdc_overload_attribute(SeriesType, 'iloc')
 @sdc_overload_attribute(SeriesType, 'loc')
->>>>>>> 90a65fd1
 def hpat_pandas_series_iloc(self):
     """
     Pandas Series operators :attr:`pandas.Series.at`, :attr:`pandas.Series.iat`, :attr:`pandas.Series.iloc`, :attr:`pandas.Series.loc` implementation.
