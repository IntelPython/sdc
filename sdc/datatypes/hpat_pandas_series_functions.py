# *****************************************************************************
# Copyright (c) 2019, Intel Corporation All rights reserved.
#
# Redistribution and use in source and binary forms, with or without
# modification, are permitted provided that the following conditions are met:
#
#     Redistributions of source code must retain the above copyright notice,
#     this list of conditions and the following disclaimer.
#
#     Redistributions in binary form must reproduce the above copyright notice,
#     this list of conditions and the following disclaimer in the documentation
#     and/or other materials provided with the distribution.
#
# THIS SOFTWARE IS PROVIDED BY THE COPYRIGHT HOLDERS AND CONTRIBUTORS "AS IS"
# AND ANY EXPRESS OR IMPLIED WARRANTIES, INCLUDING, BUT NOT LIMITED TO,
# THE IMPLIED WARRANTIES OF MERCHANTABILITY AND FITNESS FOR A PARTICULAR
# PURPOSE ARE DISCLAIMED. IN NO EVENT SHALL THE COPYRIGHT HOLDER OR
# CONTRIBUTORS BE LIABLE FOR ANY DIRECT, INDIRECT, INCIDENTAL, SPECIAL,
# EXEMPLARY, OR CONSEQUENTIAL DAMAGES (INCLUDING, BUT NOT LIMITED TO,
# PROCUREMENT OF SUBSTITUTE GOODS OR SERVICES; LOSS OF USE, DATA, OR PROFITS;
# OR BUSINESS INTERRUPTION) HOWEVER CAUSED AND ON ANY THEORY OF LIABILITY,
# WHETHER IN CONTRACT, STRICT LIABILITY, OR TORT (INCLUDING NEGLIGENCE OR
# OTHERWISE) ARISING IN ANY WAY OUT OF THE USE OF THIS SOFTWARE,
# EVEN IF ADVISED OF THE POSSIBILITY OF SUCH DAMAGE.
# *****************************************************************************

"""
| :class:`pandas.Series` functions and operators implementations in SDC
| Also, it contains Numba internal operators which are required for Series type handling
"""

import numba
import numpy
import operator
import pandas
import math
import sys

from numba.errors import TypingError
from numba.extending import overload, overload_method, overload_attribute
<<<<<<< HEAD
from numba import types
from numba import cgutils
from numba.typing import signature
from numba.extending import intrinsic
=======
from numba import (types, numpy_support)
>>>>>>> ef30ecb4
from numba.typed import Dict

import sdc
import sdc.datatypes.common_functions as common_functions
from sdc.datatypes.common_functions import (TypeChecker, check_index_is_numeric, find_common_dtype_from_numpy_dtypes,
                                            hpat_join_series_indexes)
from sdc.datatypes.hpat_pandas_series_rolling_types import _hpat_pandas_series_rolling_init
from sdc.datatypes.hpat_pandas_stringmethods_types import StringMethodsType
from sdc.datatypes.hpat_pandas_getitem_types import SeriesGetitemAccessorType
from sdc.hiframes.pd_series_ext import SeriesType
from sdc.str_arr_ext import (StringArrayType, string_array_type, str_arr_is_na, str_arr_set_na,
                             num_total_chars, pre_alloc_string_array, cp_str_list_to_array)
from sdc.utils import to_array, sdc_overload, sdc_overload_method, sdc_overload_attribute


@sdc_overload(operator.getitem)
def hpat_pandas_series_accessor_getitem(self, idx):
    """
    Pandas Series operator :attr:`pandas.Series.get` implementation
    **Algorithm**: result = series[idx]

    **Test**: python -m sdc.runtests sdc.tests.test_series.TestSeries.test_static_getitem_series1

    Parameters
    ----------
    series: :obj:`pandas.Series`
           input series
    idx: :obj:`int`, :obj:`slice` or :obj:`pandas.Series`
        input index

    Returns
    -------
    :class:`pandas.Series` or an element of the underneath type
            object of :class:`pandas.Series`
    """

    _func_name = 'Operator getitem().'

    if not isinstance(self, SeriesGetitemAccessorType):
        return None

    accessor = self.accessor.literal_value

    if accessor == 'iloc':
        if isinstance(idx, types.SliceType):
            def hpat_pandas_series_iloc_slice_impl(self, idx):
                return pandas.Series(self._series._data[idx])

            return hpat_pandas_series_iloc_slice_impl

        if isinstance(idx, (int, types.Integer, types.Integer)):
            def hpat_pandas_series_iloc_impl(self, idx):
                return self._series._data[idx]

            return hpat_pandas_series_iloc_impl

    if accessor == 'iat':
        if isinstance(idx, (int, types.Integer)):
            def hpat_pandas_series_iat_impl(self, idx):
                return self._series._data[idx]

            return hpat_pandas_series_iat_impl

        raise TypingError('{} The index must be a Integer. Given: {}'.format(_func_name, idx))

    if accessor == 'loc':
        # Note: Loc return Series
        # Note: Index 0 in slice not supported
        index_is_none = (self.series.index is None or
                         isinstance(self.series.index, numba.types.misc.NoneType))
        if isinstance(idx, types.SliceType) and not index_is_none:
            def hpat_pandas_series_getitem_idx_slice_impl(self, idx):
                max_slice = sys.maxsize
                start = -1
                stop = -1
                is_monotonic = True
                inc_or_dec = 0
                for i in numba.prange(len(self._series._index)):
                    if self._series._index[i] == idx.start and start == -1:
                        start = i
                    if self._series._index[i] == idx.stop and start != -1 and stop == -1:
                        stop = i
                inc_or_dec = (numpy.all(numpy.diff(self._series._index) <= 0) or
                              numpy.all(numpy.diff(self._series._index) >= 0))
                if inc_or_dec != 1:
                    is_monotonic = False

                def search(idx, choice):
                    x_value = max_slice
                    tmp = 0
                    for i in numba.prange(len(self._series._index)):
                        case_start = idx < self._series._index[i]
                        case_stop = idx > self._series._index[i]
                        if choice == 0 and case_start or choice == 1 and case_stop:
                            if (idx < 0 and self._series._index[i] > 0 or idx > 0 and self._series._index[i] < 0):
                                t = math.fabs(idx) + math.fabs(self._series._index[i])
                                if t < x_value:
                                    tmp = i
                                    x_value = t
                            else:
                                t = math.fabs(idx - self._series._index[i])
                                if t < x_value:
                                    tmp = i
                                    x_value = t
                    return tmp

                if start == -1 and is_monotonic == True:  # noqa
                    start = search(idx.start, 0)
                if stop == -1 and is_monotonic == True:  # noqa
                    stop = search(idx.stop, 1)
                if idx.start == 0:
                    start = 0
                if idx.stop == max_slice:
                    stop = max_slice - 1
                if not is_monotonic and start == -1 and stop == -1:
                    raise ValueError("Incorrect values entered")
                return pandas.Series(self._series._data[start:stop+1], self._series._index[start:stop+1])

            return hpat_pandas_series_getitem_idx_slice_impl

        if isinstance(idx, types.SliceType) and index_is_none:
            def hpat_pandas_series_getitem_idx_slice_impl(self, idx):
                index = numpy.arange(len(self._series._data))
                return pandas.Series(self._series._data[idx.start:idx.stop+1], index[idx.start:idx.stop+1])

            return hpat_pandas_series_getitem_idx_slice_impl

        def hpat_pandas_series_loc_impl(self, idx):
            mask = numpy.empty(len(self._series._data), numpy.bool_)
            for i in numba.prange(len(self._series.index)):
                mask[i] = self._series.index[i] == idx
            return pandas.Series(self._series._data[mask], self._series.index[mask])

        return hpat_pandas_series_loc_impl

    if accessor == 'at':
        def hpat_pandas_series_at_impl(self, idx):
            mask = numpy.empty(len(self._series._data), numpy.bool_)
            for i in numba.prange(len(self._series.index)):
                mask[i] = self._series.index[i] == idx
            return self._series._data[mask]

        return hpat_pandas_series_at_impl

    raise TypingError('{} Unknown accessor. Only "loc", "iloc", "at", "iat" are supported.\
                      Given: {}'.format(_func_name, accessor))


@sdc_overload(operator.getitem)
def hpat_pandas_series_getitem(self, idx):
    """
    Intel Scalable Dataframe Compiler User Guide
    ********************************************
    Pandas API: pandas.Series.get

    Limitations
    -----------
    Supported ``key`` can be one of the following:
        - Integer scalar, e.g. :obj:`series[0]`
        - A slice, e.g. :obj:`series[2:5]`
        - Another series

    Examples
    --------
    .. literalinclude:: ../../../examples/series_getitem.py
       :language: python
       :lines: 27-
       :caption: Getting Pandas Series elements
       :name: ex_series_getitem

    .. code-block:: console

        > python ./series_getitem.py
        55

    .. todo:: Fix SDC behavior and add the expected output of the > python ./series_getitem.py to the docstring

    Intel Scalable Dataframe Compiler Developer Guide
    *************************************************

    Pandas Series operator :attr:`pandas.Series.get` implementation
    **Algorithm**: result = series[idx]

    **Test**: python -m sdc.runtests sdc.tests.test_series.TestSeries.test_static_getitem_series1

    Parameters
    ----------
    series: :obj:`pandas.Series`
        input series
    idx: :obj:`int`, :obj:`slice` or :obj:`pandas.Series`
        input index

    Returns
    -------
    :class:`pandas.Series` or an element of the underneath type
            object of :class:`pandas.Series`
    """

    _func_name = 'Operator getitem().'

    if not isinstance(self, SeriesType):
        return None

    # Note: Getitem return Series
    index_is_none = self.index is None or isinstance(self.index, numba.types.misc.NoneType)
    index_is_number = index_is_none or (self.index and isinstance(self.index.dtype, types.Number))
    index_is_string = not index_is_none and isinstance(self.index.dtype, (types.UnicodeType, types.StringLiteral))

    if (
        isinstance(idx, types.Number) and index_is_number or
        (isinstance(idx, (str, types.UnicodeType, types.StringLiteral)) and index_is_string)
    ):
        def hpat_pandas_series_getitem_index_impl(self, idx):
            mask = numpy.empty(len(self._data), numpy.bool_)
            for i in numba.prange(len(self.index)):
                mask[i] = self.index[i] == idx
            return pandas.Series(self._data[mask], self.index[mask])

        return hpat_pandas_series_getitem_index_impl

    if (isinstance(idx, types.Integer) and index_is_string):
        def hpat_pandas_series_idx_impl(self, idx):
            return self._data[idx]

        return hpat_pandas_series_idx_impl

    if isinstance(idx, types.SliceType):
        # Return slice for str values not implement
        def hpat_pandas_series_getitem_idx_slice_impl(self, idx):
            return pandas.Series(self._data[idx], self.index[idx])

        return hpat_pandas_series_getitem_idx_slice_impl

    if (
        isinstance(idx, (types.List, types.Array)) and
        isinstance(idx.dtype, (types.Boolean, bool))
    ):
        def hpat_pandas_series_getitem_idx_list_impl(self, idx):
            return pandas.Series(self._data[idx], self.index[idx])
        return hpat_pandas_series_getitem_idx_list_impl

    if (isinstance(self.index, types.NoneType) and isinstance(idx, SeriesType)):
        if isinstance(idx.data.dtype, (types.Boolean, bool)):
            def hpat_pandas_series_getitem_idx_list_impl(self, idx):
                index = numpy.arange(len(self._data))
                if (index != idx.index).sum() == 0:
                    return pandas.Series(self._data[idx._data], index[idx._data])

            return hpat_pandas_series_getitem_idx_list_impl

        def hpat_pandas_series_getitem_idx_list_impl(self, idx):
            res = numpy.copy(self._data[:len(idx._data)])
            index = numpy.arange(len(self._data))
            for i in numba.prange(len(res)):
                for j in numba.prange(len(index)):
                    if j == idx._data[i]:
                        res[i] = self._data[j]
            return pandas.Series(res, index[idx._data])
        return hpat_pandas_series_getitem_idx_list_impl

    if (isinstance(idx, SeriesType) and not isinstance(self.index, types.NoneType)):
        if isinstance(idx.data.dtype, (types.Boolean, bool)):
            # Series with str index not implement
            def hpat_pandas_series_getitem_idx_series_impl(self, idx):
                if (self._index != idx._index).sum() == 0:
                    return pandas.Series(self._data[idx._data], self._index[idx._data])

            return hpat_pandas_series_getitem_idx_series_impl

        def hpat_pandas_series_getitem_idx_series_impl(self, idx):
            res = []
            for i in numba.prange(len(idx._data)):
                temp = []
                for j in numba.prange(len(self.index)):
                    if self.index[j] == idx._data[i]:
                        temp.append(self._data[j])
                res.append(temp)
            new_data = numpy.array([value for arr in res for value in arr])
            new_index = numpy.array([idx._data[arr] for arr in range(len(res)) for value in range(len(res[arr]))])
            return pandas.Series(new_data, new_index)

        return hpat_pandas_series_getitem_idx_series_impl

    raise TypingError('{} The index must be an Integer, Slice, String or a Series.\
                    Given: {}'.format(_func_name, idx))


@sdc_overload_attribute(SeriesType, 'iloc')
def hpat_pandas_series_iloc(self):
    """
    Pandas Series method :meth:`pandas.Series.iloc` implementation.

    .. only:: developer
       Test: python -m sdc.runtests -k sdc.tests.test_series.TestSeries.test_series_iloc*

    Parameters
    ----------
    self: :obj:`pandas.Series`
        input series

    Returns
    -------
    :obj:`series`
        returns an object of :obj:`series`
    """

    _func_name = 'Attribute iloc().'

    if not isinstance(self, SeriesType):
        raise TypingError('{} The object must be a pandas.series. Given: {}'.format(_func_name, self))

    def hpat_pandas_series_iloc_impl(self):
        return sdc.datatypes.hpat_pandas_getitem_types.series_getitem_accessor_init(self, 'iloc')

    return hpat_pandas_series_iloc_impl


@sdc_overload_attribute(SeriesType, 'loc')
def hpat_pandas_series_loc(self):
    """
    Pandas Series method :meth:`pandas.Series.loc` implementation.

    .. only:: developer
       Test: python -m sdc.runtests -k sdc.tests.test_series.TestSeries.test_series_loc*

    Parameters
    ----------
    self: :obj:`pandas.Series`
        input series

    Returns
    -------
    :obj:`series`
        returns an object of :obj:`series`
    """

    _func_name = 'Attribute loc().'

    if not isinstance(self, SeriesType):
        raise TypingError('{} The object must be a pandas.series. Given: {}'.format(_func_name, self))

    def hpat_pandas_series_loc_impl(self):
        return sdc.datatypes.hpat_pandas_getitem_types.series_getitem_accessor_init(self, 'loc')

    return hpat_pandas_series_loc_impl


@sdc_overload_attribute(SeriesType, 'iat')
def hpat_pandas_series_iat(self):
    """
    Pandas Series method :meth:`pandas.Series.iat` implementation.

    .. only:: developer
       Test: python -m sdc.runtests -k sdc.tests.test_series.TestSeries.test_series_iat*

    Parameters
    ----------
    self: :obj:`pandas.Series`
        input series

    Returns
    -------
    :obj:`series`
        returns an object of :obj:`series`
    """

    _func_name = 'Attribute iat().'

    if not isinstance(self, SeriesType):
        raise TypingError('{} The object must be a pandas.series. Given: {}'.format(_func_name, self))

    def hpat_pandas_series_iat_impl(self):
        return sdc.datatypes.hpat_pandas_getitem_types.series_getitem_accessor_init(self, 'iat')

    return hpat_pandas_series_iat_impl


@sdc_overload_attribute(SeriesType, 'at')
def hpat_pandas_series_at(self):
    """
    Pandas Series method :meth:`pandas.Series.at` implementation.

    .. only:: developer
       Test: python -m sdc.runtests -k sdc.tests.test_series.TestSeries.test_series_at*

    Parameters
    ----------
    self: :obj:`pandas.Series`
        input series

    Returns
    -------
    :obj:`series`
        returns an object of :obj:`series`
    """

    _func_name = 'Attribute at().'

    if not isinstance(self, SeriesType):
        raise TypingError('{} The object must be a pandas.series. Given: {}'.format(_func_name, self))

    def hpat_pandas_series_at_impl(self):
        return sdc.datatypes.hpat_pandas_getitem_types.series_getitem_accessor_init(self, 'at')

    return hpat_pandas_series_at_impl


@sdc_overload_method(SeriesType, 'nsmallest')
def hpat_pandas_series_nsmallest(self, n=5, keep='first'):
    """
    Pandas Series method :meth:`pandas.Series.nsmallest` implementation.

    .. only:: developer
       Test: python -m sdc.runtests -k sdc.tests.test_series.TestSeries.test_series_nsmallest*

    Parameters
    ----------
    self: :obj:`pandas.Series`
        input series
    n: :obj:`int`, default 5
        Return this many ascending sorted values.
    keep: :obj:`str`, default 'first'
        When there are duplicate values that cannot all fit in a Series of n elements:
        first : return the first n occurrences in order of appearance.
        last : return the last n occurrences in reverse order of appearance.
        all : keep all occurrences. This can result in a Series of size larger than n.
        *unsupported*

    Returns
    -------
    :obj:`series`
         returns :obj:`series`
    """

    _func_name = 'Method nsmallest().'

    if not isinstance(self, SeriesType):
        raise TypingError('{} The object\n given: {}\n expected: {}'.format(_func_name, self, 'series'))

    if not isinstance(n, (types.Omitted, int, types.Integer)):
        raise TypingError('{} The object n\n given: {}\n expected: {}'.format(_func_name, n, 'int'))

    if not isinstance(keep, (types.Omitted, str, types.UnicodeType, types.StringLiteral)):
        raise TypingError('{} The object keep\n given: {}\n expected: {}'.format(_func_name, keep, 'str'))

    def hpat_pandas_series_nsmallest_impl(self, n=5, keep='first'):
        if keep != 'first':
            raise ValueError("Method nsmallest(). Unsupported parameter. Given 'keep' != 'first'")

        # mergesort is used for stable sorting of repeated values
        indices = self._data.argsort(kind='mergesort')[:max(n, 0)]

        return self.take(indices)

    return hpat_pandas_series_nsmallest_impl


@sdc_overload_method(SeriesType, 'nlargest')
def hpat_pandas_series_nlargest(self, n=5, keep='first'):
    """
    Pandas Series method :meth:`pandas.Series.nlargest` implementation.

    .. only:: developer
       Test: python -m sdc.runtests -k sdc.tests.test_series.TestSeries.test_series_nlargest*

    Parameters
    ----------
    self: :obj:`pandas.Series`
        input series
    n: :obj:`int`, default 5
        Return this many ascending sorted values.
    keep: :obj:`str`, default 'first'
        When there are duplicate values that cannot all fit in a Series of n elements:
        first : return the first n occurrences in order of appearance.
        last : return the last n occurrences in reverse order of appearance.
        all : keep all occurrences. This can result in a Series of size larger than n.
        *unsupported*

    Returns
    -------
    :obj:`series`
         returns :obj:`series`
    """

    _func_name = 'Method nlargest().'

    if not isinstance(self, SeriesType):
        raise TypingError('{} The object\n given: {}\n expected: {}'.format(_func_name, self, 'series'))

    if not isinstance(n, (types.Omitted, int, types.Integer)):
        raise TypingError('{} The object n\n given: {}\n expected: {}'.format(_func_name, n, 'int'))

    if not isinstance(keep, (types.Omitted, str, types.UnicodeType, types.StringLiteral)):
        raise TypingError('{} The object keep\n given: {}\n expected: {}'.format(_func_name, keep, 'str'))

    def hpat_pandas_series_nlargest_impl(self, n=5, keep='first'):
        if keep != 'first':
            raise ValueError("Method nlargest(). Unsupported parameter. Given 'keep' != 'first'")

        # data: [0, 1, -1, 1, 0] -> [1, 1, 0, 0, -1]
        # index: [0, 1,  2, 3, 4] -> [1, 3, 0, 4,  2] (not [3, 1, 4, 0, 2])
        # subtract 1 to ensure reverse ordering at boundaries
        indices = (-self._data - 1).argsort(kind='mergesort')[:max(n, 0)]

        return self.take(indices)

    return hpat_pandas_series_nlargest_impl


@sdc_overload_attribute(SeriesType, 'shape')
def hpat_pandas_series_shape(self):
    """
    Pandas Series attribute :attr:`pandas.Series.shape` implementation
    **Algorithm**: result = series.shape
    **Test**: python -m sdc.runtests sdc.tests.test_series.TestSeries.test_series_shape1
    Parameters
    ----------
    series: :obj:`pandas.Series`
          input series
    Returns
    -------
    :obj:`tuple`
        a tuple of the shape of the underlying data
    """

    _func_name = 'Attribute shape.'

    if not isinstance(self, SeriesType):
        raise TypingError('{} The object must be a pandas.series. Given: {}'.format(_func_name, self))

    def hpat_pandas_series_shape_impl(self):
        return self._data.shape

    return hpat_pandas_series_shape_impl


@sdc_overload_method(SeriesType, 'std')
def hpat_pandas_series_std(self, axis=None, skipna=None, level=None, ddof=1, numeric_only=None):
    """
    Pandas Series method :meth:`pandas.Series.std` implementation.

    .. only:: developer
       Test: python -m sdc.runtests sdc.tests.test_series.TestSeries.test_series_std
       Test: python -m sdc.runtests sdc.tests.test_series.TestSeries.test_series_std_unboxing
       Test: python -m sdc.runtests sdc.tests.test_series.TestSeries.test_series_std_str
       Test: python -m sdc.runtests sdc.tests.test_series.TestSeries.test_series_std_unsupported_params

    Parameters
    ----------
    self: :obj:`pandas.Series`
        input series
    axis: :obj:`int`, :obj:`str`
        Axis along which the operation acts
        0/None/'index' - row-wise operation
        1/'columns'    - column-wise operation
        *unsupported*
    skipna: :obj:`bool`
        exclude NA/null values
    level: :obj:`int`, :obj:`str`
        If the axis is a MultiIndex (hierarchical),
        count along a particular level, collapsing into a scalar
        *unsupported*
    ddof: :obj:`int`
        Delta Degrees of Freedom.
        The divisor used in calculations is N - ddof,
        where N represents the number of elements.
    numeric_only: :obj:`bool`
        Include only float, int, boolean columns.
        If None, will attempt to use everything, then use only numeric data.
        Not implemented for Series.
        *unsupported*

    Returns
    -------
    :obj:`scalar`
         returns :obj:`scalar`
    """

    _func_name = 'Method std().'

    if not isinstance(self, SeriesType):
        raise TypingError('{} The object must be a pandas.series. Given: {}'.format(_func_name, self))

    if not isinstance(self.data.dtype, types.Number):
        msg = '{} The object must be a number. Given self.data.dtype: {}'
        raise TypingError(msg.format(_func_name, self.data.dtype))

    if not isinstance(skipna, (types.Omitted, types.Boolean, types.NoneType)) and skipna is not None:
        raise TypingError('{} The object must be a boolean. Given skipna: {}'.format(_func_name, skipna))

    if not isinstance(ddof, (types.Omitted, int, types.Integer)):
        raise TypingError('{} The object must be an integer. Given ddof: {}'.format(_func_name, ddof))

    for name, arg in [('axis', axis), ('level', level), ('numeric_only', numeric_only)]:
        if not isinstance(arg, (types.Omitted, types.NoneType)) and arg is not None:
            raise TypingError('{} Unsupported parameters. Given {}: {}'.format(_func_name, name, arg))

    def hpat_pandas_series_std_impl(self, axis=None, skipna=None, level=None, ddof=1, numeric_only=None):
        var = self.var(axis=axis, skipna=skipna, level=level, ddof=ddof, numeric_only=numeric_only)
        return var ** 0.5

    return hpat_pandas_series_std_impl


@sdc_overload_attribute(SeriesType, 'values')
def hpat_pandas_series_values(self):
    """
    Pandas Series attribute 'values' implementation.
        https://pandas.pydata.org/pandas-docs/stable/reference/api/pandas.Series.values.html#pandas.Series.values
    Algorithm: result = series.values
    Where:
        series: pandas.series
        result: pandas.series as ndarray
    Test:  python -m sdc.runtests sdc.tests.test_series.TestSeries.test_series_values
    """

    _func_name = 'Attribute values.'

    if not isinstance(self, SeriesType):
        raise TypingError('{} The object must be a pandas.series. Given: {}'.format(_func_name, self))

    def hpat_pandas_series_values_impl(self):
        return self._data

    return hpat_pandas_series_values_impl


@sdc_overload_method(SeriesType, 'value_counts')
def hpat_pandas_series_value_counts(self, normalize=False, sort=True, ascending=False, bins=None, dropna=True):
    """
    Intel Scalable Dataframe Compiler User Guide
    ********************************************

    Pandas API: pandas.Series.value_counts

    Examples
    --------
    .. literalinclude:: ../../../examples/series/series_value_counts.py
       :language: python
       :lines: 27-
       :caption: Getting the number of values excluding NaNs
       :name: ex_series_value_counts

    .. code-block:: console

        > python ./series/series_value_counts.py
        3.0    2
        4.0    1
        2.0    1
        1.0    1
        dtype: int64

     .. note::

        Parameter bins and dropna for Strings are currently unsupported by Intel Scalable Dataframe Compiler

    .. seealso::

        :ref:`Series.count <pandas.Series.count>`


    Intel Scalable Dataframe Compiler Developer Guide
    *************************************************
    Pandas Series method :meth:`pandas.Series.value_counts` implementation.

    Note: Elements with the same count might appear in result in a different order than in Pandas

    .. only:: developer

       Test: python -m sdc.runtests -k sdc.tests.test_series.TestSeries.test_series_value_counts*

    Parameters
    -----------
    self: :obj:`pandas.Series`
        input series
    normalize: :obj:`boolean`, default False
        If True then the object returned will contain the relative frequencies of the unique values
    sort: :obj: `boolean`, default True
        Sort by frequencies
    ascending: :obj:`boolean`, default False
        Sort in ascending order
    bins: :obj:`integer`, default None
        *unsupported*
    dropna: :obj:`boolean`, default True
        Skip counts of NaN

    Returns
    -------
    :returns :obj:`pandas.Series`
    """

    _func_name = 'Method value_counts().'

    ty_checker = TypeChecker('Method value_counts().')
    ty_checker.check(self, SeriesType)

    if not isinstance(normalize, (types.Omitted, types.Boolean, bool)) and normalize is True:
        ty_checker.raise_exc(normalize, 'boolean', 'normalize')

    if not isinstance(sort, (types.Omitted, types.Boolean, bool)):
        ty_checker.raise_exc(sort, 'boolean', 'sort')

    if not isinstance(ascending, (types.Omitted, types.Boolean, bool)):
        ty_checker.raise_exc(ascending, 'boolean', 'ascending')

    if not isinstance(bins, (types.Omitted, types.NoneType)) and bins is not None:
        ty_checker.raise_exc(bins, 'boolean', 'bins')

    if not isinstance(dropna, (types.Omitted, types.Boolean, bool)):
        ty_checker.raise_exc(dropna, 'boolean', 'dropna')

    if isinstance(self.data, StringArrayType):
        def hpat_pandas_series_value_counts_str_impl(
                self, normalize=False, sort=True, ascending=False, bins=None, dropna=True):

            value_counts_dict = Dict.empty(
                key_type=types.unicode_type,
                value_type=types.intp
            )

            nan_counts = 0
            for i, value in enumerate(self._data):
                if str_arr_is_na(self._data, i):
                    if not dropna:
                        nan_counts += 1
                    continue

                value_counts_dict[value] = value_counts_dict.get(value, 0) + 1

            need_add_nan_count = not dropna and nan_counts

            values = [key for key in value_counts_dict]
            counts_as_list = [value_counts_dict[key] for key in value_counts_dict.keys()]
            values_len = len(values)

            if need_add_nan_count:
                # append a separate empty string for NaN elements
                values_len += 1
                values.append('')
                counts_as_list.append(nan_counts)

            counts = numpy.asarray(counts_as_list, dtype=numpy.intp)
            indexes_order = numpy.arange(values_len)
            if sort:
                indexes_order = counts.argsort()
                if not ascending:
                    indexes_order = indexes_order[::-1]

            counts_sorted = numpy.take(counts, indexes_order)
            values_sorted_by_count = [values[i] for i in indexes_order]

            # allocate the result index as a StringArray and copy values to it
            index_string_lengths = numpy.asarray([len(s) for s in values_sorted_by_count])
            index_total_chars = numpy.sum(index_string_lengths)
            result_index = pre_alloc_string_array(len(values_sorted_by_count), index_total_chars)
            cp_str_list_to_array(result_index, values_sorted_by_count)

            if need_add_nan_count:
                # set null bit for StringArray element corresponding to NaN element (was added as last in values)
                index_previous_nan_pos = values_len - 1
                for i in numpy.arange(values_len):
                    if indexes_order[i] == index_previous_nan_pos:
                        str_arr_set_na(result_index, i)
                        break

            return pandas.Series(counts_sorted, index=result_index, name=self._name)

        return hpat_pandas_series_value_counts_str_impl

    elif isinstance(self.dtype, types.Number):

        series_dtype = self.dtype
        def hpat_pandas_series_value_counts_number_impl(
                self, normalize=False, sort=True, ascending=False, bins=None, dropna=True):

            value_counts_dict = Dict.empty(
                key_type=series_dtype,
                value_type=types.intp
            )

            zero_counts = 0
            is_zero_found = False
            for value in self._data:
                if (dropna and numpy.isnan(value)):
                    continue

                # Pandas hash-based value_count_float64 function doesn't distinguish between
                # positive and negative zeros, hence we count zero values separately and store
                # as a key the first zero value found in the Series
                if not value:
                    zero_counts += 1
                    if not is_zero_found:
                        zero_value = value
                        is_zero_found = True
                    continue

                value_counts_dict[value] = value_counts_dict.get(value, 0) + 1

            if zero_counts:
                value_counts_dict[zero_value] = zero_counts

            unique_values = numpy.asarray(
                list(value_counts_dict),
                dtype=self._data.dtype
            )
            value_counts = numpy.asarray(
                [value_counts_dict[key] for key in value_counts_dict],
                dtype=numpy.intp
            )

            indexes_order = numpy.arange(len(value_counts))
            if sort:
                indexes_order = value_counts.argsort()
                if not ascending:
                    indexes_order = indexes_order[::-1]

            sorted_unique_values = numpy.take(unique_values, indexes_order)
            sorted_value_counts = numpy.take(value_counts, indexes_order)

            return pandas.Series(sorted_value_counts, index=sorted_unique_values, name=self._name)

        return hpat_pandas_series_value_counts_number_impl

    return None


@sdc_overload_method(SeriesType, 'var')
def hpat_pandas_series_var(self, axis=None, skipna=None, level=None, ddof=1, numeric_only=None):
    """
    Pandas Series method :meth:`pandas.Series.var` implementation.

    .. only:: developer
       Test: python -m sdc.runtests sdc.tests.test_series.TestSeries.test_series_var
       Test: python -m sdc.runtests sdc.tests.test_series.TestSeries.test_series_var_unboxing
       Test: python -m sdc.runtests sdc.tests.test_series.TestSeries.test_series_var_str
       Test: python -m sdc.runtests sdc.tests.test_series.TestSeries.test_series_var_unsupported_params

    Parameters
    ----------
    self: :obj:`pandas.Series`
        input series
    axis: :obj:`int`, :obj:`str`
        Axis along which the operation acts
        0/None/'index' - row-wise operation
        1/'columns'    - column-wise operation
        *unsupported*
    skipna: :obj:`bool`
        exclude NA/null values
    level: :obj:`int`, :obj:`str`
        If the axis is a MultiIndex (hierarchical),
        count along a particular level, collapsing into a scalar
        *unsupported*
    ddof: :obj:`int`
        Delta Degrees of Freedom.
        The divisor used in calculations is N - ddof,
        where N represents the number of elements.
    numeric_only: :obj:`bool`
        Include only float, int, boolean columns.
        If None, will attempt to use everything, then use only numeric data.
        Not implemented for Series.
        *unsupported*

    Returns
    -------
    :obj:`scalar`
         returns :obj:`scalar`
    """

    _func_name = 'Method var().'

    if not isinstance(self, SeriesType):
        raise TypingError('{} The object must be a pandas.series. Given: {}'.format(_func_name, self))

    if not isinstance(self.data.dtype, types.Number):
        msg = '{} The object must be a number. Given self.data.dtype: {}'
        raise TypingError(msg.format(_func_name, self.data.dtype))

    if not isinstance(skipna, (types.Omitted, types.Boolean, types.NoneType)) and skipna is not None:
        raise TypingError('{} The object must be a boolean. Given skipna: {}'.format(_func_name, skipna))

    if not isinstance(ddof, (types.Omitted, int, types.Integer)):
        raise TypingError('{} The object must be an integer. Given ddof: {}'.format(_func_name, ddof))

    for name, arg in [('axis', axis), ('level', level), ('numeric_only', numeric_only)]:
        if not isinstance(arg, (types.Omitted, types.NoneType)) and arg is not None:
            raise TypingError('{} Unsupported parameters. Given {}: {}'.format(_func_name, name, arg))

    def hpat_pandas_series_var_impl(self, axis=None, skipna=None, level=None, ddof=1, numeric_only=None):
        if skipna is None:
            skipna = True

        if skipna:
            valuable_length = len(self._data) - numpy.sum(numpy.isnan(self._data))
            if valuable_length <= ddof:
                return numpy.nan

            return numpy.nanvar(self._data) * valuable_length / (valuable_length - ddof)

        if len(self._data) <= ddof:
            return numpy.nan

        return self._data.var() * len(self._data) / (len(self._data) - ddof)

    return hpat_pandas_series_var_impl


@sdc_overload_attribute(SeriesType, 'index')
def hpat_pandas_series_index(self):
    """
    Pandas Series attribute :attr:`pandas.Series.index` implementation
    **Algorithm**: result = series.index
    **Test**: python -m sdc.runtests sdc.tests.test_series.TestSeries.test_series_index1
              python -m sdc.runtests sdc.tests.test_series.TestSeries.test_series_index2
    Parameters
    ----------
    series: :obj:`pandas.Series`
           input series
    Returns
    -------
    :class:`pandas.Series`
           the index of the Series
    """

    _func_name = 'Attribute index.'

    if not isinstance(self, SeriesType):
        raise TypingError('{} The object must be a pandas.series. Given: {}'.format(_func_name, self))

    if isinstance(self.index, types.NoneType) or self.index is None:
        def hpat_pandas_series_index_none_impl(self):
            return numpy.arange(len(self._data))

        return hpat_pandas_series_index_none_impl
    else:
        def hpat_pandas_series_index_impl(self):
            return self._index

        return hpat_pandas_series_index_impl


@sdc_overload_method(SeriesType, 'rolling')
def hpat_pandas_series_rolling(self, window, min_periods=None, center=False,
                               win_type=None, on=None, axis=0, closed=None):
    """
    Intel Scalable Dataframe Compiler User Guide
    ********************************************
    Pandas API: pandas.Series.rolling

    Examples
    --------
    .. literalinclude:: ../../../examples/series/rolling/series_rolling_min.py
       :language: python
       :lines: 27-
       :caption: Calculate the rolling minimum.
       :name: ex_series_rolling

    .. code-block:: console

        > python ./series_rolling_min.py
        0    NaN
        1    NaN
        2    3.0
        3    2.0
        4    2.0
        dtype: float64

    .. todo:: Add support of parameters ``center``, ``win_type``, ``on``, ``axis`` and ``closed``

    .. seealso::
        :ref:`expanding <pandas.Series.expanding>`
            Provides expanding transformations.
        :ref:`ewm <pandas.Series.ewm>`
            Provides exponential weighted functions.

    Intel Scalable Dataframe Compiler Developer Guide
    *************************************************

    Pandas Series attribute :attr:`pandas.Series.rolling` implementation
    .. only:: developer

    Test: python -m sdc.runtests -k sdc.tests.test_rolling.TestRolling.test_series_rolling

    Parameters
    ----------
    series: :obj:`pandas.Series`
        Input Series.
    window: :obj:`int` or :obj:`offset`
        Size of the moving window.
    min_periods: :obj:`int`
        Minimum number of observations in window required to have a value.
    center: :obj:`bool`
        Set the labels at the center of the window.
        *unsupported*
    win_type: :obj:`str`
        Provide a window type.
        *unsupported*
    on: :obj:`str`
        Column on which to calculate the rolling window.
        *unsupported*
    axis: :obj:`int`, :obj:`str`
        Axis along which the operation acts
        0/None/'index' - row-wise operation
        1/'columns'    - column-wise operation
        *unsupported*
    closed: :obj:`str`
        Make the interval closed on the ‘right’, ‘left’, ‘both’ or ‘neither’ endpoints.
        *unsupported*

    Returns
    -------
    :class:`pandas.Series.rolling`
        Output class to manipulate with input data.
    """

    ty_checker = TypeChecker('Method rolling().')
    ty_checker.check(self, SeriesType)

    if not isinstance(window, types.Integer):
        ty_checker.raise_exc(window, 'int', 'window')

    minp_accepted = (types.Omitted, types.NoneType, types.Integer)
    if not isinstance(min_periods, minp_accepted) and min_periods is not None:
        ty_checker.raise_exc(min_periods, 'None, int', 'min_periods')

    center_accepted = (types.Omitted, types.Boolean)
    if not isinstance(center, center_accepted) and center is not False:
        ty_checker.raise_exc(center, 'bool', 'center')

    str_types = (types.Omitted, types.NoneType, types.StringLiteral, types.UnicodeType)
    if not isinstance(win_type, str_types) and win_type is not None:
        ty_checker.raise_exc(win_type, 'str', 'win_type')

    if not isinstance(on, str_types) and on is not None:
        ty_checker.raise_exc(on, 'str', 'on')

    axis_accepted = (types.Omitted, types.Integer, types.StringLiteral, types.UnicodeType)
    if not isinstance(axis, axis_accepted) and axis != 0:
        ty_checker.raise_exc(axis, 'int, str', 'axis')

    if not isinstance(closed, str_types) and closed is not None:
        ty_checker.raise_exc(closed, 'str', 'closed')

    nan_minp = isinstance(min_periods, (types.Omitted, types.NoneType)) or min_periods is None

    def hpat_pandas_series_rolling_impl(self, window, min_periods=None, center=False,
                                        win_type=None, on=None, axis=0, closed=None):
        if window < 0:
            raise ValueError('window must be non-negative')

        if nan_minp == True:  # noqa
            minp = window
        else:
            minp = min_periods

        if minp < 0:
            raise ValueError('min_periods must be >= 0')
        if minp > window:
            raise ValueError('min_periods must be <= window')

        if center != False:  # noqa
            raise ValueError('Method rolling(). The object center\n expected: False')

        if win_type is not None:
            raise ValueError('Method rolling(). The object win_type\n expected: None')

        if on is not None:
            raise ValueError('Method rolling(). The object on\n expected: None')

        if axis != 0:
            raise ValueError('Method rolling(). The object axis\n expected: 0')

        if closed is not None:
            raise ValueError('Method rolling(). The object closed\n expected: None')

        return _hpat_pandas_series_rolling_init(self, window, minp, center,
                                                win_type, on, axis, closed)

    return hpat_pandas_series_rolling_impl


@sdc_overload_attribute(SeriesType, 'size')
def hpat_pandas_series_size(self):
    """
    Pandas Series attribute :attr:`pandas.Series.size` implementation

    .. only:: developer

        Test: python -m sdc.runtests sdc.tests.test_series.TestSeries.test_series_size

    Parameters
    ----------
    series: :obj:`pandas.Series`
        input series

    Returns
    -------
    :class:`pandas.Series`
        Return the number of elements in the underlying data.
    """

    _func_name = 'Attribute size.'

    if not isinstance(self, SeriesType):
        raise TypingError('{} The object must be a pandas.series. Given: {}'.format(_func_name, self))

    def hpat_pandas_series_size_impl(self):
        return len(self._data)

    return hpat_pandas_series_size_impl


@sdc_overload_attribute(SeriesType, 'str')
def hpat_pandas_series_str(self):
    """
    Pandas Series attribute :attr:`pandas.Series.str` implementation

    .. only:: developer

        Test: python -m sdc.runtests sdc.tests.test_hiframes.TestHiFrames.test_str_get

    Parameters
    ----------
    series: :obj:`pandas.Series`
        input series

    Returns
    -------
    :class:`pandas.core.strings.StringMethods`
        Output class to manipulate with input data.
    """

    _func_name = 'Attribute str.'

    if not isinstance(self, SeriesType):
        raise TypingError('{} The object must be a pandas.series. Given: {}'.format(_func_name, self))

    if not isinstance(self.data.dtype, (types.List, types.UnicodeType)):
        msg = '{}  Can only use .str accessor with string values. Given: {}'
        raise TypingError(msg.format(_func_name, self.data.dtype))

    def hpat_pandas_series_str_impl(self):
        return pandas.core.strings.StringMethods(self)

    return hpat_pandas_series_str_impl


@sdc_overload_attribute(SeriesType, 'ndim')
def hpat_pandas_series_ndim(self):
    """
    Pandas Series attribute :attr:`pandas.Series.ndim` implementation

    .. only:: developer

       Test: python -m sdc.runtests sdc.tests.test_series.TestSeries.test_series_getattr_ndim

    Parameters
    ----------
    self: :obj:`pandas.Series`
           input series

    Returns
    -------
    :obj:`int`
           Number of dimensions of the underlying data, by definition 1
    """

    _func_name = 'Attribute ndim.'

    if not isinstance(self, SeriesType):
        raise TypingError('{} The object must be a pandas.series. Given: {}'.format(_func_name, self))

    def hpat_pandas_series_ndim_impl(self):
        return 1

    return hpat_pandas_series_ndim_impl


@sdc_overload_attribute(SeriesType, 'T')
def hpat_pandas_series_T(self):
    """
    Pandas Series attribute :attr:`pandas.Series.T` implementation

    .. only:: developer

       Test: python -m sdc.runtests sdc.tests.test_series.TestSeries.test_series_getattr_T

    Parameters
    ----------
    self: :obj:`pandas.Series`
           input series

    Returns
    -------
    :obj:`numpy.ndarray`
         An array representing the underlying data
    """

    _func_name = 'Attribute T.'

    if not isinstance(self, SeriesType):
        raise TypingError('{} The object must be a pandas.series. Given: {}'.format(_func_name, self))

    def hpat_pandas_series_T_impl(self):
        return self._data

    return hpat_pandas_series_T_impl


@sdc_overload(len)
def hpat_pandas_series_len(self):
    """
    Pandas Series operator :func:`len` implementation

    .. only:: developer

       Test: python -m sdc.runtests sdc.tests.test_series.TestSeries.test_series_len

    Parameters
    ----------
    series: :class:`pandas.Series`

    Returns
    -------
    :obj:`int`
        number of items in the object
    """

    _func_name = 'Operator len().'

    if not isinstance(self, SeriesType):
        raise TypingError('{} The object must be a pandas.series. Given: {}'.format(_func_name, self))

    def hpat_pandas_series_len_impl(self):
        return len(self._data)

    return hpat_pandas_series_len_impl


@sdc_overload_method(SeriesType, 'astype')
def hpat_pandas_series_astype(self, dtype, copy=True, errors='raise'):
    """
    Pandas Series method :meth:`pandas.Series.astype` implementation.
    Cast a pandas object to a specified dtype dtype
    .. only:: developer
        Test: python -m sdc.runtests -k sdc.tests.test_series.TestSeries.test_series_astype*

    Parameters
    -----------
    dtype : :obj:`numpy.dtype` or :obj:`dict`
               Use a numpy.dtype or Python type to cast entire pandas object to the same type.
               Alternatively, use {col: dtype, …}, where col is a column label and dtype is a numpy.dtype
               or Python type to cast one or more of the DataFrame’s columns to column-specific types.

    copy : :obj:`bool`, default :obj:`True`
            Return a copy when True
            Currently copy=False is not supported
    errors : :obj:`str`, default :obj:`'raise'`
            Control raising of exceptions on invalid data for provided dtype.
                * raise : allow exceptions to be raised
                * ignore : suppress exceptions. On error return original object
    Returns
    -------
    :obj:`pandas.Series`
         returns :obj:`pandas.Series` Cast a :obj:`pandas.Series` to a specified dtype dtype
    """

    _func_name = 'Method astype().'
    if not isinstance(self, SeriesType):
        raise TypingError('{} The object must be a pandas.series. Given self: {}'.format(_func_name, self))

    if not isinstance(copy, (types.Omitted, bool, types.Boolean)):
        raise TypingError('{} The object must be a boolean. Given copy: {}'.format(_func_name, copy))

    if (not isinstance(errors, (types.Omitted, str, types.UnicodeType, types.StringLiteral)) and
        errors in ('raise', 'ignore')):
        raise TypingError('{} The object must be a string literal. Given errors: {}'.format(_func_name, errors))

    # Return StringArray for astype(str) or astype('str')
    def hpat_pandas_series_astype_to_str_impl(self, dtype, copy=True, errors='raise'):
        num_chars = 0
        arr_len = len(self._data)

        # Get total chars for new array
        for i in numba.parfor.internal_prange(arr_len):
            item = self._data[i]
            num_chars += len(str(item))  # TODO: check NA

        data = sdc.str_arr_ext.pre_alloc_string_array(arr_len, num_chars)
        for i in numba.parfor.internal_prange(arr_len):
            item = self._data[i]
            data[i] = str(item)  # TODO: check NA

        return pandas.Series(data, self._index, self._name)

    # Return npytypes.Array from npytypes.Array for astype(types.functions.NumberClass), example - astype(np.int64)
    def hpat_pandas_series_astype_numba_impl(self, dtype, copy=True, errors='raise'):
        return pandas.Series(self._data.astype(dtype), self._index, self._name)

    # Return npytypes.Array from npytypes.Array for astype(types.StringLiteral), example - astype('int64')
    def hpat_pandas_series_astype_literal_type_numba_impl(self, dtype, copy=True, errors='raise'):
        return pandas.Series(self._data.astype(numpy.dtype(dtype)), self._index, self._name)

    # Return self
    def hpat_pandas_series_astype_no_modify_impl(self, dtype, copy=True, errors='raise'):
        return pandas.Series(self._data, self._index, self._name)


    if ((isinstance(dtype, types.Function) and dtype.typing_key == str)
        or (isinstance(dtype, types.StringLiteral) and dtype.literal_value == 'str')):
        return hpat_pandas_series_astype_to_str_impl

    # Needs Numba astype impl support converting unicode_type to NumberClass and other types
    if isinstance(self.data, StringArrayType):
        if isinstance(dtype, types.functions.NumberClass) and errors == 'raise':
            raise TypingError(f'Needs Numba astype impl support converting unicode_type to {dtype}')
        if isinstance(dtype, types.StringLiteral) and errors == 'raise':
            try:
                literal_value = numpy.dtype(dtype.literal_value)
            except:
                pass # Will raise the exception later
            else:
                raise TypingError(f'Needs Numba astype impl support converting unicode_type to {dtype.literal_value}')

    if isinstance(self.data, types.npytypes.Array) and isinstance(dtype, types.functions.NumberClass):
        return hpat_pandas_series_astype_numba_impl

    if isinstance(self.data, types.npytypes.Array) and isinstance(dtype, types.StringLiteral):
        try:
            literal_value = numpy.dtype(dtype.literal_value)
        except:
            pass # Will raise the exception later
        else:
            return hpat_pandas_series_astype_literal_type_numba_impl

    # Raise error if dtype is not supported
    if errors == 'raise':
        raise TypingError(f'{_func_name} The object must be a supported type. Given dtype: {dtype}')
    else:
        return hpat_pandas_series_astype_no_modify_impl


@sdc_overload_method(SeriesType, 'shift')
def hpat_pandas_series_shift(self, periods=1, freq=None, axis=0, fill_value=None):
    """
    Pandas Series method :meth:`pandas.Series.shift` implementation.

    .. only:: developer
       Test: python -m sdc.runtests sdc.tests.test_series.TestSeries.test_series_shift
       Test: python -m sdc.runtests sdc.tests.test_series.TestSeries.test_series_shift_unboxing
       Test: python -m sdc.runtests sdc.tests.test_series.TestSeries.test_series_shift_full
       Test: python -m sdc.runtests sdc.tests.test_series.TestSeries.test_series_shift_str
       Test: python -m sdc.runtests sdc.tests.test_series.TestSeries.test_series_shift_fill_str
       Test: python -m sdc.runtests sdc.tests.test_series.TestSeries.test_series_shift_unsupported_params

    Parameters
    ----------
    self: :obj:`pandas.Series`
        input series
    periods: :obj:`int`
        Number of periods to shift. Can be positive or negative.
    freq: :obj:`DateOffset`, :obj:`tseries.offsets`, :obj:`timedelta`, :obj:`str`
        Offset to use from the tseries module or time rule (e.g. ‘EOM’).
        *unsupported*
    axis: :obj:`int`, :obj:`str`
        Axis along which the operation acts
        0/None/'index' - row-wise operation
        1/'columns'    - column-wise operation
        *unsupported*
    fill_value : :obj:`int`, :obj:`float`
        The scalar value to use for newly introduced missing values.

    Returns
    -------
    :obj:`scalar`
         returns :obj:`series` object
    """

    _func_name = 'Method shift().'

    if not isinstance(self, SeriesType):
        raise TypingError('{} The object must be a pandas.series. Given: {}'.format(_func_name, self))

    if not isinstance(self.data.dtype, types.Number):
        msg = '{} The object must be a number. Given self.data.dtype: {}'
        raise TypingError(msg.format(_func_name, self.data.dtype))

    if not isinstance(fill_value, (types.Omitted, types.Number, types.NoneType)) and fill_value is not None:
        raise TypingError('{} The object must be a number. Given fill_value: {}'.format(_func_name, fill_value))

    if not isinstance(freq, (types.Omitted, types.NoneType)) and freq is not None:
        raise TypingError('{} Unsupported parameters. Given freq: {}'.format(_func_name, freq))

    if not isinstance(axis, (types.Omitted, int, types.Integer)) and not axis:
        raise TypingError('{} Unsupported parameters. Given axis: {}'.format(_func_name, axis))

    fill_is_default = isinstance(fill_value, (types.Omitted, types.NoneType)) or fill_value is None
    series_np_dtype = [numpy_support.as_dtype(self.data.dtype)]
    fill_np_dtype = [numpy.float64 if fill_is_default else numpy_support.as_dtype(fill_value)]

    fill_dtype = types.float64 if fill_is_default else fill_value
    common_dtype = find_common_dtype_from_numpy_dtypes([], [self.data.dtype, fill_dtype])

    if fill_is_default:
        def hpat_pandas_series_shift_impl(self, periods=1, freq=None, axis=0, fill_value=None):
            if axis != 0:
                raise TypingError('Method shift(). Unsupported parameters. Given axis != 0')

            arr = numpy.empty(shape=len(self._data), dtype=common_dtype)
            if periods > 0:
                arr[:periods] = numpy.nan
                arr[periods:] = self._data[:-periods]
            elif periods < 0:
                arr[periods:] = numpy.nan
                arr[:periods] = self._data[-periods:]
            else:
                arr[:] = self._data

            return pandas.Series(data=arr, index=self._index, name=self._name)

        return hpat_pandas_series_shift_impl

    def hpat_pandas_series_shift_impl(self, periods=1, freq=None, axis=0, fill_value=None):
        if axis != 0:
            raise TypingError('Method shift(). Unsupported parameters. Given axis != 0')

        arr = numpy.empty(len(self._data), dtype=common_dtype)
        if periods > 0:
            arr[:periods] = fill_value
            arr[periods:] = self._data[:-periods]
        elif periods < 0:
            arr[periods:] = fill_value
            arr[:periods] = self._data[-periods:]
        else:
            arr[:] = self._data

        return pandas.Series(data=arr, index=self._index, name=self._name)

    return hpat_pandas_series_shift_impl


@sdc_overload_method(SeriesType, 'isin')
def hpat_pandas_series_isin(self, values):
    """
    Pandas Series method :meth:`pandas.Series.isin` implementation.
    .. only:: developer
       Test: python -m sdc.runtests sdc.tests.test_series.TestSeries.test_series_isin_list1
    Parameters
    -----------
    values : :obj:`list` or :obj:`set` object
               specifies values to look for in the series
    Returns
    -------
    :obj:`pandas.Series`
         returns :obj:`pandas.Series` object indicating if each element of self is in values
    """

    _func_name = 'Method isin().'

    if not isinstance(self, SeriesType):
        raise TypingError(
            '{} The object must be a pandas.series. Given self: {}'.format(_func_name, self))

    if not isinstance(values, (types.Set, types.List)):
        raise TypingError(
            '{} The argument must be set or list-like object. Given values: {}'.format(_func_name, values))

    def hpat_pandas_series_isin_impl(self, values):
        # TODO: replace with below line when Numba supports np.isin in nopython mode
        # return pandas.Series(np.isin(self._data, values))
        return pandas.Series(data=[(x in values) for x in self._data], index=self._index, name=self._name)

    return hpat_pandas_series_isin_impl


@sdc_overload_method(SeriesType, 'append')
def hpat_pandas_series_append(self, to_append, ignore_index=False, verify_integrity=False):
    """
    Pandas Series method :meth:`pandas.Series.append` implementation.

    .. only:: developer

        Test: python -m sdc.runtests -k sdc.tests.test_series.TestSeries.test_series_append*

    Parameters
    -----------
    self: :obj:`pandas.Series`
        input series
    to_append : :obj:`pandas.Series` object or :obj:`list` or :obj:`set`
        Series (or list or tuple of Series) to append with self
    ignore_index: :obj:`bool`, default False
        If True, do not use the index labels.
        Supported as literal value only
    verify_integrity: :obj:`bool`, default False
        If True, raise Exception on creating index with duplicates.
        *unsupported*

    Returns
    -------
    :obj:`pandas.Series`
        returns :obj:`pandas.Series` object
        Concatenated Series

    """

    _func_name = 'Method append().'

    if not isinstance(self, SeriesType):
        raise TypingError(
            '{} The object must be a pandas.series. Given self: {}'.format(_func_name, self))

    if not (isinstance(to_append, SeriesType)
            or (isinstance(to_append, (types.UniTuple, types.List)) and isinstance(to_append.dtype, SeriesType))):
        raise TypingError(
            '{} The argument must be a pandas.series or list/tuple of pandas.series. \
            Given to_append: {}'.format(_func_name, to_append))

    # currently we will always raise this in the end, i.e. if no impl was found
    # TODO: find a way to stop compilation early and not proceed with unliteral step
    if not (isinstance(ignore_index, types.Literal) and isinstance(ignore_index, types.Boolean)
            or isinstance(ignore_index, types.Omitted)
            or ignore_index is False):
        raise TypingError(
            '{} The ignore_index must be a literal Boolean constant. Given: {}'.format(_func_name, ignore_index))

    if not (verify_integrity is False or isinstance(verify_integrity, types.Omitted)):
        raise TypingError(
            '{} Unsupported parameters. Given verify_integrity: {}'.format(_func_name, verify_integrity))

    # ignore_index value has to be known at compile time to select between implementations with different signatures
    ignore_index_is_false = (common_functions.has_literal_value(ignore_index, False)
                             or common_functions.has_python_value(ignore_index, False)
                             or isinstance(ignore_index, types.Omitted))
    to_append_is_series = isinstance(to_append, SeriesType)

    if ignore_index_is_false:
        def hpat_pandas_series_append_impl(self, to_append, ignore_index=False, verify_integrity=False):
            if to_append_is_series == True:  # noqa
                new_data = common_functions.hpat_arrays_append(self._data, to_append._data)
                new_index = common_functions.hpat_arrays_append(self.index, to_append.index)
            else:
                data_arrays_to_append = [series._data for series in to_append]
                index_arrays_to_append = [series.index for series in to_append]
                new_data = common_functions.hpat_arrays_append(self._data, data_arrays_to_append)
                new_index = common_functions.hpat_arrays_append(self.index, index_arrays_to_append)

            return pandas.Series(new_data, new_index)

        return hpat_pandas_series_append_impl

    else:
        def hpat_pandas_series_append_ignore_index_impl(self, to_append, ignore_index=False, verify_integrity=False):

            if to_append_is_series == True:  # noqa
                new_data = common_functions.hpat_arrays_append(self._data, to_append._data)
            else:
                arrays_to_append = [series._data for series in to_append]
                new_data = common_functions.hpat_arrays_append(self._data, arrays_to_append)

            return pandas.Series(new_data, None)

        return hpat_pandas_series_append_ignore_index_impl


@sdc_overload_method(SeriesType, 'copy')
def hpat_pandas_series_copy(self, deep=True):
    """
    Pandas Series method :meth:`pandas.Series.copy` implementation.

    .. only:: developer

       Test: python -m sdc.runtests sdc.tests.test_series.TestSeries.test_series_copy_str1
       Test: python -m sdc.runtests sdc.tests.test_series.TestSeries.test_series_copy_int1
       Test: python -m sdc.runtests sdc.tests.test_series.TestSeries.test_series_copy_deep

    Parameters
    -----------
    self: :class:`pandas.Series`
        input arg
    deep: :obj:`bool`, default :obj:`True`
        Make a deep copy, including a copy of the data and the indices.
        With deep=False neither the indices nor the data are copied.
        [SDC limitations]:
            - deep=False: shallow copy of index is not supported

    Returns
    -------
    :obj:`pandas.Series` or :obj:`pandas.DataFrame`
        Object type matches caller.
    """

    ty_checker = TypeChecker('Method Series.copy().')
    ty_checker.check(self, SeriesType)

    if not isinstance(deep, (types.Omitted, types.Boolean)) and not deep:
        ty_checker.raise_exc(self.data, 'boolean', 'deep')

    if isinstance(self.index, types.NoneType):
        def hpat_pandas_series_copy_impl(self, deep=True):
            if deep:
                return pandas.Series(data=self._data.copy(), name=self._name)
            else:
                return pandas.Series(data=self._data, name=self._name)
        return hpat_pandas_series_copy_impl
    else:
        def hpat_pandas_series_copy_impl(self, deep=True):
            if deep:
                return pandas.Series(data=self._data.copy(), index=self._index.copy(), name=self._name)
            else:
                # Shallow copy of index is not supported yet
                return pandas.Series(data=self._data, index=self._index.copy(), name=self._name)
        return hpat_pandas_series_copy_impl


@sdc_overload_method(SeriesType, 'corr')
def hpat_pandas_series_corr(self, other, method='pearson', min_periods=None):
    """
    Pandas Series method :meth:`pandas.Series.corr` implementation.

    Note: Unsupported mixed numeric and string data

    .. only:: developer

       Test: python -m sdc.runtests sdc.tests.test_series.TestSeries.test_series_corr
       Test: python -m sdc.runtests sdc.tests.test_series.TestSeries.test_series_corr_unsupported_dtype
       Test: python -m sdc.runtests sdc.tests.test_series.TestSeries.test_series_corr_unsupported_period

    Parameters
    ----------
    self: :obj:`pandas.Series`
        input series
    other: :obj:`pandas.Series`
        input series
    method:
        *unsupported
    min_periods: :obj:`int`, default None

    Returns
    -------
    :obj:`float`
         returns :obj:`float` object
    """


    ty_checker = TypeChecker('Method corr().')
    ty_checker.check(self, SeriesType)

    ty_checker.check(other, SeriesType)

    if not isinstance(self.data.dtype, types.Number):
        ty_checker.raise_exc(self.data, 'number', 'self.data')

    if not isinstance(other.data.dtype, types.Number):
        ty_checker.raise_exc(other.data, 'number', 'other.data')

    if not isinstance(min_periods, (int, types.Integer, types.Omitted, types.NoneType)) and min_periods is not None:
        ty_checker.raise_exc(min_periods, 'int64', 'min_periods')

    def hpat_pandas_series_corr_impl(self, other, method='pearson', min_periods=None):

        if min_periods is None:
            min_periods = 1

        if len(self._data) == 0 or len(other._data) == 0:
            return numpy.nan

        self_arr = self._data[:min(len(self._data), len(other._data))]
        other_arr = other._data[:min(len(self._data), len(other._data))]

        invalid = numpy.isnan(self_arr) | numpy.isnan(other_arr)
        if invalid.any():
            self_arr = self_arr[~invalid]
            other_arr = other_arr[~invalid]

        if len(self_arr) < min_periods:
            return numpy.nan

        new_self = pandas.Series(self_arr)
        new_other = pandas.Series(other_arr)

        n = new_self.count()
        ma = new_self.sum()
        mb = new_other.sum()
        a = n * (self_arr * other_arr).sum() - ma * mb
        b1 = n * (self_arr * self_arr).sum() - ma * ma
        b2 = n * (other_arr * other_arr).sum() - mb * mb

        if b1 == 0 or b2 == 0:
            return numpy.nan

        return a / numpy.sqrt(b1 * b2)

    return hpat_pandas_series_corr_impl


@sdc_overload_method(SeriesType, 'head')
def hpat_pandas_series_head(self, n=5):
    """
    Pandas Series method :meth:`pandas.Series.head` implementation.

    .. only:: developer
       Test: python -m -k sdc.runtests sdc.tests.test_series.TestSeries.test_series_head*

    Parameters
    -----------
    n: :obj:`int`, default 5
        input argument, default 5
    Returns
    -------
    :obj:`pandas.Series`
        returns: The first n rows of the caller object.
    """

    _func_name = 'Method head().'

    if not isinstance(self, SeriesType):
        raise TypingError('{} The object must be a pandas.series. Given: {}'.format(_func_name, self))

    if not isinstance(n, (types.Integer, types.Omitted)) and n != 5:
        raise TypingError('{} The parameter must be an integer type. Given type n: {}'.format(_func_name, n))

    if isinstance(self.index, types.NoneType):
        def hpat_pandas_series_head_impl(self, n=5):
            return pandas.Series(data=self._data[:n], name=self._name)

        return hpat_pandas_series_head_impl
    else:
        def hpat_pandas_series_head_index_impl(self, n=5):
            return pandas.Series(data=self._data[:n], index=self._index[:n], name=self._name)

        return hpat_pandas_series_head_index_impl


@sdc_overload_method(SeriesType, 'groupby')
def hpat_pandas_series_groupby(
        self,
        by=None,
        axis=0,
        level=None,
        as_index=True,
        sort=True,
        group_keys=True,
        squeeze=False,
        observed=False):
    """
    Pandas Series method :meth:`pandas.Series.groupby` implementation.
    .. only:: developer
       Test: python -m sdc.runtests sdc.tests.test_series.TestSeries.test_series_groupby_count
    Parameters
    -----------
    self: :class:`pandas.Series`
        input arg
    by: :obj:`pandas.Series` object
        Used to determine the groups for the groupby
    axis:
        *unsupported*
    level:
        *unsupported*
    as_index:
        *unsupported*
    sort:
        *unsupported*
    group_keys:
        *unsupported*
    squeeze:
        *unsupported*
    observed:
        *unsupported*
    Returns
    -------
    :obj:`pandas.SeriesGroupBy`
         returns :obj:`pandas.SeriesGroupBy` object
    """

    _func_name = 'Method Series.groupby().'

    if not isinstance(self, SeriesType):
        raise TypingError('{} The object must be a pandas.series. Given: {}'.format(_func_name, self))

    if by is None and axis is None:
        raise TypingError("{} You have to supply one of 'by' or 'axis' parameters".format(_func_name))

    if level is not None and not isinstance(level, (types.Integer, types.NoneType, types.Omitted)):
        raise TypingError("{} 'level' must be an Integer. Given: {}".format(_func_name, level))

    def hpat_pandas_series_groupby_impl(
            self,
            by=None,
            axis=0,
            level=None,
            as_index=True,
            sort=True,
            group_keys=True,
            squeeze=False,
            observed=False):
        # TODO Needs to implement parameters value check
        # if level is not None and (level < -1 or level > 0):
        #     raise ValueError("Method Series.groupby(). level > 0 or level < -1 only valid with MultiIndex")

        return pandas.core.groupby.SeriesGroupBy(self)

    return hpat_pandas_series_groupby_impl


@sdc_overload_method(SeriesType, 'isnull')
@sdc_overload_method(SeriesType, 'isna')
def hpat_pandas_series_isna(self):
    """
    Pandas Series method :meth:`pandas.Series.isna` and :meth:`pandas.Series.isnull` implementation.

    .. only:: developer

        Test: python -m sdc.runtests sdc.tests.test_series.TestSeries.test_series_isna1
        Test: python -m sdc.runtests sdc.tests.test_series.TestSeries.test_series_str_isna1
        Test: python -m sdc.runtests sdc.tests.test_series.TestSeries.test_series_isnull1

    Parameters
    -----------
    self : :obj:`pandas.Series` object
               input argument

    Returns
    -------
    :obj:`pandas.Series`
         returns :obj:`pandas.Series` object
    """

    _func_name = 'Method isna/isnull().'

    if not isinstance(self, SeriesType):
        raise TypingError(
            '{} The object must be a pandas.series. Given self: {}'.format(_func_name, self))

    if isinstance(self.data.dtype, (types.Integer, types.Float)):

        def hpat_pandas_series_isna_impl(self):
            return pandas.Series(data=numpy.isnan(self._data), index=self._index, name=self._name)

        return hpat_pandas_series_isna_impl

    if isinstance(self.data.dtype, types.UnicodeType):

        def hpat_pandas_series_isna_impl(self):
            result = numpy.empty(len(self._data), numpy.bool_)
            byte_size = 8
            # iterate over bits in StringArrayType null_bitmap and fill array indicating if array's element are NaN
            for i in range(len(self._data)):
                bmap_idx = i // byte_size
                bit_idx = i % byte_size
                bmap = self._data.null_bitmap[bmap_idx]
                bit_value = (bmap >> bit_idx) & 1
                result[i] = bit_value == 0
            return pandas.Series(result, index=self._index, name=self._name)

        return hpat_pandas_series_isna_impl


@sdc_overload_method(SeriesType, 'notna')
def hpat_pandas_series_notna(self):
    """
    Pandas Series method :meth:`pandas.Series.notna` implementation.

    .. only:: developer

        Test: python -m -k sdc.runtests sdc.tests.test_series.TestSeries.test_series_notna*

    Parameters
    -----------
    self : :obj:`pandas.Series` object
        input series

    Returns
    -------
    :obj:`pandas.Series`
         returns :obj:`pandas.Series` object
    """

    _func_name = 'Method notna().'

    if not isinstance(self, SeriesType):
        raise TypingError('{} The object must be a pandas.series. Given: {}'.format(_func_name, self))

    if isinstance(self.data.dtype, types.Number):
        def hpat_pandas_series_notna_impl(self):
            return pandas.Series(numpy.invert(numpy.isnan(self._data)), index=self._index, name=self._name)

        return hpat_pandas_series_notna_impl

    if isinstance(self.data.dtype, types.UnicodeType):
        def hpat_pandas_series_notna_impl(self):
            result = self.isna()
            return pandas.Series(numpy.invert(result._data), index=self._index, name=self._name)

        return hpat_pandas_series_notna_impl


@sdc_overload_method(SeriesType, 'ne')
def hpat_pandas_series_ne(self, other, level=None, fill_value=None, axis=0):
    """
    Pandas Series method :meth:`pandas.Series.ne` implementation.
    .. only:: developer

       Test: python -m sdc.runtests sdc.tests.test_series.TestSeries.test_series_op8

    Parameters
    ----------
    self: :class:`pandas.Series`
        input arg
    other: :obj:`pandas.Series`, :obj:`int` or :obj:`float`
        input arg
    level: :obj:`int` or name
         *unsupported*
    fill_value: :obj:`float` or None, default None
              *unsupported*
    axis: default 0
         *unsupported*
    Returns
    -------
    :obj:`pandas.Series`
         returns :obj:`pandas.Series` object
    """

    _func_name = 'Method ne().'

    if not isinstance(self, SeriesType):
        raise TypingError('{} The object must be a pandas.series. Given: {}'.format(_func_name, self))

    if not (isinstance(level, types.Omitted) or level is None):
        raise TypingError(
            '{} Unsupported parameters. Given level: {}, fill_value: {}, axis: {}'.format(_func_name, level, fill_value,
                                                                                          axis))

    if not (isinstance(fill_value, types.Omitted) or fill_value is None):
        raise TypingError(
            '{} Unsupported parameters. Given level: {}, fill_value: {}, axis: {}'.format(_func_name, level, fill_value,
                                                                                          axis))

    if not (isinstance(axis, types.Omitted) or axis == 0):
        raise TypingError(
            '{} Unsupported parameters. Given level: {}, fill_value: {}, axis: {}'.format(_func_name, level, fill_value,
                                                                                          axis))

    if isinstance(other, SeriesType):
        def hpat_pandas_series_ne_impl(self, other, level=None, fill_value=None, axis=0):
            """
            Test:  python -m sdc.runtests sdc.tests.test_series.TestSeries.test_series_op8
            """

            return pandas.Series(self._data != other._data)

        return hpat_pandas_series_ne_impl

    if isinstance(other, types.Integer) or isinstance(other, types.Float):
        def hpat_pandas_series_ne_impl(self, other, level=None, fill_value=None, axis=0):
            """
            Test:  python -m sdc.runtests sdc.tests.test_series.TestSeries.test_series_op8_integer_scalar
            Test:  python -m sdc.runtests sdc.tests.test_series.TestSeries.test_series_op8_float_scalar
            """

            return pandas.Series(self._data != other)

        return hpat_pandas_series_ne_impl

    raise TypingError(
        '{} The object must be a pandas.series and argument must be a number. Given: {} and other: {}'.format(
            _func_name, self, other))


@sdc_overload_method(SeriesType, 'add')
def hpat_pandas_series_add(self, other, level=None, fill_value=None, axis=0):
    """
    Intel Scalable Dataframe Compiler User Guide
    ********************************************

    Pandas API: pandas.Series.add


    Examples
    --------
    .. literalinclude:: ../../../examples/series/series_add.py
       :language: python
       :lines: 27-
       :caption: Getting the addition of Series and other
       :name: ex_series_add

    .. code-block:: console

        > python ./series/series_add.py
        0    5
        1    7
        2    9
        dtype: int64

    .. note::

        Parameters level, fill_value, axis are currently unsupported by Intel Scalable Dataframe Compiler

    .. seealso::

        :ref:`Series.radd <pandas.Series.radd>`

    Intel Scalable Dataframe Compiler Developer Guide
    *************************************************
    Pandas Series method :meth:`pandas.Series.add` implementation.
    .. only:: developer

       Test: python -m sdc.runtests sdc.tests.test_series.TestSeries.test_series_op5

    Parameters
    ----------
    self: :class:`pandas.Series`
        input arg
    other: :obj:`pandas.Series`, :obj:`int` or :obj:`float`
        input arg
    level: :obj:`int` or name
         *unsupported*
    fill_value: :obj:`float` or None, default None
              *unsupported*
    axis: :obj:`int` default 0
         *unsupported*
    Returns
    -------
    :obj:`pandas.Series`
         returns :obj:`pandas.Series` object
    """

    _func_name = 'Method add().'
    ty_checker = TypeChecker(_func_name)
    ty_checker.check(self, SeriesType)

    if not (isinstance(fill_value, types.Omitted) or fill_value is None):
        ty_checker.raise_exc(fill_value, 'None', 'fill_value')

    if not (isinstance(axis, types.Omitted) or axis == 0):
        ty_checker.raise_exc(axis, 'int', 'axis')

    if isinstance(other, SeriesType):
        def hpat_pandas_series_add_impl(self, other, level=None, fill_value=None, axis=0):
            """
            Test:  python -m sdc.runtests sdc.tests.test_series.TestSeries.test_series_op5
            """

            return pandas.Series(self._data + other._data)

        return hpat_pandas_series_add_impl

    if isinstance(other, types.Integer) or isinstance(other, types.Float):
        def hpat_pandas_series_add_number_impl(self, other, level=None, fill_value=None, axis=0):
            """
            Test:  python -m sdc.runtests sdc.tests.test_series.TestSeries.test_series_op5_integer_scalar
            Test:  python -m sdc.runtests sdc.tests.test_series.TestSeries.test_series_op5_float_scalar
            """

            if axis != 0:
                raise ValueError('Method add(). The object axis\n expected: 0')

            return pandas.Series(self._data + other)

        return hpat_pandas_series_add_number_impl

    ty_checker.raise_exc(other, 'Series, int, float', 'other')


@sdc_overload_method(SeriesType, 'sub')
def hpat_pandas_series_sub(self, other, level=None, fill_value=None, axis=0):
    """
    Pandas Series method :meth:`pandas.Series.sub` implementation.
    .. only:: developer

       Test: python -m sdc.runtests sdc.tests.test_series.TestSeries.test_series_op5

    Parameters
    ----------
    self: :class:`pandas.Series`
        input arg
    other: :obj:`pandas.Series`, :obj:`int` or :obj:`float`
        input arg
    level: :obj:`int` or name
         *unsupported*
    fill_value: :obj:`float` or None, default None
              *unsupported*
    axis: default 0
         *unsupported*
    Returns
    -------
    :obj:`pandas.Series`
         returns :obj:`pandas.Series` object
    """

    _func_name = 'Method sub().'

    if not isinstance(self, SeriesType):
        raise TypingError('{} The object must be a pandas.series. Given: {}'.format(_func_name, self))

    if not (isinstance(level, types.Omitted) or level is None):
        raise TypingError(
            '{} Unsupported parameters. Given level: {}, fill_value: {}, axis: {}'.format(_func_name, level, fill_value,
                                                                                          axis))

    if not (isinstance(fill_value, types.Omitted) or fill_value is None):
        raise TypingError(
            '{} Unsupported parameters. Given level: {}, fill_value: {}, axis: {}'.format(_func_name, level, fill_value,
                                                                                          axis))

    if not (isinstance(axis, types.Omitted) or axis == 0):
        raise TypingError(
            '{} Unsupported parameters. Given level: {}, fill_value: {}, axis: {}'.format(_func_name, level, fill_value,
                                                                                          axis))

    if isinstance(other, SeriesType):
        def hpat_pandas_series_sub_impl(self, other, level=None, fill_value=None, axis=0):
            """
            Test:  python -m sdc.runtests sdc.tests.test_series.TestSeries.test_series_op5
            """

            return pandas.Series(self._data - other._data)

        return hpat_pandas_series_sub_impl

    if isinstance(other, types.Integer) or isinstance(other, types.Float):
        def hpat_pandas_series_sub_number_impl(self, other, level=None, fill_value=None, axis=0):
            """
            Test:  python -m sdc.runtests sdc.tests.test_series.TestSeries.test_series_op5_integer_scalar
            Test:  python -m sdc.runtests sdc.tests.test_series.TestSeries.test_series_op5_float_scalar
            """

            return pandas.Series(self._data - other)

        return hpat_pandas_series_sub_number_impl

    raise TypingError('{} The object must be a pandas.series or scalar. Given other: {}'.format(_func_name, other))


@sdc_overload_method(SeriesType, 'sum')
def hpat_pandas_series_sum(
    self,
    axis=None,
    skipna=None,
    level=None,
    numeric_only=None,
    min_count=0,
):
    """
    Pandas Series method :meth:`pandas.Series.sum` implementation.

    .. only:: developer

        Tests:
            python -m sdc.runtests sdc.tests.test_series.TestSeries.test_series_sum1
            # python -m sdc.runtests sdc.tests.test_series.TestSeries.test_series_sum2

    Parameters
    ----------
    self: :class:`pandas.Series`
        input series
    axis:
        *unsupported*
    skipna: :obj:`bool`, default :obj:`True`
        Exclude NA/null values when computing the result.
    level:
        *unsupported*
    numeric_only:
        *unsupported*
    min_count:
        *unsupported*

    Returns
    -------
    :obj:`float`
        scalar or Series (if level specified)
    """

    _func_name = 'Method sum().'

    if not isinstance(self, SeriesType):
        raise TypingError('{} The object must be a pandas.series. Given: {}'.format(_func_name, self))

    if not (isinstance(axis, (types.Integer, types.Omitted)) or axis is None):
        raise TypingError('{} The axis must be an Integer. Currently unsupported. Given: {}'.format(_func_name, axis))

    if not (isinstance(skipna, (types.Boolean, types.Omitted)) or skipna is None):
        raise TypingError('{} The skipna must be a Boolean. Given: {}'.format(_func_name, skipna))

    if not (isinstance(level, (types.Integer, types.StringLiteral, types.Omitted)) or level is None):
        raise TypingError(
            '{} The level must be an Integer or level name. Currently unsupported. Given: {}'.format(
                _func_name, level))

    if not (isinstance(numeric_only, (types.Boolean, types.Omitted)) or numeric_only is None):
        raise TypingError(
            '{} The numeric_only must be a Boolean. Currently unsupported. Given: {}'.format(
                _func_name, numeric_only))

    if not (isinstance(min_count, (types.Integer, types.Omitted)) or min_count == 0):
        raise TypingError(
            '{} The min_count must be an Integer. Currently unsupported. Given: {}'.format(
                _func_name, min_count))

    def hpat_pandas_series_sum_impl(
        self,
        axis=None,
        skipna=None,
        level=None,
        numeric_only=None,
        min_count=0,
    ):
        """
        Test: python -m sdc.runtests sdc.tests.test_series.TestSeries.test_series_sum1
        """
        if skipna is None:
            skipna = True
        if skipna:
            return numpy.nansum(self._data)
        return numpy.sum(self._data)

    return hpat_pandas_series_sum_impl


@sdc_overload_method(SeriesType, 'take')
def hpat_pandas_series_take(self, indices, axis=0, is_copy=False):
    """
    Pandas Series method :meth:`pandas.Series.take` implementation.
    .. only:: developer
       Tests: python -m sdc.runtests sdc.tests.test_series.TestSeries.test_series_take_index_default
              python -m sdc.runtests sdc.tests.test_series.TestSeries.test_series_take_index_default_unboxing
              python -m sdc.runtests sdc.tests.test_series.TestSeries.test_series_take_index_int
              python -m sdc.runtests sdc.tests.test_series.TestSeries.test_series_take_index_int_unboxing
              python -m sdc.runtests sdc.tests.test_series.TestSeries.test_series_take_index_str
              python -m sdc.runtests sdc.tests.test_series.TestSeries.test_series_take_index_str_unboxing
    Parameters
    ----------
    self: :obj:`pandas.Series`
        input series
    indices: :obj:`array-like`
         An array of ints indicating which positions to take
    axis: {0 or `index`, 1 or `columns`, None}, default 0
        The axis on which to select elements. 0 means that we are selecting rows,
        1 means that we are selecting columns.
        *unsupported*
    is_copy: :obj:`bool`, default True
        Whether to return a copy of the original object or not.
        *unsupported*
    Returns
    -------
    :obj:`pandas.Series`
         returns :obj:`pandas.Series` object containing the elements taken from the object
    """

    ty_checker = TypeChecker('Method take().')
    ty_checker.check(self, SeriesType)

    if (not isinstance(axis, (int, types.Integer, str, types.UnicodeType, types.StringLiteral, types.Omitted))
        and axis not in (0, 'index')):
        ty_checker.raise_exc(axis, 'integer or string', 'axis')

    if not isinstance(is_copy, (bool, types.Boolean, types.Omitted)) and is_copy is not False:
        ty_checker.raise_exc(is_copy, 'boolean', 'is_copy')

    if not isinstance(indices, (types.List, types.Array)):
        ty_checker.raise_exc(indices, 'array-like', 'indices')

    if isinstance(self.index, types.NoneType) or self.index is None:
        def hpat_pandas_series_take_noindex_impl(self, indices, axis=0, is_copy=False):
            local_data = [self._data[i] for i in indices]

            return pandas.Series(local_data, indices)

        return hpat_pandas_series_take_noindex_impl

    def hpat_pandas_series_take_impl(self, indices, axis=0, is_copy=False):
        local_data = [self._data[i] for i in indices]
        local_index = [self._index[i] for i in indices]

        return pandas.Series(local_data, local_index)

    return hpat_pandas_series_take_impl


@sdc_overload_method(SeriesType, 'idxmax')
def hpat_pandas_series_idxmax(self, axis=None, skipna=True):
    """
    Pandas Series method :meth:`pandas.Series.idxmax` implementation.
    .. only:: developer
        Test: python -m sdc.runtests sdc.tests.test_series.TestSeries.test_series_idxmax1
        Test: python -m sdc.runtests sdc.tests.test_series.TestSeries.test_series_idxmax_str_idx
        Test: python -m sdc.runtests sdc.tests.test_series.TestSeries.test_series_idxmax_noidx
        Test: python -m sdc.runtests sdc.tests.test_series.TestSeries.test_series_idxmax_idx

    Parameters
    -----------
    axis :  :obj:`int`, :obj:`str`, default: None
            Axis along which the operation acts
            0/None - row-wise operation
            1      - column-wise operation
            *unsupported*
    skipna:  :obj:`bool`, default: True
            exclude NA/null values
            *unsupported*
    Returns
    -------
    :obj:`pandas.Series.index` or nan
            returns: Label of the minimum value.
    """

    _func_name = 'Method idxmax().'

    if not isinstance(self, SeriesType):
        raise TypingError('{} The object must be a pandas.series. Given: {}'.format(_func_name, self))

    if not isinstance(self.data.dtype, types.Number):
        raise TypingError('{} Numeric values supported only. Given: {}'.format(_func_name, self.data.dtype))

    if not (isinstance(skipna, (types.Omitted, types.Boolean, bool)) or skipna is True):
        raise TypingError("{} 'skipna' must be a boolean type. Given: {}".format(_func_name, skipna))

    if not (isinstance(axis, types.Omitted) or axis is None):
        raise TypingError("{} 'axis' unsupported. Given: {}".format(_func_name, axis))

    if not (isinstance(skipna, types.Omitted) or skipna is True):
        raise TypingError("{} 'skipna' unsupported. Given: {}".format(_func_name, skipna))

    if isinstance(self.index, types.NoneType) or self.index is None:
        def hpat_pandas_series_idxmax_impl(self, axis=None, skipna=True):

            return numpy.argmax(self._data)

        return hpat_pandas_series_idxmax_impl
    else:
        def hpat_pandas_series_idxmax_index_impl(self, axis=None, skipna=True):
            # no numpy.nanargmax is supported by Numba at this time
            result = numpy.argmax(self._data)
            return self._index[int(result)]

        return hpat_pandas_series_idxmax_index_impl


@sdc_overload_method(SeriesType, 'mul')
def hpat_pandas_series_mul(self, other, level=None, fill_value=None, axis=0):
    """
    Intel Scalable Dataframe Compiler User Guide
    ********************************************

    Pandas API: pandas.Series.mul

    Examples
    --------
    .. literalinclude:: ../../../examples/series/series_mul.py
       :language: python
       :lines: 27-
       :caption: Element-wise multiplication of two Series
       :name: ex_series_mul

    .. code-block:: console

        > python ./series/series_mul.py
        0      0
        1      3
        2    200
        dtype: int64

     .. note::

        Parameters level, fill_value, axis are currently unsupported by Intel Scalable Dataframe Compiler

    .. seealso::

        :ref:`Series.rmul <pandas.Series.rmul>`

    Intel Scalable Dataframe Compiler Developer Guide
    *************************************************
    Pandas Series method :meth:`pandas.Series.mul` implementation.
    .. only:: developer

       Test: python -m sdc.runtests sdc.tests.test_series.TestSeries.test_series_op5

    Parameters
    ----------
    self: :class:`pandas.Series`
        input arg
    other: :obj:`pandas.Series`, :obj:`int` or :obj:`float`
        input arg
    level: :obj:`int` or name
         *unsupported*
    fill_value: :obj:`float` or None, default None
              *unsupported*
    axis: :obj:`int` default 0
         *unsupported*
    Returns
    -------
    :obj:`pandas.Series`
         returns :obj:`pandas.Series` object
    """

    _func_name = 'Method mul().'
    ty_checker = TypeChecker(_func_name)
    ty_checker.check(self, SeriesType)

    if not isinstance(level, types.Omitted) and level is not None:
        ty_checker.raise_exc(level, 'None', 'level')

    if not isinstance(fill_value, types.Omitted) and fill_value is not None:
        ty_checker.raise_exc(fill_value, 'None', 'fill_value')

    if not isinstance(axis, types.Omitted) and axis != 0:
        ty_checker.raise_exc(axis, 'int', 'axis')

    if isinstance(other, SeriesType):
        def hpat_pandas_series_mul_impl(self, other, level=None, fill_value=None, axis=0):
            """
            Test:  python -m sdc.runtests sdc.tests.test_series.TestSeries.test_series_op5
            """
            if axis != 0:
                raise ValueError('Method mul(). The object axis\n expected: 0')

            return pandas.Series(self._data * other._data)

        return hpat_pandas_series_mul_impl

    if isinstance(other, types.Integer) or isinstance(other, types.Float):
        def hpat_pandas_series_mul_number_impl(self, other, level=None, fill_value=None, axis=0):
            """
            Test:  python -m sdc.runtests sdc.tests.test_series.TestSeries.test_series_op5_integer_scalar
            Test:  python -m sdc.runtests sdc.tests.test_series.TestSeries.test_series_op5_float_scalar
            """

            if axis != 0:
                raise ValueError('Method mul(). The object axis\n expected: 0')

            return pandas.Series(self._data * other)

        return hpat_pandas_series_mul_number_impl

    ty_checker.raise_exc(other, 'Series, int, float', 'other')


@sdc_overload_method(SeriesType, 'div')
def hpat_pandas_series_div(self, other, level=None, fill_value=None, axis=0):
    """
    Intel Scalable Dataframe Compiler User Guide
    ********************************************

    Pandas API: pandas.Series.div

    Examples
    --------
    .. literalinclude:: ../../../examples/series/series_div.py
       :language: python
       :lines: 27-
       :caption: Element-wise division of one Series by another (binary operator div)
       :name: ex_series_div

    .. code-block:: console

        > python ./series/series_div.py
        0    0.25
        1    0.50
        2    0.25
        dtype: float64

    .. note::

        Parameters level, fill_value, axis are currently unsupported by Intel Scalable Dataframe Compiler

    .. seealso::

        :ref:`Series.rdiv <pandas.Series.rdiv>`

    Intel Scalable Dataframe Compiler Developer Guide
    *************************************************
    Pandas Series method :meth:`pandas.Series.div` implementation.
    .. only:: developer

       Test: python -m sdc.runtests sdc.tests.test_series.TestSeries.test_series_op5

    Parameters
    ----------
    self: :class:`pandas.Series`
        input arg
    other: :obj:`pandas.Series`, :obj:`int` or :obj:`float`
        input arg
    level: :obj:`int` or name
         *unsupported*
    fill_value: :obj:`float` or None, default None
              *unsupported*
    axis: :obj:`int` default 0
         *unsupported*
    Returns
    -------
    :obj:`pandas.Series`
         returns :obj:`pandas.Series` object
    """

    _func_name = 'Method div().'
    ty_checker = TypeChecker(_func_name)
    ty_checker.check(self, SeriesType)

    if not (isinstance(level, types.Omitted) or level is None):
        ty_checker.raise_exc(level, 'None', 'level')

    if not (isinstance(fill_value, types.Omitted) or fill_value is None):
        ty_checker.raise_exc(fill_value, 'None', 'fill_value')

    if not (isinstance(axis, types.Omitted) or axis == 0):
        ty_checker.raise_exc(axis, 'int', 'axis')

    if isinstance(other, SeriesType):
        def hpat_pandas_series_div_impl(self, other, level=None, fill_value=None, axis=0):
            """
            Test:  python -m sdc.runtests sdc.tests.test_series.TestSeries.test_series_op5
            """

            if axis != 0:
                raise ValueError('Method div(). The object axis\n expected: 0')

            return pandas.Series(self._data / other._data)

        return hpat_pandas_series_div_impl

    if isinstance(other, types.Integer) or isinstance(other, types.Float):
        def hpat_pandas_series_div_number_impl(self, other, level=None, fill_value=None, axis=0):
            """
            Test:  python -m sdc.runtests sdc.tests.test_series.TestSeries.test_series_op5_integer_scalar
            Test:  python -m sdc.runtests sdc.tests.test_series.TestSeries.test_series_op5_float_scalar
            """

            if axis != 0:
                raise ValueError('Method div(). The object axis\n expected: 0')

            return pandas.Series(self._data / other)

        return hpat_pandas_series_div_number_impl

    ty_checker.raise_exc(other, 'Series, int, float', 'other')


@sdc_overload_method(SeriesType, 'truediv')
def hpat_pandas_series_truediv(self, other, level=None, fill_value=None, axis=0):
    """
    Intel Scalable Dataframe Compiler User Guide
    ********************************************

    Pandas API: pandas.Series.truediv

    Examples
    --------
    .. literalinclude:: ../../../examples/series/series_truediv.py
       :language: python
       :lines: 27-
       :caption: Element-wise division of one Series by another (binary operator truediv)
       :name: ex_series_truediv

    .. code-block:: console

        > python ./series/series_truediv.py
        0    0.25
        1    0.50
        2    0.25
        dtype: float64

    .. note::

        Parameters level, fill_value, axis are currently unsupported by Intel Scalable Dataframe Compiler

    .. seealso::

        :ref:`Series.rtruediv <pandas.Series.rtruediv>`

    Intel Scalable Dataframe Compiler Developer Guide
    *************************************************
    Pandas Series :meth:`pandas.Series.truediv` implementation.
    .. only:: developer

       Test: python -m sdc.runtests sdc.tests.test_series.TestSeries.test_series_op5

    Parameters
    ----------
    self: :class:`pandas.Series`
        input arg
    other: :obj:`pandas.Series`, :obj:`int` or :obj:`float`
        input arg
    level: :obj:`int` or name
         *unsupported*
    fill_value: :obj:`float` or None, default None
              *unsupported*
    axis: default 0
         *unsupported*
    Returns
    -------
    :obj:`pandas.Series`
         returns :obj:`pandas.Series` object
    """

    _func_name = 'Method truediv().'
    ty_checker = TypeChecker(_func_name)
    ty_checker.check(self, SeriesType)

    if not (isinstance(level, types.Omitted) or level is None):
        ty_checker.raise_exc(level, 'None', 'level')

    if not (isinstance(fill_value, types.Omitted) or fill_value is None):
        ty_checker.raise_exc(fill_value, 'None', 'fill_value')

    if not (isinstance(axis, types.Omitted) or axis == 0):
        ty_checker.raise_exc(axis, 'int', 'axis')

    if isinstance(other, SeriesType):
        def hpat_pandas_series_truediv_impl(self, other, level=None, fill_value=None, axis=0):
            """
            Test:  python -m sdc.runtests sdc.tests.test_series.TestSeries.test_series_op5
            """

            if axis != 0:
                raise ValueError('Method truediv(). The object axis\n expected: 0')

            return pandas.Series(self._data / other._data)

        return hpat_pandas_series_truediv_impl

    if isinstance(other, types.Integer) or isinstance(other, types.Float):
        def hpat_pandas_series_truediv_number_impl(self, other, level=None, fill_value=None, axis=0):
            """
            Test:  python -m sdc.runtests sdc.tests.test_series.TestSeries.test_series_op5_integer_scalar
            Test:  python -m sdc.runtests sdc.tests.test_series.TestSeries.test_series_op5_float_scalar
            """

            if axis != 0:
                raise ValueError('Method truediv(). The object axis\n expected: 0')

            return pandas.Series(self._data / other)

        return hpat_pandas_series_truediv_number_impl

    ty_checker.raise_exc(other, 'Series, int, float', 'other')


@sdc_overload_method(SeriesType, 'floordiv')
def hpat_pandas_series_floordiv(self, other, level=None, fill_value=None, axis=0):
    """
    Pandas Series method :meth:`pandas.Series.floordiv` implementation.
    .. only:: developer

       Test: python -m sdc.runtests sdc.tests.test_series.TestSeries.test_series_op5

    Parameters
    ----------
    self: :class:`pandas.Series`
        input arg
    other: :obj:`pandas.Series`, :obj:`int` or :obj:`float`
        input arg
    level: :obj:`int` or name
         *unsupported*
    fill_value: :obj:`float` or None, default None
              *unsupported*
    axis: default 0
         *unsupported*
    Returns
    -------
    :obj:`pandas.Series`
         returns :obj:`pandas.Series` object
    """

    _func_name = 'Method floordiv().'

    if not isinstance(self, SeriesType):
        raise TypingError('{} The object must be a pandas.series. Given: {}'.format(_func_name, self))

    if not (isinstance(level, types.Omitted) or level is None):
        raise TypingError(
            '{} Unsupported parameters. Given level: {}, fill_value: {}, axis: {}'.format(_func_name, level, fill_value,
                                                                                          axis))

    if not (isinstance(fill_value, types.Omitted) or fill_value is None):
        raise TypingError(
            '{} Unsupported parameters. Given level: {}, fill_value: {}, axis: {}'.format(_func_name, level, fill_value,
                                                                                          axis))

    if not (isinstance(axis, types.Omitted) or axis == 0):
        raise TypingError(
            '{} Unsupported parameters. Given level: {}, fill_value: {}, axis: {}'.format(_func_name, level, fill_value,
                                                                                          axis))

    if isinstance(other, SeriesType):
        def hpat_pandas_series_floordiv_impl(self, other, level=None, fill_value=None, axis=0):
            """
            Test:  python -m sdc.runtests sdc.tests.test_series.TestSeries.test_series_op5
            """

            return pandas.Series(self._data // other._data)

        return hpat_pandas_series_floordiv_impl

    if isinstance(other, types.Integer) or isinstance(other, types.Float):
        def hpat_pandas_series_floordiv_number_impl(self, other, level=None, fill_value=None, axis=0):
            """
            Test:  python -m sdc.runtests sdc.tests.test_series.TestSeries.test_series_op5_integer_scalar
            Test:  python -m sdc.runtests sdc.tests.test_series.TestSeries.test_series_op5_float_scalar
            """

            return pandas.Series(self._data // other)

        return hpat_pandas_series_floordiv_number_impl

    raise TypingError('{} The object must be a pandas.series or scalar. Given other: {}'.format(_func_name, other))


@sdc_overload_method(SeriesType, 'pow')
def hpat_pandas_series_pow(self, other, level=None, fill_value=None, axis=0):
    """
    Pandas Series method :meth:`pandas.Series.pow` implementation.
    .. only:: developer
       Test: python -m sdc.runtests sdc.tests.test_series.TestSeries.test_series_op5
    Parameters
    ----------
    self: :class:`pandas.Series`
        input arg
    other: :obj:`pandas.Series`, :obj:`int` or :obj:`float`
        input arg
    level: :obj:`int` or name
         *unsupported*
    fill_value: :obj:`float` or None, default None
              *unsupported*
    axis: default 0
         *unsupported*
    Returns
    -------
    :obj:`pandas.Series`
         returns :obj:`pandas.Series` object
    """

    _func_name = 'Method pow().'

    if not isinstance(self, SeriesType):
        raise TypingError('{} The object must be a pandas.series. Given: {}'.format(_func_name, self))

    if not (isinstance(level, types.Omitted) or level is None):
        raise TypingError(
            '{} Unsupported parameters. Given level: {}, fill_value: {}, axis: {}'.format(_func_name, level, fill_value,
                                                                                          axis))

    if not (isinstance(fill_value, types.Omitted) or fill_value is None):
        raise TypingError(
            '{} Unsupported parameters. Given level: {}, fill_value: {}, axis: {}'.format(_func_name, level, fill_value,
                                                                                          axis))

    if not (isinstance(axis, types.Omitted) or axis == 0):
        raise TypingError(
            '{} Unsupported parameters. Given level: {}, fill_value: {}, axis: {}'.format(_func_name, level, fill_value,
                                                                                          axis))

    if isinstance(other, SeriesType):
        def hpat_pandas_series_pow_impl(self, other, level=None, fill_value=None, axis=0):
            """
            Test:  python -m sdc.runtests sdc.tests.test_series.TestSeries.test_series_op5
            """

            return pandas.Series(self._data ** other._data)

        return hpat_pandas_series_pow_impl

    if isinstance(other, types.Integer) or isinstance(other, types.Float):
        def hpat_pandas_series_pow_impl(self, other, level=None, fill_value=None, axis=0):
            """
            Test:  python -m sdc.runtests sdc.tests.test_series.TestSeries.test_series_op5_integer_scalar
            Test:  python -m sdc.runtests sdc.tests.test_series.TestSeries.test_series_op5_float_scalar
            """

            return pandas.Series(self._data ** other)

        return hpat_pandas_series_pow_impl

    raise TypingError(
        '{} The object must be a pandas.series and argument must be a number. Given: {} and other: {}'.format(
            _func_name, self, other))


@sdc_overload_method(SeriesType, 'prod')
def hpat_pandas_series_prod(self, axis=None, skipna=True, level=None, numeric_only=None, min_count=0):
    """
    Pandas Series method :meth:`pandas.Series.prod` implementation.

    .. only:: developer

       Test: python -m sdc.runtests sdc.tests.test_series.TestSeries.test_series_prod

    Parameters
    -----------
    self: :obj:`pandas.Series`
        input series
    axis: {index (0)}
        Axis for the function to be applied on.
        *unsupported*
    skipna: :obj:`bool`, default :obj:`True`
        Exclude nan values when computing the result
    level: :obj:`int`, :obj:`str`, default :obj:`None`
        If the axis is a MultiIndex (hierarchical), count along a particular level, collapsing into a scalar.
        *unsupported*
    numeric_only: :obj:`bool`, default :obj:`None`
        Include only float, int, boolean columns.
        If None, will attempt to use everything, then use only numeric data.
        Not implemented for Series.
        *unsupported*
    min_count: :obj:`int`, default 0
        The required number of valid values to perform the operation.
        If fewer than min_count non-NA values are present the result will be NA.
        *unsupported*

    Returns
    -------
    :obj:
        Returns scalar or Series (if level specified)
    """

    _func_name = 'Method prod().'

    if not isinstance(self, SeriesType):
        raise TypingError('{} The object must be a pandas.series. Given: {}'.format(_func_name, self))

    if not isinstance(self.data.dtype, (types.Integer, types.Float)):
        raise TypingError('{} Non numeric values unsupported. Given: {}'.format(_func_name, self.data.data.dtype))

    if not (isinstance(skipna, (types.Omitted, types.Boolean)) or skipna is True):
        raise TypingError("{} 'skipna' must be a boolean type. Given: {}".format(_func_name, skipna))

    if not (isinstance(axis, types.Omitted) or axis is None) \
            or not (isinstance(level, types.Omitted) or level is None) \
            or not (isinstance(numeric_only, types.Omitted) or numeric_only is None) \
            or not (isinstance(min_count, types.Omitted) or min_count == 0):
        raise TypingError(
            '{} Unsupported parameters. Given axis: {}, level: {}, numeric_only: {}, min_count: {}'.format(
                _func_name, axis, level, numeric_only, min_count))

    def hpat_pandas_series_prod_impl(self, axis=None, skipna=True, level=None, numeric_only=None, min_count=0):
        if skipna:
            return numpy.nanprod(self._data)
        else:
            return numpy.prod(self._data)

    return hpat_pandas_series_prod_impl


@sdc_overload_method(SeriesType, 'quantile')
def hpat_pandas_series_quantile(self, q=0.5, interpolation='linear'):
    """
    Intel Scalable Dataframe Compiler User Guide
    ********************************************

    Pandas API: pandas.Series.quantile

    Examples
    --------
    .. literalinclude:: ../../../examples/series/series_quantile.py
       :language: python
       :lines: 27-
       :caption: Computing quantile for the Series
       :name: ex_series_quantile

    .. code-block:: console

        > python ./series/series_quantile.py
        2.5

    .. note::

        Parameter interpolation is currently unsupported by Intel Scalable Dataframe Compiler

    .. seealso::

        `numpy.absolute <https://docs.scipy.org/doc/numpy/reference/generated/numpy.percentile.html#numpy.percentile>`_


    Intel Scalable Dataframe Compiler Developer Guide
    *************************************************
    Pandas Series method :meth:`pandas.Series.quantile` implementation.
    .. only:: developer
       Test: python -m sdc.runtests sdc.tests.test_series.TestSeries.test_series_quantile
             python -m sdc.runtests sdc.tests.test_series.TestSeries.test_series_quantile_q_vector
    Parameters
    -----------
    q : :obj: float or array-like object, default 0.5
        the quantile(s) to compute
    interpolation: 'linear', 'lower', 'higher', 'midpoint', 'nearest', default `linear`
        *unsupported* by Numba
    Returns
    -------
    :obj:`pandas.Series` or float
    """

    _func_name = 'Method quantile().'
    ty_checker = TypeChecker(_func_name)
    ty_checker.check(self, SeriesType)

    if not isinstance(interpolation, types.Omitted) and interpolation is not 'linear':
        ty_checker.raise_exc(interpolation, 'str', 'interpolation')

    if not isinstance(q, (int, float, list, types.Number, types.Omitted, types.List)):
        ty_checker.raise_exc(q, 'int, float, list', 'q')

    def hpat_pandas_series_quantile_impl(self, q=0.5, interpolation='linear'):

        return numpy.quantile(self._data, q)

    return hpat_pandas_series_quantile_impl


@sdc_overload_method(SeriesType, 'rename')
def hpat_pandas_series_rename(self, index=None, copy=True, inplace=False, level=None):
    """
    Pandas Series method :meth:`pandas.Series.rename` implementation.
    Alter Series index labels or name.
    .. only:: developer
       Test: python -m sdc.runtests -k sdc.tests.test_series.TestSeries.test_series_rename

    Parameters
    -----------
    index : :obj:`scalar` or `hashable sequence` or `dict` or `function`
               Dict-like or functions are transformations to apply to the index.
               Scalar or hashable sequence-like will alter the Series.name attribute.
               Only scalar value is supported.
    copy : :obj:`bool`, default :obj:`True`
               Whether to copy underlying data.
    inplace : :obj:`bool`, default :obj:`False`
               Whether to return a new Series. If True then value of copy is ignored.
    level : :obj:`int` or `str`
               In case of a MultiIndex, only rename labels in the specified level.
               *Not supported*
    Returns
    -------
    :obj:`pandas.Series`
         returns :obj:`pandas.Series` with index labels or name altered.
    """

    ty_checker = TypeChecker('Method rename().')
    ty_checker.check(self, SeriesType)

    if not isinstance(index, (types.Omitted, types.UnicodeType,
                              types.StringLiteral, str,
                              types.Integer, types.Boolean,
                              types.Hashable, types.Float,
                              types.NPDatetime, types.NPTimedelta,
                              types.Number)) and index is not None:
        ty_checker.raise_exc(index, 'string', 'index')

    if not isinstance(copy, (types.Omitted, types.Boolean, bool)):
        ty_checker.raise_exc(copy, 'boolean', 'copy')

    if not isinstance(inplace, (types.Omitted, types.Boolean, bool)):
        ty_checker.raise_exc(inplace, 'boolean', 'inplace')

    if not isinstance(level, (types.Omitted, types.UnicodeType,
                              types.StringLiteral, types.Integer)) and level is not None:
        ty_checker.raise_exc(level, 'Integer or srting', 'level')

    def hpat_pandas_series_rename_idx_impl(self, index=None, copy=True, inplace=False, level=None):
        if copy is True:
            series_data = self._data.copy()
            series_index = self._index.copy()
        else:
            series_data = self._data
            series_index = self._index

        return pandas.Series(data=series_data, index=series_index, name=index)

    def hpat_pandas_series_rename_noidx_impl(self, index=None, copy=True, inplace=False, level=None):
        if copy is True:
            series_data = self._data.copy()
        else:
            series_data = self._data

        return pandas.Series(data=series_data, index=self._index, name=index)

    if isinstance(self.index, types.NoneType):
        return hpat_pandas_series_rename_noidx_impl
    return hpat_pandas_series_rename_idx_impl


@sdc_overload_method(SeriesType, 'min')
def hpat_pandas_series_min(self, axis=None, skipna=True, level=None, numeric_only=None):
    """
    Pandas Series method :meth:`pandas.Series.min` implementation.
    .. only:: developer
       Test: python -m sdc.runtests sdc.tests.test_series.TestSeries.test_series_min
             python -m sdc.runtests sdc.tests.test_series.TestSeries.test_series_min_param
    Parameters
    -----------
    axis:
        *unsupported*
    skipna: :obj:`bool` object
        Exclude nan values when computing the result
    level:
        *unsupported*
    numeric_only:
        *unsupported*
    Returns
    -------
    :obj:
         returns :obj: scalar
    """

    _func_name = 'Method min().'

    if not isinstance(self, SeriesType):
        raise TypingError('{} The object must be a pandas.series. Given: {}'.format(_func_name, self))

    if not isinstance(self.data.dtype, (types.Integer, types.Float)):
        raise TypingError(
            '{} Currently function supports only numeric values. Given data type: {}'.format(
                _func_name, self.data.dtype))

    if not isinstance(skipna, (types.Omitted, types.Boolean)) and skipna is not True:
        raise TypingError(
            '{} The parameter must be a boolean type. Given type skipna: {}'.format(_func_name, skipna))

    if not (isinstance(axis, types.Omitted) or axis is None) \
            or not (isinstance(level, types.Omitted) or level is None) \
            or not (isinstance(numeric_only, types.Omitted) or numeric_only is None):
        raise TypingError(
            '{} Unsupported parameters. Given axis: {}, level: {}, numeric_only: {}'.format(_func_name, axis, level,
                                                                                            numeric_only))

    def hpat_pandas_series_min_impl(self, axis=None, skipna=True, level=None, numeric_only=None):
        if skipna:
            return numpy.nanmin(self._data)

        return self._data.min()

    return hpat_pandas_series_min_impl


@sdc_overload_method(SeriesType, 'max')
def hpat_pandas_series_max(self, axis=None, skipna=True, level=None, numeric_only=None):
    """
    Intel Scalable Dataframe Compiler User Guide
    ********************************************

    Pandas API: pandas.Series.max

    Examples
    --------
    .. literalinclude:: ../../../examples/series/series_max.py
       :language: python
       :lines: 27-
       :caption: Getting the maximum value of Series elements
       :name: ex_series_max

    .. code-block:: console

        > python ./series/series_max.py
        4

    .. note::

        Parameters axis, level, numeric_only are currently unsupported by Intel Scalable Dataframe Compiler

    .. seealso::

        :ref:`Series.sum <pandas.Series.sum>`
            Return the sum.
        :ref:`Series.min <pandas.Series.min>`
            Return the minimum.
        :ref:`Series.max <pandas.Series.max>`
            Return the maximum.
        :ref:`Series.idxmin <pandas.Series.idxmin>`
            Return the index of the minimum.
        :ref:`Series.idxmax <pandas.Series.idxmax>`
            Return the index of the maximum.

    Intel Scalable Dataframe Compiler Developer Guide
    *************************************************
    Pandas Series method :meth:`pandas.Series.max` implementation.
    .. only:: developer
       Test: python -m sdc.runtests sdc.tests.test_series.TestSeries.test_series_max
             python -m sdc.runtests sdc.tests.test_series.TestSeries.test_series_max_param
    Parameters
    -----------
    axis:
        *unsupported*
    skipna: :obj:`bool` object
        Exclude nan values when computing the result
    level:
        *unsupported*
    numeric_only:
        *unsupported*
    Returns
    -------
    :obj:
         returns :obj: scalar
    """

    _func_name = 'Method max().'
    ty_checker = TypeChecker(_func_name)
    ty_checker.check(self, SeriesType)

    if not isinstance(self.data.dtype, (types.Integer, types.Float)):
        raise TypingError(
            '{} Currently function supports only numeric values. Given data type: {}'.format(
                _func_name, self.data.dtype))

    if not isinstance(skipna, (types.Omitted, types.Boolean)) and skipna is not True:
        ty_checker.raise_exc(skipna, 'bool', 'skipna')

    if not isinstance(axis, types.Omitted) and axis is not None:
        ty_checker.raise_exc(axis, 'None', 'axis')

    if not isinstance(level, types.Omitted) and level is not None:
        ty_checker.raise_exc(level, 'None', 'level')

    if not isinstance(numeric_only, types.Omitted) and numeric_only is not None:
        ty_checker.raise_exc(numeric_only, 'None', 'numeric_only')

    def hpat_pandas_series_max_impl(self, axis=None, skipna=True, level=None, numeric_only=None):
        if skipna:
            return numpy.nanmax(self._data)

        return self._data.max()

    return hpat_pandas_series_max_impl


@sdc_overload_method(SeriesType, 'mean')
def hpat_pandas_series_mean(self, axis=None, skipna=None, level=None, numeric_only=None):
    """
    Pandas Series method :meth:`pandas.Series.mean` implementation.

    .. only:: developer

       Test: python -m sdc.runtests sdc.tests.test_series.TestSeries.test_series_mean

    Parameters
    -----------
    axis: {index (0)}
        Axis for the function to be applied on.
        *unsupported*
    skipna: :obj:`bool`, default True
        Exclude NA/null values when computing the result.
    level: :obj:`int` or level name, default None
        If the axis is a MultiIndex (hierarchical), count along a particular level, collapsing into a scalar.
        *unsupported*
    numeric_only: :obj:`bool`, default None
        Include only float, int, boolean columns.
        If None, will attempt to use everything, then use only numeric data. Not implemented for Series.
        *unsupported*

    Returns
    -------
    :obj:
         Return the mean of the values for the requested axis.
    """

    _func_name = 'Method mean().'

    if not isinstance(self, SeriesType):
        raise TypingError('{} The object must be a pandas.series. Given: {}'.format(_func_name, self))

    if not isinstance(self.data.dtype, types.Number):
        raise TypingError(
            '{} Currently function supports only numeric values. Given data type: {}'.format(
                _func_name, self.data.dtype))

    if not isinstance(skipna, (types.Omitted, types.Boolean)) and skipna is not None:
        raise TypingError(
            '{} The parameter must be a boolean type. Given type skipna: {}'.format(_func_name, skipna))

    if not (isinstance(axis, types.Omitted) or axis is None) \
            or not (isinstance(level, types.Omitted) or level is None) \
            or not (isinstance(numeric_only, types.Omitted) or numeric_only is None):
        raise TypingError(
            '{} Unsupported parameters. Given axis: {}, level: {}, numeric_only: {}'.format(_func_name, axis, level,
                                                                                            numeric_only))

    def hpat_pandas_series_mean_impl(self, axis=None, skipna=None, level=None, numeric_only=None):
        if skipna is None:
            skipna = True

        if skipna:
            return numpy.nanmean(self._data)

        return self._data.mean()

    return hpat_pandas_series_mean_impl


@sdc_overload_method(SeriesType, 'mod')
def hpat_pandas_series_mod(self, other, level=None, fill_value=None, axis=0):
    """
    Pandas Series method :meth:`pandas.Series.mod` implementation.
    .. only:: developer
       Test: python -m sdc.runtests sdc.tests.test_series.TestSeries.test_series_op5
    Parameters
    ----------
    self: :class:`pandas.Series`
        input arg
    other: :obj:`pandas.Series`, :obj:`int` or :obj:`float`
        input arg
    level: :obj:`int` or name
         *unsupported*
    fill_value: :obj:`float` or None, default None
              *unsupported*
    axis: default 0
         *unsupported*
    Returns
    -------
    :obj:`pandas.Series`
         returns :obj:`pandas.Series` object
    """

    _func_name = 'Method mod().'

    if not isinstance(self, SeriesType):
        raise TypingError('{} The object must be a pandas.series. Given: {}'.format(_func_name, self))

    if not (isinstance(level, types.Omitted) or level is None):
        raise TypingError(
            '{} Unsupported parameters. Given level: {}, fill_value: {}, axis: {}'.format(_func_name, level, fill_value,
                                                                                          axis))

    if not (isinstance(fill_value, types.Omitted) or fill_value is None):
        raise TypingError(
            '{} Unsupported parameters. Given level: {}, fill_value: {}, axis: {}'.format(_func_name, level, fill_value,
                                                                                          axis))

    if not (isinstance(axis, types.Omitted) or axis == 0):
        raise TypingError(
            '{} Unsupported parameters. Given level: {}, fill_value: {}, axis: {}'.format(_func_name, level, fill_value,
                                                                                          axis))

    if isinstance(other, SeriesType):
        def hpat_pandas_series_mod_impl(self, other, level=None, fill_value=None, axis=0):
            """
            Test:  python -m sdc.runtests sdc.tests.test_series.TestSeries.test_series_op5
            """

            return pandas.Series(self._data % other._data)

        return hpat_pandas_series_mod_impl

    if isinstance(other, types.Integer) or isinstance(other, types.Float):
        def hpat_pandas_series_mod_impl(self, other, level=None, fill_value=None, axis=0):
            """
            Test:  python -m sdc.runtests sdc.tests.test_series.TestSeries.test_series_op5_integer_scalar
            Test:  python -m sdc.runtests sdc.tests.test_series.TestSeries.test_series_op5_float_scalar
            """

            return pandas.Series(self._data % other)

        return hpat_pandas_series_mod_impl

    raise TypingError(
        '{} The object must be a pandas.series and argument must be a number. Given: {} and other: {}'.format(
            _func_name, self, other))


@sdc_overload_method(SeriesType, 'eq')
def hpat_pandas_series_eq(self, other, level=None, fill_value=None, axis=0):
    """
    Pandas Series method :meth:`pandas.Series.eq` implementation.
    .. only:: developer
       Test: python -m sdc.runtests sdc.tests.test_series.TestSeries.test_series_op8
    Parameters
    ----------
    self: :class:`pandas.Series`
        input arg
    other: :obj:`pandas.Series`, :obj:`int` or :obj:`float`
        input arg
    level: :obj:`int` or name
         *unsupported*
    fill_value: :obj:`float` or None, default None
              *unsupported*
    axis: default 0
         *unsupported*
    Returns
    -------
    :obj:`pandas.Series`
         returns :obj:`pandas.Series` object
    """

    _func_name = 'Method eq().'

    if not isinstance(self, SeriesType):
        raise TypingError('{} The object must be a pandas.series. Given: {}'.format(_func_name, self))

    if not (isinstance(level, types.Omitted) or level is None):
        raise TypingError(
            '{} Unsupported parameters. Given level: {}, fill_value: {}, axis: {}'.format(_func_name, level, fill_value,
                                                                                          axis))

    if not (isinstance(fill_value, types.Omitted) or fill_value is None):
        raise TypingError(
            '{} Unsupported parameters. Given level: {}, fill_value: {}, axis: {}'.format(_func_name, level, fill_value,
                                                                                          axis))

    if not (isinstance(axis, types.Omitted) or axis == 0):
        raise TypingError(
            '{} Unsupported parameters. Given level: {}, fill_value: {}, axis: {}'.format(_func_name, level, fill_value,
                                                                                          axis))

    if isinstance(other, SeriesType):
        def hpat_pandas_series_eq_impl(self, other, level=None, fill_value=None, axis=0):
            """
            Test:  python -m sdc.runtests sdc.tests.test_series.TestSeries.test_series_op8
            """

            return pandas.Series(self._data == other._data)

        return hpat_pandas_series_eq_impl

    if isinstance(other, types.Integer) or isinstance(other, types.Float):
        def hpat_pandas_series_eq_impl(self, other, level=None, fill_value=None, axis=0):
            """
            Test:  python -m sdc.runtests sdc.tests.test_series.TestSeries.test_series_op8_integer_scalar
            Test:  python -m sdc.runtests sdc.tests.test_series.TestSeries.test_series_op8_float_scalar
            """

            return pandas.Series(self._data == other)

        return hpat_pandas_series_eq_impl

    raise TypingError(
        '{} The object must be a pandas.series and argument must be a number. Given: {} and other: {}'.format(
            _func_name, self, other))


@sdc_overload_method(SeriesType, 'ge')
def hpat_pandas_series_ge(self, other, level=None, fill_value=None, axis=0):
    """
    Pandas Series method :meth:`pandas.Series.ge` implementation.
    .. only:: developer
       Test: python -m sdc.runtests sdc.tests.test_series.TestSeries.test_series_op8
    Parameters
    ----------
    self: :class:`pandas.Series`
        input arg
    other: :obj:`pandas.Series`, :obj:`int` or :obj:`float`
        input arg
    level: :obj:`int` or name
         *unsupported*
    fill_value: :obj:`float` or None, default None
              *unsupported*
    axis: default 0
         *unsupported*
    Returns
    -------
    :obj:`pandas.Series`
         returns :obj:`pandas.Series` object
    """

    _func_name = 'Method ge().'

    if not isinstance(self, SeriesType):
        raise TypingError('{} The object must be a pandas.series. Given: {}'.format(_func_name, self))

    if not (isinstance(level, types.Omitted) or level is None):
        raise TypingError(
            '{} Unsupported parameters. Given level: {}, fill_value: {}, axis: {}'.format(_func_name, level, fill_value,
                                                                                          axis))

    if not (isinstance(fill_value, types.Omitted) or fill_value is None):
        raise TypingError(
            '{} Unsupported parameters. Given level: {}, fill_value: {}, axis: {}'.format(_func_name, level, fill_value,
                                                                                          axis))

    if not (isinstance(axis, types.Omitted) or axis == 0):
        raise TypingError(
            '{} Unsupported parameters. Given level: {}, fill_value: {}, axis: {}'.format(_func_name, level, fill_value,
                                                                                          axis))

    if isinstance(other, SeriesType):
        def hpat_pandas_series_ge_impl(self, other, level=None, fill_value=None, axis=0):
            """
            Test:  python -m sdc.runtests sdc.tests.test_series.TestSeries.test_series_op8
            """

            return pandas.Series(self._data >= other._data)

        return hpat_pandas_series_ge_impl

    if isinstance(other, types.Integer) or isinstance(other, types.Float):
        def hpat_pandas_series_ge_impl(self, other, level=None, fill_value=None, axis=0):
            """
            Test:  python -m sdc.runtests sdc.tests.test_series.TestSeries.test_series_op8_integer_scalar
            Test:  python -m sdc.runtests sdc.tests.test_series.TestSeries.test_series_op8_float_scalar
            """

            return pandas.Series(self._data >= other)

        return hpat_pandas_series_ge_impl

    raise TypingError(
        '{} The object must be a pandas.series and argument must be a number. Given: {} and other: {}'.format(
            _func_name, self, other))


@sdc_overload_method(SeriesType, 'idxmin')
def hpat_pandas_series_idxmin(self, axis=None, skipna=True):
    """
    Pandas Series method :meth:`pandas.Series.idxmin` implementation.

    .. only:: developer

        Test: python -m sdc.runtests sdc.tests.test_series.TestSeries.test_series_idxmin1
        Test: python -m sdc.runtests sdc.tests.test_series.TestSeries.test_series_idxmin_str
        Test: python -m sdc.runtests sdc.tests.test_series.TestSeries.test_series_idxmin_str_idx
        Test: python -m sdc.runtests sdc.tests.test_series.TestSeries.test_series_idxmin_no
        Test: python -m sdc.runtests sdc.tests.test_series.TestSeries.test_series_idxmin_int
        Test: python -m sdc.runtests sdc.tests.test_series.TestSeries.test_series_idxmin_noidx
        Test: python -m sdc.runtests sdc.tests.test_series.TestSeries.test_series_idxmin_idx

    Parameters
    -----------
    axis :  :obj:`int`, :obj:`str`, default: None
            Axis along which the operation acts
            0/None - row-wise operation
            1      - column-wise operation
            *unsupported*
    skipna:  :obj:`bool`, default: True
            exclude NA/null values
            *unsupported*

    Returns
    -------
    :obj:`pandas.Series.index` or nan
            returns: Label of the minimum value.
    """

    _func_name = 'Method idxmin().'

    if not isinstance(self, SeriesType):
        raise TypingError('{} The object must be a pandas.series. Given: {}'.format(_func_name, self))

    if not isinstance(self.data.dtype, types.Number):
        raise TypingError('{} Numeric values supported only. Given: {}'.format(_func_name, self.data.dtype))

    if not (isinstance(skipna, (types.Omitted, types.Boolean, bool)) or skipna is True):
        raise TypingError("{} 'skipna' must be a boolean type. Given: {}".format(_func_name, skipna))

    if not (isinstance(axis, types.Omitted) or axis is None):
        raise TypingError("{} 'axis' unsupported. Given: {}".format(_func_name, axis))

    if not (isinstance(skipna, types.Omitted) or skipna is True):
        raise TypingError("{} 'skipna' unsupported. Given: {}".format(_func_name, skipna))

    if isinstance(self.index, types.NoneType) or self.index is None:
        def hpat_pandas_series_idxmin_impl(self, axis=None, skipna=True):

            return numpy.argmin(self._data)

        return hpat_pandas_series_idxmin_impl
    else:
        def hpat_pandas_series_idxmin_index_impl(self, axis=None, skipna=True):
            # no numpy.nanargmin is supported by Numba at this time
            result = numpy.argmin(self._data)
            return self._index[int(result)]

        return hpat_pandas_series_idxmin_index_impl


@sdc_overload_method(SeriesType, 'lt')
def hpat_pandas_series_lt(self, other, level=None, fill_value=None, axis=0):
    """
    Pandas Series method :meth:`pandas.Series.lt` implementation.
    .. only:: developer
       Test: python -m sdc.runtests sdc.tests.test_series.TestSeries.test_series_op8
    Parameters
    ----------
    self: :class:`pandas.Series`
        input arg
    other: :obj:`pandas.Series`, :obj:`int` or :obj:`float`
        input arg
    level: :obj:`int` or name
         *unsupported*
    fill_value: :obj:`float` or None, default None
              *unsupported*
    axis: default 0
         *unsupported*
    Returns
    -------
    :obj:`pandas.Series`
         returns :obj:`pandas.Series` object
    """

    _func_name = 'Method lt().'

    if not isinstance(self, SeriesType):
        raise TypingError('{} The object must be a pandas.series. Given: {}'.format(_func_name, self))

    if not (isinstance(level, types.Omitted) or level is None):
        raise TypingError(
            '{} Unsupported parameters. Given level: {}, fill_value: {}, axis: {}'.format(_func_name, level, fill_value,
                                                                                          axis))

    if not (isinstance(fill_value, types.Omitted) or fill_value is None):
        raise TypingError(
            '{} Unsupported parameters. Given level: {}, fill_value: {}, axis: {}'.format(_func_name, level, fill_value,
                                                                                          axis))

    if not (isinstance(axis, types.Omitted) or axis == 0):
        raise TypingError(
            '{} Unsupported parameters. Given level: {}, fill_value: {}, axis: {}'.format(_func_name, level, fill_value,
                                                                                          axis))

    if isinstance(other, SeriesType):
        def hpat_pandas_series_lt_impl(self, other, level=None, fill_value=None, axis=0):
            """
            Test:  python -m sdc.runtests sdc.tests.test_series.TestSeries.test_series_op8
            """

            return pandas.Series(self._data < other._data)

        return hpat_pandas_series_lt_impl

    if isinstance(other, types.Integer) or isinstance(other, types.Float):
        def hpat_pandas_series_lt_impl(self, other, level=None, fill_value=None, axis=0):
            """
            Test:  python -m sdc.runtests sdc.tests.test_series.TestSeries.test_series_op8_integer_scalar
            Test:  python -m sdc.runtests sdc.tests.test_series.TestSeries.test_series_op8_float_scalar
            """

            return pandas.Series(self._data < other)

        return hpat_pandas_series_lt_impl

    raise TypingError(
        '{} The object must be a pandas.series and argument must be a number. Given: {} and other: {}'.format(
            _func_name, self, other))


@sdc_overload_method(SeriesType, 'gt')
def hpat_pandas_series_gt(self, other, level=None, fill_value=None, axis=0):
    """
    Pandas Series method :meth:`pandas.Series.gt` implementation.
    .. only:: developer
       Test: python -m sdc.runtests sdc.tests.test_series.TestSeries.test_series_op8
    Parameters
    ----------
    self: :class:`pandas.Series`
        input arg
    other: :obj:`pandas.Series`, :obj:`int` or :obj:`float`
        input arg
    level: :obj:`int` or name
         *unsupported*
    fill_value: :obj:`float` or None, default None
              *unsupported*
    axis: default 0
         *unsupported*
    Returns
    -------
    :obj:`pandas.Series`
         returns :obj:`pandas.Series` object
    """

    _func_name = 'Method gt().'

    if not isinstance(self, SeriesType):
        raise TypingError('{} The object must be a pandas.series. Given: {}'.format(_func_name, self))

    if not isinstance(self, SeriesType):
        raise TypingError('{} The object must be a pandas.series. Given: {}'.format(_func_name, self))

    if not (isinstance(level, types.Omitted) or level is None):
        raise TypingError(
            '{} Unsupported parameters. Given level: {}, fill_value: {}, axis: {}'.format(_func_name, level, fill_value,
                                                                                          axis))

    if not (isinstance(fill_value, types.Omitted) or fill_value is None):
        raise TypingError(
            '{} Unsupported parameters. Given level: {}, fill_value: {}, axis: {}'.format(_func_name, level, fill_value,
                                                                                          axis))

    if not (isinstance(axis, types.Omitted) or axis == 0):
        raise TypingError(
            '{} Unsupported parameters. Given level: {}, fill_value: {}, axis: {}'.format(_func_name, level, fill_value,
                                                                                          axis))

    if isinstance(other, SeriesType):
        def hpat_pandas_series_gt_impl(self, other, level=None, fill_value=None, axis=0):
            """
            Test:  python -m sdc.runtests sdc.tests.test_series.TestSeries.test_series_op8
            """

            return pandas.Series(self._data > other._data)

        return hpat_pandas_series_gt_impl

    if isinstance(other, types.Integer) or isinstance(other, types.Float):
        def hpat_pandas_series_gt_impl(self, other, level=None, fill_value=None, axis=0):
            """
            Test:  python -m sdc.runtests sdc.tests.test_series.TestSeries.test_series_op8_integer_scalar
            Test:  python -m sdc.runtests sdc.tests.test_series.TestSeries.test_series_op8_float_scalar
            """

            return pandas.Series(self._data > other)

        return hpat_pandas_series_gt_impl

    raise TypingError(
        '{} The object must be a pandas.series and argument must be a number. Given: {} and other: {}'.format(
            _func_name, self, other))


@sdc_overload_method(SeriesType, 'le')
def hpat_pandas_series_le(self, other, level=None, fill_value=None, axis=0):
    """
    Pandas Series method :meth:`pandas.Series.le` implementation.
    .. only:: developer
       Test: python -m sdc.runtests sdc.tests.test_series.TestSeries.test_series_op8
    Parameters
    ----------
    self: :class:`pandas.Series`
        input arg
    other: :obj:`pandas.Series`, :obj:`int` or :obj:`float`
        input arg
    level: :obj:`int` or name
         *unsupported*
    fill_value: :obj:`float` or None, default None
              *unsupported*
    axis: default 0
         *unsupported*
    Returns
    -------
    :obj:`pandas.Series`
         returns :obj:`pandas.Series` object
    """

    _func_name = 'Method le().'

    if not isinstance(self, SeriesType):
        raise TypingError('{} The object must be a pandas.series. Given: {}'.format(_func_name, self))

    if not (isinstance(level, types.Omitted) or level is None):
        raise TypingError(
            '{} Unsupported parameters. Given level: {}, fill_value: {}, axis: {}'.format(_func_name, level, fill_value,
                                                                                          axis))

    if not (isinstance(fill_value, types.Omitted) or fill_value is None):
        raise TypingError(
            '{} Unsupported parameters. Given level: {}, fill_value: {}, axis: {}'.format(_func_name, level, fill_value,
                                                                                          axis))

    if not (isinstance(axis, types.Omitted) or axis == 0):
        raise TypingError(
            '{} Unsupported parameters. Given level: {}, fill_value: {}, axis: {}'.format(_func_name, level, fill_value,
                                                                                          axis))

    if isinstance(other, SeriesType):
        def hpat_pandas_series_le_impl(self, other, level=None, fill_value=None, axis=0):
            """
            Test:  python -m sdc.runtests sdc.tests.test_series.TestSeries.test_series_op8
            """

            return pandas.Series(self._data <= other._data)

        return hpat_pandas_series_le_impl

    if isinstance(other, types.Integer) or isinstance(other, types.Float):
        def hpat_pandas_series_le_impl(self, other, level=None, fill_value=None, axis=0):
            """
            Test:  python -m sdc.runtests sdc.tests.test_series.TestSeries.test_series_op8_integer_scalar
            Test:  python -m sdc.runtests sdc.tests.test_series.TestSeries.test_series_op8_float_scalar
            """

            return pandas.Series(self._data <= other)

        return hpat_pandas_series_le_impl

    raise TypingError(
        '{} The object must be a pandas.series and argument must be a number. Given: {} and other: {}'.format(
            _func_name, self, other))


@sdc_overload_method(SeriesType, 'abs')
def hpat_pandas_series_abs(self):
    """
    Intel Scalable Dataframe Compiler User Guide
    ********************************************

    Pandas API: pandas.Series.abs


    Examples
    --------
    .. literalinclude:: ../../../examples/series/series_abs.py
       :language: python
       :lines: 27-
       :caption: Getting the absolute value of each element in Series
       :name: ex_series_abs

    .. code-block:: console

        > python ./series/series_abs.py
        0     1.10
        1     2.00
        2     3.33
        dtype: float64

    .. seealso::

        `numpy.absolute <https://docs.scipy.org/doc/numpy/reference/generated/numpy.absolute.html>`_
            Calculate the absolute value element-wise.

    Intel Scalable Dataframe Compiler Developer Guide
    *************************************************

    Pandas Series method :meth:`pandas.Series.abs` implementation.
    .. only:: developer
       Test: python -m sdc.runtests sdc.tests.test_series.TestSeries.test_series_abs1
    Parameters
    -----------
    self: :obj:`pandas.Series`
          input series
    Returns
    -------
    :obj:`pandas.Series`
         returns :obj:`pandas.Series` containing the absolute value of elements
    """

    _func_name = 'Method abs().'

    ty_checker = TypeChecker(_func_name)
    ty_checker.check(self, SeriesType)

    if not isinstance(self.dtype, (types.Integer, types.Float)):
        raise TypingError(
            '{} The function only applies to elements that are all numeric. Given data type: {}'.format(_func_name,
                                                                                                        self.dtype))

    def hpat_pandas_series_abs_impl(self):
        return pandas.Series(numpy.abs(self._data))

    return hpat_pandas_series_abs_impl


@sdc_overload_method(SeriesType, 'unique')
def hpat_pandas_series_unique(self):
    """
    Intel Scalable Dataframe Compiler User Guide
    ********************************************

    Pandas API: pandas.Series.unique

    Examples
    --------
    .. literalinclude:: ../../../examples/series/series_unique.py
       :language: python
       :lines: 27-
       :caption: Getting unique values in Series
       :name: ex_series_unique

    .. code-block:: console

        > python ./series/series_unique.py
        array([2, 1, 3], dtype=int64)

    Intel Scalable Dataframe Compiler Developer Guide
    *************************************************
    Pandas Series method :meth:`pandas.Series.unique` implementation.
    Note: Return values order is unspecified
    .. only:: developer
       Test: python -m sdc.runtests sdc.tests.test_series.TestSeries.test_unique_sorted
    Parameters
    -----------
    self: :class:`pandas.Series`
        input arg
    Returns
    -------
    :obj:`numpy.array`
         returns :obj:`numpy.array` ndarray
    """

    ty_checker = TypeChecker('Method unique().')
    ty_checker.check(self, SeriesType)

    if isinstance(self.data, StringArrayType):
        def hpat_pandas_series_unique_str_impl(self):
            '''
            Returns sorted unique elements of an array
            Note: Can't use Numpy due to StringArrayType has no ravel() for noPython mode.
            Also, NotImplementedError: unicode_type cannot be represented as a Numpy dtype

            Test: python -m sdc.runtests sdc.tests.test_series.TestSeries.test_unique_str
            '''

            str_set = set(self._data)
            return to_array(str_set)

        return hpat_pandas_series_unique_str_impl

    def hpat_pandas_series_unique_impl(self):
        '''
        Returns sorted unique elements of an array

        Test: python -m sdc.runtests sdc.tests.test_series.TestSeries.test_unique
        '''

        return numpy.unique(self._data)

    return hpat_pandas_series_unique_impl


@sdc_overload_method(SeriesType, 'cumsum')
def hpat_pandas_series_cumsum(self, axis=None, skipna=True):
    """
    Pandas Series method :meth:`pandas.Series.cumsum` implementation.

    .. only:: developer
       Test: python -m sdc.runtests sdc.tests.test_series.TestSeries.test_series_cumsum
       Test: python -m sdc.runtests sdc.tests.test_series.TestSeries.test_series_cumsum_unboxing
       Test: python -m sdc.runtests sdc.tests.test_series.TestSeries.test_series_cumsum_full
       Test: python -m sdc.runtests sdc.tests.test_series.TestSeries.test_series_cumsum_str
       Test: python -m sdc.runtests sdc.tests.test_series.TestSeries.test_series_cumsum_unsupported_axis

    Parameters
    ----------
    self: :obj:`pandas.Series`
        input series
    axis: :obj:`int`, :obj:`str`
        Axis along which the operation acts
        0/None/'index' - row-wise operation
        1/'columns'    - column-wise operation
        *unsupported*
    skipna: :obj:`bool`
        exclude NA/null values
    *args:
        *unsupported*

    Returns
    -------
    :obj:`scalar`, :obj:`pandas.Series`
         returns :obj:`scalar` or :obj:`pandas.Series` object
    """

    _func_name = 'Method cumsum().'

    if not isinstance(self, SeriesType):
        raise TypingError('{} The object must be a pandas.series. Given: {}'.format(_func_name, self))

    if not isinstance(self.data.dtype, types.Number):
        msg = '{} The object must be a number. Given self.data.dtype: {}'
        raise TypingError(msg.format(_func_name, self.data.dtype))

    if not isinstance(axis, (types.Omitted, types.NoneType)) and axis is not None:
        raise TypingError('{} Unsupported parameters. Given axis: {}'.format(_func_name, axis))

    def hpat_pandas_series_cumsum_impl(self, axis=None, skipna=True):
        if skipna:
            # nampy.nancumsum replaces NANs with 0, series.cumsum does not, so replace back 0 with NANs
            local_data = numpy.nancumsum(self._data)
            local_data[numpy.isnan(self._data)] = numpy.nan
            return pandas.Series(local_data)

        return pandas.Series(self._data.cumsum())

    return hpat_pandas_series_cumsum_impl


@sdc_overload_method(SeriesType, 'nunique')
def hpat_pandas_series_nunique(self, dropna=True):
    """
    Pandas Series method :meth:`pandas.Series.nunique` implementation.

    Note: Unsupported mixed numeric and string data
    .. only:: developer
       Test: python -m sdc.runtests sdc.tests.test_series.TestSeries.test_series_nunique
    Parameters
    -----------
    self: :obj:`pandas.Series`
        input series
    dropna: :obj:`bool`, default True
    Returns
    -------
    :obj:`pandas.Series`
         returns :obj:`pandas.Series` object
    """

    _func_name = 'Method nunique().'

    if not isinstance(self, SeriesType):
        raise TypingError('{} The object must be a pandas.series. Given: {}'.format(_func_name, self))

    if isinstance(self.data, StringArrayType):

        def hpat_pandas_series_nunique_str_impl(self, dropna=True):
            """
            It is better to merge with Numeric branch
            """

            data = self._data
            if dropna:
                nan_mask = self.isna()
                data = self._data[~nan_mask._data]
            unique_values = set(data)
            return len(unique_values)

        return hpat_pandas_series_nunique_str_impl

    def hpat_pandas_series_nunique_impl(self, dropna=True):
        """
        This function for Numeric data because NumPy dosn't support StringArrayType
        Algo looks a bit ambigous because, currently, set() can not be used with NumPy with Numba JIT
        """

        data_mask_for_nan = numpy.isnan(self._data)
        nan_exists = numpy.any(data_mask_for_nan)
        data_no_nan = self._data[~data_mask_for_nan]
        data_set = set(data_no_nan)
        if dropna or not nan_exists:
            return len(data_set)
        else:
            return len(data_set) + 1

    return hpat_pandas_series_nunique_impl


@sdc_overload_method(SeriesType, 'count')
def hpat_pandas_series_count(self, level=None):
    """
    Intel Scalable Dataframe Compiler User Guide
    ********************************************

    Pandas API: pandas.Series.count

    Examples
    --------
    .. literalinclude:: ../../../examples/series/series_count.py
       :language: python
       :lines: 27-
       :caption: Counting non-NaN values in Series
       :name: ex_series_count

    .. code-block:: console

        > python ./series/series_count.py
        2

    .. note::

        Parameter level is currently unsupported by Intel Scalable Dataframe Compiler

    .. seealso::

        :ref:`Series.value_counts <pandas.Series.value_counts>`
        :ref:`Series.value_counts <pandas.Series.value_counts>`
        :ref:`Series.str.len <pandas.Series.str.len>`

    Intel Scalable Dataframe Compiler Developer Guide
    *************************************************
    Pandas Series method :meth:`pandas.Series.count` implementation.
    .. only:: developer
       Test: python -m sdc.runtests sdc.tests.test_series.TestSeries.test_series_count
    Parameters

    -----------
    self: :obj:`pandas.Series`
          input series
    level:  :obj:`int` or name
           *unsupported*
    Returns
    -------
    :obj:`pandas.Series`
         returns :obj:`pandas.Series` object
    """

    _func_name = 'Method count().'
    ty_checker = TypeChecker(_func_name)
    ty_checker.check(self, SeriesType)

    if not isinstance(level, (types.Omitted, types.NoneType)) and level is not None:
        ty_checker.raise_exc(level, 'None', 'level')

    if isinstance(self.data, StringArrayType):
        def hpat_pandas_series_count_str_impl(self, level=None):

            nan_mask = self.isna()
            return numpy.sum(nan_mask._data == 0)

        return hpat_pandas_series_count_str_impl

    def hpat_pandas_series_count_impl(self, level=None):
        """
        Return number of non-NA/null observations in the object
        Returns number of unique elements in the object
        Test: python -m sdc.runtests sdc.tests.test_series.TestSeries.test_series_count
        """
        data_no_nan = self._data[~numpy.isnan(self._data)]
        return len(data_no_nan)

    return hpat_pandas_series_count_impl


@sdc_overload_method(SeriesType, 'median')
def hpat_pandas_series_median(self, axis=None, skipna=True, level=None, numeric_only=None):
    """
    Pandas Series method :meth:`pandas.Series.median` implementation.

    .. only:: developer

       Test: python -m sdc.runtests sdc.tests.test_series.TestSeries.test_series_median1
       Test: python -m sdc.runtests sdc.tests.test_series.TestSeries.test_series_median_skipna_default1
       Test: python -m sdc.runtests sdc.tests.test_series.TestSeries.test_series_median_skipna_false1

    Parameters
    -----------
    self: :obj:`pandas.Series`
          input series
    axis: :obj:`int` or :obj:`string` {0 or `index`, None}, default None
        The axis for the function to be applied on.
        *unsupported*
    skipna: :obj:`bool`, default True
        exclude NA/null values when computing the result
    level: :obj:`int` or :obj:`string`, default None
         *unsupported*
    numeric_only: :obj:`bool` or None, default None
         *unsupported*

    Returns
    -------
    :obj:`float` or :obj:`pandas.Series` (if level is specified)
         median of values in the series

    """

    _func_name = 'Method median().'

    if not isinstance(self, SeriesType):
        raise TypingError(
            '{} The object must be a pandas.series. Given self: {}'.format(_func_name, self))

    if not isinstance(self.dtype, types.Number):
        raise TypingError(
            '{} The function only applies to elements that are all numeric. Given data type: {}'.format(
                _func_name, self.dtype))

    if not (isinstance(axis, (types.Integer, types.UnicodeType, types.Omitted)) or axis is None):
        raise TypingError(
            '{} The axis must be an Integer or a String. Currently unsupported. Given: {}'.format(
                _func_name, axis))

    if not (isinstance(skipna, (types.Boolean, types.Omitted)) or skipna):
        raise TypingError('{} The is_copy must be a boolean. Given: {}'.format(_func_name, skipna))

    if not ((level is None or isinstance(level, types.Omitted))
            and (numeric_only is None or isinstance(numeric_only, types.Omitted))
            and (axis is None or isinstance(axis, types.Omitted))
            ):
        raise TypingError(
            '{} Unsupported parameters. Given level: {}, numeric_only: {}, axis: {}'.format(
                _func_name, level, numeric_only, axis))

    def hpat_pandas_series_median_impl(self, axis=None, skipna=True, level=None, numeric_only=None):
        if skipna:
            return numpy.nanmedian(self._data)

        return numpy.median(self._data)

    return hpat_pandas_series_median_impl


@sdc_overload_method(SeriesType, 'argsort')
def hpat_pandas_series_argsort(self, axis=0, kind='quicksort', order=None):
    """
    Pandas Series method :meth:`pandas.Series.argsort` implementation.

    .. only:: developer

       Test: python -m sdc.runtests -k sdc.tests.test_series.TestSeries.test_series_argsort*

    Parameters
    -----------
    self: :class:`pandas.Series`
        input series
    axis: :obj:`int`
        Has no effect but is accepted for compatibility with numpy.
        *unsupported*
    kind: :obj:'str', {'mergesort', 'quicksort', 'heapsort'}, default: 'quicksort'
        Choice of sorting algorithm. See np.sort for more information. 'mergesort' is the only stable algorithm
        *uses python func - sorted() for str and numpy func - sort() for num*
        *'heapsort' unsupported*
    order: :obj:`str` or  :obj:`list of str`, default: None
        Has no effect but is accepted for compatibility with numpy.
        *unsupported*

    Returns
    -------
    :obj:`pandas.Series`
         returns: Positions of values within the sort order with -1 indicating nan values.
    """

    _func_name = 'Method argsort().'

    if not isinstance(self, SeriesType):
        raise TypingError('{} The object must be a pandas.series. Given: {}'.format(_func_name, self))

    if not isinstance(self.data.dtype, types.Number):
        raise TypingError('{} Non-numeric type unsupported. Given: {}'.format(_func_name, self.data.dtype))

    if not (isinstance(axis, types.Omitted) or isinstance(axis, types.Integer) or axis == 0):
        raise TypingError('{} Unsupported parameters. Given axis: {}'.format(_func_name, axis))

    if not isinstance(kind, (types.Omitted, str, types.UnicodeType, types.StringLiteral)):
        raise TypingError('{} Non-string type unsupported. Given kind: {}'.format(_func_name, kind))

    if not isinstance(order, (str, types.UnicodeType, types.StringLiteral, types.Omitted, types.NoneType, types.List))\
            and order is not None:
        raise TypingError('{} Unsupported parameters. Given order: {}'.format(_func_name, order))

    if not isinstance(self.index, types.NoneType):
        def hpat_pandas_series_argsort_idx_impl(self, axis=0, kind='quicksort', order=None):
            if kind != 'quicksort' and kind != 'mergesort':
                raise ValueError("Method argsort(). Unsupported parameter. Given 'kind' != 'quicksort' or 'mergesort'")
            if kind == 'mergesort':
                #It is impossible to use numpy.argsort(self._data, kind=kind) since numba gives typing error
                sort = numpy.argsort(self._data, kind='mergesort')
            else:
                sort = numpy.argsort(self._data)
            na = self.isna().sum()
            result = numpy.empty(len(self._data), dtype=numpy.int64)
            na_data_arr = sdc.hiframes.api.get_nan_mask(self._data)
            if kind == 'mergesort':
                sort_nona = numpy.argsort(self._data[~na_data_arr], kind='mergesort')
            else:
                sort_nona = numpy.argsort(self._data[~na_data_arr])
            q = 0
            for id, i in enumerate(sort):
                if id in set(sort[len(self._data) - na:]):
                    q += 1
                else:
                    result[id] = sort_nona[id - q]
            for i in sort[len(self._data) - na:]:
                result[i] = -1

            return pandas.Series(result, self._index)

        return hpat_pandas_series_argsort_idx_impl

    def hpat_pandas_series_argsort_noidx_impl(self, axis=0, kind='quicksort', order=None):
        if kind != 'quicksort' and kind != 'mergesort':
            raise ValueError("Method argsort(). Unsupported parameter. Given 'kind' != 'quicksort' or 'mergesort'")
        if kind == 'mergesort':
            sort = numpy.argsort(self._data, kind='mergesort')
        else:
            sort = numpy.argsort(self._data)
        na = self.isna().sum()
        result = numpy.empty(len(self._data), dtype=numpy.int64)
        na_data_arr = sdc.hiframes.api.get_nan_mask(self._data)
        if kind == 'mergesort':
            sort_nona = numpy.argsort(self._data[~na_data_arr], kind='mergesort')
        else:
            sort_nona = numpy.argsort(self._data[~na_data_arr])
        q = 0
        for id, i in enumerate(sort):
            if id in set(sort[len(self._data) - na:]):
                q += 1
            else:
                result[id] = sort_nona[id - q]
        for i in sort[len(self._data) - na:]:
            result[i] = -1

        return pandas.Series(result)

    return hpat_pandas_series_argsort_noidx_impl


@sdc_overload_method(SeriesType, 'sort_values')
def hpat_pandas_series_sort_values(self, axis=0, ascending=True, inplace=False, kind='quicksort', na_position='last'):
    """
    Pandas Series method :meth:`pandas.Series.sort_values` implementation.

    .. only:: developer

       Test: python -m sdc.runtests -k sdc.tests.test_series.TestSeries.test_series_sort_values*

    Parameters
    -----------
    self: :class:'pandas.Series'
        input series
    axis: 0 or :obj:'pandas.Series.index', default: 0
        Axis to direct sorting.
        *unsupported*
    ascending: :obj:'bool', default: True
        If True, sort values in ascending order, otherwise descending.
    kind: :obj:'str', {'mergesort', 'quicksort', 'heapsort'}, default: 'quicksort'
        Choice of sorting algorithm.
        *uses python func - sorted() for str and numpy func - sort() for num*
        *'heapsort' unsupported*
    na_position: {'first' or 'last'}, default 'last'
        Argument 'first' puts NaNs at the beginning, 'last' puts NaNs at the end.
        *unsupported*

    Returns
    -------
    :obj:`pandas.Series`
    """

    _func_name = 'Method sort_values().'

    if not isinstance(self, SeriesType):
        raise TypingError('{} The object must be a pandas.series. Given: {}'.format(_func_name, self))

    if not (isinstance(axis, types.Omitted) or isinstance(axis, types.Integer) or axis == 0):
        raise TypingError('{} Unsupported parameters. Given axis: {}'.format(_func_name, axis))

    if not (isinstance(ascending, types.Omitted) or isinstance(ascending, types.Boolean) or ascending is True or False):
        raise TypingError('{} Unsupported parameters. Given ascending: {}'.format(_func_name, ascending))

    if not isinstance(kind, (types.Omitted, str, types.UnicodeType, types.StringLiteral)):
        raise TypingError('{} Non-string type unsupported. Given kind: {}'.format(_func_name, kind))

    if not isinstance(na_position, (types.Omitted, str, types.UnicodeType, types.StringLiteral)):
        raise TypingError('{} Unsupported parameters. Given na_position: {}'.format(_func_name, na_position))

    if isinstance(self.index, types.NoneType) and isinstance(self.data.dtype, types.UnicodeType):
        def hpat_pandas_series_sort_values_str_noidx_impl(self, axis=0, ascending=True, inplace=False, kind='quicksort',
                                                na_position='last'):
            if kind != 'quicksort' and kind != 'mergesort':
                raise ValueError("Method sort_values(). Unsupported parameter. Given kind != 'quicksort', 'mergesort'")
            index = numpy.arange(len(self._data))
            my_index = numpy.arange(len(self._data))
            used_index = numpy.full((len(self._data)), -1)
            result = sorted(self._data)
            cycle = range(len(self._data))
            if not ascending:
                result = result[::-1]
                cycle = range(len(self._data) - 1, -1, -1)
            result_index = index.copy()
            for i in range(len(result_index)):
                find = 0
                for search in cycle:
                    check = 0
                    for j in used_index:
                        if my_index[search] == j:
                            check = 1
                    if (self._data[search] == result[i]) and check == 0 and find == 0:
                        result_index[i] = index[search]
                        used_index[i] = my_index[search]
                        find = 1
            na = self.isna().sum()
            num = 0
            for i in self.isna():
                j = len(result_index) - na
                if i and used_index[j] == -1:
                    result_index[j] = index[num]
                    used_index[j] = my_index[num]
                    na -= 1
                num += 1

            return pandas.Series(result, result_index)

        return hpat_pandas_series_sort_values_str_noidx_impl

    if isinstance(self.index, types.NoneType) and isinstance(self.data.dtype, types.Number):
        def hpat_pandas_series_sort_values_num_noidx_impl(self, axis=0, ascending=True, inplace=False, kind='quicksort',
                                                na_position='last'):
            if kind != 'quicksort' and kind != 'mergesort':
                raise ValueError("Method sort_values(). Unsupported parameter. Given kind != 'quicksort', 'mergesort'")
            na = self.isna().sum()
            indices = numpy.arange(len(self._data))
            if kind == 'mergesort':
                # It is impossible to use numpy.argsort(self._data, kind=kind) since numba gives typing error
                index_result = numpy.argsort(self._data, kind='mergesort')
            else:
                index_result = numpy.argsort(self._data)
            result = numpy.sort(self._data)
            i = len(self._data) - na
            index_result[i:] = index_result[i:][::-1]
            if not ascending:
                index_result[:i] = index_result[:i][::-1]
                result[:i] = result[:i][::-1]
            for i in range(len(index_result)):
                indices[i] = index_result[i]

            return pandas.Series(result, indices)

        return hpat_pandas_series_sort_values_num_noidx_impl

    if isinstance(self.data.dtype, types.UnicodeType):
        def hpat_pandas_series_sort_values_str_idx_impl(self, axis=0, ascending=True, inplace=False, kind='quicksort',
                                                na_position='last'):
            if kind != 'quicksort' and kind != 'mergesort':
                raise ValueError("Method sort_values(). Unsupported parameter. Given kind != 'quicksort', 'mergesort'")
            index = self._index
            my_index = numpy.arange(len(self._data))
            used_index = numpy.full((len(self._data)), -1)
            result = sorted(self._data)
            cycle = range(len(self._data))
            if not ascending:
                result = result[::-1]
                cycle = range(len(self._data) - 1, -1, -1)
            result_index = self._index.copy()
            for i in range(len(result_index)):
                find = 0
                for search in cycle:
                    check = 0
                    for j in used_index:
                        if my_index[search] == j:
                            check = 1
                    if (self._data[search] == result[i]) and check == 0 and find == 0:
                        result_index[i] = index[search]
                        used_index[i] = my_index[search]
                        find = 1
            na = self.isna().sum()
            num = 0
            for i in self.isna():
                j = len(result_index) - na
                if i and used_index[j] == -1:
                    result_index[j] = index[num]
                    used_index[j] = my_index[num]
                    na -= 1
                num += 1

            return pandas.Series(result, result_index)

        return hpat_pandas_series_sort_values_str_idx_impl

    if isinstance(self.data.dtype, types.Number):
        def hpat_pandas_series_sort_values_num_idx_impl(self, axis=0, ascending=True, inplace=False, kind='quicksort',
                                                na_position='last'):
            if kind != 'quicksort' and kind != 'mergesort':
                raise ValueError("Method sort_values(). Unsupported parameter. Given kind != 'quicksort', 'mergesort'")
            na = self.isna().sum()
            indices = self._index.copy()
            if kind == 'mergesort':
                index_result = numpy.argsort(self._data, kind='mergesort')
            else:
                index_result = numpy.argsort(self._data)
            result = numpy.sort(self._data)
            i = len(self._data) - na
            index_result[i:] = index_result[i:][::-1]
            if not ascending:
                index_result[:i] = index_result[:i][::-1]
                result[:i] = result[:i][::-1]
            for i in range(len(index_result)):
                indices[i] = self._index[index_result[i]]

            return pandas.Series(result, indices)

        return hpat_pandas_series_sort_values_num_idx_impl


@sdc_overload_method(SeriesType, 'dropna')
def hpat_pandas_series_dropna(self, axis=0, inplace=False):
    """
    Pandas Series method :meth:`pandas.Series.dropna` implementation.

    .. only:: developer
       Tests: python -m sdc.runtests -k sdc.tests.test_series.TestSeries.test_series_dropna*

    Parameters
    ----------
    self: :obj:`pandas.Series`
        input series
    axis: :obj:`int` or :obj:`string` {0 or `index`}, default 0
        There is only one axis to drop values from.
    inplace: :obj:`bool`, default False
        If True, do operation inplace and return None.
        *unsupported*
    Returns
    -------
    :obj:`pandas.Series`
         returns :obj:`pandas.Series` object with NA entries dropped from it.
    """

    _func_name = 'Method dropna().'

    if not isinstance(self, SeriesType):
        raise TypingError('{} The object must be a pandas.series. Given: {}'.format(_func_name, self))

    if not (isinstance(axis, (types.Integer, types.StringLiteral, types.UnicodeType, types.Omitted)) or axis == 0):
        raise TypingError('{} The axis must be an Integer or String. Given: {}'.format(_func_name, axis))

    if not (inplace is False or isinstance(inplace, types.Omitted)):
        raise TypingError('{} Unsupported parameters. Given inplace: {}'.format(_func_name, inplace))

    def hpat_pandas_series_dropna_impl(self, axis=0, inplace=False):
        # generate Series index if needed by using SeriesType.index (i.e. not self._index)
        na_data_arr = sdc.hiframes.api.get_nan_mask(self._data)
        data = self._data[~na_data_arr]
        index = self.index[~na_data_arr]
        return pandas.Series(data, index, self._name)

    return hpat_pandas_series_dropna_impl


@sdc_overload_method(SeriesType, 'fillna')
def hpat_pandas_series_fillna(self, value=None, method=None, axis=None, inplace=False, limit=None, downcast=None):
    """
    Pandas Series method :meth:`pandas.Series.fillna` implementation.

    .. only:: developer

       Tests: python -m sdc.runtests -k sdc.tests.test_series.TestSeries.test_series_fillna*

    Parameters
    ----------
    self: :obj:`pandas.Series`
        input series
    value: scalar of the same dtype as input Series (other types currently unsupported), default None
        Value to use to fill the NA elements
    method: :obj:`string` {`backfill`, `bfill`, `pad`, `ffill`, None}, default None
        Method to use for filling holes in reindexed Series.
        *unsupported*
    axis: :obj:`int` or :obj:`string` {0 or `index`}, default None
        There is only one axis to drop values from.
    inplace: :obj:`bool`, default False
        If True, do operation inplace and return None.
        Supported as literal value only
    limit: :obj:`int`, default None
        If method is specified, this is the maximum number of consecutive NaN
        values to forward/backward fill.
        *unsupported*
    downcast: :obj:`dict` or :obj:`string` {`infer`}, default None
        Controls logic of downcasting elements to particular dtype
        *unsupported*
    Returns
    -------
    :obj:`pandas.Series`
         returns :obj:`pandas.Series` with missed values filled.
    """

    _func_name = 'Method fillna().'

    if not isinstance(self, SeriesType):
        raise TypingError('{} The object must be a pandas.series. Given: {}'.format(_func_name, self))

    if not (isinstance(axis, (types.Integer, types.StringLiteral, types.UnicodeType, types.Omitted)) or axis is None):
        raise TypingError('{} The axis must be an Integer or String. Given: {}'.format(_func_name, axis))

    if not (isinstance(inplace, types.Literal) and isinstance(inplace, types.Boolean)
            or isinstance(inplace, types.Omitted)
            or inplace is False):
        raise TypingError('{} The inplace must be a literal Boolean constant. Given: {}'.format(_func_name, inplace))

    if not (
        (method is None or isinstance(method, types.Omitted))
        and (limit is None or isinstance(limit, types.Omitted))
        and (downcast is None or isinstance(downcast, types.Omitted))
    ):
        raise TypingError('{} Unsupported parameters. Given method: {}, limit: {}, downcast: {}'.format(
                _func_name, method, limit, downcast))

    # inplace value has to be known at compile time to select between implementations with different signatures
    if ((isinstance(inplace, types.Literal) and inplace.literal_value == True)
        or (isinstance(inplace, bool) and inplace == True)):
        # do operation inplace, fill the NA/NaNs in the same array and return None
        if isinstance(self.dtype, types.UnicodeType):
            # TODO: StringArrayType cannot resize inplace, and assigning a copy back to self._data is not possible now
            raise TypingError('{} Not implemented when Series dtype is {} and\
                 inplace={}'.format(_func_name, self.dtype, inplace))

        elif isinstance(self.dtype, (types.Integer, types.Boolean)):
            def hpat_pandas_series_no_nan_fillna_impl(self, value=None, method=None, axis=None, inplace=False,
                                                      limit=None, downcast=None):
                # no NaNs in series of Integers or Booleans
                return None

            return hpat_pandas_series_no_nan_fillna_impl
        else:
            def hpat_pandas_series_fillna_impl(self, value=None, method=None, axis=None, inplace=False,
                                               limit=None, downcast=None):
                na_data_arr = sdc.hiframes.api.get_nan_mask(self._data)
                self._data[na_data_arr] = value
                return None

            return hpat_pandas_series_fillna_impl
    else:
        # non inplace implementations, copy array, fill the NA/NaN and return a new Series
        if isinstance(self.dtype, types.UnicodeType):
            # For StringArrayType implementation is taken from _series_fillna_str_alloc_impl
            # (can be called directly when it's index handling is fixed)
            def hpat_pandas_series_str_fillna_impl(self, value=None, method=None, axis=None,
                                                   inplace=False, limit=None, downcast=None):

                n = len(self._data)
                num_chars = 0
                # get total chars in new array
                for i in numba.parfor.internal_prange(n):
                    s = self._data[i]
                    if sdc.hiframes.api.isna(self._data, i):
                        num_chars += len(value)
                    else:
                        num_chars += len(s)

                filled_data = sdc.str_arr_ext.pre_alloc_string_array(n, num_chars)
                for i in numba.parfor.internal_prange(n):
                    if sdc.hiframes.api.isna(self._data, i):
                        filled_data[i] = value
                    else:
                        filled_data[i] = self._data[i]
                return pandas.Series(filled_data, self._index, self._name)

            return hpat_pandas_series_str_fillna_impl

        elif isinstance(self.dtype, (types.Integer, types.Boolean)):
            def hpat_pandas_series_no_nan_fillna_impl(self, value=None, method=None, axis=None, inplace=False, limit=None, downcast=None):
                return pandas.Series(numpy.copy(self._data), self._index, self._name)

            return hpat_pandas_series_no_nan_fillna_impl

        else:
            def hpat_pandas_series_fillna_impl(self, value=None, method=None, axis=None, inplace=False, limit=None, downcast=None):
                na_data_arr = sdc.hiframes.api.get_nan_mask(self._data)
                filled_data = numpy.copy(self._data)
                filled_data[na_data_arr] = value
                return pandas.Series(filled_data, self._index, self._name)

            return hpat_pandas_series_fillna_impl


@sdc_overload_method(SeriesType, 'cov')
def hpat_pandas_series_cov(self, other, min_periods=None):
    """
    Pandas Series method :meth:`pandas.Series.cov` implementation.

    Note: Unsupported mixed numeric and string data

    .. only:: developer

       Test: python -m sdc.runtests -k sdc.tests.test_series.TestSeries.test_series_cov

    Parameters
    ----------
    self: :obj:`pandas.Series`
        input series
    other: :obj:`pandas.Series`
        input series
    min_periods: :obj:`int`, default None

    Returns
    -------
    :obj:`float`
         returns :obj:`float` object
    """

    ty_checker = TypeChecker('Method cov().')
    ty_checker.check(self, SeriesType)

    ty_checker.check(other, SeriesType)

    if not isinstance(self.data.dtype, types.Number):
        ty_checker.raise_exc(self.data.dtype, 'number', 'self.data')

    if not isinstance(other.data.dtype, types.Number):
        ty_checker.raise_exc(other.data.dtype, 'number', 'other.data')

    if not isinstance(min_periods, (types.Integer, types.Omitted, types.NoneType)) and min_periods is not None:
        ty_checker.raise_exc(min_periods, 'int64', 'min_periods')

    def hpat_pandas_series_cov_impl(self, other, min_periods=None):

        if min_periods is None:
            min_periods = 1

        if len(self._data) == 0 or len(other._data) == 0:
            return numpy.nan

        self_arr = self._data[:min(len(self._data), len(other._data))]
        other_arr = other._data[:min(len(self._data), len(other._data))]

        invalid = numpy.isnan(self_arr) | numpy.isnan(other_arr)
        if invalid.any():
            self_arr = self_arr[~invalid]
            other_arr = other_arr[~invalid]

        if len(self_arr) < min_periods:
            return numpy.nan

        new_self = pandas.Series(self_arr)

        ma = new_self.mean()
        mb = other.mean()

        if numpy.isinf(mb):
            return numpy.nan

        return ((self_arr - ma) * (other_arr - mb)).sum() / (new_self.count() - 1.0)

    return hpat_pandas_series_cov_impl


@sdc_overload_method(SeriesType, 'pct_change')
def hpat_pandas_series_pct_change(self, periods=1, fill_method='pad', limit=None, freq=None):
    """
    Pandas Series method :meth:`pandas.Series.pct_change` implementation.

    Note: Unsupported mixed numeric and string data

    .. only:: developer

       Test: python -m sdc.runtests -k sdc.tests.test_series.TestSeries.test_series_pct_change

    Parameters
    -----------
    self: :obj:`pandas.Series`
        input series
    periods: :obj:`int`, default 1
        Periods to shift for forming percent change.
    fill_method: :obj:`str`, default 'pad'
        How to handle NAs before computing percent changes.
    limit: :obj:`int`, default Nogne
        The number of consecutive NAs to fill before stopping.
        *unsupported*
    freq: :obj: DateOffset, timedelta, or offset alias string, optional
        Increment to use from time series API (e.g. 'M' or BDay()).
        *unsupported*
    Returns
    -------
    :obj:`pandas.Series`
         returns :obj:`pandas.Series` object
    """

    ty_checker = TypeChecker('Method pct_change().')
    ty_checker.check(self, SeriesType)

    if not isinstance(self.data.dtype, types.Number):
        ty_checker.raise_exc(self.data.dtype, 'number', 'self.data')

    if not isinstance(periods, (types.Integer, types.Omitted)):
        ty_checker.raise_exc(periods, 'int64', 'periods')

    if not isinstance(fill_method, (str, types.UnicodeType, types.StringLiteral, types.NoneType, types.Omitted)):
        ty_checker.raise_exc(fill_method, 'string', 'fill_method')

    if not isinstance(limit, (types.Omitted, types.NoneType)):
        ty_checker.raise_exc(limit, 'None', 'limit')

    if not isinstance(freq, (types.Omitted, types.NoneType)):
        ty_checker.raise_exc(freq, 'None', 'freq')

    def hpat_pandas_series_pct_change_impl(self, periods=1, fill_method='pad', limit=None, freq=None):
        if not (fill_method is None or fill_method in ['pad', 'ffill', 'backfill', 'bfill']):
            raise ValueError(
                "Method pct_change(). Unsupported parameter. The function uses fill_method pad (ffill) or backfill (bfill) or None.")
        local_series = self.copy()
        if fill_method is not None:
            # replacement method fillna for given method
            # =========================================
            # Example:
            # s = [1.1, 0.3, np.nan, 1, np.inf, 0, 1.1, np.nan, 2.2, np.inf, 2, 2]
            # result = [1.1, 0.3, 0.3, 1, inf, 0, 1.1, 1.1, 2.2, inf, 2, 2]
            # ==========================================
            for i in range(len(local_series._data)):
                # check each element on numpy.nan
                if numpy.isnan(local_series._data[i]):
                    if fill_method in ['pad', 'ffill']:
                        # if it first element is nan, element will be is nan
                        # if it not first element, element will be is nearest is not nan element
                        # take a step back while will not find is not nan element
                        # if before the first element you did not find one, the element will be equal nan
                        if i == 0:
                            local_series._data[i] = numpy.nan
                        else:
                            k = 1
                            while numpy.isnan(local_series._data[i - k]):
                                if i - k == 0:
                                    local_series._data[i] = numpy.nan
                                    break
                                k += 1
                            local_series._data[i] = local_series._data[i - k]
                    elif fill_method in ['backfill', 'bfill']:
                        # if it last element is nan, element will be is nan
                        # if it not last element, element will be is nearest is not nan element
                        # take a step front while will not find is not nan element
                        # if before the last element you did not find one, the element will be equal nan
                        if i == len(local_series._data)-1:
                            local_series._data[i] = numpy.nan
                        else:
                            k = 1
                            while numpy.isnan(local_series._data[i + k]):
                                if i + k == len(local_series._data) - 1:
                                    local_series._data[i] = numpy.nan
                                    break
                                k += 1
                            local_series._data[i] = local_series._data[i + k]
        rshift = local_series.shift(periods=periods, freq=freq)
        rdiv = local_series.div(rshift)
        result = rdiv._data - 1
        return pandas.Series(result)

    return hpat_pandas_series_pct_change_impl


@sdc_overload(operator.add)
def hpat_pandas_series_operator_add(self, other):
    """
    Pandas Series operator :attr:`pandas.Series.add` implementation

    Note: Currently implemented for numeric Series only.
        Differs from Pandas in returning Series with fixed dtype :obj:`float64`

    .. only:: developer

    **Test**: python -m hpat.runtests sdc.tests.test_series.TestSeries.test_series_op1
              python -m hpat.runtests sdc.tests.test_series.TestSeries.test_series_op2
              python -m hpat.runtests sdc.tests.test_series.TestSeries.test_series_op3
              python -m hpat.runtests sdc.tests.test_series.TestSeries.test_series_op4
              python -m sdc.runtests -k sdc.tests.test_series.TestSeries.test_series_operator_add*

    Parameters
    ----------
    series: :obj:`pandas.Series`
        Input series
    other: :obj:`pandas.Series` or :obj:`scalar`
        Series or scalar value to be used as a second argument of binary operation

    Returns
    -------
    :obj:`pandas.Series`
        The result of the operation
    """

    _func_name = 'Operator add().'

    ty_checker = TypeChecker('Operator add().')
    ty_checker.check(self, SeriesType)

    if not isinstance(other, (SeriesType, types.Number)):
        ty_checker.raise_exc(other, 'pandas.series or scalar', 'other')

    series_indexes_alignable = False
    none_or_numeric_indexes = False
    if isinstance(other, SeriesType):
        if (other.index == string_array_type and self.index == string_array_type):
            series_indexes_alignable = True

        if ((isinstance(self.index, types.NoneType) or check_index_is_numeric(self))
                and (isinstance(other.index, types.NoneType) or check_index_is_numeric(other))):
            series_indexes_alignable = True
            none_or_numeric_indexes = True

    if isinstance(other, SeriesType) and not series_indexes_alignable:
        raise TypingError('{} Not implemented for series with not-alignable indexes. \
        Given: self.index={}, other.index={}'.format(_func_name, self.index, other.index))

    # specializations for numeric series - TODO: support arithmetic operation on StringArrays
    if (isinstance(other, types.Number)):
        def hpat_pandas_series_add_scalar_impl(self, other):
            return pandas.Series(self._data + other, self._index)

        return hpat_pandas_series_add_scalar_impl

    elif (isinstance(other, SeriesType)):

        # optimization for series with default indexes, that can be aligned differently
        if (isinstance(self.index, types.NoneType) and isinstance(other.index, types.NoneType)):
            def hpat_pandas_series_add_impl(self, other):

                if (len(self._data) == len(other._data)):
                    return pandas.Series(numpy.asarray(self._data + other._data, numpy.float64))
                else:
                    min_data_size = min(len(self._data), len(other._data))
                    max_data_size = max(len(self._data), len(other._data))
                    new_data = numpy.empty(max_data_size, dtype=numpy.float64)
                    new_data[:min_data_size] = self._data[:min_data_size] + other._data[:min_data_size]
                    new_data[min_data_size:] = numpy.repeat(numpy.nan, max_data_size - min_data_size)

                    return pandas.Series(new_data, self._index)

            return hpat_pandas_series_add_impl
        else:
            # for numeric indexes find common dtype to be used when creating joined index
            if none_or_numeric_indexes:
                ty_left_index_dtype = types.int64 if isinstance(self.index, types.NoneType) else self.index.dtype
                ty_right_index_dtype = types.int64 if isinstance(other.index, types.NoneType) else other.index.dtype
                numba_index_common_dtype = find_common_dtype_from_numpy_dtypes(
                    [ty_left_index_dtype, ty_right_index_dtype], [])

            def hpat_pandas_series_add_impl(self, other):
                left_index, right_index = self.index, other.index

                # check if indexes are equal and series don't have to be aligned
                if none_or_numeric_indexes == True:  # noqa
                    if (numpy.array_equal(left_index, right_index)):
                        return pandas.Series(numpy.asarray(self._data + other._data, numpy.float64),
                                             numpy.asarray(left_index, numba_index_common_dtype))
                else:
                    # TODO: replace with StringArrays comparison
                    is_index_equal = (len(self._index) == len(other._index)
                                      and num_total_chars(self._index) == num_total_chars(other._index))
                    for i in numpy.arange(len(self._index)):
                        if (self._index[i] != other._index[i]
                                or str_arr_is_na(self._index, i) is not str_arr_is_na(other._index, i)):
                            is_index_equal = False

                    if is_index_equal:
                        return pandas.Series(numpy.asarray(self._data + other._data, numpy.float64),
                                             self._index)

                # TODO: replace below with core join(how='outer', return_indexers=True) when implemented
                joined_index, left_indexer, right_indexer = hpat_join_series_indexes(left_index, right_index)

                joined_index_range = numpy.arange(len(joined_index))
                left_values = numpy.asarray(
                    [self._data[left_indexer[i]] for i in joined_index_range],
                    numpy.float64
                )
                left_values[left_indexer == -1] = numpy.nan

                right_values = numpy.asarray(
                    [other._data[right_indexer[i]] for i in joined_index_range],
                    numpy.float64
                )
                right_values[right_indexer == -1] = numpy.nan

                return pandas.Series(left_values + right_values, joined_index)

            return hpat_pandas_series_add_impl

    return None<|MERGE_RESOLUTION|>--- conflicted
+++ resolved
@@ -38,14 +38,9 @@
 
 from numba.errors import TypingError
 from numba.extending import overload, overload_method, overload_attribute
-<<<<<<< HEAD
-from numba import types
-from numba import cgutils
 from numba.typing import signature
 from numba.extending import intrinsic
-=======
-from numba import (types, numpy_support)
->>>>>>> ef30ecb4
+from numba import (types, numpy_support, cgutils)
 from numba.typed import Dict
 
 import sdc
