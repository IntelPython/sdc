--- conflicted
+++ resolved
@@ -26,13 +26,9 @@
 import numpy
 import pandas
 
-<<<<<<< HEAD
-from numba.types import Number, Omitted, StringLiteral, UnicodeType
-from sdc.datatypes.common_functions import TypeChecker
-=======
-from numba.types import float64, Boolean, Omitted, NoneType
+from numba.types import (float64, Boolean, Number, Omitted,
+                         NoneType, StringLiteral, UnicodeType)
 from sdc.datatypes.common_functions import TypeChecker, params2list
->>>>>>> 6ec14eb7
 from sdc.datatypes.hpat_pandas_dataframe_rolling_types import DataFrameRollingType
 from sdc.hiframes.pd_dataframe_ext import get_dataframe_data
 from sdc.hiframes.pd_dataframe_type import DataFrameType
@@ -357,7 +353,15 @@
     return gen_df_rolling_method_impl('min', self)
 
 
-<<<<<<< HEAD
+@sdc_overload_method(DataFrameRollingType, 'skew')
+def sdc_pandas_dataframe_rolling_skew(self):
+
+    ty_checker = TypeChecker('Method rolling.skew().')
+    ty_checker.check(self, DataFrameRollingType)
+
+    return gen_df_rolling_method_impl('skew', self)
+
+
 @sdc_overload_method(DataFrameRollingType, 'quantile')
 def sdc_pandas_dataframe_rolling_quantile(self, quantile, interpolation='linear'):
 
@@ -373,15 +377,6 @@
 
     return gen_df_rolling_method_impl('quantile', self, args=['quantile'],
                                       kws={'interpolation': '"linear"'})
-
-=======
-@sdc_overload_method(DataFrameRollingType, 'skew')
-def sdc_pandas_dataframe_rolling_skew(self):
-
-    ty_checker = TypeChecker('Method rolling.skew().')
-    ty_checker.check(self, DataFrameRollingType)
-
-    return gen_df_rolling_method_impl('skew', self)
 
 
 sdc_pandas_dataframe_rolling_apply.__doc__ = sdc_pandas_dataframe_rolling_docstring_tmpl.format(**{
@@ -461,7 +456,6 @@
     'limitations_block': '',
     'extra_params': ''
 })
->>>>>>> 6ec14eb7
 
 sdc_pandas_dataframe_rolling_min.__doc__ = sdc_pandas_dataframe_rolling_docstring_tmpl.format(**{
     'method_name': 'min',
@@ -470,7 +464,13 @@
     'extra_params': ''
 })
 
-<<<<<<< HEAD
+sdc_pandas_dataframe_rolling_skew.__doc__ = sdc_pandas_dataframe_rolling_docstring_tmpl.format(**{
+    'method_name': 'skew',
+    'example_caption': 'Unbiased rolling skewness.',
+    'limitations_block': '',
+    'extra_params': ''
+})
+
 sdc_pandas_dataframe_rolling_quantile.__doc__ = sdc_pandas_dataframe_rolling_docstring_tmpl.format(**{
     'method_name': 'quantile',
     'example_caption': 'Calculate the rolling quantile.',
@@ -488,11 +488,4 @@
     interpolation: :obj:`str`
         This optional parameter specifies the interpolation method to use.
     """
-=======
-sdc_pandas_dataframe_rolling_skew.__doc__ = sdc_pandas_dataframe_rolling_docstring_tmpl.format(**{
-    'method_name': 'skew',
-    'example_caption': 'Unbiased rolling skewness.',
-    'limitations_block': '',
-    'extra_params': ''
->>>>>>> 6ec14eb7
 })