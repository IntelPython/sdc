# *****************************************************************************
# Copyright (c) 2020, Intel Corporation All rights reserved.
#
# Redistribution and use in source and binary forms, with or without
# modification, are permitted provided that the following conditions are met:
#
#     Redistributions of source code must retain the above copyright notice,
#     this list of conditions and the following disclaimer.
#
#     Redistributions in binary form must reproduce the above copyright notice,
#     this list of conditions and the following disclaimer in the documentation
#     and/or other materials provided with the distribution.
#
# THIS SOFTWARE IS PROVIDED BY THE COPYRIGHT HOLDERS AND CONTRIBUTORS "AS IS"
# AND ANY EXPRESS OR IMPLIED WARRANTIES, INCLUDING, BUT NOT LIMITED TO,
# THE IMPLIED WARRANTIES OF MERCHANTABILITY AND FITNESS FOR A PARTICULAR
# PURPOSE ARE DISCLAIMED. IN NO EVENT SHALL THE COPYRIGHT HOLDER OR
# CONTRIBUTORS BE LIABLE FOR ANY DIRECT, INDIRECT, INCIDENTAL, SPECIAL,
# EXEMPLARY, OR CONSEQUENTIAL DAMAGES (INCLUDING, BUT NOT LIMITED TO,
# PROCUREMENT OF SUBSTITUTE GOODS OR SERVICES; LOSS OF USE, DATA, OR PROFITS;
# OR BUSINESS INTERRUPTION) HOWEVER CAUSED AND ON ANY THEORY OF LIABILITY,
# WHETHER IN CONTRACT, STRICT LIABILITY, OR TORT (INCLUDING NEGLIGENCE OR
# OTHERWISE) ARISING IN ANY WAY OUT OF THE USE OF THIS SOFTWARE,
# EVEN IF ADVISED OF THE POSSIBILITY OF SUCH DAMAGE.
# *****************************************************************************
import numpy
import pandas

from numba.types import (float64, Boolean, Number, Omitted,
                         NoneType, StringLiteral, UnicodeType)
from sdc.datatypes.common_functions import TypeChecker, params2list
from sdc.datatypes.hpat_pandas_dataframe_rolling_types import DataFrameRollingType
from sdc.hiframes.pd_dataframe_ext import get_dataframe_data
from sdc.hiframes.pd_dataframe_type import DataFrameType
from sdc.hiframes.pd_series_type import SeriesType
from sdc.utils import sdc_overload_method


sdc_pandas_dataframe_rolling_docstring_tmpl = """
    Intel Scalable Dataframe Compiler User Guide
    ********************************************
    Pandas API: pandas.core.window.Rolling.{method_name}
{limitations_block}
    Examples
    --------
    .. literalinclude:: ../../../examples/dataframe/rolling/dataframe_rolling_{method_name}.py
       :language: python
       :lines: 27-
       :caption: {example_caption}
       :name: ex_dataframe_rolling_{method_name}

    .. command-output:: python ./dataframe/rolling/dataframe_rolling_{method_name}.py
       :cwd: ../../../examples

    .. seealso::
        :ref:`DataFrame.rolling <pandas.DataFrame.rolling>`
            Calling object with a DataFrame.
        :ref:`DataFrame.rolling <pandas.DataFrame.rolling>`
            Calling object with a DataFrame.
        :ref:`DataFrame.{method_name} <pandas.DataFrame.{method_name}>`
            Similar method for DataFrame.
        :ref:`DataFrame.{method_name} <pandas.DataFrame.{method_name}>`
            Similar method for DataFrame.

    Intel Scalable Dataframe Compiler Developer Guide
    *************************************************

    Pandas DataFrame method :meth:`pandas.DataFrame.rolling.{method_name}()` implementation.

    .. only:: developer

    Test: python -m sdc.runtests -k sdc.tests.test_rolling.TestRolling.test_dataframe_rolling_{method_name}

    Parameters
    ----------
    self: :class:`pandas.DataFrame.rolling`
        input arg{extra_params}

    Returns
    -------
    :obj:`pandas.DataFrame`
         returns :obj:`pandas.DataFrame` object
"""


def df_rolling_params_codegen():
    """Generate rolling parameters"""
    params = ['window', 'min_periods', 'center', 'win_type', 'on', 'axis', 'closed']
    return ', '.join(f'self._{p}' for p in params)


def df_rolling_method_other_df_codegen(method_name, self, other, args=None, kws=None):
    args = args or []
    kwargs = kws or {}

    rolling_params = df_rolling_params_codegen()
    method_kws = {k: k for k in kwargs}
    impl_params = ['self'] + args + params2list(kwargs)
    impl_params_as_str = ', '.join(impl_params)

    data_columns = {col: idx for idx, col in enumerate(self.data.columns)}
    other_columns = {col: idx for idx, col in enumerate(other.columns)}

    # columns order matters
    common_columns = [col for col in data_columns if col in other_columns]
    all_columns = [col for col in data_columns]
    for col in other_columns:
        if col in all_columns:
            continue
        all_columns.append(col)

    results = []
    impl_name = f'_df_rolling_{method_name}_other_df_impl'
    func_lines = [f'def {impl_name}({impl_params_as_str}):']

    if 'pairwise' in kwargs:
        func_lines += [
            '  if pairwise is None:',
            '    _pairwise = False',
            '  else:',
            '    _pairwise = pairwise',
            '  if _pairwise:',
            '    raise ValueError("Method rolling.corr(). The object pairwise\\n expected: False, None")'
        ]

    data_length = 'len(get_dataframe_data(self._data, 0))' if data_columns else '0'
    other_length = 'len(get_dataframe_data(other, 0))' if other_columns else '0'
    func_lines += [f'  length = max([{data_length}, {other_length}])']

    for col in all_columns:
        res_data = f'result_data_{col}'
        if col in common_columns:
            other_series = f'other_series_{col}'
            method_kws['other'] = other_series
            method_params = ', '.join(args + params2list(method_kws))
            func_lines += [
                f'  data_{col} = get_dataframe_data(self._data, {data_columns[col]})',
                f'  other_data_{col} = get_dataframe_data(other, {other_columns[col]})',
                f'  series_{col} = pandas.Series(data_{col})',
                f'  {other_series} = pandas.Series(other_data_{col})',
                f'  rolling_{col} = series_{col}.rolling({rolling_params})',
                f'  result_{col} = rolling_{col}.corr({method_params})',
                f'  {res_data} = result_{col}._data[:length]'
            ]
        else:
            func_lines += [
                f'  {res_data} = numpy.empty(length, dtype=float64)',
                f'  {res_data}[:] = numpy.nan'
            ]
        results.append((col, res_data))

    data = ', '.join(f'"{col}": {data}' for col, data in results)
    func_lines += [f'  return pandas.DataFrame({{{data}}})']
    func_text = '\n'.join(func_lines)

    global_vars = {'numpy': numpy, 'pandas': pandas, 'float64': float64,
                   'get_dataframe_data': get_dataframe_data}

    return func_text, global_vars


def df_rolling_method_main_codegen(method_params, df_columns, method_name):
    rolling_params = df_rolling_params_codegen()
    method_params_as_str = ', '.join(method_params)

    results = []
    func_lines = []
    for idx, col in enumerate(df_columns):
        res_data = f'result_data_{col}'
        func_lines += [
            f'  data_{col} = get_dataframe_data(self._data, {idx})',
            f'  series_{col} = pandas.Series(data_{col})',
            f'  rolling_{col} = series_{col}.rolling({rolling_params})',
            f'  result_{col} = rolling_{col}.{method_name}({method_params_as_str})',
            f'  {res_data} = result_{col}._data[:len(data_{col})]'
        ]
        results.append((col, res_data))

    data = ', '.join(f'"{col}": {data}' for col, data in results)
    func_lines += [f'  return pandas.DataFrame({{{data}}})']

    return func_lines


def df_rolling_method_other_none_codegen(method_name, self, args=None, kws=None):
    args = args or []
    kwargs = kws or {}

    impl_params = ['self'] + args + params2list(kwargs)
    impl_params_as_str = ', '.join(impl_params)

    impl_name = f'_df_rolling_{method_name}_other_none_impl'
    func_lines = [f'def {impl_name}({impl_params_as_str}):']

    if 'pairwise' in kwargs:
        func_lines += [
            '  if pairwise is None:',
            '    _pairwise = True',
            '  else:',
            '    _pairwise = pairwise',
            '  if _pairwise:',
            '    raise ValueError("Method rolling.corr(). The object pairwise\\n expected: False")'
        ]
    method_params = args + ['{}={}'.format(k, k) for k in kwargs if k != 'other']
    func_lines += df_rolling_method_main_codegen(method_params, self.data.columns, method_name)
    func_text = '\n'.join(func_lines)

    global_vars = {'pandas': pandas, 'get_dataframe_data': get_dataframe_data}

    return func_text, global_vars


def df_rolling_method_codegen(method_name, self, args=None, kws=None):
    args = args or []
    kwargs = kws or {}

    impl_params = ['self'] + args + params2list(kwargs)
    impl_params_as_str = ', '.join(impl_params)

    impl_name = f'_df_rolling_{method_name}_impl'
    func_lines = [f'def {impl_name}({impl_params_as_str}):']

    method_params = args + ['{}={}'.format(k, k) for k in kwargs]
    func_lines += df_rolling_method_main_codegen(method_params, self.data.columns, method_name)
    func_text = '\n'.join(func_lines)

    global_vars = {'pandas': pandas, 'get_dataframe_data': get_dataframe_data}

    return func_text, global_vars


def gen_df_rolling_method_other_df_impl(method_name, self, other, args=None, kws=None):
    func_text, global_vars = df_rolling_method_other_df_codegen(method_name, self, other,
                                                                args=args, kws=kws)
    loc_vars = {}
    exec(func_text, global_vars, loc_vars)
    _impl = loc_vars[f'_df_rolling_{method_name}_other_df_impl']

    return _impl


def gen_df_rolling_method_other_none_impl(method_name, self, args=None, kws=None):
    func_text, global_vars = df_rolling_method_other_none_codegen(method_name, self,
                                                                  args=args, kws=kws)
    loc_vars = {}
    exec(func_text, global_vars, loc_vars)
    _impl = loc_vars[f'_df_rolling_{method_name}_other_none_impl']

    return _impl


def gen_df_rolling_method_impl(method_name, self, args=None, kws=None):
    func_text, global_vars = df_rolling_method_codegen(method_name, self,
                                                       args=args, kws=kws)
    loc_vars = {}
    exec(func_text, global_vars, loc_vars)
    _impl = loc_vars[f'_df_rolling_{method_name}_impl']

    return _impl


@sdc_overload_method(DataFrameRollingType, 'apply')
def sdc_pandas_dataframe_rolling_apply(self, func, raw=None):

    ty_checker = TypeChecker('Method rolling.apply().')
    ty_checker.check(self, DataFrameRollingType)

    raw_accepted = (Omitted, NoneType, Boolean)
    if not isinstance(raw, raw_accepted) and raw is not None:
        ty_checker.raise_exc(raw, 'bool', 'raw')

    return gen_df_rolling_method_impl('apply', self, args=['func'],
                                      kws={'raw': 'None'})


@sdc_overload_method(DataFrameRollingType, 'corr')
def sdc_pandas_dataframe_rolling_corr(self, other=None, pairwise=None):

    ty_checker = TypeChecker('Method rolling.corr().')
    ty_checker.check(self, DataFrameRollingType)

    accepted_other = (Omitted, NoneType, DataFrameType, SeriesType)
    if not isinstance(other, accepted_other) and other is not None:
        ty_checker.raise_exc(other, 'DataFrame, Series', 'other')

    accepted_pairwise = (bool, Boolean, Omitted, NoneType)
    if not isinstance(pairwise, accepted_pairwise) and pairwise is not None:
        ty_checker.raise_exc(pairwise, 'bool', 'pairwise')

    none_other = isinstance(other, (Omitted, NoneType)) or other is None
    kws = {'other': 'None', 'pairwise': 'None'}

    if none_other:
        return gen_df_rolling_method_other_none_impl('corr', self, kws=kws)

    if isinstance(other, DataFrameType):
        return gen_df_rolling_method_other_df_impl('corr', self, other, kws=kws)

    return gen_df_rolling_method_impl('corr', self, kws=kws)


@sdc_overload_method(DataFrameRollingType, 'count')
def sdc_pandas_dataframe_rolling_count(self):

    ty_checker = TypeChecker('Method rolling.count().')
    ty_checker.check(self, DataFrameRollingType)

    return gen_df_rolling_method_impl('count', self)


@sdc_overload_method(DataFrameRollingType, 'kurt')
def sdc_pandas_dataframe_rolling_kurt(self):

    ty_checker = TypeChecker('Method rolling.kurt().')
    ty_checker.check(self, DataFrameRollingType)

    return gen_df_rolling_method_impl('kurt', self)


@sdc_overload_method(DataFrameRollingType, 'max')
def sdc_pandas_dataframe_rolling_max(self):

    ty_checker = TypeChecker('Method rolling.max().')
    ty_checker.check(self, DataFrameRollingType)

    return gen_df_rolling_method_impl('max', self)


@sdc_overload_method(DataFrameRollingType, 'mean')
def sdc_pandas_dataframe_rolling_mean(self):

    ty_checker = TypeChecker('Method rolling.mean().')
    ty_checker.check(self, DataFrameRollingType)

    return gen_df_rolling_method_impl('mean', self)


@sdc_overload_method(DataFrameRollingType, 'median')
def sdc_pandas_dataframe_rolling_median(self):

    ty_checker = TypeChecker('Method rolling.median().')
    ty_checker.check(self, DataFrameRollingType)

    return gen_df_rolling_method_impl('median', self)


@sdc_overload_method(DataFrameRollingType, 'min')
def sdc_pandas_dataframe_rolling_min(self):

    ty_checker = TypeChecker('Method rolling.min().')
    ty_checker.check(self, DataFrameRollingType)

    return gen_df_rolling_method_impl('min', self)


@sdc_overload_method(DataFrameRollingType, 'skew')
def sdc_pandas_dataframe_rolling_skew(self):

    ty_checker = TypeChecker('Method rolling.skew().')
    ty_checker.check(self, DataFrameRollingType)

    return gen_df_rolling_method_impl('skew', self)


<<<<<<< HEAD
@sdc_overload_method(DataFrameRollingType, 'quantile')
def sdc_pandas_dataframe_rolling_quantile(self, quantile, interpolation='linear'):

    ty_checker = TypeChecker('Method rolling.quantile().')
    ty_checker.check(self, DataFrameRollingType)

    if not isinstance(quantile, Number):
        ty_checker.raise_exc(quantile, 'float', 'quantile')

    str_types = (Omitted, StringLiteral, UnicodeType)
    if not isinstance(interpolation, str_types) and interpolation != 'linear':
        ty_checker.raise_exc(interpolation, 'str', 'interpolation')

    return gen_df_rolling_method_impl('quantile', self, args=['quantile'],
                                      kws={'interpolation': '"linear"'})
=======
@sdc_overload_method(DataFrameRollingType, 'sum')
def sdc_pandas_dataframe_rolling_sum(self):

    ty_checker = TypeChecker('Method rolling.sum().')
    ty_checker.check(self, DataFrameRollingType)

    return gen_df_rolling_method_impl('sum', self)
>>>>>>> 3a537d3d


sdc_pandas_dataframe_rolling_apply.__doc__ = sdc_pandas_dataframe_rolling_docstring_tmpl.format(**{
    'method_name': 'apply',
    'example_caption': 'Calculate the rolling apply.',
    'limitations_block':
    """
    Limitations
    -----------
    Supported ``raw`` only can be `None` or `True`. Parameters ``args``, ``kwargs`` unsupported.
    DataFrame elements cannot be max/min float/integer. Otherwise SDC and Pandas results are different.
    """,
    'extra_params':
    """
    func:
        A single value producer
    raw: :obj:`bool`
        False : passes each row or column as a Series to the function.
        True or None : the passed function will receive ndarray objects instead.
    """
})

sdc_pandas_dataframe_rolling_corr.__doc__ = sdc_pandas_dataframe_rolling_docstring_tmpl.format(**{
    'method_name': 'corr',
    'example_caption': 'Calculate rolling correlation.',
    'limitations_block':
    """
    Limitations
    -----------
    DataFrame elements cannot be max/min float/integer. Otherwise SDC and Pandas results are different.
    """,
    'extra_params':
    """
    other: :obj:`Series` or :obj:`DataFrame`
        Other Series or DataFrame.
    pairwise: :obj:`bool`
        Calculate pairwise combinations of columns within a DataFrame.
    """
})

sdc_pandas_dataframe_rolling_count.__doc__ = sdc_pandas_dataframe_rolling_docstring_tmpl.format(**{
    'method_name': 'count',
    'example_caption': 'Count of any non-NaN observations inside the window.',
    'limitations_block': '',
    'extra_params': ''
})

sdc_pandas_dataframe_rolling_kurt.__doc__ = sdc_pandas_dataframe_rolling_docstring_tmpl.format(**{
    'method_name': 'kurt',
    'example_caption': 'Calculate unbiased rolling kurtosis.',
    'limitations_block': '',
    'extra_params': ''
})

sdc_pandas_dataframe_rolling_max.__doc__ = sdc_pandas_dataframe_rolling_docstring_tmpl.format(**{
    'method_name': 'max',
    'example_caption': 'Calculate the rolling maximum.',
    'limitations_block': '',
    'extra_params': ''
})

sdc_pandas_dataframe_rolling_mean.__doc__ = sdc_pandas_dataframe_rolling_docstring_tmpl.format(**{
    'method_name': 'mean',
    'example_caption': 'Calculate the rolling mean of the values.',
    'limitations_block':
    """
    Limitations
    -----------
    DataFrame elements cannot be max/min float/integer. Otherwise SDC and Pandas results are different.
    """,
    'extra_params': ''
})

sdc_pandas_dataframe_rolling_median.__doc__ = sdc_pandas_dataframe_rolling_docstring_tmpl.format(**{
    'method_name': 'median',
    'example_caption': 'Calculate the rolling median.',
    'limitations_block': '',
    'extra_params': ''
})

sdc_pandas_dataframe_rolling_min.__doc__ = sdc_pandas_dataframe_rolling_docstring_tmpl.format(**{
    'method_name': 'min',
    'example_caption': 'Calculate the rolling minimum.',
    'limitations_block': '',
    'extra_params': ''
})

sdc_pandas_dataframe_rolling_skew.__doc__ = sdc_pandas_dataframe_rolling_docstring_tmpl.format(**{
    'method_name': 'skew',
    'example_caption': 'Unbiased rolling skewness.',
    'limitations_block': '',
    'extra_params': ''
})

<<<<<<< HEAD
sdc_pandas_dataframe_rolling_quantile.__doc__ = sdc_pandas_dataframe_rolling_docstring_tmpl.format(**{
    'method_name': 'quantile',
    'example_caption': 'Calculate the rolling quantile.',
=======
sdc_pandas_dataframe_rolling_sum.__doc__ = sdc_pandas_dataframe_rolling_docstring_tmpl.format(**{
    'method_name': 'sum',
    'example_caption': 'Calculate rolling sum of given Series.',
>>>>>>> 3a537d3d
    'limitations_block':
    """
    Limitations
    -----------
<<<<<<< HEAD
    Supported ``interpolation`` only can be `'linear'`.
    DataFrame elements cannot be max/min float/integer. Otherwise SDC and Pandas results are different.
    """,
    'extra_params':
    """
    quantile: :obj:`float`
        Quantile to compute. 0 <= quantile <= 1.
    interpolation: :obj:`str`
        This optional parameter specifies the interpolation method to use.
    """
=======
    DataFrame elements cannot be max/min float/integer. Otherwise SDC and Pandas results are different.
    """,
    'extra_params': ''
>>>>>>> 3a537d3d
})<|MERGE_RESOLUTION|>--- conflicted
+++ resolved
@@ -353,16 +353,6 @@
     return gen_df_rolling_method_impl('min', self)
 
 
-@sdc_overload_method(DataFrameRollingType, 'skew')
-def sdc_pandas_dataframe_rolling_skew(self):
-
-    ty_checker = TypeChecker('Method rolling.skew().')
-    ty_checker.check(self, DataFrameRollingType)
-
-    return gen_df_rolling_method_impl('skew', self)
-
-
-<<<<<<< HEAD
 @sdc_overload_method(DataFrameRollingType, 'quantile')
 def sdc_pandas_dataframe_rolling_quantile(self, quantile, interpolation='linear'):
 
@@ -378,7 +368,17 @@
 
     return gen_df_rolling_method_impl('quantile', self, args=['quantile'],
                                       kws={'interpolation': '"linear"'})
-=======
+
+
+@sdc_overload_method(DataFrameRollingType, 'skew')
+def sdc_pandas_dataframe_rolling_skew(self):
+
+    ty_checker = TypeChecker('Method rolling.skew().')
+    ty_checker.check(self, DataFrameRollingType)
+
+    return gen_df_rolling_method_impl('skew', self)
+
+
 @sdc_overload_method(DataFrameRollingType, 'sum')
 def sdc_pandas_dataframe_rolling_sum(self):
 
@@ -386,7 +386,6 @@
     ty_checker.check(self, DataFrameRollingType)
 
     return gen_df_rolling_method_impl('sum', self)
->>>>>>> 3a537d3d
 
 
 sdc_pandas_dataframe_rolling_apply.__doc__ = sdc_pandas_dataframe_rolling_docstring_tmpl.format(**{
@@ -474,6 +473,25 @@
     'extra_params': ''
 })
 
+sdc_pandas_dataframe_rolling_quantile.__doc__ = sdc_pandas_dataframe_rolling_docstring_tmpl.format(**{
+    'method_name': 'quantile',
+    'example_caption': 'Calculate the rolling quantile.',
+    'limitations_block':
+    """
+    Limitations
+    -----------
+    Supported ``interpolation`` only can be `'linear'`.
+    DataFrame elements cannot be max/min float/integer. Otherwise SDC and Pandas results are different.
+    """,
+    'extra_params':
+    """
+    quantile: :obj:`float`
+        Quantile to compute. 0 <= quantile <= 1.
+    interpolation: :obj:`str`
+        This optional parameter specifies the interpolation method to use.
+    """
+})
+
 sdc_pandas_dataframe_rolling_skew.__doc__ = sdc_pandas_dataframe_rolling_docstring_tmpl.format(**{
     'method_name': 'skew',
     'example_caption': 'Unbiased rolling skewness.',
@@ -481,33 +499,14 @@
     'extra_params': ''
 })
 
-<<<<<<< HEAD
-sdc_pandas_dataframe_rolling_quantile.__doc__ = sdc_pandas_dataframe_rolling_docstring_tmpl.format(**{
-    'method_name': 'quantile',
-    'example_caption': 'Calculate the rolling quantile.',
-=======
 sdc_pandas_dataframe_rolling_sum.__doc__ = sdc_pandas_dataframe_rolling_docstring_tmpl.format(**{
     'method_name': 'sum',
     'example_caption': 'Calculate rolling sum of given Series.',
->>>>>>> 3a537d3d
     'limitations_block':
     """
     Limitations
     -----------
-<<<<<<< HEAD
-    Supported ``interpolation`` only can be `'linear'`.
     DataFrame elements cannot be max/min float/integer. Otherwise SDC and Pandas results are different.
     """,
-    'extra_params':
-    """
-    quantile: :obj:`float`
-        Quantile to compute. 0 <= quantile <= 1.
-    interpolation: :obj:`str`
-        This optional parameter specifies the interpolation method to use.
-    """
-=======
-    DataFrame elements cannot be max/min float/integer. Otherwise SDC and Pandas results are different.
-    """,
-    'extra_params': ''
->>>>>>> 3a537d3d
+    'extra_params': ''
 })