# *****************************************************************************
# Copyright (c) 2020, Intel Corporation All rights reserved.
#
# Redistribution and use in source and binary forms, with or without
# modification, are permitted provided that the following conditions are met:
#
#     Redistributions of source code must retain the above copyright notice,
#     this list of conditions and the following disclaimer.
#
#     Redistributions in binary form must reproduce the above copyright notice,
#     this list of conditions and the following disclaimer in the documentation
#     and/or other materials provided with the distribution.
#
# THIS SOFTWARE IS PROVIDED BY THE COPYRIGHT HOLDERS AND CONTRIBUTORS "AS IS"
# AND ANY EXPRESS OR IMPLIED WARRANTIES, INCLUDING, BUT NOT LIMITED TO,
# THE IMPLIED WARRANTIES OF MERCHANTABILITY AND FITNESS FOR A PARTICULAR
# PURPOSE ARE DISCLAIMED. IN NO EVENT SHALL THE COPYRIGHT HOLDER OR
# CONTRIBUTORS BE LIABLE FOR ANY DIRECT, INDIRECT, INCIDENTAL, SPECIAL,
# EXEMPLARY, OR CONSEQUENTIAL DAMAGES (INCLUDING, BUT NOT LIMITED TO,
# PROCUREMENT OF SUBSTITUTE GOODS OR SERVICES; LOSS OF USE, DATA, OR PROFITS;
# OR BUSINESS INTERRUPTION) HOWEVER CAUSED AND ON ANY THEORY OF LIABILITY,
# WHETHER IN CONTRACT, STRICT LIABILITY, OR TORT (INCLUDING NEGLIGENCE OR
# OTHERWISE) ARISING IN ANY WAY OUT OF THE USE OF THIS SOFTWARE,
# EVEN IF ADVISED OF THE POSSIBILITY OF SUCH DAMAGE.
# *****************************************************************************
import numpy
import pandas

from numba.types import float64, Boolean, Omitted, NoneType
from sdc.datatypes.common_functions import TypeChecker, params2list
from sdc.datatypes.hpat_pandas_dataframe_rolling_types import DataFrameRollingType
from sdc.hiframes.pd_dataframe_ext import get_dataframe_data
from sdc.hiframes.pd_dataframe_type import DataFrameType
from sdc.hiframes.pd_series_type import SeriesType
from sdc.utils import sdc_overload_method


sdc_pandas_dataframe_rolling_docstring_tmpl = """
    Intel Scalable Dataframe Compiler User Guide
    ********************************************
    Pandas API: pandas.core.window.Rolling.{method_name}
{limitations_block}
    Examples
    --------
    .. literalinclude:: ../../../examples/dataframe/rolling/dataframe_rolling_{method_name}.py
       :language: python
       :lines: 27-
       :caption: {example_caption}
       :name: ex_dataframe_rolling_{method_name}

    .. command-output:: python ./dataframe/rolling/dataframe_rolling_{method_name}.py
       :cwd: ../../../examples

    .. seealso::
        :ref:`DataFrame.rolling <pandas.DataFrame.rolling>`
            Calling object with a DataFrame.
        :ref:`DataFrame.rolling <pandas.DataFrame.rolling>`
            Calling object with a DataFrame.
        :ref:`DataFrame.{method_name} <pandas.DataFrame.{method_name}>`
            Similar method for DataFrame.
        :ref:`DataFrame.{method_name} <pandas.DataFrame.{method_name}>`
            Similar method for DataFrame.

    Intel Scalable Dataframe Compiler Developer Guide
    *************************************************

    Pandas DataFrame method :meth:`pandas.DataFrame.rolling.{method_name}()` implementation.

    .. only:: developer

    Test: python -m sdc.runtests -k sdc.tests.test_rolling.TestRolling.test_dataframe_rolling_{method_name}

    Parameters
    ----------
    self: :class:`pandas.DataFrame.rolling`
        input arg{extra_params}

    Returns
    -------
    :obj:`pandas.DataFrame`
         returns :obj:`pandas.DataFrame` object
"""


def df_rolling_params_codegen():
    """Generate rolling parameters"""
    params = ['window', 'min_periods', 'center', 'win_type', 'on', 'axis', 'closed']
    return ', '.join(f'self._{p}' for p in params)


def df_rolling_method_other_df_codegen(method_name, self, other, args=None, kws=None):
    args = args or []
    kwargs = kws or {}

    rolling_params = df_rolling_params_codegen()
    method_kws = {k: k for k in kwargs}
    impl_params = ['self'] + args + params2list(kwargs)
    impl_params_as_str = ', '.join(impl_params)

    data_columns = {col: idx for idx, col in enumerate(self.data.columns)}
    other_columns = {col: idx for idx, col in enumerate(other.columns)}

    # columns order matters
    common_columns = [col for col in data_columns if col in other_columns]
    all_columns = [col for col in data_columns]
    for col in other_columns:
        if col in all_columns:
            continue
        all_columns.append(col)

    results = []
    impl_name = f'_df_rolling_{method_name}_other_df_impl'
    func_lines = [f'def {impl_name}({impl_params_as_str}):']

    if 'pairwise' in kwargs:
        func_lines += [
            '  if pairwise is None:',
            '    _pairwise = False',
            '  else:',
            '    _pairwise = pairwise',
            '  if _pairwise:',
            '    raise ValueError("Method rolling.corr(). The object pairwise\\n expected: False, None")'
        ]

    data_length = 'len(get_dataframe_data(self._data, 0))' if data_columns else '0'
    other_length = 'len(get_dataframe_data(other, 0))' if other_columns else '0'
    func_lines += [f'  length = max([{data_length}, {other_length}])']

    for col in all_columns:
        res_data = f'result_data_{col}'
        if col in common_columns:
            other_series = f'other_series_{col}'
            method_kws['other'] = other_series
            method_params = ', '.join(args + params2list(method_kws))
            func_lines += [
                f'  data_{col} = get_dataframe_data(self._data, {data_columns[col]})',
                f'  other_data_{col} = get_dataframe_data(other, {other_columns[col]})',
                f'  series_{col} = pandas.Series(data_{col})',
                f'  {other_series} = pandas.Series(other_data_{col})',
                f'  rolling_{col} = series_{col}.rolling({rolling_params})',
                f'  result_{col} = rolling_{col}.corr({method_params})',
                f'  {res_data} = result_{col}._data[:length]'
            ]
        else:
            func_lines += [
                f'  {res_data} = numpy.empty(length, dtype=float64)',
                f'  {res_data}[:] = numpy.nan'
            ]
        results.append((col, res_data))

    data = ', '.join(f'"{col}": {data}' for col, data in results)
    func_lines += [f'  return pandas.DataFrame({{{data}}})']
    func_text = '\n'.join(func_lines)

    global_vars = {'numpy': numpy, 'pandas': pandas, 'float64': float64,
                   'get_dataframe_data': get_dataframe_data}

    return func_text, global_vars


def df_rolling_method_main_codegen(method_params, df_columns, method_name):
    rolling_params = df_rolling_params_codegen()
    method_params_as_str = ', '.join(method_params)

    results = []
    func_lines = []
    for idx, col in enumerate(df_columns):
        res_data = f'result_data_{col}'
        func_lines += [
            f'  data_{col} = get_dataframe_data(self._data, {idx})',
            f'  series_{col} = pandas.Series(data_{col})',
            f'  rolling_{col} = series_{col}.rolling({rolling_params})',
            f'  result_{col} = rolling_{col}.{method_name}({method_params_as_str})',
            f'  {res_data} = result_{col}._data[:len(data_{col})]'
        ]
        results.append((col, res_data))

    data = ', '.join(f'"{col}": {data}' for col, data in results)
    func_lines += [f'  return pandas.DataFrame({{{data}}})']

    return func_lines


def df_rolling_method_other_none_codegen(method_name, self, args=None, kws=None):
    args = args or []
    kwargs = kws or {}

    impl_params = ['self'] + args + params2list(kwargs)
    impl_params_as_str = ', '.join(impl_params)

    impl_name = f'_df_rolling_{method_name}_other_none_impl'
    func_lines = [f'def {impl_name}({impl_params_as_str}):']

    if 'pairwise' in kwargs:
        func_lines += [
            '  if pairwise is None:',
            '    _pairwise = True',
            '  else:',
            '    _pairwise = pairwise',
            '  if _pairwise:',
            '    raise ValueError("Method rolling.corr(). The object pairwise\\n expected: False")'
        ]
    method_params = args + ['{}={}'.format(k, k) for k in kwargs if k != 'other']
    func_lines += df_rolling_method_main_codegen(method_params, self.data.columns, method_name)
    func_text = '\n'.join(func_lines)

    global_vars = {'pandas': pandas, 'get_dataframe_data': get_dataframe_data}

    return func_text, global_vars


def df_rolling_method_codegen(method_name, self, args=None, kws=None):
    args = args or []
    kwargs = kws or {}

    impl_params = ['self'] + args + params2list(kwargs)
    impl_params_as_str = ', '.join(impl_params)

    impl_name = f'_df_rolling_{method_name}_impl'
    func_lines = [f'def {impl_name}({impl_params_as_str}):']

    method_params = args + ['{}={}'.format(k, k) for k in kwargs]
    func_lines += df_rolling_method_main_codegen(method_params, self.data.columns, method_name)
    func_text = '\n'.join(func_lines)

    global_vars = {'pandas': pandas, 'get_dataframe_data': get_dataframe_data}

    return func_text, global_vars


def gen_df_rolling_method_other_df_impl(method_name, self, other, args=None, kws=None):
    func_text, global_vars = df_rolling_method_other_df_codegen(method_name, self, other,
                                                                args=args, kws=kws)
    loc_vars = {}
    exec(func_text, global_vars, loc_vars)
    _impl = loc_vars[f'_df_rolling_{method_name}_other_df_impl']

    return _impl


def gen_df_rolling_method_other_none_impl(method_name, self, args=None, kws=None):
    func_text, global_vars = df_rolling_method_other_none_codegen(method_name, self,
                                                                  args=args, kws=kws)
    loc_vars = {}
    exec(func_text, global_vars, loc_vars)
    _impl = loc_vars[f'_df_rolling_{method_name}_other_none_impl']

    return _impl


def gen_df_rolling_method_impl(method_name, self, args=None, kws=None):
    func_text, global_vars = df_rolling_method_codegen(method_name, self,
                                                       args=args, kws=kws)
    loc_vars = {}
    exec(func_text, global_vars, loc_vars)
    _impl = loc_vars[f'_df_rolling_{method_name}_impl']

    return _impl


<<<<<<< HEAD
@sdc_overload_method(DataFrameRollingType, 'median')
def sdc_pandas_dataframe_rolling_median(self):

    ty_checker = TypeChecker('Method rolling.median().')
    ty_checker.check(self, DataFrameRollingType)

    return gen_df_rolling_method_impl('median', self)
=======
@sdc_overload_method(DataFrameRollingType, 'apply')
def sdc_pandas_dataframe_rolling_apply(self, func, raw=None):

    ty_checker = TypeChecker('Method rolling.apply().')
    ty_checker.check(self, DataFrameRollingType)

    raw_accepted = (Omitted, NoneType, Boolean)
    if not isinstance(raw, raw_accepted) and raw is not None:
        ty_checker.raise_exc(raw, 'bool', 'raw')

    return gen_df_rolling_method_impl('apply', self, args=['func'],
                                      kws={'raw': 'None'})


@sdc_overload_method(DataFrameRollingType, 'corr')
def sdc_pandas_dataframe_rolling_corr(self, other=None, pairwise=None):

    ty_checker = TypeChecker('Method rolling.corr().')
    ty_checker.check(self, DataFrameRollingType)

    accepted_other = (Omitted, NoneType, DataFrameType, SeriesType)
    if not isinstance(other, accepted_other) and other is not None:
        ty_checker.raise_exc(other, 'DataFrame, Series', 'other')

    accepted_pairwise = (bool, Boolean, Omitted, NoneType)
    if not isinstance(pairwise, accepted_pairwise) and pairwise is not None:
        ty_checker.raise_exc(pairwise, 'bool', 'pairwise')

    none_other = isinstance(other, (Omitted, NoneType)) or other is None
    kws = {'other': 'None', 'pairwise': 'None'}

    if none_other:
        return gen_df_rolling_method_other_none_impl('corr', self, kws=kws)

    if isinstance(other, DataFrameType):
        return gen_df_rolling_method_other_df_impl('corr', self, other, kws=kws)

    return gen_df_rolling_method_impl('corr', self, kws=kws)


@sdc_overload_method(DataFrameRollingType, 'count')
def sdc_pandas_dataframe_rolling_count(self):

    ty_checker = TypeChecker('Method rolling.count().')
    ty_checker.check(self, DataFrameRollingType)

    return gen_df_rolling_method_impl('count', self)


@sdc_overload_method(DataFrameRollingType, 'kurt')
def sdc_pandas_dataframe_rolling_kurt(self):

    ty_checker = TypeChecker('Method rolling.kurt().')
    ty_checker.check(self, DataFrameRollingType)

    return gen_df_rolling_method_impl('kurt', self)


@sdc_overload_method(DataFrameRollingType, 'max')
def sdc_pandas_dataframe_rolling_max(self):

    ty_checker = TypeChecker('Method rolling.max().')
    ty_checker.check(self, DataFrameRollingType)

    return gen_df_rolling_method_impl('max', self)


@sdc_overload_method(DataFrameRollingType, 'mean')
def sdc_pandas_dataframe_rolling_mean(self):

    ty_checker = TypeChecker('Method rolling.mean().')
    ty_checker.check(self, DataFrameRollingType)

    return gen_df_rolling_method_impl('mean', self)
>>>>>>> e34ac01d


@sdc_overload_method(DataFrameRollingType, 'min')
def sdc_pandas_dataframe_rolling_min(self):

    ty_checker = TypeChecker('Method rolling.min().')
    ty_checker.check(self, DataFrameRollingType)

    return gen_df_rolling_method_impl('min', self)


<<<<<<< HEAD
sdc_pandas_dataframe_rolling_median.__doc__ = sdc_pandas_dataframe_rolling_docstring_tmpl.format(**{
    'method_name': 'median',
    'example_caption': 'Calculate the rolling median.',
=======
sdc_pandas_dataframe_rolling_apply.__doc__ = sdc_pandas_dataframe_rolling_docstring_tmpl.format(**{
    'method_name': 'apply',
    'example_caption': 'Calculate the rolling apply.',
    'limitations_block':
    """
    Limitations
    -----------
    Supported ``raw`` only can be `None` or `True`. Parameters ``args``, ``kwargs`` unsupported.
    DataFrame elements cannot be max/min float/integer. Otherwise SDC and Pandas results are different.
    """,
    'extra_params':
    """
    func:
        A single value producer
    raw: :obj:`bool`
        False : passes each row or column as a Series to the function.
        True or None : the passed function will receive ndarray objects instead.
    """
})

sdc_pandas_dataframe_rolling_corr.__doc__ = sdc_pandas_dataframe_rolling_docstring_tmpl.format(**{
    'method_name': 'corr',
    'example_caption': 'Calculate rolling correlation.',
    'limitations_block':
    """
    Limitations
    -----------
    DataFrame elements cannot be max/min float/integer. Otherwise SDC and Pandas results are different.
    """,
    'extra_params':
    """
    other: :obj:`Series` or :obj:`DataFrame`
        Other Series or DataFrame.
    pairwise: :obj:`bool`
        Calculate pairwise combinations of columns within a DataFrame.
    """
})

sdc_pandas_dataframe_rolling_count.__doc__ = sdc_pandas_dataframe_rolling_docstring_tmpl.format(**{
    'method_name': 'count',
    'example_caption': 'Count of any non-NaN observations inside the window.',
    'limitations_block': '',
    'extra_params': ''
})

sdc_pandas_dataframe_rolling_kurt.__doc__ = sdc_pandas_dataframe_rolling_docstring_tmpl.format(**{
    'method_name': 'kurt',
    'example_caption': 'Calculate unbiased rolling kurtosis.',
>>>>>>> e34ac01d
    'limitations_block': '',
    'extra_params': ''
})

<<<<<<< HEAD
=======
sdc_pandas_dataframe_rolling_max.__doc__ = sdc_pandas_dataframe_rolling_docstring_tmpl.format(**{
    'method_name': 'max',
    'example_caption': 'Calculate the rolling maximum.',
    'limitations_block': '',
    'extra_params': ''
})

sdc_pandas_dataframe_rolling_mean.__doc__ = sdc_pandas_dataframe_rolling_docstring_tmpl.format(**{
    'method_name': 'mean',
    'example_caption': 'Calculate the rolling mean of the values.',
    'limitations_block':
    """
    Limitations
    -----------
    DataFrame elements cannot be max/min float/integer. Otherwise SDC and Pandas results are different.
    """,
    'extra_params': ''
})

>>>>>>> e34ac01d
sdc_pandas_dataframe_rolling_min.__doc__ = sdc_pandas_dataframe_rolling_docstring_tmpl.format(**{
    'method_name': 'min',
    'example_caption': 'Calculate the rolling minimum.',
    'limitations_block': '',
    'extra_params': ''
})<|MERGE_RESOLUTION|>--- conflicted
+++ resolved
@@ -258,15 +258,6 @@
     return _impl
 
 
-<<<<<<< HEAD
-@sdc_overload_method(DataFrameRollingType, 'median')
-def sdc_pandas_dataframe_rolling_median(self):
-
-    ty_checker = TypeChecker('Method rolling.median().')
-    ty_checker.check(self, DataFrameRollingType)
-
-    return gen_df_rolling_method_impl('median', self)
-=======
 @sdc_overload_method(DataFrameRollingType, 'apply')
 def sdc_pandas_dataframe_rolling_apply(self, func, raw=None):
 
@@ -341,7 +332,15 @@
     ty_checker.check(self, DataFrameRollingType)
 
     return gen_df_rolling_method_impl('mean', self)
->>>>>>> e34ac01d
+
+
+@sdc_overload_method(DataFrameRollingType, 'median')
+def sdc_pandas_dataframe_rolling_median(self):
+
+    ty_checker = TypeChecker('Method rolling.median().')
+    ty_checker.check(self, DataFrameRollingType)
+
+    return gen_df_rolling_method_impl('median', self)
 
 
 @sdc_overload_method(DataFrameRollingType, 'min')
@@ -353,11 +352,6 @@
     return gen_df_rolling_method_impl('min', self)
 
 
-<<<<<<< HEAD
-sdc_pandas_dataframe_rolling_median.__doc__ = sdc_pandas_dataframe_rolling_docstring_tmpl.format(**{
-    'method_name': 'median',
-    'example_caption': 'Calculate the rolling median.',
-=======
 sdc_pandas_dataframe_rolling_apply.__doc__ = sdc_pandas_dataframe_rolling_docstring_tmpl.format(**{
     'method_name': 'apply',
     'example_caption': 'Calculate the rolling apply.',
@@ -406,13 +400,10 @@
 sdc_pandas_dataframe_rolling_kurt.__doc__ = sdc_pandas_dataframe_rolling_docstring_tmpl.format(**{
     'method_name': 'kurt',
     'example_caption': 'Calculate unbiased rolling kurtosis.',
->>>>>>> e34ac01d
     'limitations_block': '',
     'extra_params': ''
 })
 
-<<<<<<< HEAD
-=======
 sdc_pandas_dataframe_rolling_max.__doc__ = sdc_pandas_dataframe_rolling_docstring_tmpl.format(**{
     'method_name': 'max',
     'example_caption': 'Calculate the rolling maximum.',
@@ -432,7 +423,13 @@
     'extra_params': ''
 })
 
->>>>>>> e34ac01d
+sdc_pandas_dataframe_rolling_median.__doc__ = sdc_pandas_dataframe_rolling_docstring_tmpl.format(**{
+    'method_name': 'median',
+    'example_caption': 'Calculate the rolling median.',
+    'limitations_block': '',
+    'extra_params': ''
+})
+
 sdc_pandas_dataframe_rolling_min.__doc__ = sdc_pandas_dataframe_rolling_docstring_tmpl.format(**{
     'method_name': 'min',
     'example_caption': 'Calculate the rolling minimum.',
