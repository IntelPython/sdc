--- conflicted
+++ resolved
@@ -26,14 +26,9 @@
 import numpy
 import pandas
 
-<<<<<<< HEAD
-from numba.types import float64, Boolean, Omitted, NoneType
-from sdc.utilities.sdc_typing_utils import TypeChecker, params2list
-=======
 from numba.types import (float64, Boolean, Number, Omitted,
                          NoneType, StringLiteral, UnicodeType)
-from sdc.datatypes.common_functions import TypeChecker, params2list
->>>>>>> 5b14c701
+from sdc.utilities.sdc_typing_utils import TypeChecker, params2list
 from sdc.datatypes.hpat_pandas_dataframe_rolling_types import DataFrameRollingType
 from sdc.hiframes.pd_dataframe_ext import get_dataframe_data
 from sdc.hiframes.pd_dataframe_type import DataFrameType
