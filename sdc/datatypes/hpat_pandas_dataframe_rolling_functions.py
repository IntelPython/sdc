--- conflicted
+++ resolved
@@ -26,12 +26,8 @@
 import numpy
 import pandas
 
-<<<<<<< HEAD
-from numba.types import float64, Boolean, Integer, Omitted, NoneType
-=======
-from numba.types import (float64, Boolean, Number, Omitted,
+from numba.types import (float64, Boolean, Integer, Number, Omitted,
                          NoneType, StringLiteral, UnicodeType)
->>>>>>> 711368c9
 from sdc.datatypes.common_functions import TypeChecker, params2list
 from sdc.datatypes.hpat_pandas_dataframe_rolling_types import DataFrameRollingType
 from sdc.hiframes.pd_dataframe_ext import get_dataframe_data
