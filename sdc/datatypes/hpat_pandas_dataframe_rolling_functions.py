# *****************************************************************************
# Copyright (c) 2020, Intel Corporation All rights reserved.
#
# Redistribution and use in source and binary forms, with or without
# modification, are permitted provided that the following conditions are met:
#
#     Redistributions of source code must retain the above copyright notice,
#     this list of conditions and the following disclaimer.
#
#     Redistributions in binary form must reproduce the above copyright notice,
#     this list of conditions and the following disclaimer in the documentation
#     and/or other materials provided with the distribution.
#
# THIS SOFTWARE IS PROVIDED BY THE COPYRIGHT HOLDERS AND CONTRIBUTORS "AS IS"
# AND ANY EXPRESS OR IMPLIED WARRANTIES, INCLUDING, BUT NOT LIMITED TO,
# THE IMPLIED WARRANTIES OF MERCHANTABILITY AND FITNESS FOR A PARTICULAR
# PURPOSE ARE DISCLAIMED. IN NO EVENT SHALL THE COPYRIGHT HOLDER OR
# CONTRIBUTORS BE LIABLE FOR ANY DIRECT, INDIRECT, INCIDENTAL, SPECIAL,
# EXEMPLARY, OR CONSEQUENTIAL DAMAGES (INCLUDING, BUT NOT LIMITED TO,
# PROCUREMENT OF SUBSTITUTE GOODS OR SERVICES; LOSS OF USE, DATA, OR PROFITS;
# OR BUSINESS INTERRUPTION) HOWEVER CAUSED AND ON ANY THEORY OF LIABILITY,
# WHETHER IN CONTRACT, STRICT LIABILITY, OR TORT (INCLUDING NEGLIGENCE OR
# OTHERWISE) ARISING IN ANY WAY OUT OF THE USE OF THIS SOFTWARE,
# EVEN IF ADVISED OF THE POSSIBILITY OF SUCH DAMAGE.
# *****************************************************************************
import numpy
import pandas

from numba.types import float64, Boolean, Omitted, NoneType
from sdc.datatypes.common_functions import TypeChecker, params2list
from sdc.datatypes.hpat_pandas_dataframe_rolling_types import DataFrameRollingType
from sdc.hiframes.pd_dataframe_ext import get_dataframe_data
from sdc.hiframes.pd_dataframe_type import DataFrameType
from sdc.hiframes.pd_series_type import SeriesType
from sdc.utils import sdc_overload_method


sdc_pandas_dataframe_rolling_docstring_tmpl = """
    Intel Scalable Dataframe Compiler User Guide
    ********************************************
    Pandas API: pandas.core.window.Rolling.{method_name}
{limitations_block}
    Examples
    --------
    .. literalinclude:: ../../../examples/dataframe/rolling/dataframe_rolling_{method_name}.py
       :language: python
       :lines: 27-
       :caption: {example_caption}
       :name: ex_dataframe_rolling_{method_name}

    .. command-output:: python ./dataframe/rolling/dataframe_rolling_{method_name}.py
       :cwd: ../../../examples

    .. seealso::
        :ref:`DataFrame.rolling <pandas.DataFrame.rolling>`
            Calling object with a DataFrame.
        :ref:`DataFrame.rolling <pandas.DataFrame.rolling>`
            Calling object with a DataFrame.
        :ref:`DataFrame.{method_name} <pandas.DataFrame.{method_name}>`
            Similar method for DataFrame.
        :ref:`DataFrame.{method_name} <pandas.DataFrame.{method_name}>`
            Similar method for DataFrame.

    Intel Scalable Dataframe Compiler Developer Guide
    *************************************************

    Pandas DataFrame method :meth:`pandas.DataFrame.rolling.{method_name}()` implementation.

    .. only:: developer

    Test: python -m sdc.runtests -k sdc.tests.test_rolling.TestRolling.test_dataframe_rolling_{method_name}

    Parameters
    ----------
    self: :class:`pandas.DataFrame.rolling`
        input arg{extra_params}

    Returns
    -------
    :obj:`pandas.DataFrame`
         returns :obj:`pandas.DataFrame` object
"""


def df_rolling_params_codegen():
    """Generate rolling parameters"""
    params = ['window', 'min_periods', 'center', 'win_type', 'on', 'axis', 'closed']
    return ', '.join(f'self._{p}' for p in params)


def df_rolling_method_other_df_codegen(method_name, self, other, args=None, kws=None):
    args = args or []
    kwargs = kws or {}

    rolling_params = df_rolling_params_codegen()
    method_kws = {k: k for k in kwargs}
    impl_params = ['self'] + args + params2list(kwargs)
    impl_params_as_str = ', '.join(impl_params)

    data_columns = {col: idx for idx, col in enumerate(self.data.columns)}
    other_columns = {col: idx for idx, col in enumerate(other.columns)}

    # columns order matters
    common_columns = [col for col in data_columns if col in other_columns]
    all_columns = [col for col in data_columns]
    for col in other_columns:
        if col in all_columns:
            continue
        all_columns.append(col)

    results = []
    impl_name = f'_df_rolling_{method_name}_other_df_impl'
    func_lines = [f'def {impl_name}({impl_params_as_str}):']

    if 'pairwise' in kwargs:
        func_lines += [
            '  if pairwise is None:',
            '    _pairwise = False',
            '  else:',
            '    _pairwise = pairwise',
            '  if _pairwise:',
            '    raise ValueError("Method rolling.corr(). The object pairwise\\n expected: False, None")'
        ]

    data_length = 'len(get_dataframe_data(self._data, 0))' if data_columns else '0'
    other_length = 'len(get_dataframe_data(other, 0))' if other_columns else '0'
    func_lines += [f'  length = max([{data_length}, {other_length}])']

    for col in all_columns:
        res_data = f'result_data_{col}'
        if col in common_columns:
            other_series = f'other_series_{col}'
            method_kws['other'] = other_series
            method_params = ', '.join(args + params2list(method_kws))
            func_lines += [
                f'  data_{col} = get_dataframe_data(self._data, {data_columns[col]})',
                f'  other_data_{col} = get_dataframe_data(other, {other_columns[col]})',
                f'  series_{col} = pandas.Series(data_{col})',
                f'  {other_series} = pandas.Series(other_data_{col})',
                f'  rolling_{col} = series_{col}.rolling({rolling_params})',
                f'  result_{col} = rolling_{col}.corr({method_params})',
                f'  {res_data} = result_{col}._data[:length]'
            ]
        else:
            func_lines += [
                f'  {res_data} = numpy.empty(length, dtype=float64)',
                f'  {res_data}[:] = numpy.nan'
            ]
        results.append((col, res_data))

    data = ', '.join(f'"{col}": {data}' for col, data in results)
    func_lines += [f'  return pandas.DataFrame({{{data}}})']
    func_text = '\n'.join(func_lines)

    global_vars = {'numpy': numpy, 'pandas': pandas, 'float64': float64,
                   'get_dataframe_data': get_dataframe_data}

    return func_text, global_vars


def df_rolling_method_main_codegen(method_params, df_columns, method_name):
    rolling_params = df_rolling_params_codegen()
    method_params_as_str = ', '.join(method_params)

    results = []
    func_lines = []
    for idx, col in enumerate(df_columns):
        res_data = f'result_data_{col}'
        func_lines += [
            f'  data_{col} = get_dataframe_data(self._data, {idx})',
            f'  series_{col} = pandas.Series(data_{col})',
            f'  rolling_{col} = series_{col}.rolling({rolling_params})',
            f'  result_{col} = rolling_{col}.{method_name}({method_params_as_str})',
            f'  {res_data} = result_{col}._data[:len(data_{col})]'
        ]
        results.append((col, res_data))

    data = ', '.join(f'"{col}": {data}' for col, data in results)
    func_lines += [f'  return pandas.DataFrame({{{data}}})']

    return func_lines


def df_rolling_method_other_none_codegen(method_name, self, args=None, kws=None):
    args = args or []
    kwargs = kws or {}

    impl_params = ['self'] + args + params2list(kwargs)
    impl_params_as_str = ', '.join(impl_params)

    impl_name = f'_df_rolling_{method_name}_other_none_impl'
    func_lines = [f'def {impl_name}({impl_params_as_str}):']

    if 'pairwise' in kwargs:
        func_lines += [
            '  if pairwise is None:',
            '    _pairwise = True',
            '  else:',
            '    _pairwise = pairwise',
            '  if _pairwise:',
            '    raise ValueError("Method rolling.corr(). The object pairwise\\n expected: False")'
        ]
    method_params = args + ['{}={}'.format(k, k) for k in kwargs if k != 'other']
    func_lines += df_rolling_method_main_codegen(method_params, self.data.columns, method_name)
    func_text = '\n'.join(func_lines)

    global_vars = {'pandas': pandas, 'get_dataframe_data': get_dataframe_data}

    return func_text, global_vars


def df_rolling_method_codegen(method_name, self, args=None, kws=None):
    args = args or []
    kwargs = kws or {}

    impl_params = ['self'] + args + params2list(kwargs)
    impl_params_as_str = ', '.join(impl_params)

    impl_name = f'_df_rolling_{method_name}_impl'
    func_lines = [f'def {impl_name}({impl_params_as_str}):']

    method_params = args + ['{}={}'.format(k, k) for k in kwargs]
    func_lines += df_rolling_method_main_codegen(method_params, self.data.columns, method_name)
    func_text = '\n'.join(func_lines)

    global_vars = {'pandas': pandas, 'get_dataframe_data': get_dataframe_data}

    return func_text, global_vars


def gen_df_rolling_method_other_df_impl(method_name, self, other, args=None, kws=None):
    func_text, global_vars = df_rolling_method_other_df_codegen(method_name, self, other,
                                                                args=args, kws=kws)
    loc_vars = {}
    exec(func_text, global_vars, loc_vars)
    _impl = loc_vars[f'_df_rolling_{method_name}_other_df_impl']

    return _impl


def gen_df_rolling_method_other_none_impl(method_name, self, args=None, kws=None):
    func_text, global_vars = df_rolling_method_other_none_codegen(method_name, self,
                                                                  args=args, kws=kws)
    loc_vars = {}
    exec(func_text, global_vars, loc_vars)
    _impl = loc_vars[f'_df_rolling_{method_name}_other_none_impl']

    return _impl


def gen_df_rolling_method_impl(method_name, self, args=None, kws=None):
    func_text, global_vars = df_rolling_method_codegen(method_name, self,
                                                       args=args, kws=kws)
    loc_vars = {}
    exec(func_text, global_vars, loc_vars)
    _impl = loc_vars[f'_df_rolling_{method_name}_impl']

    return _impl


@sdc_overload_method(DataFrameRollingType, 'apply')
def sdc_pandas_dataframe_rolling_apply(self, func, raw=None):

    ty_checker = TypeChecker('Method rolling.apply().')
    ty_checker.check(self, DataFrameRollingType)

    raw_accepted = (Omitted, NoneType, Boolean)
    if not isinstance(raw, raw_accepted) and raw is not None:
        ty_checker.raise_exc(raw, 'bool', 'raw')

    return gen_df_rolling_method_impl('apply', self, args=['func'],
                                      kws={'raw': 'None'})


@sdc_overload_method(DataFrameRollingType, 'corr')
def sdc_pandas_dataframe_rolling_corr(self, other=None, pairwise=None):

    ty_checker = TypeChecker('Method rolling.corr().')
    ty_checker.check(self, DataFrameRollingType)

    accepted_other = (Omitted, NoneType, DataFrameType, SeriesType)
    if not isinstance(other, accepted_other) and other is not None:
        ty_checker.raise_exc(other, 'DataFrame, Series', 'other')

    accepted_pairwise = (bool, Boolean, Omitted, NoneType)
    if not isinstance(pairwise, accepted_pairwise) and pairwise is not None:
        ty_checker.raise_exc(pairwise, 'bool', 'pairwise')

    none_other = isinstance(other, (Omitted, NoneType)) or other is None
    kws = {'other': 'None', 'pairwise': 'None'}

    if none_other:
        return gen_df_rolling_method_other_none_impl('corr', self, kws=kws)

    if isinstance(other, DataFrameType):
        return gen_df_rolling_method_other_df_impl('corr', self, other, kws=kws)

    return gen_df_rolling_method_impl('corr', self, kws=kws)


@sdc_overload_method(DataFrameRollingType, 'count')
def sdc_pandas_dataframe_rolling_count(self):

    ty_checker = TypeChecker('Method rolling.count().')
    ty_checker.check(self, DataFrameRollingType)

    return gen_df_rolling_method_impl('count', self)


@sdc_overload_method(DataFrameRollingType, 'kurt')
def sdc_pandas_dataframe_rolling_kurt(self):

    ty_checker = TypeChecker('Method rolling.kurt().')
    ty_checker.check(self, DataFrameRollingType)

    return gen_df_rolling_method_impl('kurt', self)


@sdc_overload_method(DataFrameRollingType, 'max')
def sdc_pandas_dataframe_rolling_max(self):

    ty_checker = TypeChecker('Method rolling.max().')
    ty_checker.check(self, DataFrameRollingType)

    return gen_df_rolling_method_impl('max', self)


@sdc_overload_method(DataFrameRollingType, 'mean')
def sdc_pandas_dataframe_rolling_mean(self):

    ty_checker = TypeChecker('Method rolling.mean().')
    ty_checker.check(self, DataFrameRollingType)

    return gen_df_rolling_method_impl('mean', self)


@sdc_overload_method(DataFrameRollingType, 'min')
def sdc_pandas_dataframe_rolling_min(self):

    ty_checker = TypeChecker('Method rolling.min().')
    ty_checker.check(self, DataFrameRollingType)

    return gen_df_rolling_method_impl('min', self)


<<<<<<< HEAD
@sdc_overload_method(DataFrameRollingType, 'skew')
def sdc_pandas_dataframe_rolling_skew(self):

    ty_checker = TypeChecker('Method rolling.skew().')
    ty_checker.check(self, DataFrameRollingType)

    return gen_df_rolling_method_impl('skew', self)

=======
sdc_pandas_dataframe_rolling_apply.__doc__ = sdc_pandas_dataframe_rolling_docstring_tmpl.format(**{
    'method_name': 'apply',
    'example_caption': 'Calculate the rolling apply.',
    'limitations_block':
    """
    Limitations
    -----------
    Supported ``raw`` only can be `None` or `True`. Parameters ``args``, ``kwargs`` unsupported.
    DataFrame elements cannot be max/min float/integer. Otherwise SDC and Pandas results are different.
    """,
    'extra_params':
    """
    func:
        A single value producer
    raw: :obj:`bool`
        False : passes each row or column as a Series to the function.
        True or None : the passed function will receive ndarray objects instead.
    """
})

sdc_pandas_dataframe_rolling_corr.__doc__ = sdc_pandas_dataframe_rolling_docstring_tmpl.format(**{
    'method_name': 'corr',
    'example_caption': 'Calculate rolling correlation.',
    'limitations_block':
    """
    Limitations
    -----------
    DataFrame elements cannot be max/min float/integer. Otherwise SDC and Pandas results are different.
    """,
    'extra_params':
    """
    other: :obj:`Series` or :obj:`DataFrame`
        Other Series or DataFrame.
    pairwise: :obj:`bool`
        Calculate pairwise combinations of columns within a DataFrame.
    """
})

sdc_pandas_dataframe_rolling_count.__doc__ = sdc_pandas_dataframe_rolling_docstring_tmpl.format(**{
    'method_name': 'count',
    'example_caption': 'Count of any non-NaN observations inside the window.',
    'limitations_block': '',
    'extra_params': ''
})

sdc_pandas_dataframe_rolling_kurt.__doc__ = sdc_pandas_dataframe_rolling_docstring_tmpl.format(**{
    'method_name': 'kurt',
    'example_caption': 'Calculate unbiased rolling kurtosis.',
    'limitations_block': '',
    'extra_params': ''
})

sdc_pandas_dataframe_rolling_max.__doc__ = sdc_pandas_dataframe_rolling_docstring_tmpl.format(**{
    'method_name': 'max',
    'example_caption': 'Calculate the rolling maximum.',
    'limitations_block': '',
    'extra_params': ''
})

sdc_pandas_dataframe_rolling_mean.__doc__ = sdc_pandas_dataframe_rolling_docstring_tmpl.format(**{
    'method_name': 'mean',
    'example_caption': 'Calculate the rolling mean of the values.',
    'limitations_block':
    """
    Limitations
    -----------
    DataFrame elements cannot be max/min float/integer. Otherwise SDC and Pandas results are different.
    """,
    'extra_params': ''
})
>>>>>>> e34ac01d

sdc_pandas_dataframe_rolling_min.__doc__ = sdc_pandas_dataframe_rolling_docstring_tmpl.format(**{
    'method_name': 'min',
    'example_caption': 'Calculate the rolling minimum.',
    'limitations_block': '',
    'extra_params': ''
})

sdc_pandas_dataframe_rolling_skew.__doc__ = sdc_pandas_dataframe_rolling_docstring_tmpl.format(**{
    'method_name': 'skew',
    'example_caption': 'Unbiased rolling skewness.',
    'limitations_block': '',
    'extra_params': ''
})<|MERGE_RESOLUTION|>--- conflicted
+++ resolved
@@ -343,7 +343,6 @@
     return gen_df_rolling_method_impl('min', self)
 
 
-<<<<<<< HEAD
 @sdc_overload_method(DataFrameRollingType, 'skew')
 def sdc_pandas_dataframe_rolling_skew(self):
 
@@ -352,7 +351,7 @@
 
     return gen_df_rolling_method_impl('skew', self)
 
-=======
+
 sdc_pandas_dataframe_rolling_apply.__doc__ = sdc_pandas_dataframe_rolling_docstring_tmpl.format(**{
     'method_name': 'apply',
     'example_caption': 'Calculate the rolling apply.',
@@ -423,7 +422,6 @@
     """,
     'extra_params': ''
 })
->>>>>>> e34ac01d
 
 sdc_pandas_dataframe_rolling_min.__doc__ = sdc_pandas_dataframe_rolling_docstring_tmpl.format(**{
     'method_name': 'min',
