--- conflicted
+++ resolved
@@ -126,15 +126,6 @@
     return _impl
 
 
-<<<<<<< HEAD
-@sdc_overload_method(DataFrameRollingType, 'kurt')
-def sdc_pandas_dataframe_rolling_kurt(self):
-
-    ty_checker = TypeChecker('Method rolling.kurt().')
-    ty_checker.check(self, DataFrameRollingType)
-
-    return gen_df_rolling_method_impl('kurt', self)
-=======
 @sdc_overload_method(DataFrameRollingType, 'apply')
 def sdc_pandas_dataframe_rolling_apply(self, func, raw=None):
 
@@ -147,7 +138,15 @@
 
     return gen_df_rolling_method_impl('apply', self, args=['func'],
                                       kws={'raw': 'None'})
->>>>>>> 1cca847f
+
+
+@sdc_overload_method(DataFrameRollingType, 'kurt')
+def sdc_pandas_dataframe_rolling_kurt(self):
+
+    ty_checker = TypeChecker('Method rolling.kurt().')
+    ty_checker.check(self, DataFrameRollingType)
+
+    return gen_df_rolling_method_impl('kurt', self)
 
 
 @sdc_overload_method(DataFrameRollingType, 'min')
@@ -159,13 +158,6 @@
     return gen_df_rolling_method_impl('min', self)
 
 
-<<<<<<< HEAD
-sdc_pandas_dataframe_rolling_kurt.__doc__ = sdc_pandas_dataframe_rolling_docstring_tmpl.format(**{
-    'method_name': 'kurt',
-    'example_caption': 'Calculate unbiased rolling kurtosis.',
-    'limitations_block': '',
-    'extra_params': ''
-=======
 sdc_pandas_dataframe_rolling_apply.__doc__ = sdc_pandas_dataframe_rolling_docstring_tmpl.format(**{
     'method_name': 'apply',
     'example_caption': 'Calculate the rolling apply.',
@@ -184,7 +176,13 @@
         False : passes each row or column as a Series to the function.
         True or None : the passed function will receive ndarray objects instead.
     """
->>>>>>> 1cca847f
+})
+
+sdc_pandas_dataframe_rolling_kurt.__doc__ = sdc_pandas_dataframe_rolling_docstring_tmpl.format(**{
+    'method_name': 'kurt',
+    'example_caption': 'Calculate unbiased rolling kurtosis.',
+    'limitations_block': '',
+    'extra_params': ''
 })
 
 sdc_pandas_dataframe_rolling_min.__doc__ = sdc_pandas_dataframe_rolling_docstring_tmpl.format(**{
