# *****************************************************************************
# Copyright (c) 2020, Intel Corporation All rights reserved.
#
# Redistribution and use in source and binary forms, with or without
# modification, are permitted provided that the following conditions are met:
#
#     Redistributions of source code must retain the above copyright notice,
#     this list of conditions and the following disclaimer.
#
#     Redistributions in binary form must reproduce the above copyright notice,
#     this list of conditions and the following disclaimer in the documentation
#     and/or other materials provided with the distribution.
#
# THIS SOFTWARE IS PROVIDED BY THE COPYRIGHT HOLDERS AND CONTRIBUTORS "AS IS"
# AND ANY EXPRESS OR IMPLIED WARRANTIES, INCLUDING, BUT NOT LIMITED TO,
# THE IMPLIED WARRANTIES OF MERCHANTABILITY AND FITNESS FOR A PARTICULAR
# PURPOSE ARE DISCLAIMED. IN NO EVENT SHALL THE COPYRIGHT HOLDER OR
# CONTRIBUTORS BE LIABLE FOR ANY DIRECT, INDIRECT, INCIDENTAL, SPECIAL,
# EXEMPLARY, OR CONSEQUENTIAL DAMAGES (INCLUDING, BUT NOT LIMITED TO,
# PROCUREMENT OF SUBSTITUTE GOODS OR SERVICES; LOSS OF USE, DATA, OR PROFITS;
# OR BUSINESS INTERRUPTION) HOWEVER CAUSED AND ON ANY THEORY OF LIABILITY,
# WHETHER IN CONTRACT, STRICT LIABILITY, OR TORT (INCLUDING NEGLIGENCE OR
# OTHERWISE) ARISING IN ANY WAY OUT OF THE USE OF THIS SOFTWARE,
# EVEN IF ADVISED OF THE POSSIBILITY OF SUCH DAMAGE.
# *****************************************************************************
import numpy
import pandas

<<<<<<< HEAD
from numba.types import float64, Boolean, Omitted, NoneType
from sdc.datatypes.common_functions import TypeChecker, params2list
=======
from numba.types import Boolean, NoneType, Omitted
from sdc.datatypes.common_functions import TypeChecker
>>>>>>> 1cca847f
from sdc.datatypes.hpat_pandas_dataframe_rolling_types import DataFrameRollingType
from sdc.hiframes.pd_dataframe_ext import get_dataframe_data
from sdc.hiframes.pd_dataframe_type import DataFrameType
from sdc.hiframes.pd_series_type import SeriesType
from sdc.utils import sdc_overload_method


sdc_pandas_dataframe_rolling_docstring_tmpl = """
    Intel Scalable Dataframe Compiler User Guide
    ********************************************
    Pandas API: pandas.core.window.Rolling.{method_name}
{limitations_block}
    Examples
    --------
    .. literalinclude:: ../../../examples/dataframe/rolling/dataframe_rolling_{method_name}.py
       :language: python
       :lines: 27-
       :caption: {example_caption}
       :name: ex_dataframe_rolling_{method_name}

    .. command-output:: python ./dataframe/rolling/dataframe_rolling_{method_name}.py
       :cwd: ../../../examples

    .. seealso::
        :ref:`DataFrame.rolling <pandas.DataFrame.rolling>`
            Calling object with a DataFrame.
        :ref:`DataFrame.rolling <pandas.DataFrame.rolling>`
            Calling object with a DataFrame.
        :ref:`DataFrame.{method_name} <pandas.DataFrame.{method_name}>`
            Similar method for DataFrame.
        :ref:`DataFrame.{method_name} <pandas.DataFrame.{method_name}>`
            Similar method for DataFrame.

    Intel Scalable Dataframe Compiler Developer Guide
    *************************************************

    Pandas DataFrame method :meth:`pandas.DataFrame.rolling.{method_name}()` implementation.

    .. only:: developer

    Test: python -m sdc.runtests -k sdc.tests.test_rolling.TestRolling.test_dataframe_rolling_{method_name}

    Parameters
    ----------
    self: :class:`pandas.DataFrame.rolling`
        input arg{extra_params}

    Returns
    -------
    :obj:`pandas.DataFrame`
         returns :obj:`pandas.DataFrame` object
"""


def df_rolling_params_codegen():
    """Generate rolling parameters"""
    params = ['window', 'min_periods', 'center', 'win_type', 'on', 'axis', 'closed']
    return ', '.join(f'self._{p}' for p in params)


def df_rolling_method_other_df_codegen(method_name, self, other, args=None, kws=None):
    args = args or []
    kwargs = kws or {}

    rolling_params = df_rolling_params_codegen()
    method_kws = {k: k for k in kwargs}
    impl_params = ['self'] + args + params2list(kwargs)
    impl_params_as_str = ', '.join(impl_params)

    data_columns = {col: idx for idx, col in enumerate(self.data.columns)}
    other_columns = {col: idx for idx, col in enumerate(other.columns)}

    # columns order matters
    common_columns = [col for col in data_columns if col in other_columns]
    all_columns = [col for col in data_columns]
    for col in other_columns:
        if col in all_columns:
            continue
        all_columns.append(col)

    results = []
    impl_name = f'_df_rolling_{method_name}_other_df_impl'
    func_lines = [f'def {impl_name}({impl_params_as_str}):']

    if 'pairwise' in kwargs:
        func_lines += [
            '  if pairwise is None:',
            '    _pairwise = False',
            '  else:',
            '    _pairwise = pairwise',
            '  if _pairwise:',
            '    raise ValueError("Method rolling.corr(). The object pairwise\\n expected: False, None")'
        ]

    data_length = 'len(get_dataframe_data(self._data, 0))' if data_columns else '0'
    other_length = 'len(get_dataframe_data(other, 0))' if other_columns else '0'
    func_lines += [f'  length = max([{data_length}, {other_length}])']

    for col in all_columns:
        res_data = f'result_data_{col}'
        if col in common_columns:
            other_series = f'other_series_{col}'
            method_kws['other'] = other_series
            method_params = ', '.join(args + params2list(method_kws))
            func_lines += [
                f'  data_{col} = get_dataframe_data(self._data, {data_columns[col]})',
                f'  other_data_{col} = get_dataframe_data(other, {other_columns[col]})',
                f'  series_{col} = pandas.Series(data_{col})',
                f'  {other_series} = pandas.Series(other_data_{col})',
                f'  rolling_{col} = series_{col}.rolling({rolling_params})',
                f'  result_{col} = rolling_{col}.corr({method_params})',
                f'  {res_data} = result_{col}._data[:length]'
            ]
        else:
            func_lines += [
                f'  {res_data} = numpy.empty(length, dtype=float64)',
                f'  {res_data}[:] = numpy.nan'
            ]
        results.append((col, res_data))

    data = ', '.join(f'"{col}": {data}' for col, data in results)
    func_lines += [f'  return pandas.DataFrame({{{data}}})']
    func_text = '\n'.join(func_lines)

    global_vars = {'numpy': numpy, 'pandas': pandas, 'float64': float64,
                   'get_dataframe_data': get_dataframe_data}

    return func_text, global_vars


def df_rolling_method_main_codegen(method_params, df_columns, method_name):
    rolling_params = df_rolling_params_codegen()
    method_params_as_str = ', '.join(method_params)

    results = []
    func_lines = []
    for idx, col in enumerate(df_columns):
        res_data = f'result_data_{col}'
        func_lines += [
            f'  data_{col} = get_dataframe_data(self._data, {idx})',
            f'  series_{col} = pandas.Series(data_{col})',
            f'  rolling_{col} = series_{col}.rolling({rolling_params})',
            f'  result_{col} = rolling_{col}.{method_name}({method_params_as_str})',
            f'  {res_data} = result_{col}._data[:len(data_{col})]'
        ]
        results.append((col, res_data))

    data = ', '.join(f'"{col}": {data}' for col, data in results)
    func_lines += [f'  return pandas.DataFrame({{{data}}})']

    return func_lines


def df_rolling_method_other_none_codegen(method_name, self, args=None, kws=None):
    args = args or []
    kwargs = kws or {}

    impl_params = ['self'] + args + params2list(kwargs)
    impl_params_as_str = ', '.join(impl_params)

    impl_name = f'_df_rolling_{method_name}_other_none_impl'
    func_lines = [f'def {impl_name}({impl_params_as_str}):']

    if 'pairwise' in kwargs:
        func_lines += [
            '  if pairwise is None:',
            '    _pairwise = True',
            '  else:',
            '    _pairwise = pairwise',
            '  if _pairwise:',
            '    raise ValueError("Method rolling.corr(). The object pairwise\\n expected: False")'
        ]
    method_params = args + ['{}={}'.format(k, k) for k in kwargs if k != 'other']
    func_lines += df_rolling_method_main_codegen(method_params, self.data.columns, method_name)
    func_text = '\n'.join(func_lines)

    global_vars = {'pandas': pandas, 'get_dataframe_data': get_dataframe_data}

    return func_text, global_vars


def df_rolling_method_codegen(method_name, self, args=None, kws=None):
    args = args or []
    kwargs = kws or {}

    impl_params = ['self'] + args + params2list(kwargs)
    impl_params_as_str = ', '.join(impl_params)

    impl_name = f'_df_rolling_{method_name}_impl'
    func_lines = [f'def {impl_name}({impl_params_as_str}):']

    method_params = args + ['{}={}'.format(k, k) for k in kwargs]
    func_lines += df_rolling_method_main_codegen(method_params, self.data.columns, method_name)
    func_text = '\n'.join(func_lines)

    global_vars = {'pandas': pandas, 'get_dataframe_data': get_dataframe_data}

    return func_text, global_vars


def gen_df_rolling_method_other_df_impl(method_name, self, other, args=None, kws=None):
    func_text, global_vars = df_rolling_method_other_df_codegen(method_name, self, other,
                                                                args=args, kws=kws)
    loc_vars = {}
    exec(func_text, global_vars, loc_vars)
    _impl = loc_vars[f'_df_rolling_{method_name}_other_df_impl']

    return _impl


def gen_df_rolling_method_other_none_impl(method_name, self, args=None, kws=None):
    func_text, global_vars = df_rolling_method_other_none_codegen(method_name, self,
                                                                  args=args, kws=kws)
    loc_vars = {}
    exec(func_text, global_vars, loc_vars)
    _impl = loc_vars[f'_df_rolling_{method_name}_other_none_impl']

    return _impl


def gen_df_rolling_method_impl(method_name, self, args=None, kws=None):
    func_text, global_vars = df_rolling_method_codegen(method_name, self,
                                                       args=args, kws=kws)
    loc_vars = {}
    exec(func_text, global_vars, loc_vars)
    _impl = loc_vars[f'_df_rolling_{method_name}_impl']

    return _impl


<<<<<<< HEAD
@sdc_overload_method(DataFrameRollingType, 'corr')
def sdc_pandas_dataframe_rolling_corr(self, other=None, pairwise=None):

    ty_checker = TypeChecker('Method rolling.corr().')
    ty_checker.check(self, DataFrameRollingType)

    accepted_other = (Omitted, NoneType, DataFrameType, SeriesType)
    if not isinstance(other, accepted_other) and other is not None:
        ty_checker.raise_exc(other, 'DataFrame, Series', 'other')

    accepted_pairwise = (bool, Boolean, Omitted, NoneType)
    if not isinstance(pairwise, accepted_pairwise) and pairwise is not None:
        ty_checker.raise_exc(pairwise, 'bool', 'pairwise')

    none_other = isinstance(other, (Omitted, NoneType)) or other is None
    kws = {'other': 'None', 'pairwise': 'None'}

    if none_other:
        return gen_df_rolling_method_other_none_impl('corr', self, kws=kws)

    if isinstance(other, DataFrameType):
        return gen_df_rolling_method_other_df_impl('corr', self, other, kws=kws)

    return gen_df_rolling_method_impl('corr', self, kws=kws)
=======
@sdc_overload_method(DataFrameRollingType, 'apply')
def sdc_pandas_dataframe_rolling_apply(self, func, raw=None):

    ty_checker = TypeChecker('Method rolling.apply().')
    ty_checker.check(self, DataFrameRollingType)

    raw_accepted = (Omitted, NoneType, Boolean)
    if not isinstance(raw, raw_accepted) and raw is not None:
        ty_checker.raise_exc(raw, 'bool', 'raw')

    return gen_df_rolling_method_impl('apply', self, args=['func'],
                                      kws={'raw': 'None'})
>>>>>>> 1cca847f


@sdc_overload_method(DataFrameRollingType, 'min')
def sdc_pandas_dataframe_rolling_min(self):

    ty_checker = TypeChecker('Method rolling.min().')
    ty_checker.check(self, DataFrameRollingType)

    return gen_df_rolling_method_impl('min', self)


<<<<<<< HEAD
sdc_pandas_dataframe_rolling_corr.__doc__ = sdc_pandas_dataframe_rolling_docstring_tmpl.format(**{
    'method_name': 'corr',
    'example_caption': 'Calculate rolling correlation.',
=======
sdc_pandas_dataframe_rolling_apply.__doc__ = sdc_pandas_dataframe_rolling_docstring_tmpl.format(**{
    'method_name': 'apply',
    'example_caption': 'Calculate the rolling apply.',
>>>>>>> 1cca847f
    'limitations_block':
    """
    Limitations
    -----------
<<<<<<< HEAD
=======
    Supported ``raw`` only can be `None` or `True`. Parameters ``args``, ``kwargs`` unsupported.
>>>>>>> 1cca847f
    DataFrame elements cannot be max/min float/integer. Otherwise SDC and Pandas results are different.
    """,
    'extra_params':
    """
<<<<<<< HEAD
    other: :obj:`Series` or :obj:`DataFrame`
        Other Series or DataFrame.
    pairwise: :obj:`bool`
        Calculate pairwise combinations of columns within a DataFrame.
=======
    func:
        A single value producer
    raw: :obj:`bool`
        False : passes each row or column as a Series to the function.
        True or None : the passed function will receive ndarray objects instead.
>>>>>>> 1cca847f
    """
})

sdc_pandas_dataframe_rolling_min.__doc__ = sdc_pandas_dataframe_rolling_docstring_tmpl.format(**{
    'method_name': 'min',
    'example_caption': 'Calculate the rolling minimum.',
    'limitations_block': '',
    'extra_params': ''
})<|MERGE_RESOLUTION|>--- conflicted
+++ resolved
@@ -26,13 +26,8 @@
 import numpy
 import pandas
 
-<<<<<<< HEAD
 from numba.types import float64, Boolean, Omitted, NoneType
 from sdc.datatypes.common_functions import TypeChecker, params2list
-=======
-from numba.types import Boolean, NoneType, Omitted
-from sdc.datatypes.common_functions import TypeChecker
->>>>>>> 1cca847f
 from sdc.datatypes.hpat_pandas_dataframe_rolling_types import DataFrameRollingType
 from sdc.hiframes.pd_dataframe_ext import get_dataframe_data
 from sdc.hiframes.pd_dataframe_type import DataFrameType
@@ -263,7 +258,20 @@
     return _impl
 
 
-<<<<<<< HEAD
+@sdc_overload_method(DataFrameRollingType, 'apply')
+def sdc_pandas_dataframe_rolling_apply(self, func, raw=None):
+
+    ty_checker = TypeChecker('Method rolling.apply().')
+    ty_checker.check(self, DataFrameRollingType)
+
+    raw_accepted = (Omitted, NoneType, Boolean)
+    if not isinstance(raw, raw_accepted) and raw is not None:
+        ty_checker.raise_exc(raw, 'bool', 'raw')
+
+    return gen_df_rolling_method_impl('apply', self, args=['func'],
+                                      kws={'raw': 'None'})
+
+
 @sdc_overload_method(DataFrameRollingType, 'corr')
 def sdc_pandas_dataframe_rolling_corr(self, other=None, pairwise=None):
 
@@ -288,20 +296,6 @@
         return gen_df_rolling_method_other_df_impl('corr', self, other, kws=kws)
 
     return gen_df_rolling_method_impl('corr', self, kws=kws)
-=======
-@sdc_overload_method(DataFrameRollingType, 'apply')
-def sdc_pandas_dataframe_rolling_apply(self, func, raw=None):
-
-    ty_checker = TypeChecker('Method rolling.apply().')
-    ty_checker.check(self, DataFrameRollingType)
-
-    raw_accepted = (Omitted, NoneType, Boolean)
-    if not isinstance(raw, raw_accepted) and raw is not None:
-        ty_checker.raise_exc(raw, 'bool', 'raw')
-
-    return gen_df_rolling_method_impl('apply', self, args=['func'],
-                                      kws={'raw': 'None'})
->>>>>>> 1cca847f
 
 
 @sdc_overload_method(DataFrameRollingType, 'min')
@@ -313,39 +307,41 @@
     return gen_df_rolling_method_impl('min', self)
 
 
-<<<<<<< HEAD
-sdc_pandas_dataframe_rolling_corr.__doc__ = sdc_pandas_dataframe_rolling_docstring_tmpl.format(**{
-    'method_name': 'corr',
-    'example_caption': 'Calculate rolling correlation.',
-=======
 sdc_pandas_dataframe_rolling_apply.__doc__ = sdc_pandas_dataframe_rolling_docstring_tmpl.format(**{
     'method_name': 'apply',
     'example_caption': 'Calculate the rolling apply.',
->>>>>>> 1cca847f
     'limitations_block':
     """
     Limitations
     -----------
-<<<<<<< HEAD
-=======
     Supported ``raw`` only can be `None` or `True`. Parameters ``args``, ``kwargs`` unsupported.
->>>>>>> 1cca847f
     DataFrame elements cannot be max/min float/integer. Otherwise SDC and Pandas results are different.
     """,
     'extra_params':
     """
-<<<<<<< HEAD
-    other: :obj:`Series` or :obj:`DataFrame`
-        Other Series or DataFrame.
-    pairwise: :obj:`bool`
-        Calculate pairwise combinations of columns within a DataFrame.
-=======
     func:
         A single value producer
     raw: :obj:`bool`
         False : passes each row or column as a Series to the function.
         True or None : the passed function will receive ndarray objects instead.
->>>>>>> 1cca847f
+    """
+})
+
+sdc_pandas_dataframe_rolling_corr.__doc__ = sdc_pandas_dataframe_rolling_docstring_tmpl.format(**{
+    'method_name': 'corr',
+    'example_caption': 'Calculate rolling correlation.',
+    'limitations_block':
+    """
+    Limitations
+    -----------
+    DataFrame elements cannot be max/min float/integer. Otherwise SDC and Pandas results are different.
+    """,
+    'extra_params':
+    """
+    other: :obj:`Series` or :obj:`DataFrame`
+        Other Series or DataFrame.
+    pairwise: :obj:`bool`
+        Calculate pairwise combinations of columns within a DataFrame.
     """
 })
 
