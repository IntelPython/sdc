--- conflicted
+++ resolved
@@ -140,7 +140,15 @@
                                       kws={'raw': 'None'})
 
 
-<<<<<<< HEAD
+@sdc_overload_method(DataFrameRollingType, 'count')
+def sdc_pandas_dataframe_rolling_count(self):
+
+    ty_checker = TypeChecker('Method rolling.count().')
+    ty_checker.check(self, DataFrameRollingType)
+
+    return gen_df_rolling_method_impl('count', self)
+
+
 @sdc_overload_method(DataFrameRollingType, 'max')
 def sdc_pandas_dataframe_rolling_max(self):
 
@@ -148,15 +156,6 @@
     ty_checker.check(self, DataFrameRollingType)
 
     return gen_df_rolling_method_impl('max', self)
-=======
-@sdc_overload_method(DataFrameRollingType, 'count')
-def sdc_pandas_dataframe_rolling_count(self):
-
-    ty_checker = TypeChecker('Method rolling.count().')
-    ty_checker.check(self, DataFrameRollingType)
-
-    return gen_df_rolling_method_impl('count', self)
->>>>>>> 42fc172b
 
 
 @sdc_overload_method(DataFrameRollingType, 'min')
@@ -188,15 +187,16 @@
     """
 })
 
-<<<<<<< HEAD
+sdc_pandas_dataframe_rolling_count.__doc__ = sdc_pandas_dataframe_rolling_docstring_tmpl.format(**{
+    'method_name': 'count',
+    'example_caption': 'Count of any non-NaN observations inside the window.',
+    'limitations_block': '',
+    'extra_params': ''
+})
+
 sdc_pandas_dataframe_rolling_max.__doc__ = sdc_pandas_dataframe_rolling_docstring_tmpl.format(**{
     'method_name': 'max',
     'example_caption': 'Calculate the rolling maximum.',
-=======
-sdc_pandas_dataframe_rolling_count.__doc__ = sdc_pandas_dataframe_rolling_docstring_tmpl.format(**{
-    'method_name': 'count',
-    'example_caption': 'Count of any non-NaN observations inside the window.',
->>>>>>> 42fc172b
     'limitations_block': '',
     'extra_params': ''
 })
