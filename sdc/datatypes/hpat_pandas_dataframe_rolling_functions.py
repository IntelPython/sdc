# *****************************************************************************
# Copyright (c) 2020, Intel Corporation All rights reserved.
#
# Redistribution and use in source and binary forms, with or without
# modification, are permitted provided that the following conditions are met:
#
#     Redistributions of source code must retain the above copyright notice,
#     this list of conditions and the following disclaimer.
#
#     Redistributions in binary form must reproduce the above copyright notice,
#     this list of conditions and the following disclaimer in the documentation
#     and/or other materials provided with the distribution.
#
# THIS SOFTWARE IS PROVIDED BY THE COPYRIGHT HOLDERS AND CONTRIBUTORS "AS IS"
# AND ANY EXPRESS OR IMPLIED WARRANTIES, INCLUDING, BUT NOT LIMITED TO,
# THE IMPLIED WARRANTIES OF MERCHANTABILITY AND FITNESS FOR A PARTICULAR
# PURPOSE ARE DISCLAIMED. IN NO EVENT SHALL THE COPYRIGHT HOLDER OR
# CONTRIBUTORS BE LIABLE FOR ANY DIRECT, INDIRECT, INCIDENTAL, SPECIAL,
# EXEMPLARY, OR CONSEQUENTIAL DAMAGES (INCLUDING, BUT NOT LIMITED TO,
# PROCUREMENT OF SUBSTITUTE GOODS OR SERVICES; LOSS OF USE, DATA, OR PROFITS;
# OR BUSINESS INTERRUPTION) HOWEVER CAUSED AND ON ANY THEORY OF LIABILITY,
# WHETHER IN CONTRACT, STRICT LIABILITY, OR TORT (INCLUDING NEGLIGENCE OR
# OTHERWISE) ARISING IN ANY WAY OUT OF THE USE OF THIS SOFTWARE,
# EVEN IF ADVISED OF THE POSSIBILITY OF SUCH DAMAGE.
# *****************************************************************************
import numpy
import pandas

from numba.types import float64, Boolean, Omitted, NoneType
from sdc.datatypes.common_functions import TypeChecker, params2list
from sdc.datatypes.hpat_pandas_dataframe_rolling_types import DataFrameRollingType
from sdc.hiframes.pd_dataframe_ext import get_dataframe_data
from sdc.hiframes.pd_dataframe_type import DataFrameType
from sdc.hiframes.pd_series_type import SeriesType
from sdc.utils import sdc_overload_method


sdc_pandas_dataframe_rolling_docstring_tmpl = """
    Intel Scalable Dataframe Compiler User Guide
    ********************************************
    Pandas API: pandas.core.window.Rolling.{method_name}
{limitations_block}
    Examples
    --------
    .. literalinclude:: ../../../examples/dataframe/rolling/dataframe_rolling_{method_name}.py
       :language: python
       :lines: 27-
       :caption: {example_caption}
       :name: ex_dataframe_rolling_{method_name}

    .. command-output:: python ./dataframe/rolling/dataframe_rolling_{method_name}.py
       :cwd: ../../../examples

    .. seealso::
        :ref:`DataFrame.rolling <pandas.DataFrame.rolling>`
            Calling object with a DataFrame.
        :ref:`DataFrame.rolling <pandas.DataFrame.rolling>`
            Calling object with a DataFrame.
        :ref:`DataFrame.{method_name} <pandas.DataFrame.{method_name}>`
            Similar method for DataFrame.
        :ref:`DataFrame.{method_name} <pandas.DataFrame.{method_name}>`
            Similar method for DataFrame.

    Intel Scalable Dataframe Compiler Developer Guide
    *************************************************

    Pandas DataFrame method :meth:`pandas.DataFrame.rolling.{method_name}()` implementation.

    .. only:: developer

    Test: python -m sdc.runtests -k sdc.tests.test_rolling.TestRolling.test_dataframe_rolling_{method_name}

    Parameters
    ----------
    self: :class:`pandas.DataFrame.rolling`
        input arg{extra_params}

    Returns
    -------
    :obj:`pandas.DataFrame`
         returns :obj:`pandas.DataFrame` object
"""


def df_rolling_params_codegen():
    """Generate rolling parameters"""
    params = ['window', 'min_periods', 'center', 'win_type', 'on', 'axis', 'closed']
    return ', '.join(f'self._{p}' for p in params)


def df_rolling_method_other_df_codegen(method_name, self, other, args=None, kws=None):
    args = args or []
    kwargs = kws or {}

    rolling_params = df_rolling_params_codegen()
    method_kws = {k: k for k in kwargs}
    impl_params = ['self'] + args + params2list(kwargs)
    impl_params_as_str = ', '.join(impl_params)

    data_columns = {col: idx for idx, col in enumerate(self.data.columns)}
    other_columns = {col: idx for idx, col in enumerate(other.columns)}

    # columns order matters
    common_columns = [col for col in data_columns if col in other_columns]
    all_columns = [col for col in data_columns]
    for col in other_columns:
        if col in all_columns:
            continue
        all_columns.append(col)

    results = []
    impl_name = f'_df_rolling_{method_name}_other_df_impl'
    func_lines = [f'def {impl_name}({impl_params_as_str}):']

    if 'pairwise' in kwargs:
        func_lines += [
            '  if pairwise is None:',
            '    _pairwise = False',
            '  else:',
            '    _pairwise = pairwise',
            '  if _pairwise:',
            '    raise ValueError("Method rolling.corr(). The object pairwise\\n expected: False, None")'
        ]

    data_length = 'len(get_dataframe_data(self._data, 0))' if data_columns else '0'
    other_length = 'len(get_dataframe_data(other, 0))' if other_columns else '0'
    func_lines += [f'  length = max([{data_length}, {other_length}])']

    for col in all_columns:
        res_data = f'result_data_{col}'
        if col in common_columns:
            other_series = f'other_series_{col}'
            method_kws['other'] = other_series
            method_params = ', '.join(args + params2list(method_kws))
            func_lines += [
                f'  data_{col} = get_dataframe_data(self._data, {data_columns[col]})',
                f'  other_data_{col} = get_dataframe_data(other, {other_columns[col]})',
                f'  series_{col} = pandas.Series(data_{col})',
                f'  {other_series} = pandas.Series(other_data_{col})',
                f'  rolling_{col} = series_{col}.rolling({rolling_params})',
                f'  result_{col} = rolling_{col}.corr({method_params})',
                f'  {res_data} = result_{col}._data[:length]'
            ]
        else:
            func_lines += [
                f'  {res_data} = numpy.empty(length, dtype=float64)',
                f'  {res_data}[:] = numpy.nan'
            ]
        results.append((col, res_data))

    data = ', '.join(f'"{col}": {data}' for col, data in results)
    func_lines += [f'  return pandas.DataFrame({{{data}}})']
    func_text = '\n'.join(func_lines)

    global_vars = {'numpy': numpy, 'pandas': pandas, 'float64': float64,
                   'get_dataframe_data': get_dataframe_data}

    return func_text, global_vars


def df_rolling_method_main_codegen(method_params, df_columns, method_name):
    rolling_params = df_rolling_params_codegen()
    method_params_as_str = ', '.join(method_params)

    results = []
    func_lines = []
    for idx, col in enumerate(df_columns):
        res_data = f'result_data_{col}'
        func_lines += [
            f'  data_{col} = get_dataframe_data(self._data, {idx})',
            f'  series_{col} = pandas.Series(data_{col})',
            f'  rolling_{col} = series_{col}.rolling({rolling_params})',
            f'  result_{col} = rolling_{col}.{method_name}({method_params_as_str})',
            f'  {res_data} = result_{col}._data[:len(data_{col})]'
        ]
        results.append((col, res_data))

    data = ', '.join(f'"{col}": {data}' for col, data in results)
    func_lines += [f'  return pandas.DataFrame({{{data}}})']

    return func_lines


def df_rolling_method_other_none_codegen(method_name, self, args=None, kws=None):
    args = args or []
    kwargs = kws or {}

    impl_params = ['self'] + args + params2list(kwargs)
    impl_params_as_str = ', '.join(impl_params)

    impl_name = f'_df_rolling_{method_name}_other_none_impl'
    func_lines = [f'def {impl_name}({impl_params_as_str}):']

    if 'pairwise' in kwargs:
        func_lines += [
            '  if pairwise is None:',
            '    _pairwise = True',
            '  else:',
            '    _pairwise = pairwise',
            '  if _pairwise:',
            '    raise ValueError("Method rolling.corr(). The object pairwise\\n expected: False")'
        ]
    method_params = args + ['{}={}'.format(k, k) for k in kwargs if k != 'other']
    func_lines += df_rolling_method_main_codegen(method_params, self.data.columns, method_name)
    func_text = '\n'.join(func_lines)

    global_vars = {'pandas': pandas, 'get_dataframe_data': get_dataframe_data}

    return func_text, global_vars


def df_rolling_method_codegen(method_name, self, args=None, kws=None):
    args = args or []
    kwargs = kws or {}

    impl_params = ['self'] + args + params2list(kwargs)
    impl_params_as_str = ', '.join(impl_params)

    impl_name = f'_df_rolling_{method_name}_impl'
    func_lines = [f'def {impl_name}({impl_params_as_str}):']

    method_params = args + ['{}={}'.format(k, k) for k in kwargs]
    func_lines += df_rolling_method_main_codegen(method_params, self.data.columns, method_name)
    func_text = '\n'.join(func_lines)

    global_vars = {'pandas': pandas, 'get_dataframe_data': get_dataframe_data}

    return func_text, global_vars


def gen_df_rolling_method_other_df_impl(method_name, self, other, args=None, kws=None):
    func_text, global_vars = df_rolling_method_other_df_codegen(method_name, self, other,
                                                                args=args, kws=kws)
    loc_vars = {}
    exec(func_text, global_vars, loc_vars)
    _impl = loc_vars[f'_df_rolling_{method_name}_other_df_impl']

    return _impl


def gen_df_rolling_method_other_none_impl(method_name, self, args=None, kws=None):
    func_text, global_vars = df_rolling_method_other_none_codegen(method_name, self,
                                                                  args=args, kws=kws)
    loc_vars = {}
    exec(func_text, global_vars, loc_vars)
    _impl = loc_vars[f'_df_rolling_{method_name}_other_none_impl']

    return _impl


def gen_df_rolling_method_impl(method_name, self, args=None, kws=None):
    func_text, global_vars = df_rolling_method_codegen(method_name, self,
                                                       args=args, kws=kws)
    loc_vars = {}
    exec(func_text, global_vars, loc_vars)
    _impl = loc_vars[f'_df_rolling_{method_name}_impl']

    return _impl


@sdc_overload_method(DataFrameRollingType, 'apply')
def sdc_pandas_dataframe_rolling_apply(self, func, raw=None):

    ty_checker = TypeChecker('Method rolling.apply().')
    ty_checker.check(self, DataFrameRollingType)

    raw_accepted = (Omitted, NoneType, Boolean)
    if not isinstance(raw, raw_accepted) and raw is not None:
        ty_checker.raise_exc(raw, 'bool', 'raw')

    return gen_df_rolling_method_impl('apply', self, args=['func'],
                                      kws={'raw': 'None'})


@sdc_overload_method(DataFrameRollingType, 'corr')
def sdc_pandas_dataframe_rolling_corr(self, other=None, pairwise=None):

    ty_checker = TypeChecker('Method rolling.corr().')
    ty_checker.check(self, DataFrameRollingType)

    accepted_other = (Omitted, NoneType, DataFrameType, SeriesType)
    if not isinstance(other, accepted_other) and other is not None:
        ty_checker.raise_exc(other, 'DataFrame, Series', 'other')

    accepted_pairwise = (bool, Boolean, Omitted, NoneType)
    if not isinstance(pairwise, accepted_pairwise) and pairwise is not None:
        ty_checker.raise_exc(pairwise, 'bool', 'pairwise')

    none_other = isinstance(other, (Omitted, NoneType)) or other is None
    kws = {'other': 'None', 'pairwise': 'None'}

    if none_other:
        return gen_df_rolling_method_other_none_impl('corr', self, kws=kws)

    if isinstance(other, DataFrameType):
        return gen_df_rolling_method_other_df_impl('corr', self, other, kws=kws)

    return gen_df_rolling_method_impl('corr', self, kws=kws)


@sdc_overload_method(DataFrameRollingType, 'count')
def sdc_pandas_dataframe_rolling_count(self):

    ty_checker = TypeChecker('Method rolling.count().')
    ty_checker.check(self, DataFrameRollingType)

    return gen_df_rolling_method_impl('count', self)


@sdc_overload_method(DataFrameRollingType, 'kurt')
def sdc_pandas_dataframe_rolling_kurt(self):

    ty_checker = TypeChecker('Method rolling.kurt().')
    ty_checker.check(self, DataFrameRollingType)

    return gen_df_rolling_method_impl('kurt', self)


@sdc_overload_method(DataFrameRollingType, 'max')
def sdc_pandas_dataframe_rolling_max(self):

    ty_checker = TypeChecker('Method rolling.max().')
    ty_checker.check(self, DataFrameRollingType)

    return gen_df_rolling_method_impl('max', self)


@sdc_overload_method(DataFrameRollingType, 'mean')
def sdc_pandas_dataframe_rolling_mean(self):

    ty_checker = TypeChecker('Method rolling.mean().')
    ty_checker.check(self, DataFrameRollingType)

    return gen_df_rolling_method_impl('mean', self)


@sdc_overload_method(DataFrameRollingType, 'median')
def sdc_pandas_dataframe_rolling_median(self):

    ty_checker = TypeChecker('Method rolling.median().')
    ty_checker.check(self, DataFrameRollingType)

    return gen_df_rolling_method_impl('median', self)


@sdc_overload_method(DataFrameRollingType, 'min')
def sdc_pandas_dataframe_rolling_min(self):

    ty_checker = TypeChecker('Method rolling.min().')
    ty_checker.check(self, DataFrameRollingType)

    return gen_df_rolling_method_impl('min', self)


<<<<<<< HEAD
@sdc_overload_method(DataFrameRollingType, 'sum')
def sdc_pandas_dataframe_rolling_sum(self):

    ty_checker = TypeChecker('Method rolling.sum().')
    ty_checker.check(self, DataFrameRollingType)

    return gen_df_rolling_method_impl('sum', self)


=======
@sdc_overload_method(DataFrameRollingType, 'skew')
def sdc_pandas_dataframe_rolling_skew(self):

    ty_checker = TypeChecker('Method rolling.skew().')
    ty_checker.check(self, DataFrameRollingType)

    return gen_df_rolling_method_impl('skew', self)


sdc_pandas_dataframe_rolling_apply.__doc__ = sdc_pandas_dataframe_rolling_docstring_tmpl.format(**{
    'method_name': 'apply',
    'example_caption': 'Calculate the rolling apply.',
    'limitations_block':
    """
    Limitations
    -----------
    Supported ``raw`` only can be `None` or `True`. Parameters ``args``, ``kwargs`` unsupported.
    DataFrame elements cannot be max/min float/integer. Otherwise SDC and Pandas results are different.
    """,
    'extra_params':
    """
    func:
        A single value producer
    raw: :obj:`bool`
        False : passes each row or column as a Series to the function.
        True or None : the passed function will receive ndarray objects instead.
    """
})

sdc_pandas_dataframe_rolling_corr.__doc__ = sdc_pandas_dataframe_rolling_docstring_tmpl.format(**{
    'method_name': 'corr',
    'example_caption': 'Calculate rolling correlation.',
    'limitations_block':
    """
    Limitations
    -----------
    DataFrame elements cannot be max/min float/integer. Otherwise SDC and Pandas results are different.
    """,
    'extra_params':
    """
    other: :obj:`Series` or :obj:`DataFrame`
        Other Series or DataFrame.
    pairwise: :obj:`bool`
        Calculate pairwise combinations of columns within a DataFrame.
    """
})

sdc_pandas_dataframe_rolling_count.__doc__ = sdc_pandas_dataframe_rolling_docstring_tmpl.format(**{
    'method_name': 'count',
    'example_caption': 'Count of any non-NaN observations inside the window.',
    'limitations_block': '',
    'extra_params': ''
})

sdc_pandas_dataframe_rolling_kurt.__doc__ = sdc_pandas_dataframe_rolling_docstring_tmpl.format(**{
    'method_name': 'kurt',
    'example_caption': 'Calculate unbiased rolling kurtosis.',
    'limitations_block': '',
    'extra_params': ''
})

sdc_pandas_dataframe_rolling_max.__doc__ = sdc_pandas_dataframe_rolling_docstring_tmpl.format(**{
    'method_name': 'max',
    'example_caption': 'Calculate the rolling maximum.',
    'limitations_block': '',
    'extra_params': ''
})

sdc_pandas_dataframe_rolling_mean.__doc__ = sdc_pandas_dataframe_rolling_docstring_tmpl.format(**{
    'method_name': 'mean',
    'example_caption': 'Calculate the rolling mean of the values.',
    'limitations_block':
    """
    Limitations
    -----------
    DataFrame elements cannot be max/min float/integer. Otherwise SDC and Pandas results are different.
    """,
    'extra_params': ''
})

sdc_pandas_dataframe_rolling_median.__doc__ = sdc_pandas_dataframe_rolling_docstring_tmpl.format(**{
    'method_name': 'median',
    'example_caption': 'Calculate the rolling median.',
    'limitations_block': '',
    'extra_params': ''
})

>>>>>>> 6ec14eb7
sdc_pandas_dataframe_rolling_min.__doc__ = sdc_pandas_dataframe_rolling_docstring_tmpl.format(**{
    'method_name': 'min',
    'example_caption': 'Calculate the rolling minimum.',
    'limitations_block': '',
    'extra_params': ''
})

<<<<<<< HEAD
sdc_pandas_dataframe_rolling_sum.__doc__ = sdc_pandas_dataframe_rolling_docstring_tmpl.format(**{
    'method_name': 'sum',
    'example_caption': 'Calculate rolling sum of given Series.',
    'limitations_block':
    """
    Limitations
    -----------
    DataFrame elements cannot be max/min float/integer. Otherwise SDC and Pandas results are different.
    """,
=======
sdc_pandas_dataframe_rolling_skew.__doc__ = sdc_pandas_dataframe_rolling_docstring_tmpl.format(**{
    'method_name': 'skew',
    'example_caption': 'Unbiased rolling skewness.',
    'limitations_block': '',
>>>>>>> 6ec14eb7
    'extra_params': ''
})<|MERGE_RESOLUTION|>--- conflicted
+++ resolved
@@ -352,7 +352,15 @@
     return gen_df_rolling_method_impl('min', self)
 
 
-<<<<<<< HEAD
+@sdc_overload_method(DataFrameRollingType, 'skew')
+def sdc_pandas_dataframe_rolling_skew(self):
+
+    ty_checker = TypeChecker('Method rolling.skew().')
+    ty_checker.check(self, DataFrameRollingType)
+
+    return gen_df_rolling_method_impl('skew', self)
+
+
 @sdc_overload_method(DataFrameRollingType, 'sum')
 def sdc_pandas_dataframe_rolling_sum(self):
 
@@ -360,16 +368,6 @@
     ty_checker.check(self, DataFrameRollingType)
 
     return gen_df_rolling_method_impl('sum', self)
-
-
-=======
-@sdc_overload_method(DataFrameRollingType, 'skew')
-def sdc_pandas_dataframe_rolling_skew(self):
-
-    ty_checker = TypeChecker('Method rolling.skew().')
-    ty_checker.check(self, DataFrameRollingType)
-
-    return gen_df_rolling_method_impl('skew', self)
 
 
 sdc_pandas_dataframe_rolling_apply.__doc__ = sdc_pandas_dataframe_rolling_docstring_tmpl.format(**{
@@ -450,7 +448,6 @@
     'extra_params': ''
 })
 
->>>>>>> 6ec14eb7
 sdc_pandas_dataframe_rolling_min.__doc__ = sdc_pandas_dataframe_rolling_docstring_tmpl.format(**{
     'method_name': 'min',
     'example_caption': 'Calculate the rolling minimum.',
@@ -458,7 +455,13 @@
     'extra_params': ''
 })
 
-<<<<<<< HEAD
+sdc_pandas_dataframe_rolling_skew.__doc__ = sdc_pandas_dataframe_rolling_docstring_tmpl.format(**{
+    'method_name': 'skew',
+    'example_caption': 'Unbiased rolling skewness.',
+    'limitations_block': '',
+    'extra_params': ''
+})
+
 sdc_pandas_dataframe_rolling_sum.__doc__ = sdc_pandas_dataframe_rolling_docstring_tmpl.format(**{
     'method_name': 'sum',
     'example_caption': 'Calculate rolling sum of given Series.',
@@ -468,11 +471,5 @@
     -----------
     DataFrame elements cannot be max/min float/integer. Otherwise SDC and Pandas results are different.
     """,
-=======
-sdc_pandas_dataframe_rolling_skew.__doc__ = sdc_pandas_dataframe_rolling_docstring_tmpl.format(**{
-    'method_name': 'skew',
-    'example_caption': 'Unbiased rolling skewness.',
-    'limitations_block': '',
->>>>>>> 6ec14eb7
     'extra_params': ''
 })