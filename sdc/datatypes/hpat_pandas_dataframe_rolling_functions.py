# *****************************************************************************
# Copyright (c) 2020, Intel Corporation All rights reserved.
#
# Redistribution and use in source and binary forms, with or without
# modification, are permitted provided that the following conditions are met:
#
#     Redistributions of source code must retain the above copyright notice,
#     this list of conditions and the following disclaimer.
#
#     Redistributions in binary form must reproduce the above copyright notice,
#     this list of conditions and the following disclaimer in the documentation
#     and/or other materials provided with the distribution.
#
# THIS SOFTWARE IS PROVIDED BY THE COPYRIGHT HOLDERS AND CONTRIBUTORS "AS IS"
# AND ANY EXPRESS OR IMPLIED WARRANTIES, INCLUDING, BUT NOT LIMITED TO,
# THE IMPLIED WARRANTIES OF MERCHANTABILITY AND FITNESS FOR A PARTICULAR
# PURPOSE ARE DISCLAIMED. IN NO EVENT SHALL THE COPYRIGHT HOLDER OR
# CONTRIBUTORS BE LIABLE FOR ANY DIRECT, INDIRECT, INCIDENTAL, SPECIAL,
# EXEMPLARY, OR CONSEQUENTIAL DAMAGES (INCLUDING, BUT NOT LIMITED TO,
# PROCUREMENT OF SUBSTITUTE GOODS OR SERVICES; LOSS OF USE, DATA, OR PROFITS;
# OR BUSINESS INTERRUPTION) HOWEVER CAUSED AND ON ANY THEORY OF LIABILITY,
# WHETHER IN CONTRACT, STRICT LIABILITY, OR TORT (INCLUDING NEGLIGENCE OR
# OTHERWISE) ARISING IN ANY WAY OUT OF THE USE OF THIS SOFTWARE,
# EVEN IF ADVISED OF THE POSSIBILITY OF SUCH DAMAGE.
# *****************************************************************************
import numpy
import pandas

from numba.types import float64, Boolean, Omitted, NoneType
from sdc.datatypes.common_functions import TypeChecker, params2list
from sdc.datatypes.hpat_pandas_dataframe_rolling_types import DataFrameRollingType
from sdc.hiframes.pd_dataframe_ext import get_dataframe_data
from sdc.hiframes.pd_dataframe_type import DataFrameType
from sdc.hiframes.pd_series_type import SeriesType
from sdc.utils import sdc_overload_method


sdc_pandas_dataframe_rolling_docstring_tmpl = """
    Intel Scalable Dataframe Compiler User Guide
    ********************************************
    Pandas API: pandas.core.window.Rolling.{method_name}
{limitations_block}
    Examples
    --------
    .. literalinclude:: ../../../examples/dataframe/rolling/dataframe_rolling_{method_name}.py
       :language: python
       :lines: 27-
       :caption: {example_caption}
       :name: ex_dataframe_rolling_{method_name}

    .. command-output:: python ./dataframe/rolling/dataframe_rolling_{method_name}.py
       :cwd: ../../../examples

    .. seealso::
        :ref:`DataFrame.rolling <pandas.DataFrame.rolling>`
            Calling object with a DataFrame.
        :ref:`DataFrame.rolling <pandas.DataFrame.rolling>`
            Calling object with a DataFrame.
        :ref:`DataFrame.{method_name} <pandas.DataFrame.{method_name}>`
            Similar method for DataFrame.
        :ref:`DataFrame.{method_name} <pandas.DataFrame.{method_name}>`
            Similar method for DataFrame.

    Intel Scalable Dataframe Compiler Developer Guide
    *************************************************

    Pandas DataFrame method :meth:`pandas.DataFrame.rolling.{method_name}()` implementation.

    .. only:: developer

    Test: python -m sdc.runtests -k sdc.tests.test_rolling.TestRolling.test_dataframe_rolling_{method_name}

    Parameters
    ----------
    self: :class:`pandas.DataFrame.rolling`
        input arg{extra_params}

    Returns
    -------
    :obj:`pandas.DataFrame`
         returns :obj:`pandas.DataFrame` object
"""


def df_rolling_params_codegen():
    """Generate rolling parameters"""
    params = ['window', 'min_periods', 'center', 'win_type', 'on', 'axis', 'closed']
    return ', '.join(f'self._{p}' for p in params)


def df_rolling_method_other_df_codegen(method_name, self, other, args=None, kws=None):
    args = args or []
    kwargs = kws or {}

    rolling_params = df_rolling_params_codegen()
    method_kws = {k: k for k in kwargs}
    impl_params = ['self'] + args + params2list(kwargs)
    impl_params_as_str = ', '.join(impl_params)

    data_columns = {col: idx for idx, col in enumerate(self.data.columns)}
    other_columns = {col: idx for idx, col in enumerate(other.columns)}

    # columns order matters
    common_columns = [col for col in data_columns if col in other_columns]
    all_columns = [col for col in data_columns]
    for col in other_columns:
        if col in all_columns:
            continue
        all_columns.append(col)

    results = []
    impl_name = f'_df_rolling_{method_name}_other_df_impl'
    func_lines = [f'def {impl_name}({impl_params_as_str}):']

    if 'pairwise' in kwargs:
        func_lines += [
            '  if pairwise is None:',
            '    _pairwise = False',
            '  else:',
            '    _pairwise = pairwise',
            '  if _pairwise:',
            '    raise ValueError("Method rolling.corr(). The object pairwise\\n expected: False, None")'
        ]

    data_length = 'len(get_dataframe_data(self._data, 0))' if data_columns else '0'
    other_length = 'len(get_dataframe_data(other, 0))' if other_columns else '0'
    func_lines += [f'  length = max([{data_length}, {other_length}])']

    for col in all_columns:
        res_data = f'result_data_{col}'
        if col in common_columns:
            other_series = f'other_series_{col}'
            method_kws['other'] = other_series
            method_params = ', '.join(args + params2list(method_kws))
            func_lines += [
                f'  data_{col} = get_dataframe_data(self._data, {data_columns[col]})',
                f'  other_data_{col} = get_dataframe_data(other, {other_columns[col]})',
                f'  series_{col} = pandas.Series(data_{col})',
                f'  {other_series} = pandas.Series(other_data_{col})',
                f'  rolling_{col} = series_{col}.rolling({rolling_params})',
                f'  result_{col} = rolling_{col}.corr({method_params})',
                f'  {res_data} = result_{col}._data[:length]'
            ]
        else:
            func_lines += [
                f'  {res_data} = numpy.empty(length, dtype=float64)',
                f'  {res_data}[:] = numpy.nan'
            ]
        results.append((col, res_data))

    data = ', '.join(f'"{col}": {data}' for col, data in results)
    func_lines += [f'  return pandas.DataFrame({{{data}}})']
    func_text = '\n'.join(func_lines)

    global_vars = {'numpy': numpy, 'pandas': pandas, 'float64': float64,
                   'get_dataframe_data': get_dataframe_data}

    return func_text, global_vars


def df_rolling_method_main_codegen(method_params, df_columns, method_name):
    rolling_params = df_rolling_params_codegen()
    method_params_as_str = ', '.join(method_params)

    results = []
    func_lines = []
    for idx, col in enumerate(df_columns):
        res_data = f'result_data_{col}'
        func_lines += [
            f'  data_{col} = get_dataframe_data(self._data, {idx})',
            f'  series_{col} = pandas.Series(data_{col})',
            f'  rolling_{col} = series_{col}.rolling({rolling_params})',
            f'  result_{col} = rolling_{col}.{method_name}({method_params_as_str})',
            f'  {res_data} = result_{col}._data[:len(data_{col})]'
        ]
        results.append((col, res_data))

    data = ', '.join(f'"{col}": {data}' for col, data in results)
    func_lines += [f'  return pandas.DataFrame({{{data}}})']

    return func_lines


def df_rolling_method_other_none_codegen(method_name, self, args=None, kws=None):
    args = args or []
    kwargs = kws or {}

    impl_params = ['self'] + args + params2list(kwargs)
    impl_params_as_str = ', '.join(impl_params)

    impl_name = f'_df_rolling_{method_name}_other_none_impl'
    func_lines = [f'def {impl_name}({impl_params_as_str}):']

    if 'pairwise' in kwargs:
        func_lines += [
            '  if pairwise is None:',
            '    _pairwise = True',
            '  else:',
            '    _pairwise = pairwise',
            '  if _pairwise:',
            '    raise ValueError("Method rolling.corr(). The object pairwise\\n expected: False")'
        ]
    method_params = args + ['{}={}'.format(k, k) for k in kwargs if k != 'other']
    func_lines += df_rolling_method_main_codegen(method_params, self.data.columns, method_name)
    func_text = '\n'.join(func_lines)

    global_vars = {'pandas': pandas, 'get_dataframe_data': get_dataframe_data}

    return func_text, global_vars


def df_rolling_method_codegen(method_name, self, args=None, kws=None):
    args = args or []
    kwargs = kws or {}

    impl_params = ['self'] + args + params2list(kwargs)
    impl_params_as_str = ', '.join(impl_params)

    impl_name = f'_df_rolling_{method_name}_impl'
    func_lines = [f'def {impl_name}({impl_params_as_str}):']

    method_params = args + ['{}={}'.format(k, k) for k in kwargs]
    func_lines += df_rolling_method_main_codegen(method_params, self.data.columns, method_name)
    func_text = '\n'.join(func_lines)

    global_vars = {'pandas': pandas, 'get_dataframe_data': get_dataframe_data}

    return func_text, global_vars


def gen_df_rolling_method_other_df_impl(method_name, self, other, args=None, kws=None):
    func_text, global_vars = df_rolling_method_other_df_codegen(method_name, self, other,
                                                                args=args, kws=kws)
    loc_vars = {}
    exec(func_text, global_vars, loc_vars)
    _impl = loc_vars[f'_df_rolling_{method_name}_other_df_impl']

    return _impl


def gen_df_rolling_method_other_none_impl(method_name, self, args=None, kws=None):
    func_text, global_vars = df_rolling_method_other_none_codegen(method_name, self,
                                                                  args=args, kws=kws)
    loc_vars = {}
    exec(func_text, global_vars, loc_vars)
    _impl = loc_vars[f'_df_rolling_{method_name}_other_none_impl']

    return _impl


def gen_df_rolling_method_impl(method_name, self, args=None, kws=None):
    func_text, global_vars = df_rolling_method_codegen(method_name, self,
                                                       args=args, kws=kws)
    loc_vars = {}
    exec(func_text, global_vars, loc_vars)
    _impl = loc_vars[f'_df_rolling_{method_name}_impl']

    return _impl


@sdc_overload_method(DataFrameRollingType, 'apply')
def sdc_pandas_dataframe_rolling_apply(self, func, raw=None):

    ty_checker = TypeChecker('Method rolling.apply().')
    ty_checker.check(self, DataFrameRollingType)

    raw_accepted = (Omitted, NoneType, Boolean)
    if not isinstance(raw, raw_accepted) and raw is not None:
        ty_checker.raise_exc(raw, 'bool', 'raw')

    return gen_df_rolling_method_impl('apply', self, args=['func'],
                                      kws={'raw': 'None'})


<<<<<<< HEAD
@sdc_overload_method(DataFrameRollingType, 'corr')
def sdc_pandas_dataframe_rolling_corr(self, other=None, pairwise=None):

    ty_checker = TypeChecker('Method rolling.corr().')
    ty_checker.check(self, DataFrameRollingType)

    accepted_other = (Omitted, NoneType, DataFrameType, SeriesType)
    if not isinstance(other, accepted_other) and other is not None:
        ty_checker.raise_exc(other, 'DataFrame, Series', 'other')

    accepted_pairwise = (bool, Boolean, Omitted, NoneType)
    if not isinstance(pairwise, accepted_pairwise) and pairwise is not None:
        ty_checker.raise_exc(pairwise, 'bool', 'pairwise')

    none_other = isinstance(other, (Omitted, NoneType)) or other is None
    kws = {'other': 'None', 'pairwise': 'None'}

    if none_other:
        return gen_df_rolling_method_other_none_impl('corr', self, kws=kws)

    if isinstance(other, DataFrameType):
        return gen_df_rolling_method_other_df_impl('corr', self, other, kws=kws)

    return gen_df_rolling_method_impl('corr', self, kws=kws)
=======
@sdc_overload_method(DataFrameRollingType, 'count')
def sdc_pandas_dataframe_rolling_count(self):

    ty_checker = TypeChecker('Method rolling.count().')
    ty_checker.check(self, DataFrameRollingType)

    return gen_df_rolling_method_impl('count', self)
>>>>>>> 42fc172b


@sdc_overload_method(DataFrameRollingType, 'min')
def sdc_pandas_dataframe_rolling_min(self):

    ty_checker = TypeChecker('Method rolling.min().')
    ty_checker.check(self, DataFrameRollingType)

    return gen_df_rolling_method_impl('min', self)


sdc_pandas_dataframe_rolling_apply.__doc__ = sdc_pandas_dataframe_rolling_docstring_tmpl.format(**{
    'method_name': 'apply',
    'example_caption': 'Calculate the rolling apply.',
    'limitations_block':
    """
    Limitations
    -----------
    Supported ``raw`` only can be `None` or `True`. Parameters ``args``, ``kwargs`` unsupported.
    DataFrame elements cannot be max/min float/integer. Otherwise SDC and Pandas results are different.
    """,
    'extra_params':
    """
    func:
        A single value producer
    raw: :obj:`bool`
        False : passes each row or column as a Series to the function.
        True or None : the passed function will receive ndarray objects instead.
    """
})

<<<<<<< HEAD
sdc_pandas_dataframe_rolling_corr.__doc__ = sdc_pandas_dataframe_rolling_docstring_tmpl.format(**{
    'method_name': 'corr',
    'example_caption': 'Calculate rolling correlation.',
    'limitations_block':
    """
    Limitations
    -----------
    DataFrame elements cannot be max/min float/integer. Otherwise SDC and Pandas results are different.
    """,
    'extra_params':
    """
    other: :obj:`Series` or :obj:`DataFrame`
        Other Series or DataFrame.
    pairwise: :obj:`bool`
        Calculate pairwise combinations of columns within a DataFrame.
    """
=======
sdc_pandas_dataframe_rolling_count.__doc__ = sdc_pandas_dataframe_rolling_docstring_tmpl.format(**{
    'method_name': 'count',
    'example_caption': 'Count of any non-NaN observations inside the window.',
    'limitations_block': '',
    'extra_params': ''
>>>>>>> 42fc172b
})

sdc_pandas_dataframe_rolling_min.__doc__ = sdc_pandas_dataframe_rolling_docstring_tmpl.format(**{
    'method_name': 'min',
    'example_caption': 'Calculate the rolling minimum.',
    'limitations_block': '',
    'extra_params': ''
})<|MERGE_RESOLUTION|>--- conflicted
+++ resolved
@@ -272,7 +272,6 @@
                                       kws={'raw': 'None'})
 
 
-<<<<<<< HEAD
 @sdc_overload_method(DataFrameRollingType, 'corr')
 def sdc_pandas_dataframe_rolling_corr(self, other=None, pairwise=None):
 
@@ -297,7 +296,8 @@
         return gen_df_rolling_method_other_df_impl('corr', self, other, kws=kws)
 
     return gen_df_rolling_method_impl('corr', self, kws=kws)
-=======
+
+
 @sdc_overload_method(DataFrameRollingType, 'count')
 def sdc_pandas_dataframe_rolling_count(self):
 
@@ -305,7 +305,6 @@
     ty_checker.check(self, DataFrameRollingType)
 
     return gen_df_rolling_method_impl('count', self)
->>>>>>> 42fc172b
 
 
 @sdc_overload_method(DataFrameRollingType, 'min')
@@ -337,7 +336,6 @@
     """
 })
 
-<<<<<<< HEAD
 sdc_pandas_dataframe_rolling_corr.__doc__ = sdc_pandas_dataframe_rolling_docstring_tmpl.format(**{
     'method_name': 'corr',
     'example_caption': 'Calculate rolling correlation.',
@@ -354,13 +352,13 @@
     pairwise: :obj:`bool`
         Calculate pairwise combinations of columns within a DataFrame.
     """
-=======
+})
+
 sdc_pandas_dataframe_rolling_count.__doc__ = sdc_pandas_dataframe_rolling_docstring_tmpl.format(**{
     'method_name': 'count',
     'example_caption': 'Count of any non-NaN observations inside the window.',
     'limitations_block': '',
     'extra_params': ''
->>>>>>> 42fc172b
 })
 
 sdc_pandas_dataframe_rolling_min.__doc__ = sdc_pandas_dataframe_rolling_docstring_tmpl.format(**{
