--- conflicted
+++ resolved
@@ -38,10 +38,7 @@
 from numba.core import cgutils
 from numba.extending import intrinsic
 from numba.core.registry import cpu_target
-<<<<<<< HEAD
 from numba.typed import List, Dict
-=======
->>>>>>> 4c855983
 from numba.core.typing import signature
 from numba import literally
 
@@ -193,6 +190,13 @@
     return None
 
 
+def df_data_getitem_expr(column_loc, col_name):
+    col_loc = column_loc[col_name]
+    type_id, col_id = col_loc.type_id, col_loc.col_id
+
+    return f'_data[{type_id}][{col_id}]'
+
+
 def _sdc_pandas_groupby_generic_func_codegen(func_name, columns, column_loc,
                                              func_params, defaults, impl_params):
     all_params_as_str = ', '.join(sigparams2list(func_params, defaults))
@@ -214,11 +218,9 @@
 
     # TODO: remove conversion from Numba typed.List to reflected one while creating group_arr_{i}
     for i in range(len(columns)):
-        col_loc = column_loc[column_names[i]]
-        type_id, col_id = col_loc.type_id, col_loc.col_id
         func_lines += [
             f'  result_data_{i} = numpy.empty(res_index_len, dtype=res_arrays_dtypes[{i}])',
-            f'  column_data_{i} = {df}._data[{type_id}][{col_id}]',
+            f'  column_data_{i} = {df}.{df_data_getitem_expr(column_loc, column_names[i])}',
             f'  for j in numpy.arange(res_index_len):',
             f'    idx = argsorted_index[j] if {groupby_param_sort} else j',
             f'    group_arr_{i} = _sdc_take(column_data_{i}, list({groupby_dict}[group_keys[idx]]))',
@@ -245,7 +247,7 @@
     return func_text, global_vars
 
 
-def _sdc_pandas_groupby_sum_codegen(func_name, by_column, subject_columns,
+def _sdc_pandas_groupby_sum_codegen(func_name, by_column, subject_columns, column_loc,
                                     subject_column_dtypes, func_params):
 
     all_params_as_str = ', '.join(func_params)
@@ -265,13 +267,13 @@
 
     func_lines = [
         f'def _dataframe_groupby_{func_name}_impl({all_params_as_str}):',
-        f'  by_column_data = {df}._data[{by_column_id}]',
+        f'  by_column_data = {df}.{df_data_getitem_expr(column_loc, by_column_name)}',
         f'  length = len(by_column_data)',
         f'  chunks = parallel_chunks(length)',
         f'  chunks_num = len(chunks)',
     ]
     func_lines += ['\n'.join([
-        f'  column_data_{i} = {df}._data[{column_indices[i]}]',
+        f'  column_data_{i} = {df}.{df_data_getitem_expr(column_loc, column_names[i])}',
     ]) for i in range(len(subject_columns))]
     func_lines += [
         f'  index_labels_parts = [Dict.empty(types.int64, by_type) for _ in range(chunks_num)]',
@@ -539,7 +541,7 @@
 
     groupby_func_name = f'_dataframe_groupby_{func_name}_impl'
     func_text, global_vars = _sdc_pandas_groupby_sum_codegen(
-        func_name, by_column, subject_columns, subject_column_dtypes, func_args)
+        func_name, by_column, subject_columns, self.parent.column_loc, subject_column_dtypes, func_args)
 
     # capture result column types into generated func context
     global_vars.update({
