--- conflicted
+++ resolved
@@ -549,99 +549,6 @@
     return None
 
 
-<<<<<<< HEAD
-=======
-def _sdc_pandas_arr_align(arr, other_arr, size='max', finiteness=False):
-    """
-    Align array and other array by
-        size where size of output arrays is max/min size of input arrays
-        finiteness where all the infinite and matched finite values are replaced with nans, e.g.
-        arr:   [1., inf, inf, -1.,   0.] -> [1., nan, nan, -1.,   0.]
-        other: [1., -1.,  0., 0.1, -0.1] -> [1., nan, nan, 0.1, -0.1]
-    """
-    pass
-
-
-@sdc_overload(_sdc_pandas_arr_align)
-def _sdc_pandas_arr_align_overload(arr, other_arr, size='max', finiteness=False):
-    ty_checker = TypeChecker('Function sdc.common_functions._sdc_pandas_arr_align().')
-    ty_checker.check(arr, types.Array)
-    ty_checker.check(other_arr, types.Array)
-
-    str_types = (str, types.StringLiteral, types.UnicodeType, types.Omitted)
-    if not isinstance(size, str_types):
-        ty_checker.raise_exc(size, 'str', 'size')
-
-    if not isinstance(finiteness, (bool, types.Boolean, types.Omitted)):
-        ty_checker.raise_exc(finiteness, 'bool', 'finiteness')
-
-    def _sdc_pandas_series_align_impl(arr, other_arr, size='max', finiteness=False):
-        if size != 'max' and size != 'min':
-            raise ValueError("Function sdc.common_functions._sdc_pandas_arr_align(). "
-                             "The object size\n expected: 'max' or 'min'")
-
-        arr_len, other_arr_len = len(arr), len(other_arr)
-        min_length = min(arr_len, other_arr_len)
-        length = max(arr_len, other_arr_len) if size == 'max' else min_length
-
-        aligned_arr = numpy.repeat([numpy.nan], length)
-        aligned_other_arr = numpy.repeat([numpy.nan], length)
-
-        chunks = parallel_chunks(min_length)
-        for i in numba.prange(len(chunks)):
-            chunk = chunks[i]
-            for idx in range(chunk.start, chunk.stop):
-                if not finiteness or (numpy.isfinite(arr[idx]) and numpy.isfinite(other_arr[idx])):
-                    aligned_arr[idx] = arr[idx]
-                    aligned_other_arr[idx] = other_arr[idx]
-                else:
-                    aligned_arr[idx] = aligned_other_arr[idx] = numpy.nan
-
-        return aligned_arr, aligned_other_arr
-
-    return _sdc_pandas_series_align_impl
-
-
-def _sdc_pandas_series_align(series, other, size='max', finiteness=False):
-    """
-    Align series and other series by
-        size where size of output series is max/min size of input series
-        finiteness where all the infinite and matched finite values are replaced with nans, e.g.
-        series: [1., inf, inf, -1.,   0.] -> [1., nan, nan, -1.,   0.]
-        other:  [1., -1.,  0., 0.1, -0.1] -> [1., nan, nan, 0.1, -0.1]
-    """
-    pass
-
-
-@sdc_overload(_sdc_pandas_series_align)
-def _sdc_pandas_series_align_overload(series, other, size='max', finiteness=False):
-    ty_checker = TypeChecker('Function sdc.common_functions._sdc_pandas_series_align().')
-    ty_checker.check(series, SeriesType)
-    ty_checker.check(other, SeriesType)
-
-    str_types = (str, types.StringLiteral, types.UnicodeType, types.Omitted)
-    if not isinstance(size, str_types):
-        ty_checker.raise_exc(size, 'str', 'size')
-
-    if not isinstance(finiteness, (bool, types.Boolean, types.Omitted)):
-        ty_checker.raise_exc(finiteness, 'bool', 'finiteness')
-
-    def _sdc_pandas_series_align_impl(series, other, size='max', finiteness=False):
-        if size != 'max' and size != 'min':
-            raise ValueError("Function sdc.common_functions._sdc_pandas_series_align(). "
-                             "The object size\n expected: 'max' or 'min'")
-
-        aligned_arr, aligned_other_arr = _sdc_pandas_arr_align(series._data, other._data,
-                                                               size=size, finiteness=finiteness)
-        aligned = pandas.Series(aligned_arr, name=series._name)
-        aligned_other = pandas.Series(aligned_other_arr, name=other._name)
-
-        return aligned, aligned_other
-
-    return _sdc_pandas_series_align_impl
-
-
->>>>>>> c3a9a24c
 def _sdc_asarray(data):
     pass
 
