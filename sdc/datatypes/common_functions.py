# *****************************************************************************
# Copyright (c) 2020, Intel Corporation All rights reserved.
#
# Redistribution and use in source and binary forms, with or without
# modification, are permitted provided that the following conditions are met:
#
#     Redistributions of source code must retain the above copyright notice,
#     this list of conditions and the following disclaimer.
#
#     Redistributions in binary form must reproduce the above copyright notice,
#     this list of conditions and the following disclaimer in the documentation
#     and/or other materials provided with the distribution.
#
# THIS SOFTWARE IS PROVIDED BY THE COPYRIGHT HOLDERS AND CONTRIBUTORS "AS IS"
# AND ANY EXPRESS OR IMPLIED WARRANTIES, INCLUDING, BUT NOT LIMITED TO,
# THE IMPLIED WARRANTIES OF MERCHANTABILITY AND FITNESS FOR A PARTICULAR
# PURPOSE ARE DISCLAIMED. IN NO EVENT SHALL THE COPYRIGHT HOLDER OR
# CONTRIBUTORS BE LIABLE FOR ANY DIRECT, INDIRECT, INCIDENTAL, SPECIAL,
# EXEMPLARY, OR CONSEQUENTIAL DAMAGES (INCLUDING, BUT NOT LIMITED TO,
# PROCUREMENT OF SUBSTITUTE GOODS OR SERVICES; LOSS OF USE, DATA, OR PROFITS;
# OR BUSINESS INTERRUPTION) HOWEVER CAUSED AND ON ANY THEORY OF LIABILITY,
# WHETHER IN CONTRACT, STRICT LIABILITY, OR TORT (INCLUDING NEGLIGENCE OR
# OTHERWISE) ARISING IN ANY WAY OUT OF THE USE OF THIS SOFTWARE,
# EVEN IF ADVISED OF THE POSSIBILITY OF SUCH DAMAGE.
# *****************************************************************************

"""

| This file contains SDC overloads for common algorithms used internally

"""

import numpy
import pandas

import numba
from numba.targets import quicksort
from numba import types
from numba.errors import TypingError
from numba.extending import register_jitable
from numba import numpy_support

import sdc
<<<<<<< HEAD
from sdc.hiframes.api import isna
from sdc.str_arr_type import string_array_type
from sdc.str_arr_ext import (num_total_chars, append_string_array_to,
                             str_arr_is_na, pre_alloc_string_array, str_arr_set_na,
                             cp_str_list_to_array, create_str_arr_from_list,
                             get_utf8_size)
=======
from sdc.hiframes.pd_series_type import SeriesType
from sdc.str_arr_ext import (
    append_string_array_to, cp_str_list_to_array, num_total_chars,
    pre_alloc_string_array, str_arr_is_na, str_arr_set_na, string_array_type
)
>>>>>>> cfbebc6b
from sdc.utilities.utils import sdc_overload, sdc_register_jitable
from sdc.utilities.sdc_typing_utils import (find_common_dtype_from_numpy_dtypes,
                                            TypeChecker)


def hpat_arrays_append(A, B):
    pass


@sdc_overload(hpat_arrays_append, jit_options={'parallel': False})
def hpat_arrays_append_overload(A, B):
    """Function for appending underlying arrays (A and B) or list/tuple of arrays B to an array A"""

    if isinstance(A, types.Array):
        if isinstance(B, types.Array):
            def _append_single_numeric_impl(A, B):
                return numpy.concatenate((A, B,))

            return _append_single_numeric_impl
        elif isinstance(B, (types.UniTuple, types.List)):
            # TODO: this heavily relies on B being a homogeneous tuple/list - find a better way
            # to resolve common dtype of heterogeneous sequence of arrays
            numba_common_dtype = find_common_dtype_from_numpy_dtypes([A.dtype, B.dtype.dtype], [])

            # TODO: refactor to use numpy.concatenate when Numba supports building a tuple at runtime
            def _append_list_numeric_impl(A, B):

                total_length = len(A) + numpy.array([len(arr) for arr in B]).sum()
                new_data = numpy.empty(total_length, numba_common_dtype)

                stop = len(A)
                new_data[:stop] = A
                for arr in B:
                    start = stop
                    stop = start + len(arr)
                    new_data[start:stop] = arr
                return new_data

            return _append_list_numeric_impl

    elif A == string_array_type:
        if B == string_array_type:
            def _append_single_string_array_impl(A, B):
                total_size = len(A) + len(B)
                total_chars = num_total_chars(A) + num_total_chars(B)
                new_data = sdc.str_arr_ext.pre_alloc_string_array(total_size, total_chars)

                pos = 0
                pos += append_string_array_to(new_data, pos, A)
                pos += append_string_array_to(new_data, pos, B)

                return new_data

            return _append_single_string_array_impl
        elif (isinstance(B, (types.UniTuple, types.List)) and B.dtype == string_array_type):
            def _append_list_string_array_impl(A, B):
                array_list = [A] + list(B)
                total_size = numpy.array([len(arr) for arr in array_list]).sum()
                total_chars = numpy.array([num_total_chars(arr) for arr in array_list]).sum()

                new_data = sdc.str_arr_ext.pre_alloc_string_array(total_size, total_chars)

                pos = 0
                pos += append_string_array_to(new_data, pos, A)
                for arr in B:
                    pos += append_string_array_to(new_data, pos, arr)

                return new_data

            return _append_list_string_array_impl


@sdc_register_jitable
def fill_array(data, size, fill_value=numpy.nan, push_back=True):
    """
    Fill array with given values to reach the size
    """

    if push_back:
        return numpy.append(data, numpy.repeat(fill_value, size - data.size))

    return numpy.append(numpy.repeat(fill_value, size - data.size), data)


@sdc_register_jitable
def fill_str_array(data, size, push_back=True):
    """
    Fill StringArrayType array with given values to reach the size
    """

    string_array_size = len(data)
    nan_array_size = size - string_array_size
    num_chars = sdc.str_arr_ext.num_total_chars(data)

    result_data = sdc.str_arr_ext.pre_alloc_string_array(size, num_chars)

    # Keep NaN values of initial array
    arr_is_na_mask = numpy.array([sdc.hiframes.api.isna(data, i) for i in range(string_array_size)])
    data_str_list = sdc.str_arr_ext.to_string_list(data)
    nan_list = [''] * nan_array_size

    result_list = data_str_list + nan_list if push_back else nan_list + data_str_list
    cp_str_list_to_array(result_data, result_list)

    # Batch=64 iteration to avoid threads competition
    batch_size = 64
    if push_back:
        for i in numba.prange(size//batch_size + 1):
            for j in range(i*batch_size, min((i+1)*batch_size, size)):
                if j < string_array_size:
                    if arr_is_na_mask[j]:
                        str_arr_set_na(result_data, j)
                else:
                    str_arr_set_na(result_data, j)

    else:
        for i in numba.prange(size//batch_size + 1):
            for j in range(i*batch_size, min((i+1)*batch_size, size)):
                if j < nan_array_size:
                    str_arr_set_na(result_data, j)
                else:
                    str_arr_j = j - nan_array_size
                    if arr_is_na_mask[str_arr_j]:
                        str_arr_set_na(result_data, j)

    return result_data


@numba.njit
def _hpat_ensure_array_capacity(new_size, arr):
    """ Function ensuring that the size of numpy array is at least as specified
        Returns newly allocated array of bigger size with copied elements if existing size is less than requested
    """

    k = len(arr)
    if k >= new_size:
        return arr

    n = k
    while n < new_size:
        n = 2 * n
    res = numpy.empty(n, arr.dtype)
    res[:k] = arr[:k]
    return res


def sdc_join_series_indexes(left, right):
    pass


@sdc_overload(sdc_join_series_indexes, jit_options={'parallel': False})
def sdc_join_series_indexes_overload(left, right):
    """Function for joining arrays left and right in a way similar to pandas.join 'outer' algorithm"""

    # TODO: eliminate code duplication by merging implementations for numeric and StringArray
    # requires equivalents of numpy.arsort and _hpat_ensure_array_capacity for StringArrays
    if (isinstance(left, types.Array) and isinstance(right, types.Array)):

        numba_common_dtype = find_common_dtype_from_numpy_dtypes([left.dtype, right.dtype], [])
        if isinstance(numba_common_dtype, types.Number):

            def sdc_join_series_indexes_impl(left, right):

                # allocate result arrays
                lsize = len(left)
                rsize = len(right)
                est_total_size = int(1.1 * (lsize + rsize))

                lidx = numpy.empty(est_total_size, numpy.int64)
                ridx = numpy.empty(est_total_size, numpy.int64)
                joined = numpy.empty(est_total_size, numba_common_dtype)

                # sort arrays saving the old positions
                sorted_left = numpy.argsort(left, kind='mergesort')
                sorted_right = numpy.argsort(right, kind='mergesort')

                i, j, k = 0, 0, 0
                while (i < lsize and j < rsize):
                    joined = _hpat_ensure_array_capacity(k + 1, joined)
                    lidx = _hpat_ensure_array_capacity(k + 1, lidx)
                    ridx = _hpat_ensure_array_capacity(k + 1, ridx)

                    left_index = left[sorted_left[i]]
                    right_index = right[sorted_right[j]]

                    if (left_index < right_index):
                        joined[k] = left_index
                        lidx[k] = sorted_left[i]
                        ridx[k] = -1
                        i += 1
                        k += 1
                    elif (left_index > right_index):
                        joined[k] = right_index
                        lidx[k] = -1
                        ridx[k] = sorted_right[j]
                        j += 1
                        k += 1
                    else:
                        # find ends of sequences of equal index values in left and right
                        ni, nj = i, j
                        while (ni < lsize and left[sorted_left[ni]] == left_index):
                            ni += 1
                        while (nj < rsize and right[sorted_right[nj]] == right_index):
                            nj += 1

                        # join the blocks found into results
                        for s in numpy.arange(i, ni, 1):
                            block_size = nj - j
                            to_joined = numpy.repeat(left_index, block_size)
                            to_lidx = numpy.repeat(sorted_left[s], block_size)
                            to_ridx = numpy.array([sorted_right[k] for k in numpy.arange(j, nj, 1)], numpy.int64)

                            joined = _hpat_ensure_array_capacity(k + block_size, joined)
                            lidx = _hpat_ensure_array_capacity(k + block_size, lidx)
                            ridx = _hpat_ensure_array_capacity(k + block_size, ridx)

                            joined[k:k + block_size] = to_joined
                            lidx[k:k + block_size] = to_lidx
                            ridx[k:k + block_size] = to_ridx
                            k += block_size
                        i = ni
                        j = nj

                # fill the end of joined with remaining part of left or right
                if i < lsize:
                    block_size = lsize - i
                    joined = _hpat_ensure_array_capacity(k + block_size, joined)
                    lidx = _hpat_ensure_array_capacity(k + block_size, lidx)
                    ridx = _hpat_ensure_array_capacity(k + block_size, ridx)
                    ridx[k: k + block_size] = numpy.repeat(-1, block_size)
                    while i < lsize:
                        joined[k] = left[sorted_left[i]]
                        lidx[k] = sorted_left[i]
                        i += 1
                        k += 1

                elif j < rsize:
                    block_size = rsize - j
                    joined = _hpat_ensure_array_capacity(k + block_size, joined)
                    lidx = _hpat_ensure_array_capacity(k + block_size, lidx)
                    ridx = _hpat_ensure_array_capacity(k + block_size, ridx)
                    lidx[k: k + block_size] = numpy.repeat(-1, block_size)
                    while j < rsize:
                        joined[k] = right[sorted_right[j]]
                        ridx[k] = sorted_right[j]
                        j += 1
                        k += 1

                return joined[:k], lidx[:k], ridx[:k]

            return sdc_join_series_indexes_impl

        else:
            # TODO: support joining indexes with common dtype=object - requires Numba
            # support of such numpy arrays in nopython mode, for now just return None
            return None

    elif (left == string_array_type and right == string_array_type):

        def sdc_join_series_indexes_impl(left, right):

            # allocate result arrays
            lsize = len(left)
            rsize = len(right)
            est_total_size = int(1.1 * (lsize + rsize))

            lidx = numpy.empty(est_total_size, numpy.int64)
            ridx = numpy.empty(est_total_size, numpy.int64)

            # use Series.sort_values since argsort for StringArrays not implemented
            original_left_series = pandas.Series(left)
            original_right_series = pandas.Series(right)

            # sort arrays saving the old positions
            left_series = original_left_series.sort_values(kind='mergesort')
            right_series = original_right_series.sort_values(kind='mergesort')
            sorted_left = left_series._index
            sorted_right = right_series._index

            i, j, k = 0, 0, 0
            while (i < lsize and j < rsize):
                lidx = _hpat_ensure_array_capacity(k + 1, lidx)
                ridx = _hpat_ensure_array_capacity(k + 1, ridx)

                left_index = left[sorted_left[i]]
                right_index = right[sorted_right[j]]

                if (left_index < right_index):
                    lidx[k] = sorted_left[i]
                    ridx[k] = -1
                    i += 1
                    k += 1
                elif (left_index > right_index):
                    lidx[k] = -1
                    ridx[k] = sorted_right[j]
                    j += 1
                    k += 1
                else:
                    # find ends of sequences of equal index values in left and right
                    ni, nj = i, j
                    while (ni < lsize and left[sorted_left[ni]] == left_index):
                        ni += 1
                    while (nj < rsize and right[sorted_right[nj]] == right_index):
                        nj += 1

                    # join the blocks found into results
                    for s in numpy.arange(i, ni, 1):
                        block_size = nj - j
                        to_lidx = numpy.repeat(sorted_left[s], block_size)
                        to_ridx = numpy.array([sorted_right[k] for k in numpy.arange(j, nj, 1)], numpy.int64)

                        lidx = _hpat_ensure_array_capacity(k + block_size, lidx)
                        ridx = _hpat_ensure_array_capacity(k + block_size, ridx)

                        lidx[k:k + block_size] = to_lidx
                        ridx[k:k + block_size] = to_ridx
                        k += block_size
                    i = ni
                    j = nj

            # fill the end of joined with remaining part of left or right
            if i < lsize:
                block_size = lsize - i
                lidx = _hpat_ensure_array_capacity(k + block_size, lidx)
                ridx = _hpat_ensure_array_capacity(k + block_size, ridx)
                ridx[k: k + block_size] = numpy.repeat(-1, block_size)
                while i < lsize:
                    lidx[k] = sorted_left[i]
                    i += 1
                    k += 1

            elif j < rsize:
                block_size = rsize - j
                lidx = _hpat_ensure_array_capacity(k + block_size, lidx)
                ridx = _hpat_ensure_array_capacity(k + block_size, ridx)
                lidx[k: k + block_size] = numpy.repeat(-1, block_size)
                while j < rsize:
                    ridx[k] = sorted_right[j]
                    j += 1
                    k += 1

            # count total number of characters and allocate joined array
            total_joined_size = k
            num_chars_in_joined = 0
            for i in numpy.arange(total_joined_size):
                if lidx[i] != -1:
                    num_chars_in_joined += len(left[lidx[i]])
                elif ridx[i] != -1:
                    num_chars_in_joined += len(right[ridx[i]])

            joined = pre_alloc_string_array(total_joined_size, num_chars_in_joined)

            # iterate over joined and fill it with indexes using lidx and ridx indexers
            for i in numpy.arange(total_joined_size):
                if lidx[i] != -1:
                    joined[i] = left[lidx[i]]
                    if (str_arr_is_na(left, lidx[i])):
                        str_arr_set_na(joined, i)
                elif ridx[i] != -1:
                    joined[i] = right[ridx[i]]
                    if (str_arr_is_na(right, ridx[i])):
                        str_arr_set_na(joined, i)
                else:
                    str_arr_set_na(joined, i)

            return joined, lidx, ridx

        return sdc_join_series_indexes_impl

    return None


def sdc_check_indexes_equal(left, right):
    pass


@sdc_overload(sdc_check_indexes_equal, jit_options={'parallel': False})
def sdc_check_indexes_equal_overload(A, B):
    """Function for checking arrays A and B of the same type are equal"""

    if isinstance(A, types.Array):
        def sdc_check_indexes_equal_numeric_impl(A, B):
            return numpy.array_equal(A, B)
        return sdc_check_indexes_equal_numeric_impl

    elif A == string_array_type:
        def sdc_check_indexes_equal_string_impl(A, B):
            # TODO: replace with StringArrays comparison
            is_index_equal = (len(A) == len(B)
                              and num_total_chars(A) == num_total_chars(B))
            for i in numpy.arange(len(A)):
                if (A[i] != B[i]
                        or str_arr_is_na(A, i) is not str_arr_is_na(B, i)):
                    return False

            return is_index_equal

        return sdc_check_indexes_equal_string_impl


@numba.njit
def _sdc_pandas_format_percentiles(arr):
    """ Function converting float array of percentiles to a list of strings formatted
        the same as in pandas.io.formats.format.format_percentiles
    """

    percentiles_strs = []
    for percentile in arr:
        p_as_string = str(percentile * 100)

        trim_index = len(p_as_string) - 1
        while trim_index >= 0:
            if p_as_string[trim_index] == '0':
                trim_index -= 1
                continue
            elif p_as_string[trim_index] == '.':
                break

            trim_index += 1
            break

        if trim_index < 0:
            p_as_string_trimmed = '0'
        else:
            p_as_string_trimmed = p_as_string[:trim_index]

        percentiles_strs.append(p_as_string_trimmed + '%')

    return percentiles_strs


def sdc_arrays_argsort(A, kind='quicksort'):
    pass


@sdc_overload(sdc_arrays_argsort, jit_options={'parallel': False})
def sdc_arrays_argsort_overload(A, kind='quicksort'):
    """Function providing pandas argsort implementation for different 1D array types"""

    # kind is not known at compile time, so get this function here and use in impl if needed
    quicksort_func = quicksort.make_jit_quicksort().run_quicksort

    kind_is_default = isinstance(kind, str)
    if isinstance(A, types.Array):
        def _sdc_arrays_argsort_array_impl(A, kind='quicksort'):
            _kind = 'quicksort' if kind_is_default == True else kind  # noqa
            return numpy.argsort(A, kind=_kind)

        return _sdc_arrays_argsort_array_impl

    elif A == string_array_type:
        def _sdc_arrays_argsort_str_arr_impl(A, kind='quicksort'):

            nan_mask = sdc.hiframes.api.get_nan_mask(A)
            idx = numpy.arange(len(A))
            old_nan_positions = idx[nan_mask]

            data = A[~nan_mask]
            keys = idx[~nan_mask]
            if kind == 'quicksort':
                zipped = list(zip(list(data), list(keys)))
                zipped = quicksort_func(zipped)
                argsorted = [zipped[i][1] for i in numpy.arange(len(data))]
            elif kind == 'mergesort':
                sdc.hiframes.sort.local_sort((data, ), (keys, ))
                argsorted = list(keys)
            else:
                raise ValueError("Unrecognized kind of sort in sdc_arrays_argsort")

            argsorted.extend(old_nan_positions)
            return numpy.asarray(argsorted, dtype=numpy.int32)

        return _sdc_arrays_argsort_str_arr_impl

    elif isinstance(A, types.List):
        return None

    return None


def _sdc_pandas_series_check_axis(axis):
    pass


@sdc_overload(_sdc_pandas_series_check_axis, jit_options={'parallel': False})
def _sdc_pandas_series_check_axis_overload(axis):
    if isinstance(axis, types.UnicodeType):
        def _sdc_pandas_series_check_axis_impl(axis):
            if axis != 'index':
                raise ValueError("Method sort_values(). Unsupported parameter. Given axis != 'index'")
        return _sdc_pandas_series_check_axis_impl

    elif isinstance(axis, types.Integer):
        def _sdc_pandas_series_check_axis_impl(axis):
            if axis != 0:
                raise ValueError("Method sort_values(). Unsupported parameter. Given axis != 0")
        return _sdc_pandas_series_check_axis_impl

    return None


<<<<<<< HEAD
def _sdc_asarray(data):
    pass


@sdc_overload(_sdc_asarray, jit_options={'parallel': True})
def _sdc_asarray_overload(data):

    # TODO: extend with other types
    if not isinstance(data, types.List):
        return None

    if isinstance(data.dtype, types.UnicodeType):
        def _sdc_asarray_impl(data):
            return create_str_arr_from_list(data)

        return _sdc_asarray_impl

    else:
        result_dtype = data.dtype

        def _sdc_asarray_impl(data):
            # TODO: check if elementwise copy is needed at all
            res_size = len(data)
            res_arr = numpy.empty(res_size, dtype=result_dtype)
            for i in numba.prange(res_size):
                res_arr[i] = data[i]
            return res_arr

        return _sdc_asarray_impl

    return None


def _sdc_take(data, indexes):
    pass


@sdc_overload(_sdc_take, jit_options={'parallel': True})
def _sdc_take_overload(data, indexes):

    if isinstance(data, types.Array):
        arr_dtype = data.dtype

        def _sdc_take_array_impl(data, indexes):
            res_size = len(indexes)
            res_arr = numpy.empty(res_size, dtype=arr_dtype)
            for i in numba.prange(res_size):
                res_arr[i] = data[indexes[i]]
            return res_arr

        return _sdc_take_array_impl

    elif data == string_array_type:
        def _sdc_take_str_arr_impl(data, indexes):
            res_size = len(indexes)
            nan_mask = numpy.zeros(res_size, dtype=numpy.bool_)
            num_total_bytes = 0
            for i in numba.prange(res_size):
                num_total_bytes += get_utf8_size(data[indexes[i]])
                if isna(data, indexes[i]):
                    nan_mask[i] = True

            res_arr = pre_alloc_string_array(res_size, num_total_bytes)
            for i in numpy.arange(res_size):
                res_arr[i] = data[indexes[i]]
                if nan_mask[i]:
                    str_arr_set_na(res_arr, i)

            return res_arr

        return _sdc_take_str_arr_impl

    return None
=======
def _sdc_pandas_series_align(series, other, size='max', finiteness=False):
    """
    Align series and other series by
        size where size of output series is max/min size of input series
        finiteness where all the infinite and matched finite values are replaced with nans, e.g.
        series: [1., inf, inf, -1.,   0.] -> [1., nan, nan, -1.,   0.]
        other:  [1., -1.,  0., 0.1, -0.1] -> [1., nan, nan, 0.1, -0.1]
    """
    pass


@sdc_overload(_sdc_pandas_series_align, jit_options={'parallel': False})
def _sdc_pandas_series_align_overload(series, other, size='max', finiteness=False):
    ty_checker = TypeChecker('Function sdc.common_functions._sdc_pandas_series_align().')
    ty_checker.check(series, SeriesType)
    ty_checker.check(other, SeriesType)

    str_types = (str, types.StringLiteral, types.UnicodeType, types.Omitted)
    if not isinstance(size, str_types):
        ty_checker.raise_exc(size, 'str', 'size')

    if not isinstance(finiteness, (bool, types.Boolean, types.Omitted)):
        ty_checker.raise_exc(finiteness, 'bool', 'finiteness')

    def _sdc_pandas_series_align_impl(series, other, size='max', finiteness=False):
        if size != 'max' and size != 'min':
            raise ValueError("Function sdc.common_functions._sdc_pandas_series_align(). "
                             "The object size\n expected: 'max' or 'min'")

        arr, other_arr = series._data, other._data
        arr_len, other_arr_len = len(arr), len(other_arr)
        min_length = min(arr_len, other_arr_len)
        length = max(arr_len, other_arr_len) if size == 'max' else min_length

        aligned_arr = numpy.repeat([numpy.nan], length)
        aligned_other_arr = numpy.repeat([numpy.nan], length)

        for i in numba.prange(min_length):
            if not finiteness or (numpy.isfinite(arr[i]) and numpy.isfinite(other_arr[i])):
                aligned_arr[i] = arr[i]
                aligned_other_arr[i] = other_arr[i]
            else:
                aligned_arr[i] = aligned_other_arr[i] = numpy.nan

        aligned = pandas.Series(aligned_arr, name=series._name)
        aligned_other = pandas.Series(aligned_other_arr, name=other._name)

        return aligned, aligned_other

    return _sdc_pandas_series_align_impl
>>>>>>> cfbebc6b
<|MERGE_RESOLUTION|>--- conflicted
+++ resolved
@@ -41,20 +41,12 @@
 from numba import numpy_support
 
 import sdc
-<<<<<<< HEAD
 from sdc.hiframes.api import isna
+from sdc.hiframes.pd_series_type import SeriesType
 from sdc.str_arr_type import string_array_type
 from sdc.str_arr_ext import (num_total_chars, append_string_array_to,
-                             str_arr_is_na, pre_alloc_string_array, str_arr_set_na,
-                             cp_str_list_to_array, create_str_arr_from_list,
-                             get_utf8_size)
-=======
-from sdc.hiframes.pd_series_type import SeriesType
-from sdc.str_arr_ext import (
-    append_string_array_to, cp_str_list_to_array, num_total_chars,
-    pre_alloc_string_array, str_arr_is_na, str_arr_set_na, string_array_type
-)
->>>>>>> cfbebc6b
+                             str_arr_is_na, pre_alloc_string_array, str_arr_set_na, string_array_type,
+                             cp_str_list_to_array, create_str_arr_from_list, get_utf8_size)
 from sdc.utilities.utils import sdc_overload, sdc_register_jitable
 from sdc.utilities.sdc_typing_utils import (find_common_dtype_from_numpy_dtypes,
                                             TypeChecker)
@@ -556,7 +548,58 @@
     return None
 
 
-<<<<<<< HEAD
+def _sdc_pandas_series_align(series, other, size='max', finiteness=False):
+    """
+    Align series and other series by
+        size where size of output series is max/min size of input series
+        finiteness where all the infinite and matched finite values are replaced with nans, e.g.
+        series: [1., inf, inf, -1.,   0.] -> [1., nan, nan, -1.,   0.]
+        other:  [1., -1.,  0., 0.1, -0.1] -> [1., nan, nan, 0.1, -0.1]
+    """
+    pass
+
+
+@sdc_overload(_sdc_pandas_series_align, jit_options={'parallel': False})
+def _sdc_pandas_series_align_overload(series, other, size='max', finiteness=False):
+    ty_checker = TypeChecker('Function sdc.common_functions._sdc_pandas_series_align().')
+    ty_checker.check(series, SeriesType)
+    ty_checker.check(other, SeriesType)
+
+    str_types = (str, types.StringLiteral, types.UnicodeType, types.Omitted)
+    if not isinstance(size, str_types):
+        ty_checker.raise_exc(size, 'str', 'size')
+
+    if not isinstance(finiteness, (bool, types.Boolean, types.Omitted)):
+        ty_checker.raise_exc(finiteness, 'bool', 'finiteness')
+
+    def _sdc_pandas_series_align_impl(series, other, size='max', finiteness=False):
+        if size != 'max' and size != 'min':
+            raise ValueError("Function sdc.common_functions._sdc_pandas_series_align(). "
+                             "The object size\n expected: 'max' or 'min'")
+
+        arr, other_arr = series._data, other._data
+        arr_len, other_arr_len = len(arr), len(other_arr)
+        min_length = min(arr_len, other_arr_len)
+        length = max(arr_len, other_arr_len) if size == 'max' else min_length
+
+        aligned_arr = numpy.repeat([numpy.nan], length)
+        aligned_other_arr = numpy.repeat([numpy.nan], length)
+
+        for i in numba.prange(min_length):
+            if not finiteness or (numpy.isfinite(arr[i]) and numpy.isfinite(other_arr[i])):
+                aligned_arr[i] = arr[i]
+                aligned_other_arr[i] = other_arr[i]
+            else:
+                aligned_arr[i] = aligned_other_arr[i] = numpy.nan
+
+        aligned = pandas.Series(aligned_arr, name=series._name)
+        aligned_other = pandas.Series(aligned_other_arr, name=other._name)
+
+        return aligned, aligned_other
+
+    return _sdc_pandas_series_align_impl
+
+
 def _sdc_asarray(data):
     pass
 
@@ -630,55 +673,3 @@
         return _sdc_take_str_arr_impl
 
     return None
-=======
-def _sdc_pandas_series_align(series, other, size='max', finiteness=False):
-    """
-    Align series and other series by
-        size where size of output series is max/min size of input series
-        finiteness where all the infinite and matched finite values are replaced with nans, e.g.
-        series: [1., inf, inf, -1.,   0.] -> [1., nan, nan, -1.,   0.]
-        other:  [1., -1.,  0., 0.1, -0.1] -> [1., nan, nan, 0.1, -0.1]
-    """
-    pass
-
-
-@sdc_overload(_sdc_pandas_series_align, jit_options={'parallel': False})
-def _sdc_pandas_series_align_overload(series, other, size='max', finiteness=False):
-    ty_checker = TypeChecker('Function sdc.common_functions._sdc_pandas_series_align().')
-    ty_checker.check(series, SeriesType)
-    ty_checker.check(other, SeriesType)
-
-    str_types = (str, types.StringLiteral, types.UnicodeType, types.Omitted)
-    if not isinstance(size, str_types):
-        ty_checker.raise_exc(size, 'str', 'size')
-
-    if not isinstance(finiteness, (bool, types.Boolean, types.Omitted)):
-        ty_checker.raise_exc(finiteness, 'bool', 'finiteness')
-
-    def _sdc_pandas_series_align_impl(series, other, size='max', finiteness=False):
-        if size != 'max' and size != 'min':
-            raise ValueError("Function sdc.common_functions._sdc_pandas_series_align(). "
-                             "The object size\n expected: 'max' or 'min'")
-
-        arr, other_arr = series._data, other._data
-        arr_len, other_arr_len = len(arr), len(other_arr)
-        min_length = min(arr_len, other_arr_len)
-        length = max(arr_len, other_arr_len) if size == 'max' else min_length
-
-        aligned_arr = numpy.repeat([numpy.nan], length)
-        aligned_other_arr = numpy.repeat([numpy.nan], length)
-
-        for i in numba.prange(min_length):
-            if not finiteness or (numpy.isfinite(arr[i]) and numpy.isfinite(other_arr[i])):
-                aligned_arr[i] = arr[i]
-                aligned_other_arr[i] = other_arr[i]
-            else:
-                aligned_arr[i] = aligned_other_arr[i] = numpy.nan
-
-        aligned = pandas.Series(aligned_arr, name=series._name)
-        aligned_other = pandas.Series(aligned_other_arr, name=other._name)
-
-        return aligned, aligned_other
-
-    return _sdc_pandas_series_align_impl
->>>>>>> cfbebc6b
