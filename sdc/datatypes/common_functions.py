# *****************************************************************************
# Copyright (c) 2020, Intel Corporation All rights reserved.
#
# Redistribution and use in source and binary forms, with or without
# modification, are permitted provided that the following conditions are met:
#
#     Redistributions of source code must retain the above copyright notice,
#     this list of conditions and the following disclaimer.
#
#     Redistributions in binary form must reproduce the above copyright notice,
#     this list of conditions and the following disclaimer in the documentation
#     and/or other materials provided with the distribution.
#
# THIS SOFTWARE IS PROVIDED BY THE COPYRIGHT HOLDERS AND CONTRIBUTORS "AS IS"
# AND ANY EXPRESS OR IMPLIED WARRANTIES, INCLUDING, BUT NOT LIMITED TO,
# THE IMPLIED WARRANTIES OF MERCHANTABILITY AND FITNESS FOR A PARTICULAR
# PURPOSE ARE DISCLAIMED. IN NO EVENT SHALL THE COPYRIGHT HOLDER OR
# CONTRIBUTORS BE LIABLE FOR ANY DIRECT, INDIRECT, INCIDENTAL, SPECIAL,
# EXEMPLARY, OR CONSEQUENTIAL DAMAGES (INCLUDING, BUT NOT LIMITED TO,
# PROCUREMENT OF SUBSTITUTE GOODS OR SERVICES; LOSS OF USE, DATA, OR PROFITS;
# OR BUSINESS INTERRUPTION) HOWEVER CAUSED AND ON ANY THEORY OF LIABILITY,
# WHETHER IN CONTRACT, STRICT LIABILITY, OR TORT (INCLUDING NEGLIGENCE OR
# OTHERWISE) ARISING IN ANY WAY OUT OF THE USE OF THIS SOFTWARE,
# EVEN IF ADVISED OF THE POSSIBILITY OF SUCH DAMAGE.
# *****************************************************************************

"""

| This file contains SDC overloads for common algorithms used internally

"""

import numpy
import pandas

import numba
from numba.targets import quicksort
from numba import types
from numba.errors import TypingError
from numba.extending import register_jitable
from numba import numpy_support

import sdc
<<<<<<< HEAD
from sdc.hiframes.pd_series_type import SeriesType
from sdc.str_arr_ext import (string_array_type, num_total_chars, append_string_array_to,
=======
from sdc.str_arr_type import string_array_type
from sdc.str_arr_ext import (num_total_chars, append_string_array_to,
>>>>>>> 968e49bf
                             str_arr_is_na, pre_alloc_string_array, str_arr_set_na,
                             cp_str_list_to_array)
from sdc.utilities.utils import sdc_overload, sdc_register_jitable
from sdc.utilities.sdc_typing_utils import find_common_dtype_from_numpy_dtypes


def hpat_arrays_append(A, B):
    pass


@sdc_overload(hpat_arrays_append, jit_options={'parallel': False})
def hpat_arrays_append_overload(A, B):
    """Function for appending underlying arrays (A and B) or list/tuple of arrays B to an array A"""

    if isinstance(A, types.Array):
        if isinstance(B, types.Array):
            def _append_single_numeric_impl(A, B):
                return numpy.concatenate((A, B,))

            return _append_single_numeric_impl
        elif isinstance(B, (types.UniTuple, types.List)):
            # TODO: this heavily relies on B being a homogeneous tuple/list - find a better way
            # to resolve common dtype of heterogeneous sequence of arrays
            numba_common_dtype = find_common_dtype_from_numpy_dtypes([A.dtype, B.dtype.dtype], [])

            # TODO: refactor to use numpy.concatenate when Numba supports building a tuple at runtime
            def _append_list_numeric_impl(A, B):

                total_length = len(A) + numpy.array([len(arr) for arr in B]).sum()
                new_data = numpy.empty(total_length, numba_common_dtype)

                stop = len(A)
                new_data[:stop] = A
                for arr in B:
                    start = stop
                    stop = start + len(arr)
                    new_data[start:stop] = arr
                return new_data

            return _append_list_numeric_impl

    elif A == string_array_type:
        if B == string_array_type:
            def _append_single_string_array_impl(A, B):
                total_size = len(A) + len(B)
                total_chars = num_total_chars(A) + num_total_chars(B)
                new_data = sdc.str_arr_ext.pre_alloc_string_array(total_size, total_chars)

                pos = 0
                pos += append_string_array_to(new_data, pos, A)
                pos += append_string_array_to(new_data, pos, B)

                return new_data

            return _append_single_string_array_impl
        elif (isinstance(B, (types.UniTuple, types.List)) and B.dtype == string_array_type):
            def _append_list_string_array_impl(A, B):
                array_list = [A] + list(B)
                total_size = numpy.array([len(arr) for arr in array_list]).sum()
                total_chars = numpy.array([num_total_chars(arr) for arr in array_list]).sum()

                new_data = sdc.str_arr_ext.pre_alloc_string_array(total_size, total_chars)

                pos = 0
                pos += append_string_array_to(new_data, pos, A)
                for arr in B:
                    pos += append_string_array_to(new_data, pos, arr)

                return new_data

            return _append_list_string_array_impl


@sdc_register_jitable
def fill_array(data, size, fill_value=numpy.nan, push_back=True):
    """
    Fill array with given values to reach the size
    """

    if push_back:
        return numpy.append(data, numpy.repeat(fill_value, size - data.size))

    return numpy.append(numpy.repeat(fill_value, size - data.size), data)


@sdc_register_jitable
def fill_str_array(data, size, push_back=True):
    """
    Fill StringArrayType array with given values to reach the size
    """

    string_array_size = len(data)
    nan_array_size = size - string_array_size
    num_chars = sdc.str_arr_ext.num_total_chars(data)

    result_data = sdc.str_arr_ext.pre_alloc_string_array(size, num_chars)

    # Keep NaN values of initial array
    arr_is_na_mask = numpy.array([sdc.hiframes.api.isna(data, i) for i in range(string_array_size)])
    data_str_list = sdc.str_arr_ext.to_string_list(data)
    nan_list = [''] * nan_array_size

    result_list = data_str_list + nan_list if push_back else nan_list + data_str_list
    cp_str_list_to_array(result_data, result_list)

    # Batch=64 iteration to avoid threads competition
    batch_size = 64
    if push_back:
        for i in numba.prange(size//batch_size + 1):
            for j in range(i*batch_size, min((i+1)*batch_size, size)):
                if j < string_array_size:
                    if arr_is_na_mask[j]:
                        str_arr_set_na(result_data, j)
                else:
                    str_arr_set_na(result_data, j)

    else:
        for i in numba.prange(size//batch_size + 1):
            for j in range(i*batch_size, min((i+1)*batch_size, size)):
                if j < nan_array_size:
                    str_arr_set_na(result_data, j)
                else:
                    str_arr_j = j - nan_array_size
                    if arr_is_na_mask[str_arr_j]:
                        str_arr_set_na(result_data, j)

    return result_data


@numba.njit
def _hpat_ensure_array_capacity(new_size, arr):
    """ Function ensuring that the size of numpy array is at least as specified
        Returns newly allocated array of bigger size with copied elements if existing size is less than requested
    """

    k = len(arr)
    if k >= new_size:
        return arr

    n = k
    while n < new_size:
        n = 2 * n
    res = numpy.empty(n, arr.dtype)
    res[:k] = arr[:k]
    return res


def sdc_join_series_indexes(left, right):
    pass


@sdc_overload(sdc_join_series_indexes, jit_options={'parallel': False})
def sdc_join_series_indexes_overload(left, right):
    """Function for joining arrays left and right in a way similar to pandas.join 'outer' algorithm"""

    # TODO: eliminate code duplication by merging implementations for numeric and StringArray
    # requires equivalents of numpy.arsort and _hpat_ensure_array_capacity for StringArrays
    if (isinstance(left, types.Array) and isinstance(right, types.Array)):

        numba_common_dtype = find_common_dtype_from_numpy_dtypes([left.dtype, right.dtype], [])
        if isinstance(numba_common_dtype, types.Number):

            def sdc_join_series_indexes_impl(left, right):

                # allocate result arrays
                lsize = len(left)
                rsize = len(right)
                est_total_size = int(1.1 * (lsize + rsize))

                lidx = numpy.empty(est_total_size, numpy.int64)
                ridx = numpy.empty(est_total_size, numpy.int64)
                joined = numpy.empty(est_total_size, numba_common_dtype)

                # sort arrays saving the old positions
                sorted_left = numpy.argsort(left, kind='mergesort')
                sorted_right = numpy.argsort(right, kind='mergesort')

                i, j, k = 0, 0, 0
                while (i < lsize and j < rsize):
                    joined = _hpat_ensure_array_capacity(k + 1, joined)
                    lidx = _hpat_ensure_array_capacity(k + 1, lidx)
                    ridx = _hpat_ensure_array_capacity(k + 1, ridx)

                    left_index = left[sorted_left[i]]
                    right_index = right[sorted_right[j]]

                    if (left_index < right_index):
                        joined[k] = left_index
                        lidx[k] = sorted_left[i]
                        ridx[k] = -1
                        i += 1
                        k += 1
                    elif (left_index > right_index):
                        joined[k] = right_index
                        lidx[k] = -1
                        ridx[k] = sorted_right[j]
                        j += 1
                        k += 1
                    else:
                        # find ends of sequences of equal index values in left and right
                        ni, nj = i, j
                        while (ni < lsize and left[sorted_left[ni]] == left_index):
                            ni += 1
                        while (nj < rsize and right[sorted_right[nj]] == right_index):
                            nj += 1

                        # join the blocks found into results
                        for s in numpy.arange(i, ni, 1):
                            block_size = nj - j
                            to_joined = numpy.repeat(left_index, block_size)
                            to_lidx = numpy.repeat(sorted_left[s], block_size)
                            to_ridx = numpy.array([sorted_right[k] for k in numpy.arange(j, nj, 1)], numpy.int64)

                            joined = _hpat_ensure_array_capacity(k + block_size, joined)
                            lidx = _hpat_ensure_array_capacity(k + block_size, lidx)
                            ridx = _hpat_ensure_array_capacity(k + block_size, ridx)

                            joined[k:k + block_size] = to_joined
                            lidx[k:k + block_size] = to_lidx
                            ridx[k:k + block_size] = to_ridx
                            k += block_size
                        i = ni
                        j = nj

                # fill the end of joined with remaining part of left or right
                if i < lsize:
                    block_size = lsize - i
                    joined = _hpat_ensure_array_capacity(k + block_size, joined)
                    lidx = _hpat_ensure_array_capacity(k + block_size, lidx)
                    ridx = _hpat_ensure_array_capacity(k + block_size, ridx)
                    ridx[k: k + block_size] = numpy.repeat(-1, block_size)
                    while i < lsize:
                        joined[k] = left[sorted_left[i]]
                        lidx[k] = sorted_left[i]
                        i += 1
                        k += 1

                elif j < rsize:
                    block_size = rsize - j
                    joined = _hpat_ensure_array_capacity(k + block_size, joined)
                    lidx = _hpat_ensure_array_capacity(k + block_size, lidx)
                    ridx = _hpat_ensure_array_capacity(k + block_size, ridx)
                    lidx[k: k + block_size] = numpy.repeat(-1, block_size)
                    while j < rsize:
                        joined[k] = right[sorted_right[j]]
                        ridx[k] = sorted_right[j]
                        j += 1
                        k += 1

                return joined[:k], lidx[:k], ridx[:k]

            return sdc_join_series_indexes_impl

        else:
            # TODO: support joining indexes with common dtype=object - requires Numba
            # support of such numpy arrays in nopython mode, for now just return None
            return None

    elif (left == string_array_type and right == string_array_type):

        def sdc_join_series_indexes_impl(left, right):

            # allocate result arrays
            lsize = len(left)
            rsize = len(right)
            est_total_size = int(1.1 * (lsize + rsize))

            lidx = numpy.empty(est_total_size, numpy.int64)
            ridx = numpy.empty(est_total_size, numpy.int64)

            # use Series.sort_values since argsort for StringArrays not implemented
            original_left_series = pandas.Series(left)
            original_right_series = pandas.Series(right)

            # sort arrays saving the old positions
            left_series = original_left_series.sort_values(kind='mergesort')
            right_series = original_right_series.sort_values(kind='mergesort')
            sorted_left = left_series._index
            sorted_right = right_series._index

            i, j, k = 0, 0, 0
            while (i < lsize and j < rsize):
                lidx = _hpat_ensure_array_capacity(k + 1, lidx)
                ridx = _hpat_ensure_array_capacity(k + 1, ridx)

                left_index = left[sorted_left[i]]
                right_index = right[sorted_right[j]]

                if (left_index < right_index):
                    lidx[k] = sorted_left[i]
                    ridx[k] = -1
                    i += 1
                    k += 1
                elif (left_index > right_index):
                    lidx[k] = -1
                    ridx[k] = sorted_right[j]
                    j += 1
                    k += 1
                else:
                    # find ends of sequences of equal index values in left and right
                    ni, nj = i, j
                    while (ni < lsize and left[sorted_left[ni]] == left_index):
                        ni += 1
                    while (nj < rsize and right[sorted_right[nj]] == right_index):
                        nj += 1

                    # join the blocks found into results
                    for s in numpy.arange(i, ni, 1):
                        block_size = nj - j
                        to_lidx = numpy.repeat(sorted_left[s], block_size)
                        to_ridx = numpy.array([sorted_right[k] for k in numpy.arange(j, nj, 1)], numpy.int64)

                        lidx = _hpat_ensure_array_capacity(k + block_size, lidx)
                        ridx = _hpat_ensure_array_capacity(k + block_size, ridx)

                        lidx[k:k + block_size] = to_lidx
                        ridx[k:k + block_size] = to_ridx
                        k += block_size
                    i = ni
                    j = nj

            # fill the end of joined with remaining part of left or right
            if i < lsize:
                block_size = lsize - i
                lidx = _hpat_ensure_array_capacity(k + block_size, lidx)
                ridx = _hpat_ensure_array_capacity(k + block_size, ridx)
                ridx[k: k + block_size] = numpy.repeat(-1, block_size)
                while i < lsize:
                    lidx[k] = sorted_left[i]
                    i += 1
                    k += 1

            elif j < rsize:
                block_size = rsize - j
                lidx = _hpat_ensure_array_capacity(k + block_size, lidx)
                ridx = _hpat_ensure_array_capacity(k + block_size, ridx)
                lidx[k: k + block_size] = numpy.repeat(-1, block_size)
                while j < rsize:
                    ridx[k] = sorted_right[j]
                    j += 1
                    k += 1

            # count total number of characters and allocate joined array
            total_joined_size = k
            num_chars_in_joined = 0
            for i in numpy.arange(total_joined_size):
                if lidx[i] != -1:
                    num_chars_in_joined += len(left[lidx[i]])
                elif ridx[i] != -1:
                    num_chars_in_joined += len(right[ridx[i]])

            joined = pre_alloc_string_array(total_joined_size, num_chars_in_joined)

            # iterate over joined and fill it with indexes using lidx and ridx indexers
            for i in numpy.arange(total_joined_size):
                if lidx[i] != -1:
                    joined[i] = left[lidx[i]]
                    if (str_arr_is_na(left, lidx[i])):
                        str_arr_set_na(joined, i)
                elif ridx[i] != -1:
                    joined[i] = right[ridx[i]]
                    if (str_arr_is_na(right, ridx[i])):
                        str_arr_set_na(joined, i)
                else:
                    str_arr_set_na(joined, i)

            return joined, lidx, ridx

        return sdc_join_series_indexes_impl

    return None


def sdc_check_indexes_equal(left, right):
    pass


@sdc_overload(sdc_check_indexes_equal, jit_options={'parallel': False})
def sdc_check_indexes_equal_overload(A, B):
    """Function for checking arrays A and B of the same type are equal"""

    if isinstance(A, types.Array):
        def sdc_check_indexes_equal_numeric_impl(A, B):
            return numpy.array_equal(A, B)
        return sdc_check_indexes_equal_numeric_impl

    elif A == string_array_type:
        def sdc_check_indexes_equal_string_impl(A, B):
            # TODO: replace with StringArrays comparison
            is_index_equal = (len(A) == len(B)
                              and num_total_chars(A) == num_total_chars(B))
            for i in numpy.arange(len(A)):
                if (A[i] != B[i]
                        or str_arr_is_na(A, i) is not str_arr_is_na(B, i)):
                    return False

            return is_index_equal

        return sdc_check_indexes_equal_string_impl


@numba.njit
def _sdc_pandas_format_percentiles(arr):
    """ Function converting float array of percentiles to a list of strings formatted
        the same as in pandas.io.formats.format.format_percentiles
    """

    percentiles_strs = []
    for percentile in arr:
        p_as_string = str(percentile * 100)

        trim_index = len(p_as_string) - 1
        while trim_index >= 0:
            if p_as_string[trim_index] == '0':
                trim_index -= 1
                continue
            elif p_as_string[trim_index] == '.':
                break

            trim_index += 1
            break

        if trim_index < 0:
            p_as_string_trimmed = '0'
        else:
            p_as_string_trimmed = p_as_string[:trim_index]

        percentiles_strs.append(p_as_string_trimmed + '%')

    return percentiles_strs


def sdc_arrays_argsort(A, kind='quicksort'):
    pass


@sdc_overload(sdc_arrays_argsort, jit_options={'parallel': False})
def sdc_arrays_argsort_overload(A, kind='quicksort'):
    """Function overloading argsort for different 1D array types"""

    # kind is not known at compile time, so get this function here and use in impl if needed
    quicksort_func = quicksort.make_jit_quicksort().run_quicksort

    if isinstance(A, types.Array):
        def _sdc_arrays_argsort_numeric_impl(A, kind='quicksort'):
            return numpy.argsort(A, kind=kind)
        return _sdc_arrays_argsort_numeric_impl

    elif A == string_array_type:
        def _sdc_arrays_argsort_str_impl(A, kind='quicksort'):

            nan_mask = sdc.hiframes.api.get_nan_mask(A)
            idx = numpy.arange(len(A))
            old_nan_positions = idx[nan_mask]

            data = A[~nan_mask]
            keys = idx[~nan_mask]
            if kind == 'quicksort':
                zipped = list(zip(list(data), list(keys)))
                zipped = quicksort_func(zipped)
                argsorted = [zipped[i][1] for i in numpy.arange(len(data))]
            elif kind == 'mergesort':
                sdc.hiframes.sort.local_sort((data, ), (keys, ))
                argsorted = list(keys)
            else:
                raise ValueError("Unrecognized kind of sort in sdc_arrays_argsort")

            argsorted.extend(old_nan_positions)
            return numpy.asarray(argsorted, dtype=numpy.int32)

        return _sdc_arrays_argsort_str_impl

    return None


def _sdc_pandas_series_check_axis(axis):
    pass


@sdc_overload(_sdc_pandas_series_check_axis, jit_options={'parallel': False})
def _sdc_pandas_series_check_axis_overload(axis):
    if isinstance(axis, types.UnicodeType):
        def _sdc_pandas_series_check_axis_impl(axis):
            if axis != 'index':
                raise ValueError("Method sort_values(). Unsupported parameter. Given axis != 'index'")
        return _sdc_pandas_series_check_axis_impl

    elif isinstance(axis, types.Integer):
        def _sdc_pandas_series_check_axis_impl(axis):
            if axis != 0:
                raise ValueError("Method sort_values(). Unsupported parameter. Given axis != 0")
        return _sdc_pandas_series_check_axis_impl

    return None


def _sdc_pandas_series_align(series, other, size='max', finiteness=False):
    """
    Align series and other series by
        size where size of output series is max/min size of input series
        finiteness where all the infinite and matched finite values are replaced with nans, e.g.
        series: [1., inf, inf, -1.,   0.] -> [1., nan, nan, -1.,   0.]
        other:  [1., -1.,  0., 0.1, -0.1] -> [1., nan, nan, 0.1, -0.1]
    """
    pass


@sdc_overload(_sdc_pandas_series_align, jit_options={'parallel': False})
def _sdc_pandas_series_align_overload(series, other, size='max', finiteness=False):
    ty_checker = TypeChecker('Function sdc.common_functions._sdc_pandas_series_align().')
    ty_checker.check(series, SeriesType)
    ty_checker.check(other, SeriesType)

    str_types = (str, types.StringLiteral, types.UnicodeType, types.Omitted)
    if not isinstance(size, str_types):
        ty_checker.raise_exc(size, 'str', 'size')

    if not isinstance(finiteness, (bool, types.Boolean, types.Omitted)):
        ty_checker.raise_exc(finiteness, 'bool', 'finiteness')

    def _sdc_pandas_series_align_impl(series, other, size='max', finiteness=False):
        if size != 'max' and size != 'min':
            raise ValueError("Function sdc.common_functions._sdc_pandas_series_align(). "
                             "The object size\n expected: 'max' or 'min'")

        arr, other_arr = series._data, other._data
        arr_len, other_arr_len = len(arr), len(other_arr)
        min_length = min(arr_len, other_arr_len)
        length = max(arr_len, other_arr_len) if size == 'max' else min_length

        aligned_arr = numpy.repeat([numpy.nan], length)
        aligned_other_arr = numpy.repeat([numpy.nan], length)

        for i in numba.prange(min_length):
            if not finiteness or (numpy.isfinite(arr[i]) and numpy.isfinite(other_arr[i])):
                aligned_arr[i] = arr[i]
                aligned_other_arr[i] = other_arr[i]
            else:
                aligned_arr[i] = aligned_other_arr[i] = numpy.nan

        aligned = pandas.Series(aligned_arr, name=series._name)
        aligned_other = pandas.Series(aligned_other_arr, name=other._name)

        return aligned, aligned_other

    return _sdc_pandas_series_align_impl<|MERGE_RESOLUTION|>--- conflicted
+++ resolved
@@ -41,17 +41,14 @@
 from numba import numpy_support
 
 import sdc
-<<<<<<< HEAD
 from sdc.hiframes.pd_series_type import SeriesType
-from sdc.str_arr_ext import (string_array_type, num_total_chars, append_string_array_to,
-=======
-from sdc.str_arr_type import string_array_type
-from sdc.str_arr_ext import (num_total_chars, append_string_array_to,
->>>>>>> 968e49bf
-                             str_arr_is_na, pre_alloc_string_array, str_arr_set_na,
-                             cp_str_list_to_array)
+from sdc.str_arr_ext import (
+    append_string_array_to, cp_str_list_to_array, num_total_chars,
+    pre_alloc_string_array, str_arr_is_na, str_arr_set_na, string_array_type
+)
 from sdc.utilities.utils import sdc_overload, sdc_register_jitable
-from sdc.utilities.sdc_typing_utils import find_common_dtype_from_numpy_dtypes
+from sdc.utilities.sdc_typing_utils import (find_common_dtype_from_numpy_dtypes,
+                                            TypeChecker)
 
 
 def hpat_arrays_append(A, B):
