--- conflicted
+++ resolved
@@ -29,11 +29,7 @@
 
 from numba import prange
 from numba.extending import register_jitable
-<<<<<<< HEAD
-from numba.types import float64, Boolean, NoneType, Omitted
-=======
 from numba.types import float64, Boolean, Integer, NoneType, Omitted
->>>>>>> 9f0d976c
 
 from sdc.datatypes.common_functions import TypeChecker
 from sdc.datatypes.hpat_pandas_series_rolling_types import SeriesRollingType
@@ -243,7 +239,6 @@
     gen_hpat_pandas_series_rolling_impl(arr_sum, float64))
 
 
-<<<<<<< HEAD
 @sdc_overload_method(SeriesRollingType, 'apply')
 def hpat_pandas_series_rolling_apply(self, func, raw=None):
 
@@ -283,7 +278,8 @@
         return pandas.Series(output_arr, input_series._index, name=input_series._name)
 
     return hpat_pandas_rolling_series_apply_impl
-=======
+
+
 @sdc_overload_method(SeriesRollingType, 'corr')
 def hpat_pandas_series_rolling_corr(self, other=None, pairwise=None):
 
@@ -343,7 +339,6 @@
         return pandas.Series(output_arr)
 
     return hpat_pandas_rolling_series_std_impl
->>>>>>> 9f0d976c
 
 
 @sdc_overload_method(SeriesRollingType, 'count')
@@ -651,18 +646,6 @@
     return hpat_pandas_rolling_series_sum_impl
 
 
-<<<<<<< HEAD
-hpat_pandas_series_rolling_apply.__doc__ = hpat_pandas_series_rolling_docstring_tmpl.format(**{
-    'method_name': 'apply',
-    'example_caption': 'Calculate the rolling apply.',
-    'example_result':
-    """
-        0    NaN
-        1    NaN
-        2    4.0
-        3    3.0
-        4    5.0
-=======
 @sdc_overload_method(SeriesRollingType, 'var')
 def hpat_pandas_series_rolling_var(self, ddof=1):
 
@@ -702,6 +685,35 @@
     return hpat_pandas_rolling_series_var_impl
 
 
+hpat_pandas_series_rolling_apply.__doc__ = hpat_pandas_series_rolling_docstring_tmpl.format(**{
+    'method_name': 'apply',
+    'example_caption': 'Calculate the rolling apply.',
+    'example_result':
+    """
+        0    NaN
+        1    NaN
+        2    4.0
+        3    3.0
+        4    5.0
+        dtype: float64
+    """,
+    'limitations_block':
+    """
+    Limitations
+    -----------
+    Supported ``raw`` only can be `None` or `True`.
+    Series elements cannot be max/min float/integer. Otherwise SDC and Pandas results are different.
+    """,
+    'extra_params':
+    """
+    func:
+        A single value producer
+    raw: :obj:`bool`
+        False : passes each row or column as a Series to the function.
+        True or None : the passed function will receive ndarray objects instead.
+    """
+})
+
 hpat_pandas_series_rolling_corr.__doc__ = hpat_pandas_series_rolling_docstring_tmpl.format(**{
     'method_name': 'corr',
     'example_caption': 'Calculate rolling correlation.',
@@ -712,21 +724,12 @@
         2         NaN
         3    0.333333
         4    0.916949
->>>>>>> 9f0d976c
         dtype: float64
     """,
     'limitations_block':
     """
     Limitations
     -----------
-<<<<<<< HEAD
-    Supported ``raw`` only can be `None` or `True`.
-    Series elements cannot be max/min float/integer. Otherwise SDC and Pandas results are different.
-    """
-})
-
-
-=======
     Series elements cannot be max/min float/integer. Otherwise SDC and Pandas results are different.
     Resulting Series has default index and name.
     """,
@@ -739,7 +742,6 @@
     """
 })
 
->>>>>>> 9f0d976c
 hpat_pandas_series_rolling_mean.__doc__ = hpat_pandas_series_rolling_docstring_tmpl.format(**{
     'method_name': 'mean',
     'example_caption': 'Calculate the rolling mean of the values.',
