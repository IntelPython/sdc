--- conflicted
+++ resolved
@@ -109,21 +109,6 @@
 
 
 @sdc_register_jitable
-<<<<<<< HEAD
-def arr_max(arr):
-    """Calculate maximum of values"""
-    if len(arr) == 0:
-        return numpy.nan
-
-    return arr.max()
-=======
-def arr_nonnan_count(arr):
-    """Count non-NaN values"""
-    return len(arr) - numpy.isnan(arr).sum()
->>>>>>> ec7e4f7f
-
-
-@sdc_register_jitable
 def arr_mean(arr):
     """Calculate mean of values"""
     if len(arr) == 0:
@@ -599,10 +584,6 @@
     return impl
 
 
-<<<<<<< HEAD
-sdc_pandas_series_rolling_count_impl = gen_sdc_pandas_series_rolling_impl(
-    pop_count, put_count, get_result=result, init_result=0.)
-=======
 def gen_sdc_pandas_series_rolling_ddof_impl(pop, put, get_result=ddof_result,
                                             init_result=numpy.nan):
     """Generate series rolling ddof implementations based on pop/put funcs"""
@@ -653,7 +634,8 @@
     return impl
 
 
->>>>>>> ec7e4f7f
+sdc_pandas_series_rolling_count_impl = gen_sdc_pandas_series_rolling_impl(
+    pop_count, put_count, get_result=result, init_result=0.)
 sdc_pandas_series_rolling_kurt_impl = gen_sdc_pandas_series_rolling_impl(
     pop_kurt, put_kurt, get_result=kurt_result_or_nan,
     init_result=(0., 0., 0., 0.))
