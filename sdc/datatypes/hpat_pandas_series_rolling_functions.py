--- conflicted
+++ resolved
@@ -29,11 +29,8 @@
 
 from numba import prange
 from numba.extending import register_jitable
-<<<<<<< HEAD
-from numba.types import float64, Number, Omitted, StringLiteral, UnicodeType
-=======
-from numba.types import float64, Boolean, Integer, NoneType, Omitted
->>>>>>> 9f0d976c
+from numba.types import (float64, Boolean, Integer, NoneType, Number,
+                         Omitted, StringLiteral, UnicodeType)
 
 from sdc.datatypes.common_functions import TypeChecker
 from sdc.datatypes.hpat_pandas_series_rolling_types import SeriesRollingType
@@ -140,14 +137,15 @@
 
 
 @register_jitable
-<<<<<<< HEAD
 def arr_quantile(arr, q):
     """Calculate quantile of values"""
     if len(arr) == 0:
         return numpy.nan
 
     return numpy.quantile(arr, q)
-=======
+
+
+@register_jitable
 def arr_std(arr, ddof):
     """Calculate standard deviation of values"""
     return arr_var(arr, ddof) ** 0.5
@@ -167,7 +165,6 @@
         return numpy.nan
 
     return numpy.var(arr) * length / (length - ddof)
->>>>>>> 9f0d976c
 
 
 def gen_hpat_pandas_series_rolling_impl(rolling_func, output_type=None):
@@ -508,7 +505,6 @@
     return hpat_pandas_rolling_series_min_impl
 
 
-<<<<<<< HEAD
 @sdc_overload_method(SeriesRollingType, 'quantile')
 def hpat_pandas_series_rolling_quantile(self, quantile, interpolation='linear'):
     """
@@ -519,7 +515,170 @@
     Limitations
     -----------
     Supported ``interpolation`` only can be `'linear'`.
-=======
+    Series elements cannot be max/min float/integer. Otherwise SDC and Pandas results are different.
+
+    Examples
+    --------
+    .. literalinclude:: ../../../examples/series/rolling/series_rolling_quantile.py
+       :language: python
+       :lines: 27-
+       :caption: Calculate the rolling quantile.
+       :name: ex_series_rolling_quantile
+
+    .. code-block:: console
+
+        > python ./series_rolling_quantile.py
+        0    NaN
+        1    NaN
+        2    4.0
+        3    3.0
+        4    5.0
+        dtype: float64
+
+    .. seealso::
+        :ref:`Series.rolling <pandas.Series.rolling>`
+            Calling object with a Series.
+        :ref:`DataFrame.rolling <pandas.DataFrame.rolling>`
+            Calling object with a DataFrame.
+        :ref:`Series.quantile <pandas.Series.quantile>`
+            Similar method for Series.
+        :ref:`DataFrame.quantile <pandas.DataFrame.quantile>`
+            Similar method for DataFrame.
+
+    Intel Scalable Dataframe Compiler Developer Guide
+    *************************************************
+
+    Pandas Series method :meth:`pandas.Series.rolling.quantile()` implementation.
+
+    .. only:: developer
+
+    Test: python -m sdc.runtests -k sdc.tests.test_rolling.TestRolling.test_series_rolling_quantile
+
+    Parameters
+    ----------
+    self: :class:`pandas.Series.rolling`
+        input arg
+    quantile: :obj:`float`
+        Quantile to compute. 0 <= quantile <= 1.
+    interpolation: :obj:`str`
+        This optional parameter specifies the interpolation method to use.
+
+    Returns
+    -------
+    :obj:`pandas.Series`
+         returns :obj:`pandas.Series` object
+    """
+
+    ty_checker = TypeChecker('Method rolling.quantile().')
+    ty_checker.check(self, SeriesRollingType)
+
+    if not isinstance(quantile, Number):
+        ty_checker.raise_exc(quantile, 'float', 'quantile')
+
+    str_types = (Omitted, StringLiteral, UnicodeType)
+    if not isinstance(interpolation, str_types) and interpolation != 'linear':
+        ty_checker.raise_exc(interpolation, 'str', 'interpolation')
+
+    def hpat_pandas_rolling_series_quantile_impl(self, quantile, interpolation='linear'):
+        if quantile < 0 or quantile > 1:
+            raise ValueError('quantile value not in [0, 1]')
+        if interpolation != 'linear':
+            raise ValueError('interpolation value not "linear"')
+
+        win = self._window
+        minp = self._min_periods
+
+        input_series = self._data
+        input_arr = input_series._data
+        length = len(input_arr)
+        output_arr = numpy.empty(length, dtype=float64)
+
+        def culc_quantile(arr, quantile, minp):
+            finite_arr = arr[numpy.isfinite(arr)]
+            if len(finite_arr) < minp:
+                return numpy.nan
+            else:
+                return arr_quantile(finite_arr, quantile)
+
+        boundary = min(win, length)
+        for i in prange(boundary):
+            arr_range = input_arr[:i + 1]
+            output_arr[i] = culc_quantile(arr_range, quantile, minp)
+
+        for i in prange(min(win, length), length):
+            arr_range = input_arr[i + 1 - win:i + 1]
+            output_arr[i] = culc_quantile(arr_range, quantile, minp)
+
+        return pandas.Series(output_arr, input_series._index, name=input_series._name)
+
+    return hpat_pandas_rolling_series_quantile_impl
+
+
+@sdc_overload_method(SeriesRollingType, 'sum')
+def hpat_pandas_series_rolling_sum(self):
+    """
+    Intel Scalable Dataframe Compiler User Guide
+    ********************************************
+    Pandas API: pandas.core.window.Rolling.sum
+
+    Limitations
+    -----------
+    Series elements cannot be max/min float/integer. Otherwise SDC and Pandas results are different.
+
+    Examples
+    --------
+    .. literalinclude:: ../../../examples/series/rolling/series_rolling_sum.py
+       :language: python
+       :lines: 27-
+       :caption: Calculate rolling sum of given Series.
+       :name: ex_series_rolling_sum
+
+    .. code-block:: console
+
+        > python ./series_rolling_sum.py
+        0     NaN
+        1     NaN
+        2    12.0
+        3    10.0
+        4    13.0
+        dtype: float64
+
+    .. seealso::
+        :ref:`Series.rolling <pandas.Series.rolling>`
+            Calling object with a Series.
+        :ref:`DataFrame.rolling <pandas.DataFrame.rolling>`
+            Calling object with a DataFrame.
+        :ref:`Series.sum <pandas.Series.sum>`
+            Similar method for Series.
+        :ref:`DataFrame.sum <pandas.DataFrame.sum>`
+            Similar method for DataFrame.
+
+    Intel Scalable Dataframe Compiler Developer Guide
+    *************************************************
+
+    Pandas Series method :meth:`pandas.Series.rolling.sum()` implementation.
+
+    .. only:: developer
+
+    Test: python -m sdc.runtests -k sdc.tests.test_rolling.TestRolling.test_series_rolling_sum
+
+    Parameters
+    ----------
+    self: :class:`pandas.Series.rolling`
+        input arg
+
+    Returns
+    -------
+    :obj:`pandas.Series`
+         returns :obj:`pandas.Series` object
+    """
+
+    ty_checker = TypeChecker('Method rolling.sum().')
+    ty_checker.check(self, SeriesRollingType)
+
+    return hpat_pandas_rolling_series_sum_impl
+
+
 @sdc_overload_method(SeriesRollingType, 'std')
 def hpat_pandas_series_rolling_std(self, ddof=1):
 
@@ -559,128 +718,6 @@
     return hpat_pandas_rolling_series_std_impl
 
 
-@sdc_overload_method(SeriesRollingType, 'sum')
-def hpat_pandas_series_rolling_sum(self):
-    """
-    Intel Scalable Dataframe Compiler User Guide
-    ********************************************
-    Pandas API: pandas.core.window.Rolling.sum
-
-    Limitations
-    -----------
->>>>>>> 9f0d976c
-    Series elements cannot be max/min float/integer. Otherwise SDC and Pandas results are different.
-
-    Examples
-    --------
-<<<<<<< HEAD
-    .. literalinclude:: ../../../examples/series/rolling/series_rolling_quantile.py
-       :language: python
-       :lines: 27-
-       :caption: Calculate the rolling quantile.
-       :name: ex_series_rolling_quantile
-
-    .. code-block:: console
-
-        > python ./series_rolling_quantile.py
-        0    NaN
-        1    NaN
-        2    4.0
-        3    3.0
-        4    5.0
-=======
-    .. literalinclude:: ../../../examples/series/rolling/series_rolling_sum.py
-       :language: python
-       :lines: 27-
-       :caption: Calculate rolling sum of given Series.
-       :name: ex_series_rolling_sum
-
-    .. code-block:: console
-
-        > python ./series_rolling_sum.py
-        0     NaN
-        1     NaN
-        2    12.0
-        3    10.0
-        4    13.0
->>>>>>> 9f0d976c
-        dtype: float64
-
-    .. seealso::
-        :ref:`Series.rolling <pandas.Series.rolling>`
-            Calling object with a Series.
-        :ref:`DataFrame.rolling <pandas.DataFrame.rolling>`
-            Calling object with a DataFrame.
-<<<<<<< HEAD
-        :ref:`Series.quantile <pandas.Series.quantile>`
-            Similar method for Series.
-        :ref:`DataFrame.quantile <pandas.DataFrame.quantile>`
-=======
-        :ref:`Series.sum <pandas.Series.sum>`
-            Similar method for Series.
-        :ref:`DataFrame.sum <pandas.DataFrame.sum>`
->>>>>>> 9f0d976c
-            Similar method for DataFrame.
-
-    Intel Scalable Dataframe Compiler Developer Guide
-    *************************************************
-
-<<<<<<< HEAD
-    Pandas Series method :meth:`pandas.Series.rolling.quantile()` implementation.
-
-    .. only:: developer
-
-    Test: python -m sdc.runtests -k sdc.tests.test_rolling.TestRolling.test_series_rolling_quantile
-=======
-    Pandas Series method :meth:`pandas.Series.rolling.sum()` implementation.
-
-    .. only:: developer
-
-    Test: python -m sdc.runtests -k sdc.tests.test_rolling.TestRolling.test_series_rolling_sum
->>>>>>> 9f0d976c
-
-    Parameters
-    ----------
-    self: :class:`pandas.Series.rolling`
-        input arg
-<<<<<<< HEAD
-    quantile: :obj:`float`
-        Quantile to compute. 0 <= quantile <= 1.
-    interpolation: :obj:`str`
-        This optional parameter specifies the interpolation method to use.
-=======
->>>>>>> 9f0d976c
-
-    Returns
-    -------
-    :obj:`pandas.Series`
-         returns :obj:`pandas.Series` object
-    """
-
-<<<<<<< HEAD
-    ty_checker = TypeChecker('Method rolling.quantile().')
-    ty_checker.check(self, SeriesRollingType)
-
-    if not isinstance(quantile, Number):
-        ty_checker.raise_exc(quantile, 'float', 'quantile')
-
-    str_types = (Omitted, StringLiteral, UnicodeType)
-    if not isinstance(interpolation, str_types) and interpolation != 'linear':
-        ty_checker.raise_exc(interpolation, 'str', 'interpolation')
-
-    def hpat_pandas_rolling_series_quantile_impl(self, quantile, interpolation='linear'):
-        if quantile < 0 or quantile > 1:
-            raise ValueError('quantile value not in [0, 1]')
-        if interpolation != 'linear':
-            raise ValueError('interpolation value not "linear"')
-
-=======
-    ty_checker = TypeChecker('Method rolling.sum().')
-    ty_checker.check(self, SeriesRollingType)
-
-    return hpat_pandas_rolling_series_sum_impl
-
-
 @sdc_overload_method(SeriesRollingType, 'var')
 def hpat_pandas_series_rolling_var(self, ddof=1):
 
@@ -691,7 +728,6 @@
         ty_checker.raise_exc(ddof, 'int', 'ddof')
 
     def hpat_pandas_rolling_series_var_impl(self, ddof=1):
->>>>>>> 9f0d976c
         win = self._window
         minp = self._min_periods
 
@@ -700,35 +736,16 @@
         length = len(input_arr)
         output_arr = numpy.empty(length, dtype=float64)
 
-<<<<<<< HEAD
-        def culc_quantile(arr, quantile, minp):
-=======
         def culc_var(arr, ddof, minp):
->>>>>>> 9f0d976c
             finite_arr = arr[numpy.isfinite(arr)]
             if len(finite_arr) < minp:
                 return numpy.nan
             else:
-<<<<<<< HEAD
-                return arr_quantile(finite_arr, quantile)
-=======
                 return arr_var(finite_arr, ddof)
->>>>>>> 9f0d976c
 
         boundary = min(win, length)
         for i in prange(boundary):
             arr_range = input_arr[:i + 1]
-<<<<<<< HEAD
-            output_arr[i] = culc_quantile(arr_range, quantile, minp)
-
-        for i in prange(min(win, length), length):
-            arr_range = input_arr[i + 1 - win:i + 1]
-            output_arr[i] = culc_quantile(arr_range, quantile, minp)
-
-        return pandas.Series(output_arr, input_series._index, name=input_series._name)
-
-    return hpat_pandas_rolling_series_quantile_impl
-=======
             output_arr[i] = culc_var(arr_range, ddof, minp)
 
         for i in prange(boundary, length):
@@ -853,5 +870,4 @@
     ddof: :obj:`int`
         Delta Degrees of Freedom.
     """
-})
->>>>>>> 9f0d976c
+})