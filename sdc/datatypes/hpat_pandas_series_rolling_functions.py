--- conflicted
+++ resolved
@@ -37,18 +37,18 @@
 
 
 @register_jitable
-<<<<<<< HEAD
+def arr_nonnan_count(arr):
+    """Count non-NaN values"""
+    return len(arr) - numpy.isnan(arr).sum()
+
+
+@register_jitable
 def arr_corr(x, y):
     """Calculate correlation of values"""
     if len(x) == 0:
         return numpy.nan
 
     return numpy.corrcoef(x, y)[0, 1]
-=======
-def arr_nonnan_count(arr):
-    """Count non-NaN values"""
-    return len(arr) - numpy.isnan(arr).sum()
->>>>>>> 56404c41
 
 
 @register_jitable
@@ -139,7 +139,6 @@
     gen_hpat_pandas_series_rolling_impl(arr_min, float64))
 
 
-<<<<<<< HEAD
 @sdc_overload_method(SeriesRollingType, 'corr')
 def hpat_pandas_series_rolling_corr(self, other=None, pairwise=None):
     """
@@ -168,7 +167,102 @@
         2         NaN
         3    0.333333
         4    0.916949
-=======
+        dtype: float64
+
+    .. seealso::
+        :ref:`Series.rolling <pandas.Series.rolling>`
+            Calling object with a Series.
+        :ref:`DataFrame.rolling <pandas.DataFrame.rolling>`
+            Calling object with a DataFrame.
+        :ref:`Series.corr <pandas.Series.corr>`
+            Similar method for Series.
+        :ref:`DataFrame.corr <pandas.DataFrame.corr>`
+            Similar method for DataFrame.
+        :ref:`rolling.cov <pandas.core.window.Rolling.cov>`
+            Similar method to calculate covariance.
+
+    Intel Scalable Dataframe Compiler Developer Guide
+    *************************************************
+
+    Pandas Series method :meth:`pandas.Series.rolling.corr()` implementation.
+
+    .. only:: developer
+
+    Test: python -m sdc.runtests -k sdc.tests.test_rolling.TestRolling.test_series_rolling_corr
+
+    Parameters
+    ----------
+    self: :class:`pandas.Series.rolling`
+        input arg
+    other: :obj:`Series`
+        Other Series.
+    pairwise: :obj:`bool`
+        Not relevant for Series.
+
+    Returns
+    -------
+    :obj:`pandas.Series`
+         returns :obj:`pandas.Series` object
+    """
+
+    ty_checker = TypeChecker('Method rolling.corr().')
+    ty_checker.check(self, SeriesRollingType)
+
+    # TODO: check `other` is Series after a circular import of SeriesType fixed
+    # accepted_other = (bool, Omitted, NoneType, SeriesType)
+    # if not isinstance(other, accepted_other) and other is not None:
+    #     ty_checker.raise_exc(other, 'Series', 'other')
+
+    accepted_pairwise = (bool, Boolean, Omitted, NoneType)
+    if not isinstance(pairwise, accepted_pairwise) and pairwise is not None:
+        ty_checker.raise_exc(pairwise, 'bool', 'pairwise')
+
+    nan_other = isinstance(other, (Omitted, NoneType)) or other is None
+
+    def hpat_pandas_rolling_series_std_impl(self, other=None, pairwise=None):
+        win = self._window
+        minp = self._min_periods
+
+        main_series = self._data
+        main_arr = main_series._data
+        main_arr_length = len(main_arr)
+
+        if nan_other == True:  # noqa
+            other_arr = main_arr
+        else:
+            other_arr = other._data
+
+        other_arr_length = len(other_arr)
+        length = max(main_arr_length, other_arr_length)
+        output_arr = numpy.empty(length, dtype=float64)
+
+        def calc_corr(main, other, minp):
+            # align arrays `main` and `other` by size and finiteness
+            min_length = min(len(main), len(other))
+            main_valid_indices = numpy.isfinite(main[:min_length])
+            other_valid_indices = numpy.isfinite(other[:min_length])
+            valid = main_valid_indices & other_valid_indices
+
+            if len(main[valid]) < minp:
+                return numpy.nan
+            else:
+                return arr_corr(main[valid], other[valid])
+
+        for i in prange(min(win, length)):
+            main_arr_range = main_arr[:i + 1]
+            other_arr_range = other_arr[:i + 1]
+            output_arr[i] = calc_corr(main_arr_range, other_arr_range, minp)
+
+        for i in prange(win, length):
+            main_arr_range = main_arr[i + 1 - win:i + 1]
+            other_arr_range = other_arr[i + 1 - win:i + 1]
+            output_arr[i] = calc_corr(main_arr_range, other_arr_range, minp)
+
+        return pandas.Series(output_arr)
+
+    return hpat_pandas_rolling_series_std_impl
+
+
 @sdc_overload_method(SeriesRollingType, 'count')
 def hpat_pandas_series_rolling_count(self):
     """
@@ -192,7 +286,6 @@
         2    3.0
         3    2.0
         4    2.0
->>>>>>> 56404c41
         dtype: float64
 
     .. seealso::
@@ -200,47 +293,24 @@
             Calling object with a Series.
         :ref:`DataFrame.rolling <pandas.DataFrame.rolling>`
             Calling object with a DataFrame.
-<<<<<<< HEAD
-        :ref:`Series.corr <pandas.Series.corr>`
-            Similar method for Series.
-        :ref:`DataFrame.corr <pandas.DataFrame.corr>`
-            Similar method for DataFrame.
-        :ref:`rolling.cov <pandas.core.window.Rolling.cov>`
-            Similar method to calculate covariance.
-=======
         :ref:`Series.count <pandas.Series.count>`
             Similar method for Series.
         :ref:`DataFrame.count <pandas.DataFrame.count>`
             Similar method for DataFrame.
->>>>>>> 56404c41
 
     Intel Scalable Dataframe Compiler Developer Guide
     *************************************************
 
-<<<<<<< HEAD
-    Pandas Series method :meth:`pandas.Series.rolling.corr()` implementation.
+    Pandas Series method :meth:`pandas.Series.rolling.count()` implementation.
 
     .. only:: developer
-    Test: python -m sdc.runtests -k sdc.tests.test_rolling.TestRolling.test_series_rolling_corr
-=======
-    Pandas Series method :meth:`pandas.Series.rolling.count()` implementation.
-
-    .. only:: developer
 
     Test: python -m sdc.runtests -k sdc.tests.test_rolling.TestRolling.test_series_rolling_count
->>>>>>> 56404c41
 
     Parameters
     ----------
     self: :class:`pandas.Series.rolling`
         input arg
-<<<<<<< HEAD
-    other: :obj:`Series`
-        Other Series.
-    pairwise: :obj:`bool`
-        Not relevant for Series.
-=======
->>>>>>> 56404c41
 
     Returns
     -------
@@ -248,69 +318,10 @@
          returns :obj:`pandas.Series` object
     """
 
-<<<<<<< HEAD
-    ty_checker = TypeChecker('Method rolling.corr().')
-    ty_checker.check(self, SeriesRollingType)
-
-    # TODO: check `other` is Series after a circular import of SeriesType fixed
-    # accepted_other = (bool, Omitted, NoneType, SeriesType)
-    # if not isinstance(other, accepted_other) and other is not None:
-    #     ty_checker.raise_exc(other, 'Series', 'other')
-
-    accepted_pairwise = (bool, Boolean, Omitted, NoneType)
-    if not isinstance(pairwise, accepted_pairwise) and pairwise is not None:
-        ty_checker.raise_exc(pairwise, 'bool', 'pairwise')
-
-    nan_other = isinstance(other, (Omitted, NoneType)) or other is None
-
-    def hpat_pandas_rolling_series_std_impl(self, other=None, pairwise=None):
-        win = self._window
-        minp = self._min_periods
-
-        main_series = self._data
-        main_arr = main_series._data
-        main_arr_length = len(main_arr)
-
-        if nan_other == True:  # noqa
-            other_arr = main_arr
-        else:
-            other_arr = other._data
-
-        other_arr_length = len(other_arr)
-        length = max(main_arr_length, other_arr_length)
-        output_arr = numpy.empty(length, dtype=float64)
-
-        def calc_corr(main, other, minp):
-            # align arrays `main` and `other` by size and finiteness
-            min_length = min(len(main), len(other))
-            main_valid_indices = numpy.isfinite(main[:min_length])
-            other_valid_indices = numpy.isfinite(other[:min_length])
-            valid = main_valid_indices & other_valid_indices
-
-            if len(main[valid]) < minp:
-                return numpy.nan
-            else:
-                return arr_corr(main[valid], other[valid])
-
-        for i in prange(min(win, length)):
-            main_arr_range = main_arr[:i + 1]
-            other_arr_range = other_arr[:i + 1]
-            output_arr[i] = calc_corr(main_arr_range, other_arr_range, minp)
-
-        for i in prange(win, length):
-            main_arr_range = main_arr[i + 1 - win:i + 1]
-            other_arr_range = other_arr[i + 1 - win:i + 1]
-            output_arr[i] = calc_corr(main_arr_range, other_arr_range, minp)
-
-        return pandas.Series(output_arr)
-
-    return hpat_pandas_rolling_series_std_impl
-=======
     ty_checker = TypeChecker('Method rolling.count().')
     ty_checker.check(self, SeriesRollingType)
 
     return hpat_pandas_rolling_series_count_impl
->>>>>>> 56404c41
 
 
 @sdc_overload_method(SeriesRollingType, 'max')
