--- conflicted
+++ resolved
@@ -150,47 +150,6 @@
     return numpy.quantile(arr, q)
 
 
-@sdc_register_jitable
-<<<<<<< HEAD
-def _moment(arr, moment):
-    mn = numpy.mean(arr)
-    s = numpy.power((arr - mn), moment)
-
-    return numpy.mean(s)
-
-
-@sdc_register_jitable
-def arr_skew(arr):
-    """Calculate unbiased skewness of values"""
-    n = len(arr)
-    if n < 3:
-        return numpy.nan
-
-    m2 = _moment(arr, 2)
-    m3 = _moment(arr, 3)
-    val = 0 if m2 == 0 else m3 / m2 ** 1.5
-
-    if (n > 2) & (m2 > 0):
-        val = numpy.sqrt((n - 1.0) * n) / (n - 2.0) * m3 / m2 ** 1.5
-
-    return val
-=======
-def arr_std(arr, ddof):
-    """Calculate standard deviation of values"""
-    return arr_var(arr, ddof) ** 0.5
-
-
-@sdc_register_jitable
-def arr_var(arr, ddof):
-    """Calculate unbiased variance of values"""
-    length = len(arr)
-    if length in [0, ddof]:
-        return numpy.nan
-
-    return numpy.var(arr) * length / (length - ddof)
->>>>>>> 9a490b82
-
-
 def gen_hpat_pandas_series_rolling_impl(rolling_func):
     """Generate series rolling methods implementations based on input func"""
     def impl(self):
@@ -259,15 +218,6 @@
     gen_hpat_pandas_series_rolling_impl(arr_max))
 hpat_pandas_rolling_series_median_impl = register_jitable(
     gen_hpat_pandas_series_rolling_impl(arr_median))
-<<<<<<< HEAD
-hpat_pandas_rolling_series_skew_impl = register_jitable(
-    gen_hpat_pandas_series_rolling_impl(arr_skew))
-=======
-hpat_pandas_rolling_series_std_impl = register_jitable(
-    gen_hpat_pandas_series_rolling_ddof_impl(arr_std))
-hpat_pandas_rolling_series_var_impl = register_jitable(
-    gen_hpat_pandas_series_rolling_ddof_impl(arr_var))
->>>>>>> 9a490b82
 
 
 @sdc_register_jitable
@@ -444,7 +394,25 @@
 
 
 @sdc_register_jitable
-<<<<<<< HEAD
+def skew_result_or_nan(nfinite, minp, result):
+    """Get result skew taking into account min periods."""
+    if nfinite < max(3, minp):
+        return numpy.nan
+
+    _sum, square_sum, cube_sum = result
+
+    n = nfinite
+    m2 = (square_sum - _sum * _sum / n) / n
+    m3 = (cube_sum - 3.*_sum*square_sum/n + 2.*_sum*_sum*_sum/n/n) / n
+    res = 0 if m2 == 0 else m3 / m2 ** 1.5
+
+    if (n > 2) & (m2 > 0):
+        res = numpy.sqrt((n - 1.) * n) / (n - 2.) * m3 / m2 ** 1.5
+
+    return res
+
+
+@sdc_register_jitable
 def ddof_result(nfinite, minp, result, ddof):
     """Get result taking into account ddof."""
     if nfinite - ddof < 1:
@@ -469,24 +437,6 @@
 def std_result_or_nan(nfinite, minp, result, ddof):
     """Get result std taking into account min periods."""
     return var_result_or_nan(nfinite, minp, result, ddof) ** 0.5
-=======
-def skew_result_or_nan(nfinite, minp, result):
-    """Get result skew taking into account min periods."""
-    if nfinite < max(3, minp):
-        return numpy.nan
-
-    _sum, square_sum, cube_sum = result
-
-    n = nfinite
-    m2 = (square_sum - _sum * _sum / n) / n
-    m3 = (cube_sum - 3.*_sum*square_sum/n + 2.*_sum*_sum*_sum/n/n) / n
-    res = 0 if m2 == 0 else m3 / m2 ** 1.5
-
-    if (n > 2) & (m2 > 0):
-        res = numpy.sqrt((n - 1.) * n) / (n - 2.) * m3 / m2 ** 1.5
-
-    return res
->>>>>>> 9a490b82
 
 
 def gen_sdc_pandas_series_rolling_impl(pop, put, get_result=result_or_nan,
@@ -579,7 +529,6 @@
     return impl
 
 
-<<<<<<< HEAD
 def gen_sdc_pandas_series_rolling_ddof_impl(pop, put, get_result=ddof_result,
                                             init_result=numpy.nan):
     """Generate series rolling ddof implementations based on pop/put funcs"""
@@ -625,11 +574,9 @@
     return impl
 
 
-=======
 sdc_pandas_series_rolling_kurt_impl = gen_sdc_pandas_series_rolling_impl(
     pop_kurt, put_kurt, get_result=kurt_result_or_nan,
     init_result=(0., 0., 0., 0.))
->>>>>>> 9a490b82
 sdc_pandas_series_rolling_mean_impl = gen_sdc_pandas_series_rolling_impl(
     pop_sum, put_sum, get_result=mean_result_or_nan, init_result=0.)
 sdc_pandas_series_rolling_min_impl = gen_sdc_pandas_series_rolling_minmax_impl(
