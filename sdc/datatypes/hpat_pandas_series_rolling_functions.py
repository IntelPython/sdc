--- conflicted
+++ resolved
@@ -85,18 +85,18 @@
 
 
 @register_jitable
-<<<<<<< HEAD
 def arr_apply(arr, func):
     """Apply function for values"""
     return func(arr)
-=======
+
+
+@register_jitable
 def arr_corr(x, y):
     """Calculate correlation of values"""
     if len(x) == 0:
         return numpy.nan
 
     return numpy.corrcoef(x, y)[0, 1]
->>>>>>> 9153fb7a
 
 
 @register_jitable
