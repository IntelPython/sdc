# *****************************************************************************
# Copyright (c) 2019, Intel Corporation All rights reserved.
#
# Redistribution and use in source and binary forms, with or without
# modification, are permitted provided that the following conditions are met:
#
#     Redistributions of source code must retain the above copyright notice,
#     this list of conditions and the following disclaimer.
#
#     Redistributions in binary form must reproduce the above copyright notice,
#     this list of conditions and the following disclaimer in the documentation
#     and/or other materials provided with the distribution.
#
# THIS SOFTWARE IS PROVIDED BY THE COPYRIGHT HOLDERS AND CONTRIBUTORS "AS IS"
# AND ANY EXPRESS OR IMPLIED WARRANTIES, INCLUDING, BUT NOT LIMITED TO,
# THE IMPLIED WARRANTIES OF MERCHANTABILITY AND FITNESS FOR A PARTICULAR
# PURPOSE ARE DISCLAIMED. IN NO EVENT SHALL THE COPYRIGHT HOLDER OR
# CONTRIBUTORS BE LIABLE FOR ANY DIRECT, INDIRECT, INCIDENTAL, SPECIAL,
# EXEMPLARY, OR CONSEQUENTIAL DAMAGES (INCLUDING, BUT NOT LIMITED TO,
# PROCUREMENT OF SUBSTITUTE GOODS OR SERVICES; LOSS OF USE, DATA, OR PROFITS;
# OR BUSINESS INTERRUPTION) HOWEVER CAUSED AND ON ANY THEORY OF LIABILITY,
# WHETHER IN CONTRACT, STRICT LIABILITY, OR TORT (INCLUDING NEGLIGENCE OR
# OTHERWISE) ARISING IN ANY WAY OUT OF THE USE OF THIS SOFTWARE,
# EVEN IF ADVISED OF THE POSSIBILITY OF SUCH DAMAGE.
# *****************************************************************************

import numpy
import pandas

from numba import prange
from numba.extending import register_jitable
from numba.types import float64, Integer, Omitted

from sdc.datatypes.common_functions import TypeChecker
from sdc.datatypes.hpat_pandas_series_rolling_types import SeriesRollingType
from sdc.utils import sdc_overload_method


hpat_pandas_series_rolling_docstring_tmpl = """
    Intel Scalable Dataframe Compiler User Guide
    ********************************************
    Pandas API: pandas.core.window.Rolling.{method_name}
{limitations_block}
    Examples
    --------
    .. literalinclude:: ../../../examples/series/rolling/series_rolling_{method_name}.py
       :language: python
       :lines: 27-
       :caption: {example_caption}
       :name: ex_series_rolling_{method_name}

    .. code-block:: console

        > python ./series_rolling_{method_name}.py{example_result}

    .. seealso::
        :ref:`Series.rolling <pandas.Series.rolling>`
            Calling object with a Series.
        :ref:`DataFrame.rolling <pandas.DataFrame.rolling>`
            Calling object with a DataFrame.
        :ref:`Series.{method_name} <pandas.Series.{method_name}>`
            Similar method for Series.
        :ref:`DataFrame.{method_name} <pandas.DataFrame.{method_name}>`
            Similar method for DataFrame.

    Intel Scalable Dataframe Compiler Developer Guide
    *************************************************

    Pandas Series method :meth:`pandas.Series.rolling.{method_name}()` implementation.

    .. only:: developer

    Test: python -m sdc.runtests -k sdc.tests.test_rolling.TestRolling.test_series_rolling_{method_name}

    Parameters
    ----------
    self: :class:`pandas.Series.rolling`
        input arg{extra_params}

    Returns
    -------
    :obj:`pandas.Series`
         returns :obj:`pandas.Series` object
"""


@register_jitable
def arr_nonnan_count(arr):
    """Count non-NaN values"""
    return len(arr) - numpy.isnan(arr).sum()


@register_jitable
def arr_max(arr):
    """Calculate maximum of values"""
    if len(arr) == 0:
        return numpy.nan

    return arr.max()


@register_jitable
def arr_mean(arr):
    """Calculate mean of values"""
    if len(arr) == 0:
        return numpy.nan

    return arr.mean()


@register_jitable
def arr_median(arr):
    """Calculate median of values"""
    if len(arr) == 0:
        return numpy.nan

    return numpy.median(arr)


@register_jitable
def arr_min(arr):
    """Calculate minimum of values"""
    if len(arr) == 0:
        return numpy.nan

    return arr.min()


@register_jitable
<<<<<<< HEAD
def arr_std(arr, ddof):
    """Calculate standard deviation of values"""
=======
def arr_sum(arr):
    """Calculate sum of values"""
    return arr.sum()


@register_jitable
def arr_var(arr, ddof):
    """Calculate unbiased variance of values"""
>>>>>>> cc18829e
    length = len(arr)
    if length in [0, ddof]:
        return numpy.nan

<<<<<<< HEAD
    var = numpy.var(arr) * length / (length - ddof)

    return var ** 0.5
=======
    return numpy.var(arr) * length / (length - ddof)
>>>>>>> cc18829e


def gen_hpat_pandas_series_rolling_impl(rolling_func, output_type=None):
    """Generate series rolling methods implementations based on input func"""
    nan_out_type = output_type is None

    def impl(self):
        win = self._window
        minp = self._min_periods

        input_series = self._data
        input_arr = input_series._data
        length = len(input_arr)
        out_type = input_arr.dtype if nan_out_type == True else output_type  # noqa
        output_arr = numpy.empty(length, dtype=out_type)

        def apply_minp(arr, minp):
            finite_arr = arr[numpy.isfinite(arr)]
            if len(finite_arr) < minp:
                return numpy.nan
            else:
                return rolling_func(finite_arr)

        boundary = min(win, length)
        for i in prange(boundary):
            arr_range = input_arr[:i + 1]
            output_arr[i] = apply_minp(arr_range, minp)

        for i in prange(boundary, length):
            arr_range = input_arr[i + 1 - win:i + 1]
            output_arr[i] = apply_minp(arr_range, minp)

        return pandas.Series(output_arr, input_series._index, name=input_series._name)

    return impl


def gen_hpat_pandas_series_rolling_zerominp_impl(rolling_func, output_type=None):
    """Generate series rolling methods implementations with zero min_periods"""
    nan_out_type = output_type is None

    def impl(self):
        win = self._window

        input_series = self._data
        input_arr = input_series._data
        length = len(input_arr)
        out_type = input_arr.dtype if nan_out_type == True else output_type  # noqa
        output_arr = numpy.empty(length, dtype=out_type)

        boundary = min(win, length)
        for i in prange(boundary):
            arr_range = input_arr[:i + 1]
            output_arr[i] = rolling_func(arr_range)

        for i in prange(boundary, length):
            arr_range = input_arr[i + 1 - win:i + 1]
            output_arr[i] = rolling_func(arr_range)

        return pandas.Series(output_arr, input_series._index, name=input_series._name)

    return impl


hpat_pandas_rolling_series_count_impl = register_jitable(
    gen_hpat_pandas_series_rolling_zerominp_impl(arr_nonnan_count, float64))
hpat_pandas_rolling_series_max_impl = register_jitable(
    gen_hpat_pandas_series_rolling_impl(arr_max, float64))
hpat_pandas_rolling_series_mean_impl = register_jitable(
    gen_hpat_pandas_series_rolling_impl(arr_mean, float64))
hpat_pandas_rolling_series_median_impl = register_jitable(
    gen_hpat_pandas_series_rolling_impl(arr_median, float64))
hpat_pandas_rolling_series_min_impl = register_jitable(
    gen_hpat_pandas_series_rolling_impl(arr_min, float64))
hpat_pandas_rolling_series_sum_impl = register_jitable(
    gen_hpat_pandas_series_rolling_impl(arr_sum, float64))


@sdc_overload_method(SeriesRollingType, 'count')
def hpat_pandas_series_rolling_count(self):
    """
    Intel Scalable Dataframe Compiler User Guide
    ********************************************
    Pandas API: pandas.core.window.Rolling.count

    Examples
    --------
    .. literalinclude:: ../../../examples/series/rolling/series_rolling_count.py
       :language: python
       :lines: 27-
       :caption: Count of any non-NaN observations inside the window.
       :name: ex_series_rolling_count

    .. code-block:: console

        > python ./series_rolling_count.py
        0    1.0
        1    2.0
        2    3.0
        3    2.0
        4    2.0
        dtype: float64

    .. seealso::
        :ref:`Series.rolling <pandas.Series.rolling>`
            Calling object with a Series.
        :ref:`DataFrame.rolling <pandas.DataFrame.rolling>`
            Calling object with a DataFrame.
        :ref:`Series.count <pandas.Series.count>`
            Similar method for Series.
        :ref:`DataFrame.count <pandas.DataFrame.count>`
            Similar method for DataFrame.

    Intel Scalable Dataframe Compiler Developer Guide
    *************************************************

    Pandas Series method :meth:`pandas.Series.rolling.count()` implementation.

    .. only:: developer

    Test: python -m sdc.runtests -k sdc.tests.test_rolling.TestRolling.test_series_rolling_count

    Parameters
    ----------
    self: :class:`pandas.Series.rolling`
        input arg

    Returns
    -------
    :obj:`pandas.Series`
         returns :obj:`pandas.Series` object
    """

    ty_checker = TypeChecker('Method rolling.count().')
    ty_checker.check(self, SeriesRollingType)

    return hpat_pandas_rolling_series_count_impl


@sdc_overload_method(SeriesRollingType, 'max')
def hpat_pandas_series_rolling_max(self):
    """
    Intel Scalable Dataframe Compiler User Guide
    ********************************************
    Pandas API: pandas.core.window.Rolling.max

    Examples
    --------
    .. literalinclude:: ../../../examples/series/rolling/series_rolling_max.py
       :language: python
       :lines: 27-
       :caption: Calculate the rolling maximum.
       :name: ex_series_rolling_max

    .. code-block:: console

        > python ./series_rolling_max.py
        0    NaN
        1    NaN
        2    5.0
        3    5.0
        4    6.0
        dtype: float64

    .. seealso::
        :ref:`Series.rolling <pandas.Series.rolling>`
            Calling object with a Series.
        :ref:`DataFrame.rolling <pandas.DataFrame.rolling>`
            Calling object with a DataFrame.
        :ref:`Series.max <pandas.Series.max>`
            Similar method for Series.
        :ref:`DataFrame.max <pandas.DataFrame.max>`
            Similar method for DataFrame.

    Intel Scalable Dataframe Compiler Developer Guide
    *************************************************

    Pandas Series method :meth:`pandas.Series.rolling.max()` implementation.

    .. only:: developer

    Test: python -m sdc.runtests -k sdc.tests.test_rolling.TestRolling.test_series_rolling_max

    Parameters
    ----------
    self: :class:`pandas.Series.rolling`
        input arg

    Returns
    -------
    :obj:`pandas.Series`
         returns :obj:`pandas.Series` object
    """

    ty_checker = TypeChecker('Method rolling.max().')
    ty_checker.check(self, SeriesRollingType)

    return hpat_pandas_rolling_series_max_impl


@sdc_overload_method(SeriesRollingType, 'mean')
def hpat_pandas_series_rolling_mean(self):

    ty_checker = TypeChecker('Method rolling.mean().')
    ty_checker.check(self, SeriesRollingType)

    return hpat_pandas_rolling_series_mean_impl


@sdc_overload_method(SeriesRollingType, 'median')
def hpat_pandas_series_rolling_median(self):

    ty_checker = TypeChecker('Method rolling.median().')
    ty_checker.check(self, SeriesRollingType)

    return hpat_pandas_rolling_series_median_impl


@sdc_overload_method(SeriesRollingType, 'min')
def hpat_pandas_series_rolling_min(self):
    """
    Intel Scalable Dataframe Compiler User Guide
    ********************************************
    Pandas API: pandas.core.window.Rolling.min

    Examples
    --------
    .. literalinclude:: ../../../examples/series/rolling/series_rolling_min.py
       :language: python
       :lines: 27-
       :caption: Calculate the rolling minimum.
       :name: ex_series_rolling_min

    .. code-block:: console

        > python ./series_rolling_min.py
        0    NaN
        1    NaN
        2    3.0
        3    2.0
        4    2.0
        dtype: float64

    .. seealso::
        :ref:`Series.rolling <pandas.Series.rolling>`
            Calling object with a Series.
        :ref:`DataFrame.rolling <pandas.DataFrame.rolling>`
            Calling object with a DataFrame.
        :ref:`Series.min <pandas.Series.min>`
            Similar method for Series.
        :ref:`DataFrame.min <pandas.DataFrame.min>`
            Similar method for DataFrame.

    Intel Scalable Dataframe Compiler Developer Guide
    *************************************************

    Pandas Series method :meth:`pandas.Series.rolling.min()` implementation.

    .. only:: developer

    Test: python -m sdc.runtests -k sdc.tests.test_rolling.TestRolling.test_series_rolling_min

    Parameters
    ----------
    self: :class:`pandas.Series.rolling`
        input arg

    Returns
    -------
    :obj:`pandas.Series`
         returns :obj:`pandas.Series` object
    """

    ty_checker = TypeChecker('Method rolling.min().')
    ty_checker.check(self, SeriesRollingType)

    return hpat_pandas_rolling_series_min_impl


<<<<<<< HEAD
@sdc_overload_method(SeriesRollingType, 'std')
def hpat_pandas_series_rolling_std(self, ddof=1):
    """
    Intel Scalable Dataframe Compiler User Guide
    ********************************************
    Pandas API: pandas.core.window.Rolling.std
=======
@sdc_overload_method(SeriesRollingType, 'sum')
def hpat_pandas_series_rolling_sum(self):
    """
    Intel Scalable Dataframe Compiler User Guide
    ********************************************
    Pandas API: pandas.core.window.Rolling.sum
>>>>>>> cc18829e

    Limitations
    -----------
    Series elements cannot be max/min float/integer. Otherwise SDC and Pandas results are different.

    Examples
    --------
<<<<<<< HEAD
    .. literalinclude:: ../../../examples/series/rolling/series_rolling_std.py
       :language: python
       :lines: 27-
       :caption: Calculate rolling standard deviation.
       :name: ex_series_rolling_std

    .. code-block:: console

        > python ./series_rolling_std.py
        0         NaN
        1         NaN
        2    1.000000
        3    1.527525
        4    2.081666
=======
    .. literalinclude:: ../../../examples/series/rolling/series_rolling_sum.py
       :language: python
       :lines: 27-
       :caption: Calculate rolling sum of given Series.
       :name: ex_series_rolling_sum

    .. code-block:: console

        > python ./series_rolling_sum.py
        0     NaN
        1     NaN
        2    12.0
        3    10.0
        4    13.0
>>>>>>> cc18829e
        dtype: float64

    .. seealso::
        :ref:`Series.rolling <pandas.Series.rolling>`
            Calling object with a Series.
        :ref:`DataFrame.rolling <pandas.DataFrame.rolling>`
            Calling object with a DataFrame.
<<<<<<< HEAD
        :ref:`Series.std <pandas.Series.std>`
            Similar method for Series.
        :ref:`DataFrame.std <pandas.DataFrame.std>`
=======
        :ref:`Series.sum <pandas.Series.sum>`
            Similar method for Series.
        :ref:`DataFrame.sum <pandas.DataFrame.sum>`
>>>>>>> cc18829e
            Similar method for DataFrame.

    Intel Scalable Dataframe Compiler Developer Guide
    *************************************************

<<<<<<< HEAD
    Pandas Series method :meth:`pandas.Series.rolling.std()` implementation.

    .. only:: developer

    Test: python -m sdc.runtests -k sdc.tests.test_rolling.TestRolling.test_series_rolling_std
=======
    Pandas Series method :meth:`pandas.Series.rolling.sum()` implementation.

    .. only:: developer

    Test: python -m sdc.runtests -k sdc.tests.test_rolling.TestRolling.test_series_rolling_sum
>>>>>>> cc18829e

    Parameters
    ----------
    self: :class:`pandas.Series.rolling`
        input arg
<<<<<<< HEAD
    ddof: :obj:`int`
        Delta Degrees of Freedom.
=======
>>>>>>> cc18829e

    Returns
    -------
    :obj:`pandas.Series`
         returns :obj:`pandas.Series` object
    """

<<<<<<< HEAD
    ty_checker = TypeChecker('Method rolling.std().')
=======
    ty_checker = TypeChecker('Method rolling.sum().')
    ty_checker.check(self, SeriesRollingType)

    return hpat_pandas_rolling_series_sum_impl


@sdc_overload_method(SeriesRollingType, 'var')
def hpat_pandas_series_rolling_var(self, ddof=1):

    ty_checker = TypeChecker('Method rolling.var().')
>>>>>>> cc18829e
    ty_checker.check(self, SeriesRollingType)

    if not isinstance(ddof, (int, Integer, Omitted)):
        ty_checker.raise_exc(ddof, 'int', 'ddof')

<<<<<<< HEAD
    def hpat_pandas_rolling_series_std_impl(self, ddof=1):
=======
    def hpat_pandas_rolling_series_var_impl(self, ddof=1):
>>>>>>> cc18829e
        win = self._window
        minp = self._min_periods

        input_series = self._data
        input_arr = input_series._data
        length = len(input_arr)
        output_arr = numpy.empty(length, dtype=float64)

<<<<<<< HEAD
        def culc_std(arr, ddof, minp):
=======
        def culc_var(arr, ddof, minp):
>>>>>>> cc18829e
            finite_arr = arr[numpy.isfinite(arr)]
            if len(finite_arr) < minp:
                return numpy.nan
            else:
<<<<<<< HEAD
                return arr_std(finite_arr, ddof)
=======
                return arr_var(finite_arr, ddof)
>>>>>>> cc18829e

        boundary = min(win, length)
        for i in prange(boundary):
            arr_range = input_arr[:i + 1]
<<<<<<< HEAD
            output_arr[i] = culc_std(arr_range, ddof, minp)

        for i in prange(min(win, length), length):
            arr_range = input_arr[i + 1 - win:i + 1]
            output_arr[i] = culc_std(arr_range, ddof, minp)

        return pandas.Series(output_arr, input_series._index, name=input_series._name)

    return hpat_pandas_rolling_series_std_impl
=======
            output_arr[i] = culc_var(arr_range, ddof, minp)

        for i in prange(boundary, length):
            arr_range = input_arr[i + 1 - win:i + 1]
            output_arr[i] = culc_var(arr_range, ddof, minp)

        return pandas.Series(output_arr, input_series._index, name=input_series._name)

    return hpat_pandas_rolling_series_var_impl


hpat_pandas_series_rolling_mean.__doc__ = hpat_pandas_series_rolling_docstring_tmpl.format(**{
    'method_name': 'mean',
    'example_caption': 'Calculate the rolling mean of the values.',
    'example_result':
    """
        0         NaN
        1         NaN
        2    4.000000
        3    3.333333
        4    4.333333
        dtype: float64
    """,
    'limitations_block':
    """
    Limitations
    -----------
    Series elements cannot be max/min float/integer. Otherwise SDC and Pandas results are different.
    """,
    'extra_params': ''
})

hpat_pandas_series_rolling_median.__doc__ = hpat_pandas_series_rolling_docstring_tmpl.format(**{
    'method_name': 'median',
    'example_caption': 'Calculate the rolling median.',
    'example_result':
    """
        0    NaN
        1    NaN
        2    4.0
        3    3.0
        4    5.0
        dtype: float64
    """,
    'limitations_block': '',
    'extra_params': ''
})

hpat_pandas_series_rolling_var.__doc__ = hpat_pandas_series_rolling_docstring_tmpl.format(**{
    'method_name': 'var',
    'example_caption': 'Calculate unbiased rolling variance.',
    'example_result':
    """
        0         NaN
        1         NaN
        2    1.000000
        3    2.333333
        4    4.333333
        dtype: float64
    """,
    'limitations_block':
    """
    Limitations
    -----------
    Series elements cannot be max/min float/integer. Otherwise SDC and Pandas results are different.
    """,
    'extra_params':
    """
    ddof: :obj:`int`
        Delta Degrees of Freedom.
    """
})
>>>>>>> cc18829e
<|MERGE_RESOLUTION|>--- conflicted
+++ resolved
@@ -127,10 +127,12 @@
 
 
 @register_jitable
-<<<<<<< HEAD
 def arr_std(arr, ddof):
     """Calculate standard deviation of values"""
-=======
+    return arr_var(arr, ddof) ** 0.5
+
+
+@register_jitable
 def arr_sum(arr):
     """Calculate sum of values"""
     return arr.sum()
@@ -139,18 +141,11 @@
 @register_jitable
 def arr_var(arr, ddof):
     """Calculate unbiased variance of values"""
->>>>>>> cc18829e
     length = len(arr)
     if length in [0, ddof]:
         return numpy.nan
 
-<<<<<<< HEAD
-    var = numpy.var(arr) * length / (length - ddof)
-
-    return var ** 0.5
-=======
     return numpy.var(arr) * length / (length - ddof)
->>>>>>> cc18829e
 
 
 def gen_hpat_pandas_series_rolling_impl(rolling_func, output_type=None):
@@ -430,21 +425,51 @@
     return hpat_pandas_rolling_series_min_impl
 
 
-<<<<<<< HEAD
 @sdc_overload_method(SeriesRollingType, 'std')
 def hpat_pandas_series_rolling_std(self, ddof=1):
-    """
-    Intel Scalable Dataframe Compiler User Guide
-    ********************************************
-    Pandas API: pandas.core.window.Rolling.std
-=======
+
+    ty_checker = TypeChecker('Method rolling.std().')
+    ty_checker.check(self, SeriesRollingType)
+
+    if not isinstance(ddof, (int, Integer, Omitted)):
+        ty_checker.raise_exc(ddof, 'int', 'ddof')
+
+    def hpat_pandas_rolling_series_std_impl(self, ddof=1):
+        win = self._window
+        minp = self._min_periods
+
+        input_series = self._data
+        input_arr = input_series._data
+        length = len(input_arr)
+        output_arr = numpy.empty(length, dtype=float64)
+
+        def culc_std(arr, ddof, minp):
+            finite_arr = arr[numpy.isfinite(arr)]
+            if len(finite_arr) < minp:
+                return numpy.nan
+            else:
+                return arr_std(finite_arr, ddof)
+
+        boundary = min(win, length)
+        for i in prange(boundary):
+            arr_range = input_arr[:i + 1]
+            output_arr[i] = culc_std(arr_range, ddof, minp)
+
+        for i in prange(min(win, length), length):
+            arr_range = input_arr[i + 1 - win:i + 1]
+            output_arr[i] = culc_std(arr_range, ddof, minp)
+
+        return pandas.Series(output_arr, input_series._index, name=input_series._name)
+
+    return hpat_pandas_rolling_series_std_impl
+
+
 @sdc_overload_method(SeriesRollingType, 'sum')
 def hpat_pandas_series_rolling_sum(self):
     """
     Intel Scalable Dataframe Compiler User Guide
     ********************************************
     Pandas API: pandas.core.window.Rolling.sum
->>>>>>> cc18829e
 
     Limitations
     -----------
@@ -452,22 +477,6 @@
 
     Examples
     --------
-<<<<<<< HEAD
-    .. literalinclude:: ../../../examples/series/rolling/series_rolling_std.py
-       :language: python
-       :lines: 27-
-       :caption: Calculate rolling standard deviation.
-       :name: ex_series_rolling_std
-
-    .. code-block:: console
-
-        > python ./series_rolling_std.py
-        0         NaN
-        1         NaN
-        2    1.000000
-        3    1.527525
-        4    2.081666
-=======
     .. literalinclude:: ../../../examples/series/rolling/series_rolling_sum.py
        :language: python
        :lines: 27-
@@ -482,7 +491,6 @@
         2    12.0
         3    10.0
         4    13.0
->>>>>>> cc18829e
         dtype: float64
 
     .. seealso::
@@ -490,43 +498,24 @@
             Calling object with a Series.
         :ref:`DataFrame.rolling <pandas.DataFrame.rolling>`
             Calling object with a DataFrame.
-<<<<<<< HEAD
-        :ref:`Series.std <pandas.Series.std>`
-            Similar method for Series.
-        :ref:`DataFrame.std <pandas.DataFrame.std>`
-=======
         :ref:`Series.sum <pandas.Series.sum>`
             Similar method for Series.
         :ref:`DataFrame.sum <pandas.DataFrame.sum>`
->>>>>>> cc18829e
             Similar method for DataFrame.
 
     Intel Scalable Dataframe Compiler Developer Guide
     *************************************************
 
-<<<<<<< HEAD
-    Pandas Series method :meth:`pandas.Series.rolling.std()` implementation.
+    Pandas Series method :meth:`pandas.Series.rolling.sum()` implementation.
 
     .. only:: developer
 
-    Test: python -m sdc.runtests -k sdc.tests.test_rolling.TestRolling.test_series_rolling_std
-=======
-    Pandas Series method :meth:`pandas.Series.rolling.sum()` implementation.
-
-    .. only:: developer
-
     Test: python -m sdc.runtests -k sdc.tests.test_rolling.TestRolling.test_series_rolling_sum
->>>>>>> cc18829e
 
     Parameters
     ----------
     self: :class:`pandas.Series.rolling`
         input arg
-<<<<<<< HEAD
-    ddof: :obj:`int`
-        Delta Degrees of Freedom.
-=======
->>>>>>> cc18829e
 
     Returns
     -------
@@ -534,9 +523,6 @@
          returns :obj:`pandas.Series` object
     """
 
-<<<<<<< HEAD
-    ty_checker = TypeChecker('Method rolling.std().')
-=======
     ty_checker = TypeChecker('Method rolling.sum().')
     ty_checker.check(self, SeriesRollingType)
 
@@ -547,17 +533,12 @@
 def hpat_pandas_series_rolling_var(self, ddof=1):
 
     ty_checker = TypeChecker('Method rolling.var().')
->>>>>>> cc18829e
     ty_checker.check(self, SeriesRollingType)
 
     if not isinstance(ddof, (int, Integer, Omitted)):
         ty_checker.raise_exc(ddof, 'int', 'ddof')
 
-<<<<<<< HEAD
-    def hpat_pandas_rolling_series_std_impl(self, ddof=1):
-=======
     def hpat_pandas_rolling_series_var_impl(self, ddof=1):
->>>>>>> cc18829e
         win = self._window
         minp = self._min_periods
 
@@ -566,35 +547,16 @@
         length = len(input_arr)
         output_arr = numpy.empty(length, dtype=float64)
 
-<<<<<<< HEAD
-        def culc_std(arr, ddof, minp):
-=======
         def culc_var(arr, ddof, minp):
->>>>>>> cc18829e
             finite_arr = arr[numpy.isfinite(arr)]
             if len(finite_arr) < minp:
                 return numpy.nan
             else:
-<<<<<<< HEAD
-                return arr_std(finite_arr, ddof)
-=======
                 return arr_var(finite_arr, ddof)
->>>>>>> cc18829e
 
         boundary = min(win, length)
         for i in prange(boundary):
             arr_range = input_arr[:i + 1]
-<<<<<<< HEAD
-            output_arr[i] = culc_std(arr_range, ddof, minp)
-
-        for i in prange(min(win, length), length):
-            arr_range = input_arr[i + 1 - win:i + 1]
-            output_arr[i] = culc_std(arr_range, ddof, minp)
-
-        return pandas.Series(output_arr, input_series._index, name=input_series._name)
-
-    return hpat_pandas_rolling_series_std_impl
-=======
             output_arr[i] = culc_var(arr_range, ddof, minp)
 
         for i in prange(boundary, length):
@@ -643,6 +605,31 @@
     'extra_params': ''
 })
 
+hpat_pandas_series_rolling_std.__doc__ = hpat_pandas_series_rolling_docstring_tmpl.format(**{
+    'method_name': 'std',
+    'example_caption': 'Calculate rolling standard deviation.',
+    'example_result':
+    """
+        0         NaN
+        1         NaN
+        2    1.000000
+        3    1.527525
+        4    2.081666
+        dtype: float64
+    """,
+    'limitations_block':
+    """
+    Limitations
+    -----------
+    Series elements cannot be max/min float/integer. Otherwise SDC and Pandas results are different.
+    """,
+    'extra_params':
+    """
+    ddof: :obj:`int`
+        Delta Degrees of Freedom.
+    """
+})
+
 hpat_pandas_series_rolling_var.__doc__ = hpat_pandas_series_rolling_docstring_tmpl.format(**{
     'method_name': 'var',
     'example_caption': 'Calculate unbiased rolling variance.',
@@ -666,5 +653,4 @@
     ddof: :obj:`int`
         Delta Degrees of Freedom.
     """
-})
->>>>>>> cc18829e
+})