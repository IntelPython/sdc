# *****************************************************************************
# Copyright (c) 2019, Intel Corporation All rights reserved.
#
# Redistribution and use in source and binary forms, with or without
# modification, are permitted provided that the following conditions are met:
#
#     Redistributions of source code must retain the above copyright notice,
#     this list of conditions and the following disclaimer.
#
#     Redistributions in binary form must reproduce the above copyright notice,
#     this list of conditions and the following disclaimer in the documentation
#     and/or other materials provided with the distribution.
#
# THIS SOFTWARE IS PROVIDED BY THE COPYRIGHT HOLDERS AND CONTRIBUTORS "AS IS"
# AND ANY EXPRESS OR IMPLIED WARRANTIES, INCLUDING, BUT NOT LIMITED TO,
# THE IMPLIED WARRANTIES OF MERCHANTABILITY AND FITNESS FOR A PARTICULAR
# PURPOSE ARE DISCLAIMED. IN NO EVENT SHALL THE COPYRIGHT HOLDER OR
# CONTRIBUTORS BE LIABLE FOR ANY DIRECT, INDIRECT, INCIDENTAL, SPECIAL,
# EXEMPLARY, OR CONSEQUENTIAL DAMAGES (INCLUDING, BUT NOT LIMITED TO,
# PROCUREMENT OF SUBSTITUTE GOODS OR SERVICES; LOSS OF USE, DATA, OR PROFITS;
# OR BUSINESS INTERRUPTION) HOWEVER CAUSED AND ON ANY THEORY OF LIABILITY,
# WHETHER IN CONTRACT, STRICT LIABILITY, OR TORT (INCLUDING NEGLIGENCE OR
# OTHERWISE) ARISING IN ANY WAY OUT OF THE USE OF THIS SOFTWARE,
# EVEN IF ADVISED OF THE POSSIBILITY OF SUCH DAMAGE.
# *****************************************************************************

import numpy
import pandas

from numba import prange
from numba.extending import register_jitable
from numba.types import (float64, Boolean, Integer, NoneType, Number,
                         Omitted, StringLiteral, UnicodeType)

from sdc.datatypes.common_functions import TypeChecker
from sdc.datatypes.hpat_pandas_series_rolling_types import SeriesRollingType
from sdc.utils import sdc_overload_method


hpat_pandas_series_rolling_docstring_tmpl = """
    Intel Scalable Dataframe Compiler User Guide
    ********************************************
    Pandas API: pandas.core.window.Rolling.{method_name}
{limitations_block}
    Examples
    --------
    .. literalinclude:: ../../../examples/series/rolling/series_rolling_{method_name}.py
       :language: python
       :lines: 27-
       :caption: {example_caption}
       :name: ex_series_rolling_{method_name}

    .. command-output:: python ./series/rolling/series_rolling_{method_name}.py
       :cwd: ../../../examples

    .. seealso::
        :ref:`Series.rolling <pandas.Series.rolling>`
            Calling object with a Series.
        :ref:`DataFrame.rolling <pandas.DataFrame.rolling>`
            Calling object with a DataFrame.
        :ref:`Series.{method_name} <pandas.Series.{method_name}>`
            Similar method for Series.
        :ref:`DataFrame.{method_name} <pandas.DataFrame.{method_name}>`
            Similar method for DataFrame.

    Intel Scalable Dataframe Compiler Developer Guide
    *************************************************

    Pandas Series method :meth:`pandas.Series.rolling.{method_name}()` implementation.

    .. only:: developer

    Test: python -m sdc.runtests -k sdc.tests.test_rolling.TestRolling.test_series_rolling_{method_name}

    Parameters
    ----------
    self: :class:`pandas.Series.rolling`
        input arg{extra_params}

    Returns
    -------
    :obj:`pandas.Series`
         returns :obj:`pandas.Series` object
"""


@register_jitable
def arr_corr(x, y):
    """Calculate correlation of values"""
    if len(x) == 0:
        return numpy.nan

    return numpy.corrcoef(x, y)[0, 1]


@register_jitable
def arr_nonnan_count(arr):
    """Count non-NaN values"""
    return len(arr) - numpy.isnan(arr).sum()


@register_jitable
def arr_cov(x, y, ddof):
    """Calculate covariance of values 1D arrays x and y of the same size"""
    if len(x) == 0:
        return numpy.nan

    return numpy.cov(x, y, ddof=ddof)[0, 1]


@register_jitable
def arr_max(arr):
    """Calculate maximum of values"""
    if len(arr) == 0:
        return numpy.nan

    return arr.max()


@register_jitable
def arr_mean(arr):
    """Calculate mean of values"""
    if len(arr) == 0:
        return numpy.nan

    return arr.mean()


@register_jitable
def arr_median(arr):
    """Calculate median of values"""
    if len(arr) == 0:
        return numpy.nan

    return numpy.median(arr)


@register_jitable
def arr_min(arr):
    """Calculate minimum of values"""
    if len(arr) == 0:
        return numpy.nan

    return arr.min()


@register_jitable
<<<<<<< HEAD
def _moment(arr, moment):
    mn = numpy.mean(arr)
    s = numpy.power((arr - mn), moment)

    return numpy.mean(s)


@register_jitable
def arr_skew(arr):
    """Calculate unbiased skewness of values"""
    n = len(arr)
    if n < 3:
        return numpy.nan

    m2 = _moment(arr, 2)
    m3 = _moment(arr, 3)
    val = 0 if m2 == 0 else m3 / m2 ** 1.5

    if (n > 2) & (m2 > 0):
        val = numpy.sqrt((n - 1.0) * n) / (n - 2.0) * m3 / m2 ** 1.5

    return val
=======
def arr_quantile(arr, q):
    """Calculate quantile of values"""
    if len(arr) == 0:
        return numpy.nan

    return numpy.quantile(arr, q)
>>>>>>> 9153fb7a


@register_jitable
def arr_std(arr, ddof):
    """Calculate standard deviation of values"""
    return arr_var(arr, ddof) ** 0.5


@register_jitable
def arr_sum(arr):
    """Calculate sum of values"""
    return arr.sum()


@register_jitable
def arr_var(arr, ddof):
    """Calculate unbiased variance of values"""
    length = len(arr)
    if length in [0, ddof]:
        return numpy.nan

    return numpy.var(arr) * length / (length - ddof)


def gen_hpat_pandas_series_rolling_impl(rolling_func, output_type=None):
    """Generate series rolling methods implementations based on input func"""
    nan_out_type = output_type is None

    def impl(self):
        win = self._window
        minp = self._min_periods

        input_series = self._data
        input_arr = input_series._data
        length = len(input_arr)
        out_type = input_arr.dtype if nan_out_type == True else output_type  # noqa
        output_arr = numpy.empty(length, dtype=out_type)

        def apply_minp(arr, minp):
            finite_arr = arr[numpy.isfinite(arr)]
            if len(finite_arr) < minp:
                return numpy.nan
            else:
                return rolling_func(finite_arr)

        boundary = min(win, length)
        for i in prange(boundary):
            arr_range = input_arr[:i + 1]
            output_arr[i] = apply_minp(arr_range, minp)

        for i in prange(boundary, length):
            arr_range = input_arr[i + 1 - win:i + 1]
            output_arr[i] = apply_minp(arr_range, minp)

        return pandas.Series(output_arr, input_series._index, name=input_series._name)

    return impl


def gen_hpat_pandas_series_rolling_zerominp_impl(rolling_func, output_type=None):
    """Generate series rolling methods implementations with zero min_periods"""
    nan_out_type = output_type is None

    def impl(self):
        win = self._window

        input_series = self._data
        input_arr = input_series._data
        length = len(input_arr)
        out_type = input_arr.dtype if nan_out_type == True else output_type  # noqa
        output_arr = numpy.empty(length, dtype=out_type)

        boundary = min(win, length)
        for i in prange(boundary):
            arr_range = input_arr[:i + 1]
            output_arr[i] = rolling_func(arr_range)

        for i in prange(boundary, length):
            arr_range = input_arr[i + 1 - win:i + 1]
            output_arr[i] = rolling_func(arr_range)

        return pandas.Series(output_arr, input_series._index, name=input_series._name)

    return impl


hpat_pandas_rolling_series_count_impl = register_jitable(
    gen_hpat_pandas_series_rolling_zerominp_impl(arr_nonnan_count, float64))
hpat_pandas_rolling_series_max_impl = register_jitable(
    gen_hpat_pandas_series_rolling_impl(arr_max, float64))
hpat_pandas_rolling_series_mean_impl = register_jitable(
    gen_hpat_pandas_series_rolling_impl(arr_mean, float64))
hpat_pandas_rolling_series_median_impl = register_jitable(
    gen_hpat_pandas_series_rolling_impl(arr_median, float64))
hpat_pandas_rolling_series_min_impl = register_jitable(
    gen_hpat_pandas_series_rolling_impl(arr_min, float64))
hpat_pandas_rolling_series_skew_impl = register_jitable(
    gen_hpat_pandas_series_rolling_impl(arr_skew, float64))
hpat_pandas_rolling_series_sum_impl = register_jitable(
    gen_hpat_pandas_series_rolling_impl(arr_sum, float64))


@sdc_overload_method(SeriesRollingType, 'corr')
def hpat_pandas_series_rolling_corr(self, other=None, pairwise=None):

    ty_checker = TypeChecker('Method rolling.corr().')
    ty_checker.check(self, SeriesRollingType)

    # TODO: check `other` is Series after a circular import of SeriesType fixed
    # accepted_other = (bool, Omitted, NoneType, SeriesType)
    # if not isinstance(other, accepted_other) and other is not None:
    #     ty_checker.raise_exc(other, 'Series', 'other')

    accepted_pairwise = (bool, Boolean, Omitted, NoneType)
    if not isinstance(pairwise, accepted_pairwise) and pairwise is not None:
        ty_checker.raise_exc(pairwise, 'bool', 'pairwise')

    nan_other = isinstance(other, (Omitted, NoneType)) or other is None

    def hpat_pandas_rolling_series_std_impl(self, other=None, pairwise=None):
        win = self._window
        minp = self._min_periods

        main_series = self._data
        main_arr = main_series._data
        main_arr_length = len(main_arr)

        if nan_other == True:  # noqa
            other_arr = main_arr
        else:
            other_arr = other._data

        other_arr_length = len(other_arr)
        length = max(main_arr_length, other_arr_length)
        output_arr = numpy.empty(length, dtype=float64)

        def calc_corr(main, other, minp):
            # align arrays `main` and `other` by size and finiteness
            min_length = min(len(main), len(other))
            main_valid_indices = numpy.isfinite(main[:min_length])
            other_valid_indices = numpy.isfinite(other[:min_length])
            valid = main_valid_indices & other_valid_indices

            if len(main[valid]) < minp:
                return numpy.nan
            else:
                return arr_corr(main[valid], other[valid])

        for i in prange(min(win, length)):
            main_arr_range = main_arr[:i + 1]
            other_arr_range = other_arr[:i + 1]
            output_arr[i] = calc_corr(main_arr_range, other_arr_range, minp)

        for i in prange(win, length):
            main_arr_range = main_arr[i + 1 - win:i + 1]
            other_arr_range = other_arr[i + 1 - win:i + 1]
            output_arr[i] = calc_corr(main_arr_range, other_arr_range, minp)

        return pandas.Series(output_arr)

    return hpat_pandas_rolling_series_std_impl


@sdc_overload_method(SeriesRollingType, 'count')
def hpat_pandas_series_rolling_count(self):
    """
    Intel Scalable Dataframe Compiler User Guide
    ********************************************
    Pandas API: pandas.core.window.Rolling.count

    Examples
    --------
    .. literalinclude:: ../../../examples/series/rolling/series_rolling_count.py
       :language: python
       :lines: 27-
       :caption: Count of any non-NaN observations inside the window.
       :name: ex_series_rolling_count

    .. command-output:: python ./series/rolling/series_rolling_count.py
       :cwd: ../../../examples

    .. seealso::
        :ref:`Series.rolling <pandas.Series.rolling>`
            Calling object with a Series.
        :ref:`DataFrame.rolling <pandas.DataFrame.rolling>`
            Calling object with a DataFrame.
        :ref:`Series.count <pandas.Series.count>`
            Similar method for Series.
        :ref:`DataFrame.count <pandas.DataFrame.count>`
            Similar method for DataFrame.

    Intel Scalable Dataframe Compiler Developer Guide
    *************************************************

    Pandas Series method :meth:`pandas.Series.rolling.count()` implementation.

    .. only:: developer

    Test: python -m sdc.runtests -k sdc.tests.test_rolling.TestRolling.test_series_rolling_count

    Parameters
    ----------
    self: :class:`pandas.Series.rolling`
        input arg

    Returns
    -------
    :obj:`pandas.Series`
         returns :obj:`pandas.Series` object
    """

    ty_checker = TypeChecker('Method rolling.count().')
    ty_checker.check(self, SeriesRollingType)

    return hpat_pandas_rolling_series_count_impl


@sdc_overload_method(SeriesRollingType, 'cov')
def hpat_pandas_series_rolling_cov(self, other=None, pairwise=None, ddof=1):

    ty_checker = TypeChecker('Method rolling.cov().')
    ty_checker.check(self, SeriesRollingType)

    # TODO: check `other` is Series after a circular import of SeriesType fixed
    # accepted_other = (bool, Omitted, NoneType, SeriesType)
    # if not isinstance(other, accepted_other) and other is not None:
    #     ty_checker.raise_exc(other, 'Series', 'other')

    accepted_pairwise = (bool, Boolean, Omitted, NoneType)
    if not isinstance(pairwise, accepted_pairwise) and pairwise is not None:
        ty_checker.raise_exc(pairwise, 'bool', 'pairwise')

    if not isinstance(ddof, (int, Integer, Omitted)):
        ty_checker.raise_exc(ddof, 'int', 'ddof')

    nan_other = isinstance(other, (Omitted, NoneType)) or other is None

    def hpat_pandas_rolling_series_std_impl(self, other=None, pairwise=None, ddof=1):
        win = self._window
        minp = self._min_periods

        main_series = self._data
        main_arr = main_series._data
        main_arr_length = len(main_arr)

        if nan_other == True:  # noqa
            other_arr = main_arr
        else:
            other_arr = other._data

        other_arr_length = len(other_arr)
        length = max(main_arr_length, other_arr_length)
        output_arr = numpy.empty(length, dtype=float64)

        def calc_cov(main, other, ddof, minp):
            # align arrays `main` and `other` by size and finiteness
            min_length = min(len(main), len(other))
            main_valid_indices = numpy.isfinite(main[:min_length])
            other_valid_indices = numpy.isfinite(other[:min_length])
            valid = main_valid_indices & other_valid_indices

            if len(main[valid]) < minp:
                return numpy.nan
            else:
                return arr_cov(main[valid], other[valid], ddof)

        for i in prange(min(win, length)):
            main_arr_range = main_arr[:i + 1]
            other_arr_range = other_arr[:i + 1]
            output_arr[i] = calc_cov(main_arr_range, other_arr_range, ddof, minp)

        for i in prange(win, length):
            main_arr_range = main_arr[i + 1 - win:i + 1]
            other_arr_range = other_arr[i + 1 - win:i + 1]
            output_arr[i] = calc_cov(main_arr_range, other_arr_range, ddof, minp)

        return pandas.Series(output_arr)

    return hpat_pandas_rolling_series_std_impl


@sdc_overload_method(SeriesRollingType, 'max')
def hpat_pandas_series_rolling_max(self):
    """
    Intel Scalable Dataframe Compiler User Guide
    ********************************************
    Pandas API: pandas.core.window.Rolling.max

    Examples
    --------
    .. literalinclude:: ../../../examples/series/rolling/series_rolling_max.py
       :language: python
       :lines: 27-
       :caption: Calculate the rolling maximum.
       :name: ex_series_rolling_max

    .. command-output:: python ./series/rolling/series_rolling_max.py
       :cwd: ../../../examples

    .. seealso::
        :ref:`Series.rolling <pandas.Series.rolling>`
            Calling object with a Series.
        :ref:`DataFrame.rolling <pandas.DataFrame.rolling>`
            Calling object with a DataFrame.
        :ref:`Series.max <pandas.Series.max>`
            Similar method for Series.
        :ref:`DataFrame.max <pandas.DataFrame.max>`
            Similar method for DataFrame.

    Intel Scalable Dataframe Compiler Developer Guide
    *************************************************

    Pandas Series method :meth:`pandas.Series.rolling.max()` implementation.

    .. only:: developer

    Test: python -m sdc.runtests -k sdc.tests.test_rolling.TestRolling.test_series_rolling_max

    Parameters
    ----------
    self: :class:`pandas.Series.rolling`
        input arg

    Returns
    -------
    :obj:`pandas.Series`
         returns :obj:`pandas.Series` object
    """

    ty_checker = TypeChecker('Method rolling.max().')
    ty_checker.check(self, SeriesRollingType)

    return hpat_pandas_rolling_series_max_impl


@sdc_overload_method(SeriesRollingType, 'mean')
def hpat_pandas_series_rolling_mean(self):

    ty_checker = TypeChecker('Method rolling.mean().')
    ty_checker.check(self, SeriesRollingType)

    return hpat_pandas_rolling_series_mean_impl


@sdc_overload_method(SeriesRollingType, 'median')
def hpat_pandas_series_rolling_median(self):

    ty_checker = TypeChecker('Method rolling.median().')
    ty_checker.check(self, SeriesRollingType)

    return hpat_pandas_rolling_series_median_impl


@sdc_overload_method(SeriesRollingType, 'min')
def hpat_pandas_series_rolling_min(self):
    """
    Intel Scalable Dataframe Compiler User Guide
    ********************************************
    Pandas API: pandas.core.window.Rolling.min

    Examples
    --------
    .. literalinclude:: ../../../examples/series/rolling/series_rolling_min.py
       :language: python
       :lines: 27-
       :caption: Calculate the rolling minimum.
       :name: ex_series_rolling_min

    .. command-output:: python ./series/rolling/series_rolling_min.py
       :cwd: ../../../examples

    .. seealso::
        :ref:`Series.rolling <pandas.Series.rolling>`
            Calling object with a Series.
        :ref:`DataFrame.rolling <pandas.DataFrame.rolling>`
            Calling object with a DataFrame.
        :ref:`Series.min <pandas.Series.min>`
            Similar method for Series.
        :ref:`DataFrame.min <pandas.DataFrame.min>`
            Similar method for DataFrame.

    Intel Scalable Dataframe Compiler Developer Guide
    *************************************************

    Pandas Series method :meth:`pandas.Series.rolling.min()` implementation.

    .. only:: developer

    Test: python -m sdc.runtests -k sdc.tests.test_rolling.TestRolling.test_series_rolling_min

    Parameters
    ----------
    self: :class:`pandas.Series.rolling`
        input arg

    Returns
    -------
    :obj:`pandas.Series`
         returns :obj:`pandas.Series` object
    """

    ty_checker = TypeChecker('Method rolling.min().')
    ty_checker.check(self, SeriesRollingType)

    return hpat_pandas_rolling_series_min_impl


<<<<<<< HEAD
@sdc_overload_method(SeriesRollingType, 'skew')
def hpat_pandas_series_rolling_skew(self):

    ty_checker = TypeChecker('Method rolling.skew().')
    ty_checker.check(self, SeriesRollingType)

    return hpat_pandas_rolling_series_skew_impl


@sdc_overload_method(SeriesRollingType, 'std')
def hpat_pandas_series_rolling_std(self, ddof=1):
=======
@sdc_overload_method(SeriesRollingType, 'quantile')
def hpat_pandas_series_rolling_quantile(self, quantile, interpolation='linear'):
>>>>>>> 9153fb7a

    ty_checker = TypeChecker('Method rolling.quantile().')
    ty_checker.check(self, SeriesRollingType)

    if not isinstance(quantile, Number):
        ty_checker.raise_exc(quantile, 'float', 'quantile')

    str_types = (Omitted, StringLiteral, UnicodeType)
    if not isinstance(interpolation, str_types) and interpolation != 'linear':
        ty_checker.raise_exc(interpolation, 'str', 'interpolation')

    def hpat_pandas_rolling_series_quantile_impl(self, quantile, interpolation='linear'):
        if quantile < 0 or quantile > 1:
            raise ValueError('quantile value not in [0, 1]')
        if interpolation != 'linear':
            raise ValueError('interpolation value not "linear"')

        win = self._window
        minp = self._min_periods

        input_series = self._data
        input_arr = input_series._data
        length = len(input_arr)
        output_arr = numpy.empty(length, dtype=float64)

        def calc_quantile(arr, quantile, minp):
            finite_arr = arr[numpy.isfinite(arr)]
            if len(finite_arr) < minp:
                return numpy.nan
            else:
                return arr_quantile(finite_arr, quantile)

        boundary = min(win, length)
        for i in prange(boundary):
            arr_range = input_arr[:i + 1]
            output_arr[i] = calc_quantile(arr_range, quantile, minp)

        for i in prange(boundary, length):
            arr_range = input_arr[i + 1 - win:i + 1]
            output_arr[i] = calc_quantile(arr_range, quantile, minp)

        return pandas.Series(output_arr, input_series._index, name=input_series._name)

    return hpat_pandas_rolling_series_quantile_impl


@sdc_overload_method(SeriesRollingType, 'sum')
def hpat_pandas_series_rolling_sum(self):
    """
    Intel Scalable Dataframe Compiler User Guide
    ********************************************
    Pandas API: pandas.core.window.Rolling.sum

    Limitations
    -----------
    Series elements cannot be max/min float/integer. Otherwise SDC and Pandas results are different.

    Examples
    --------
    .. literalinclude:: ../../../examples/series/rolling/series_rolling_sum.py
       :language: python
       :lines: 27-
       :caption: Calculate rolling sum of given Series.
       :name: ex_series_rolling_sum

    .. command-output:: python ./series/rolling/series_rolling_sum.py
       :cwd: ../../../examples

    .. seealso::
        :ref:`Series.rolling <pandas.Series.rolling>`
            Calling object with a Series.
        :ref:`DataFrame.rolling <pandas.DataFrame.rolling>`
            Calling object with a DataFrame.
        :ref:`Series.sum <pandas.Series.sum>`
            Similar method for Series.
        :ref:`DataFrame.sum <pandas.DataFrame.sum>`
            Similar method for DataFrame.

    Intel Scalable Dataframe Compiler Developer Guide
    *************************************************

    Pandas Series method :meth:`pandas.Series.rolling.sum()` implementation.

    .. only:: developer

    Test: python -m sdc.runtests -k sdc.tests.test_rolling.TestRolling.test_series_rolling_sum

    Parameters
    ----------
    self: :class:`pandas.Series.rolling`
        input arg

    Returns
    -------
    :obj:`pandas.Series`
         returns :obj:`pandas.Series` object
    """

    ty_checker = TypeChecker('Method rolling.sum().')
    ty_checker.check(self, SeriesRollingType)

    return hpat_pandas_rolling_series_sum_impl


@sdc_overload_method(SeriesRollingType, 'std')
def hpat_pandas_series_rolling_std(self, ddof=1):

    ty_checker = TypeChecker('Method rolling.std().')
    ty_checker.check(self, SeriesRollingType)

    if not isinstance(ddof, (int, Integer, Omitted)):
        ty_checker.raise_exc(ddof, 'int', 'ddof')

    def hpat_pandas_rolling_series_std_impl(self, ddof=1):
        win = self._window
        minp = self._min_periods

        input_series = self._data
        input_arr = input_series._data
        length = len(input_arr)
        output_arr = numpy.empty(length, dtype=float64)

        def culc_std(arr, ddof, minp):
            finite_arr = arr[numpy.isfinite(arr)]
            if len(finite_arr) < minp:
                return numpy.nan
            else:
                return arr_std(finite_arr, ddof)

        boundary = min(win, length)
        for i in prange(boundary):
            arr_range = input_arr[:i + 1]
            output_arr[i] = culc_std(arr_range, ddof, minp)

        for i in prange(min(win, length), length):
            arr_range = input_arr[i + 1 - win:i + 1]
            output_arr[i] = culc_std(arr_range, ddof, minp)

        return pandas.Series(output_arr, input_series._index, name=input_series._name)

    return hpat_pandas_rolling_series_std_impl


@sdc_overload_method(SeriesRollingType, 'var')
def hpat_pandas_series_rolling_var(self, ddof=1):

    ty_checker = TypeChecker('Method rolling.var().')
    ty_checker.check(self, SeriesRollingType)

    if not isinstance(ddof, (int, Integer, Omitted)):
        ty_checker.raise_exc(ddof, 'int', 'ddof')

    def hpat_pandas_rolling_series_var_impl(self, ddof=1):
        win = self._window
        minp = self._min_periods

        input_series = self._data
        input_arr = input_series._data
        length = len(input_arr)
        output_arr = numpy.empty(length, dtype=float64)

        def culc_var(arr, ddof, minp):
            finite_arr = arr[numpy.isfinite(arr)]
            if len(finite_arr) < minp:
                return numpy.nan
            else:
                return arr_var(finite_arr, ddof)

        boundary = min(win, length)
        for i in prange(boundary):
            arr_range = input_arr[:i + 1]
            output_arr[i] = culc_var(arr_range, ddof, minp)

        for i in prange(boundary, length):
            arr_range = input_arr[i + 1 - win:i + 1]
            output_arr[i] = culc_var(arr_range, ddof, minp)

        return pandas.Series(output_arr, input_series._index, name=input_series._name)

    return hpat_pandas_rolling_series_var_impl


hpat_pandas_series_rolling_corr.__doc__ = hpat_pandas_series_rolling_docstring_tmpl.format(**{
    'method_name': 'corr',
    'example_caption': 'Calculate rolling correlation.',
    'limitations_block':
    """
    Limitations
    -----------
    Series elements cannot be max/min float/integer. Otherwise SDC and Pandas results are different.
    Resulting Series has default index and name.
    """,
    'extra_params':
    """
    other: :obj:`Series`
        Other Series.
    pairwise: :obj:`bool`
        Not relevant for Series.
    """
})

hpat_pandas_series_rolling_cov.__doc__ = hpat_pandas_series_rolling_docstring_tmpl.format(**{
    'method_name': 'cov',
    'example_caption': 'Calculate rolling covariance.',
    'limitations_block':
    """
    Limitations
    -----------
    Series elements cannot be max/min float/integer. Otherwise SDC and Pandas results are different.
    Resulting Series has default index and name.
    """,
    'extra_params':
    """
    other: :obj:`Series`
        Other Series.
    pairwise: :obj:`bool`
        Not relevant for Series.
    ddof: :obj:`int`
        Delta Degrees of Freedom.
    """
})

hpat_pandas_series_rolling_mean.__doc__ = hpat_pandas_series_rolling_docstring_tmpl.format(**{
    'method_name': 'mean',
    'example_caption': 'Calculate the rolling mean of the values.',
    'limitations_block':
    """
    Limitations
    -----------
    Series elements cannot be max/min float/integer. Otherwise SDC and Pandas results are different.
    """,
    'extra_params': ''
})

hpat_pandas_series_rolling_median.__doc__ = hpat_pandas_series_rolling_docstring_tmpl.format(**{
    'method_name': 'median',
    'example_caption': 'Calculate the rolling median.',
    'limitations_block': '',
    'extra_params': ''
})

<<<<<<< HEAD
hpat_pandas_series_rolling_skew.__doc__ = hpat_pandas_series_rolling_docstring_tmpl.format(**{
    'method_name': 'skew',
    'example_caption': 'Unbiased rolling skewness.',
    'example_result':
    """
        0         NaN
        1         NaN
        2    0.000000
        3    0.935220
        4   -1.293343
        dtype: float64
    """,
    'limitations_block': '',
    'extra_params': ''
=======
hpat_pandas_series_rolling_quantile.__doc__ = hpat_pandas_series_rolling_docstring_tmpl.format(**{
    'method_name': 'quantile',
    'example_caption': 'Calculate the rolling quantile.',
    'limitations_block':
    """
    Limitations
    -----------
    Supported ``interpolation`` only can be `'linear'`.
    Series elements cannot be max/min float/integer. Otherwise SDC and Pandas results are different.
    """,
    'extra_params':
    """
    quantile: :obj:`float`
        Quantile to compute. 0 <= quantile <= 1.
    interpolation: :obj:`str`
        This optional parameter specifies the interpolation method to use.
    """
>>>>>>> 9153fb7a
})

hpat_pandas_series_rolling_std.__doc__ = hpat_pandas_series_rolling_docstring_tmpl.format(**{
    'method_name': 'std',
    'example_caption': 'Calculate rolling standard deviation.',
    'limitations_block':
    """
    Limitations
    -----------
    Series elements cannot be max/min float/integer. Otherwise SDC and Pandas results are different.
    """,
    'extra_params':
    """
    ddof: :obj:`int`
        Delta Degrees of Freedom.
    """
})

hpat_pandas_series_rolling_var.__doc__ = hpat_pandas_series_rolling_docstring_tmpl.format(**{
    'method_name': 'var',
    'example_caption': 'Calculate unbiased rolling variance.',
    'limitations_block':
    """
    Limitations
    -----------
    Series elements cannot be max/min float/integer. Otherwise SDC and Pandas results are different.
    """,
    'extra_params':
    """
    ddof: :obj:`int`
        Delta Degrees of Freedom.
    """
})<|MERGE_RESOLUTION|>--- conflicted
+++ resolved
@@ -145,7 +145,15 @@
 
 
 @register_jitable
-<<<<<<< HEAD
+def arr_quantile(arr, q):
+    """Calculate quantile of values"""
+    if len(arr) == 0:
+        return numpy.nan
+
+    return numpy.quantile(arr, q)
+
+
+@register_jitable
 def _moment(arr, moment):
     mn = numpy.mean(arr)
     s = numpy.power((arr - mn), moment)
@@ -168,14 +176,6 @@
         val = numpy.sqrt((n - 1.0) * n) / (n - 2.0) * m3 / m2 ** 1.5
 
     return val
-=======
-def arr_quantile(arr, q):
-    """Calculate quantile of values"""
-    if len(arr) == 0:
-        return numpy.nan
-
-    return numpy.quantile(arr, q)
->>>>>>> 9153fb7a
 
 
 @register_jitable
@@ -295,7 +295,7 @@
 
     nan_other = isinstance(other, (Omitted, NoneType)) or other is None
 
-    def hpat_pandas_rolling_series_std_impl(self, other=None, pairwise=None):
+    def hpat_pandas_rolling_series_corr_impl(self, other=None, pairwise=None):
         win = self._window
         minp = self._min_periods
 
@@ -336,7 +336,7 @@
 
         return pandas.Series(output_arr)
 
-    return hpat_pandas_rolling_series_std_impl
+    return hpat_pandas_rolling_series_corr_impl
 
 
 @sdc_overload_method(SeriesRollingType, 'count')
@@ -413,7 +413,7 @@
 
     nan_other = isinstance(other, (Omitted, NoneType)) or other is None
 
-    def hpat_pandas_rolling_series_std_impl(self, other=None, pairwise=None, ddof=1):
+    def hpat_pandas_rolling_series_cov_impl(self, other=None, pairwise=None, ddof=1):
         win = self._window
         minp = self._min_periods
 
@@ -454,7 +454,7 @@
 
         return pandas.Series(output_arr)
 
-    return hpat_pandas_rolling_series_std_impl
+    return hpat_pandas_rolling_series_cov_impl
 
 
 @sdc_overload_method(SeriesRollingType, 'max')
@@ -583,22 +583,8 @@
     return hpat_pandas_rolling_series_min_impl
 
 
-<<<<<<< HEAD
-@sdc_overload_method(SeriesRollingType, 'skew')
-def hpat_pandas_series_rolling_skew(self):
-
-    ty_checker = TypeChecker('Method rolling.skew().')
-    ty_checker.check(self, SeriesRollingType)
-
-    return hpat_pandas_rolling_series_skew_impl
-
-
-@sdc_overload_method(SeriesRollingType, 'std')
-def hpat_pandas_series_rolling_std(self, ddof=1):
-=======
 @sdc_overload_method(SeriesRollingType, 'quantile')
 def hpat_pandas_series_rolling_quantile(self, quantile, interpolation='linear'):
->>>>>>> 9153fb7a
 
     ty_checker = TypeChecker('Method rolling.quantile().')
     ty_checker.check(self, SeriesRollingType)
@@ -643,6 +629,54 @@
         return pandas.Series(output_arr, input_series._index, name=input_series._name)
 
     return hpat_pandas_rolling_series_quantile_impl
+
+
+@sdc_overload_method(SeriesRollingType, 'skew')
+def hpat_pandas_series_rolling_skew(self):
+
+    ty_checker = TypeChecker('Method rolling.skew().')
+    ty_checker.check(self, SeriesRollingType)
+
+    return hpat_pandas_rolling_series_skew_impl
+
+
+@sdc_overload_method(SeriesRollingType, 'std')
+def hpat_pandas_series_rolling_std(self, ddof=1):
+
+    ty_checker = TypeChecker('Method rolling.std().')
+    ty_checker.check(self, SeriesRollingType)
+
+    if not isinstance(ddof, (int, Integer, Omitted)):
+        ty_checker.raise_exc(ddof, 'int', 'ddof')
+
+    def hpat_pandas_rolling_series_std_impl(self, ddof=1):
+        win = self._window
+        minp = self._min_periods
+
+        input_series = self._data
+        input_arr = input_series._data
+        length = len(input_arr)
+        output_arr = numpy.empty(length, dtype=float64)
+
+        def culc_std(arr, ddof, minp):
+            finite_arr = arr[numpy.isfinite(arr)]
+            if len(finite_arr) < minp:
+                return numpy.nan
+            else:
+                return arr_std(finite_arr, ddof)
+
+        boundary = min(win, length)
+        for i in prange(boundary):
+            arr_range = input_arr[:i + 1]
+            output_arr[i] = culc_std(arr_range, ddof, minp)
+
+        for i in prange(boundary, length):
+            arr_range = input_arr[i + 1 - win:i + 1]
+            output_arr[i] = culc_std(arr_range, ddof, minp)
+
+        return pandas.Series(output_arr, input_series._index, name=input_series._name)
+
+    return hpat_pandas_rolling_series_std_impl
 
 
 @sdc_overload_method(SeriesRollingType, 'sum')
@@ -703,45 +737,6 @@
     return hpat_pandas_rolling_series_sum_impl
 
 
-@sdc_overload_method(SeriesRollingType, 'std')
-def hpat_pandas_series_rolling_std(self, ddof=1):
-
-    ty_checker = TypeChecker('Method rolling.std().')
-    ty_checker.check(self, SeriesRollingType)
-
-    if not isinstance(ddof, (int, Integer, Omitted)):
-        ty_checker.raise_exc(ddof, 'int', 'ddof')
-
-    def hpat_pandas_rolling_series_std_impl(self, ddof=1):
-        win = self._window
-        minp = self._min_periods
-
-        input_series = self._data
-        input_arr = input_series._data
-        length = len(input_arr)
-        output_arr = numpy.empty(length, dtype=float64)
-
-        def culc_std(arr, ddof, minp):
-            finite_arr = arr[numpy.isfinite(arr)]
-            if len(finite_arr) < minp:
-                return numpy.nan
-            else:
-                return arr_std(finite_arr, ddof)
-
-        boundary = min(win, length)
-        for i in prange(boundary):
-            arr_range = input_arr[:i + 1]
-            output_arr[i] = culc_std(arr_range, ddof, minp)
-
-        for i in prange(min(win, length), length):
-            arr_range = input_arr[i + 1 - win:i + 1]
-            output_arr[i] = culc_std(arr_range, ddof, minp)
-
-        return pandas.Series(output_arr, input_series._index, name=input_series._name)
-
-    return hpat_pandas_rolling_series_std_impl
-
-
 @sdc_overload_method(SeriesRollingType, 'var')
 def hpat_pandas_series_rolling_var(self, ddof=1):
 
@@ -840,22 +835,6 @@
     'extra_params': ''
 })
 
-<<<<<<< HEAD
-hpat_pandas_series_rolling_skew.__doc__ = hpat_pandas_series_rolling_docstring_tmpl.format(**{
-    'method_name': 'skew',
-    'example_caption': 'Unbiased rolling skewness.',
-    'example_result':
-    """
-        0         NaN
-        1         NaN
-        2    0.000000
-        3    0.935220
-        4   -1.293343
-        dtype: float64
-    """,
-    'limitations_block': '',
-    'extra_params': ''
-=======
 hpat_pandas_series_rolling_quantile.__doc__ = hpat_pandas_series_rolling_docstring_tmpl.format(**{
     'method_name': 'quantile',
     'example_caption': 'Calculate the rolling quantile.',
@@ -873,7 +852,13 @@
     interpolation: :obj:`str`
         This optional parameter specifies the interpolation method to use.
     """
->>>>>>> 9153fb7a
+})
+
+hpat_pandas_series_rolling_skew.__doc__ = hpat_pandas_series_rolling_docstring_tmpl.format(**{
+    'method_name': 'skew',
+    'example_caption': 'Unbiased rolling skewness.',
+    'limitations_block': '',
+    'extra_params': ''
 })
 
 hpat_pandas_series_rolling_std.__doc__ = hpat_pandas_series_rolling_docstring_tmpl.format(**{
