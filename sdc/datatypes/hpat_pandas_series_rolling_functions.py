# *****************************************************************************
# Copyright (c) 2020, Intel Corporation All rights reserved.
#
# Redistribution and use in source and binary forms, with or without
# modification, are permitted provided that the following conditions are met:
#
#     Redistributions of source code must retain the above copyright notice,
#     this list of conditions and the following disclaimer.
#
#     Redistributions in binary form must reproduce the above copyright notice,
#     this list of conditions and the following disclaimer in the documentation
#     and/or other materials provided with the distribution.
#
# THIS SOFTWARE IS PROVIDED BY THE COPYRIGHT HOLDERS AND CONTRIBUTORS "AS IS"
# AND ANY EXPRESS OR IMPLIED WARRANTIES, INCLUDING, BUT NOT LIMITED TO,
# THE IMPLIED WARRANTIES OF MERCHANTABILITY AND FITNESS FOR A PARTICULAR
# PURPOSE ARE DISCLAIMED. IN NO EVENT SHALL THE COPYRIGHT HOLDER OR
# CONTRIBUTORS BE LIABLE FOR ANY DIRECT, INDIRECT, INCIDENTAL, SPECIAL,
# EXEMPLARY, OR CONSEQUENTIAL DAMAGES (INCLUDING, BUT NOT LIMITED TO,
# PROCUREMENT OF SUBSTITUTE GOODS OR SERVICES; LOSS OF USE, DATA, OR PROFITS;
# OR BUSINESS INTERRUPTION) HOWEVER CAUSED AND ON ANY THEORY OF LIABILITY,
# WHETHER IN CONTRACT, STRICT LIABILITY, OR TORT (INCLUDING NEGLIGENCE OR
# OTHERWISE) ARISING IN ANY WAY OUT OF THE USE OF THIS SOFTWARE,
# EVEN IF ADVISED OF THE POSSIBILITY OF SUCH DAMAGE.
# *****************************************************************************

import numpy
import pandas

from functools import partial

from numba import prange
from numba.extending import register_jitable
from numba.types import (float64, Boolean, Integer, NoneType, Number,
                         Omitted, StringLiteral, UnicodeType)

from sdc.datatypes.common_functions import _sdc_pandas_series_align
from sdc.datatypes.hpat_pandas_series_rolling_types import SeriesRollingType
from sdc.hiframes.pd_series_type import SeriesType
from sdc.utilities.prange_utils import parallel_chunks
from sdc.utilities.sdc_typing_utils import TypeChecker
from sdc.utilities.utils import sdc_overload_method, sdc_register_jitable


# disabling parallel execution for rolling due to numba issue https://github.com/numba/numba/issues/5098
sdc_rolling_overload = partial(sdc_overload_method, parallel=False)


hpat_pandas_series_rolling_docstring_tmpl = """
    Intel Scalable Dataframe Compiler User Guide
    ********************************************
    Pandas API: pandas.core.window.Rolling.{method_name}
{limitations_block}
    Examples
    --------
    .. literalinclude:: ../../../examples/series/rolling/series_rolling_{method_name}.py
       :language: python
       :lines: 27-
       :caption: {example_caption}
       :name: ex_series_rolling_{method_name}

    .. command-output:: python ./series/rolling/series_rolling_{method_name}.py
       :cwd: ../../../examples

    .. seealso::
        :ref:`Series.rolling <pandas.Series.rolling>`
            Calling object with a Series.
        :ref:`DataFrame.rolling <pandas.DataFrame.rolling>`
            Calling object with a DataFrame.
        :ref:`Series.{method_name} <pandas.Series.{method_name}>`
            Similar method for Series.
        :ref:`DataFrame.{method_name} <pandas.DataFrame.{method_name}>`
            Similar method for DataFrame.

    Intel Scalable Dataframe Compiler Developer Guide
    *************************************************

    Pandas Series method :meth:`pandas.Series.rolling.{method_name}()` implementation.

    .. only:: developer

    Test: python -m sdc.runtests -k sdc.tests.test_rolling.TestRolling.test_series_rolling_{method_name}

    Parameters
    ----------
    self: :class:`pandas.Series.rolling`
        input arg{extra_params}

    Returns
    -------
    :obj:`pandas.Series`
         returns :obj:`pandas.Series` object
"""


@sdc_register_jitable
def arr_apply(arr, func):
    """Apply function for values"""
    return func(arr)


@sdc_register_jitable
def arr_corr(x, y):
    """Calculate correlation of values"""
    if len(x) == 0:
        return numpy.nan

    return numpy.corrcoef(x, y)[0, 1]


@sdc_register_jitable
def arr_nonnan_count(arr):
    """Count non-NaN values"""
    return len(arr) - numpy.isnan(arr).sum()


@sdc_register_jitable
def arr_max(arr):
    """Calculate maximum of values"""
    if len(arr) == 0:
        return numpy.nan

    return arr.max()


@sdc_register_jitable
def arr_mean(arr):
    """Calculate mean of values"""
    if len(arr) == 0:
        return numpy.nan

    return arr.mean()


@sdc_register_jitable
def arr_median(arr):
    """Calculate median of values"""
    if len(arr) == 0:
        return numpy.nan

    return numpy.median(arr)


@sdc_register_jitable
def arr_quantile(arr, q):
    """Calculate quantile of values"""
    if len(arr) == 0:
        return numpy.nan

    return numpy.quantile(arr, q)


@sdc_register_jitable
def _moment(arr, moment):
    mn = numpy.mean(arr)
    s = numpy.power((arr - mn), moment)

    return numpy.mean(s)


@sdc_register_jitable
def arr_skew(arr):
    """Calculate unbiased skewness of values"""
    n = len(arr)
    if n < 3:
        return numpy.nan

    m2 = _moment(arr, 2)
    m3 = _moment(arr, 3)
    val = 0 if m2 == 0 else m3 / m2 ** 1.5

    if (n > 2) & (m2 > 0):
        val = numpy.sqrt((n - 1.0) * n) / (n - 2.0) * m3 / m2 ** 1.5

    return val


@sdc_register_jitable
def arr_std(arr, ddof):
    """Calculate standard deviation of values"""
    return arr_var(arr, ddof) ** 0.5


@sdc_register_jitable
def arr_var(arr, ddof):
    """Calculate unbiased variance of values"""
    length = len(arr)
    if length in [0, ddof]:
        return numpy.nan

    return numpy.var(arr) * length / (length - ddof)


def gen_hpat_pandas_series_rolling_impl(rolling_func):
    """Generate series rolling methods implementations based on input func"""
    def impl(self):
        win = self._window
        minp = self._min_periods

        input_series = self._data
        input_arr = input_series._data
        length = len(input_arr)
        output_arr = numpy.empty(length, dtype=float64)

        def apply_minp(arr, minp):
            finite_arr = arr[numpy.isfinite(arr)]
            if len(finite_arr) < minp:
                return numpy.nan
            else:
                return rolling_func(finite_arr)

        boundary = min(win, length)
        for i in prange(boundary):
            arr_range = input_arr[:i + 1]
            output_arr[i] = apply_minp(arr_range, minp)

        for i in prange(boundary, length):
            arr_range = input_arr[i + 1 - win:i + 1]
            output_arr[i] = apply_minp(arr_range, minp)

        return pandas.Series(output_arr, input_series._index, name=input_series._name)

    return impl


def gen_hpat_pandas_series_rolling_ddof_impl(rolling_func):
    """Generate series rolling methods implementations with parameter ddof"""
    def impl(self, ddof=1):
        win = self._window
        minp = self._min_periods

        input_series = self._data
        input_arr = input_series._data
        length = len(input_arr)
        output_arr = numpy.empty(length, dtype=float64)

        def apply_minp(arr, ddof, minp):
            finite_arr = arr[numpy.isfinite(arr)]
            if len(finite_arr) < minp:
                return numpy.nan
            else:
                return rolling_func(finite_arr, ddof)

        boundary = min(win, length)
        for i in prange(boundary):
            arr_range = input_arr[:i + 1]
            output_arr[i] = apply_minp(arr_range, ddof, minp)

        for i in prange(boundary, length):
            arr_range = input_arr[i + 1 - win:i + 1]
            output_arr[i] = apply_minp(arr_range, ddof, minp)

        return pandas.Series(output_arr, input_series._index, name=input_series._name)

    return impl


hpat_pandas_rolling_series_max_impl = register_jitable(
    gen_hpat_pandas_series_rolling_impl(arr_max))
hpat_pandas_rolling_series_median_impl = register_jitable(
    gen_hpat_pandas_series_rolling_impl(arr_median))
hpat_pandas_rolling_series_skew_impl = register_jitable(
    gen_hpat_pandas_series_rolling_impl(arr_skew))
hpat_pandas_rolling_series_std_impl = register_jitable(
    gen_hpat_pandas_series_rolling_ddof_impl(arr_std))
hpat_pandas_rolling_series_var_impl = register_jitable(
    gen_hpat_pandas_series_rolling_ddof_impl(arr_var))


@sdc_register_jitable
<<<<<<< HEAD
def put_kurt(value, nfinite, result):
    """Calculate the window sums for kurt with new value."""
    _sum, square_sum, cube_sum, fourth_degree_sum = result
    if numpy.isfinite(value):
        nfinite += 1
        _sum += value
        square_sum += value * value
        cube_sum += value * value * value
        fourth_degree_sum += value * value * value * value

    return nfinite, (_sum, square_sum, cube_sum, fourth_degree_sum)


@sdc_register_jitable
def pop_kurt(value, nfinite, result):
    """Calculate the window sums for kurt without old value."""
    _sum, square_sum, cube_sum, fourth_degree_sum = result
    if numpy.isfinite(value):
        nfinite -= 1
        _sum -= value
        square_sum -= value * value
        cube_sum -= value * value * value
        fourth_degree_sum -= value * value * value * value

    return nfinite, (_sum, square_sum, cube_sum, fourth_degree_sum)
=======
def calc_min(arr, idx, win_size):
    """Recalculate the window min based on data, index and window size."""
    start = max(0, idx - win_size + 1)
    nfinite = 0
    result = numpy.nan
    for i in range(start, idx + 1):
        value = arr[i]
        nfinite, result = put_min(value, nfinite, result)

    return nfinite, result


@sdc_register_jitable
def pop_min(value, nfinite, result, arr, idx, win_size):
    """Calculate the window min without old value."""
    if numpy.isfinite(value):
        nfinite -= 1
        if nfinite:
            if value == result:
                return calc_min(arr, idx, win_size)
        else:
            result = numpy.nan

    return nfinite, result


@sdc_register_jitable
def put_min(value, nfinite, result):
    """Calculate the window min with new value."""
    if numpy.isfinite(value):
        nfinite += 1
        if numpy.isnan(result) or value < result:
            result = value

    return nfinite, result
>>>>>>> 5235fd90


@sdc_register_jitable
def pop_sum(value, nfinite, result):
    """Calculate the window sum without old value."""
    if numpy.isfinite(value):
        nfinite -= 1
        result -= value

    return nfinite, result


@sdc_register_jitable
def put_sum(value, nfinite, result):
    """Calculate the window sum with new value."""
    if numpy.isfinite(value):
        nfinite += 1
        result += value

    return nfinite, result


@sdc_register_jitable
def result_or_nan(nfinite, minp, result):
    """Get result taking into account min periods."""
    if nfinite < minp:
        return numpy.nan

    return result


@sdc_register_jitable
def kurt_result_or_nan(nfinite, minp, result):
    """Get result kurt taking into account min periods."""
    if nfinite < max(4, minp):
        return numpy.nan

    _sum, square_sum, cube_sum, fourth_degree_sum = result

    n = nfinite
    m2 = (square_sum - _sum * _sum / n) / n
    m4 = (fourth_degree_sum - 4*_sum*cube_sum/n + 6*_sum*_sum*square_sum/n/n - 3*_sum*_sum*_sum*_sum/n/n/n) / n
    res = 0 if m2 == 0 else m4 / m2 ** 2.0

    if (n > 2) & (m2 > 0):
        res = 1.0/(n-2)/(n-3) * ((n**2-1.0)*m4/m2**2.0 - 3*(n-1)**2.0)

    return res


@sdc_register_jitable
def mean_result_or_nan(nfinite, minp, result):
    """Get result mean taking into account min periods."""
    if nfinite == 0 or nfinite < minp:
        return numpy.nan

    return result / nfinite


def gen_sdc_pandas_series_rolling_impl(pop, put, get_result=result_or_nan,
                                       init_result=numpy.nan):
    """Generate series rolling methods implementations based on pop/put funcs"""
    def impl(self):
        win = self._window
        minp = self._min_periods

        input_series = self._data
        input_arr = input_series._data
        length = len(input_arr)
        output_arr = numpy.empty(length, dtype=float64)

        chunks = parallel_chunks(length)
        for i in prange(len(chunks)):
            chunk = chunks[i]
            nfinite = 0
            result = init_result

            prelude_start = max(0, chunk.start - win + 1)
            prelude_stop = min(chunk.start, prelude_start + win)

            interlude_start = prelude_stop
            interlude_stop = min(prelude_start + win, chunk.stop)

            for idx in range(prelude_start, prelude_stop):
                value = input_arr[idx]
                nfinite, result = put(value, nfinite, result)

            for idx in range(interlude_start, interlude_stop):
                value = input_arr[idx]
                nfinite, result = put(value, nfinite, result)
                output_arr[idx] = get_result(nfinite, minp, result)

            for idx in range(interlude_stop, chunk.stop):
                put_value = input_arr[idx]
                pop_value = input_arr[idx - win]
                nfinite, result = put(put_value, nfinite, result)
                nfinite, result = pop(pop_value, nfinite, result)
                output_arr[idx] = get_result(nfinite, minp, result)

        return pandas.Series(output_arr, input_series._index,
                             name=input_series._name)
    return impl


<<<<<<< HEAD
sdc_pandas_series_rolling_kurt_impl = gen_sdc_pandas_series_rolling_impl(
    pop_kurt, put_kurt, get_result=kurt_result_or_nan,
    init_result=(0., 0., 0., 0.))
=======
def gen_sdc_pandas_series_rolling_minmax_impl(pop, put, init_result=numpy.nan):
    """Generate series rolling min/max implementations based on pop/put funcs"""
    def impl(self):
        win = self._window
        minp = self._min_periods

        input_series = self._data
        input_arr = input_series._data
        length = len(input_arr)
        output_arr = numpy.empty(length, dtype=float64)

        chunks = parallel_chunks(length)
        for i in prange(len(chunks)):
            chunk = chunks[i]
            nfinite = 0
            result = init_result

            prelude_start = max(0, chunk.start - win + 1)
            prelude_stop = chunk.start

            interlude_start = prelude_stop
            interlude_stop = min(interlude_start + win, chunk.stop)

            for idx in range(prelude_start, prelude_stop):
                value = input_arr[idx]
                nfinite, result = put(value, nfinite, result)

            for idx in range(interlude_start, interlude_stop):
                value = input_arr[idx]
                nfinite, result = put(value, nfinite, result)
                output_arr[idx] = result_or_nan(nfinite, minp, result)

            for idx in range(interlude_stop, chunk.stop):
                put_value = input_arr[idx]
                pop_value = input_arr[idx - win]
                nfinite, result = put(put_value, nfinite, result)
                nfinite, result = pop(pop_value, nfinite, result,
                                      input_arr, idx, win)
                output_arr[idx] = result_or_nan(nfinite, minp, result)

        return pandas.Series(output_arr, input_series._index,
                             name=input_series._name)
    return impl


>>>>>>> 5235fd90
sdc_pandas_series_rolling_mean_impl = gen_sdc_pandas_series_rolling_impl(
    pop_sum, put_sum, get_result=mean_result_or_nan, init_result=0.)
sdc_pandas_series_rolling_min_impl = gen_sdc_pandas_series_rolling_minmax_impl(
    pop_min, put_min)
sdc_pandas_series_rolling_sum_impl = gen_sdc_pandas_series_rolling_impl(
    pop_sum, put_sum, init_result=0.)


@sdc_rolling_overload(SeriesRollingType, 'apply')
def hpat_pandas_series_rolling_apply(self, func, raw=None):

    ty_checker = TypeChecker('Method rolling.apply().')
    ty_checker.check(self, SeriesRollingType)

    raw_accepted = (Omitted, NoneType, Boolean)
    if not isinstance(raw, raw_accepted) and raw is not None:
        ty_checker.raise_exc(raw, 'bool', 'raw')

    def hpat_pandas_rolling_series_apply_impl(self, func, raw=None):
        win = self._window
        minp = self._min_periods

        input_series = self._data
        input_arr = input_series._data
        length = len(input_arr)
        output_arr = numpy.empty(length, dtype=float64)

        def culc_apply(arr, func, minp):
            finite_arr = arr.copy()
            finite_arr[numpy.isinf(arr)] = numpy.nan
            if len(finite_arr) < minp:
                return numpy.nan
            else:
                return arr_apply(finite_arr, func)

        boundary = min(win, length)
        for i in prange(boundary):
            arr_range = input_arr[:i + 1]
            output_arr[i] = culc_apply(arr_range, func, minp)

        for i in prange(boundary, length):
            arr_range = input_arr[i + 1 - win:i + 1]
            output_arr[i] = culc_apply(arr_range, func, minp)

        return pandas.Series(output_arr, input_series._index, name=input_series._name)

    return hpat_pandas_rolling_series_apply_impl


@sdc_rolling_overload(SeriesRollingType, 'corr')
def hpat_pandas_series_rolling_corr(self, other=None, pairwise=None):

    ty_checker = TypeChecker('Method rolling.corr().')
    ty_checker.check(self, SeriesRollingType)

    # TODO: check `other` is Series after a circular import of SeriesType fixed
    # accepted_other = (bool, Omitted, NoneType, SeriesType)
    # if not isinstance(other, accepted_other) and other is not None:
    #     ty_checker.raise_exc(other, 'Series', 'other')

    accepted_pairwise = (bool, Boolean, Omitted, NoneType)
    if not isinstance(pairwise, accepted_pairwise) and pairwise is not None:
        ty_checker.raise_exc(pairwise, 'bool', 'pairwise')

    nan_other = isinstance(other, (Omitted, NoneType)) or other is None

    def hpat_pandas_rolling_series_corr_impl(self, other=None, pairwise=None):
        win = self._window
        minp = self._min_periods

        main_series = self._data
        main_arr = main_series._data
        main_arr_length = len(main_arr)

        if nan_other == True:  # noqa
            other_arr = main_arr
        else:
            other_arr = other._data

        other_arr_length = len(other_arr)
        length = max(main_arr_length, other_arr_length)
        output_arr = numpy.empty(length, dtype=float64)

        def calc_corr(main, other, minp):
            # align arrays `main` and `other` by size and finiteness
            min_length = min(len(main), len(other))
            main_valid_indices = numpy.isfinite(main[:min_length])
            other_valid_indices = numpy.isfinite(other[:min_length])
            valid = main_valid_indices & other_valid_indices

            if len(main[valid]) < minp:
                return numpy.nan
            else:
                return arr_corr(main[valid], other[valid])

        for i in prange(min(win, length)):
            main_arr_range = main_arr[:i + 1]
            other_arr_range = other_arr[:i + 1]
            output_arr[i] = calc_corr(main_arr_range, other_arr_range, minp)

        for i in prange(win, length):
            main_arr_range = main_arr[i + 1 - win:i + 1]
            other_arr_range = other_arr[i + 1 - win:i + 1]
            output_arr[i] = calc_corr(main_arr_range, other_arr_range, minp)

        return pandas.Series(output_arr)

    return hpat_pandas_rolling_series_corr_impl


@sdc_rolling_overload(SeriesRollingType, 'count')
def hpat_pandas_series_rolling_count(self):

    ty_checker = TypeChecker('Method rolling.count().')
    ty_checker.check(self, SeriesRollingType)

    def hpat_pandas_rolling_series_count_impl(self):
        win = self._window

        input_series = self._data
        input_arr = input_series._data
        length = len(input_arr)
        output_arr = numpy.empty(length, dtype=float64)

        boundary = min(win, length)
        for i in prange(boundary):
            arr_range = input_arr[:i + 1]
            output_arr[i] = arr_nonnan_count(arr_range)

        for i in prange(boundary, length):
            arr_range = input_arr[i + 1 - win:i + 1]
            output_arr[i] = arr_nonnan_count(arr_range)

        return pandas.Series(output_arr, input_series._index, name=input_series._name)

    return hpat_pandas_rolling_series_count_impl


def _hpat_pandas_series_rolling_cov_check_types(self, other=None,
                                                pairwise=None, ddof=1):
    """Check types of parameters of series.rolling.cov()"""
    ty_checker = TypeChecker('Method rolling.cov().')
    ty_checker.check(self, SeriesRollingType)

    accepted_other = (bool, Omitted, NoneType, SeriesType)
    if not isinstance(other, accepted_other) and other is not None:
        ty_checker.raise_exc(other, 'Series', 'other')

    accepted_pairwise = (bool, Boolean, Omitted, NoneType)
    if not isinstance(pairwise, accepted_pairwise) and pairwise is not None:
        ty_checker.raise_exc(pairwise, 'bool', 'pairwise')

    if not isinstance(ddof, (int, Integer, Omitted)):
        ty_checker.raise_exc(ddof, 'int', 'ddof')


def _gen_hpat_pandas_rolling_series_cov_impl(other, align_finiteness=False):
    """Generate series.rolling.cov() implementation based on series alignment"""
    nan_other = isinstance(other, (Omitted, NoneType)) or other is None

    def _impl(self, other=None, pairwise=None, ddof=1):
        win = self._window
        minp = self._min_periods

        main_series = self._data
        if nan_other == True:  # noqa
            other_series = main_series
        else:
            other_series = other

        main_aligned, other_aligned = _sdc_pandas_series_align(main_series, other_series,
                                                               finiteness=align_finiteness)
        count = (main_aligned + other_aligned).rolling(win).count()
        bias_adj = count / (count - ddof)

        def mean(series):
            # cannot call return series.rolling(win, min_periods=minp).mean()
            # due to different float rounding in new and old implementations
            # TODO: fix this during optimizing of covariance
            input_arr = series._data
            length = len(input_arr)
            output_arr = numpy.empty(length, dtype=float64)

            def apply_minp(arr, minp):
                finite_arr = arr[numpy.isfinite(arr)]
                if len(finite_arr) < minp:
                    return numpy.nan
                else:
                    return arr_mean(finite_arr)

            boundary = min(win, length)
            for i in prange(boundary):
                arr_range = input_arr[:i + 1]
                output_arr[i] = apply_minp(arr_range, minp)

            for i in prange(boundary, length):
                arr_range = input_arr[i + 1 - win:i + 1]
                output_arr[i] = apply_minp(arr_range, minp)

            return pandas.Series(output_arr, series._index, name=series._name)

        return (mean(main_aligned * other_aligned) - mean(main_aligned) * mean(other_aligned)) * bias_adj

    return _impl


@sdc_rolling_overload(SeriesRollingType, 'cov')
def hpat_pandas_series_rolling_cov(self, other=None, pairwise=None, ddof=1):
    _hpat_pandas_series_rolling_cov_check_types(self, other=other,
                                                pairwise=pairwise, ddof=ddof)

    return _gen_hpat_pandas_rolling_series_cov_impl(other, align_finiteness=True)


@sdc_rolling_overload(SeriesRollingType, '_df_cov')
def hpat_pandas_series_rolling_cov(self, other=None, pairwise=None, ddof=1):
    _hpat_pandas_series_rolling_cov_check_types(self, other=other,
                                                pairwise=pairwise, ddof=ddof)

    return _gen_hpat_pandas_rolling_series_cov_impl(other)


@sdc_overload_method(SeriesRollingType, 'kurt')
def hpat_pandas_series_rolling_kurt(self):

    ty_checker = TypeChecker('Method rolling.kurt().')
    ty_checker.check(self, SeriesRollingType)

    return sdc_pandas_series_rolling_kurt_impl


@sdc_rolling_overload(SeriesRollingType, 'max')
def hpat_pandas_series_rolling_max(self):

    ty_checker = TypeChecker('Method rolling.max().')
    ty_checker.check(self, SeriesRollingType)

    return hpat_pandas_rolling_series_max_impl


@sdc_overload_method(SeriesRollingType, 'mean')
def hpat_pandas_series_rolling_mean(self):

    ty_checker = TypeChecker('Method rolling.mean().')
    ty_checker.check(self, SeriesRollingType)

    return sdc_pandas_series_rolling_mean_impl


@sdc_rolling_overload(SeriesRollingType, 'median')
def hpat_pandas_series_rolling_median(self):

    ty_checker = TypeChecker('Method rolling.median().')
    ty_checker.check(self, SeriesRollingType)

    return hpat_pandas_rolling_series_median_impl


@sdc_overload_method(SeriesRollingType, 'min')
def hpat_pandas_series_rolling_min(self):

    ty_checker = TypeChecker('Method rolling.min().')
    ty_checker.check(self, SeriesRollingType)

    return sdc_pandas_series_rolling_min_impl

@sdc_rolling_overload(SeriesRollingType, 'quantile')
def hpat_pandas_series_rolling_quantile(self, quantile, interpolation='linear'):

    ty_checker = TypeChecker('Method rolling.quantile().')
    ty_checker.check(self, SeriesRollingType)

    if not isinstance(quantile, Number):
        ty_checker.raise_exc(quantile, 'float', 'quantile')

    str_types = (Omitted, StringLiteral, UnicodeType)
    if not isinstance(interpolation, str_types) and interpolation != 'linear':
        ty_checker.raise_exc(interpolation, 'str', 'interpolation')

    def hpat_pandas_rolling_series_quantile_impl(self, quantile, interpolation='linear'):
        if quantile < 0 or quantile > 1:
            raise ValueError('quantile value not in [0, 1]')
        if interpolation != 'linear':
            raise ValueError('interpolation value not "linear"')

        win = self._window
        minp = self._min_periods

        input_series = self._data
        input_arr = input_series._data
        length = len(input_arr)
        output_arr = numpy.empty(length, dtype=float64)

        def calc_quantile(arr, quantile, minp):
            finite_arr = arr[numpy.isfinite(arr)]
            if len(finite_arr) < minp:
                return numpy.nan
            else:
                return arr_quantile(finite_arr, quantile)

        boundary = min(win, length)
        for i in prange(boundary):
            arr_range = input_arr[:i + 1]
            output_arr[i] = calc_quantile(arr_range, quantile, minp)

        for i in prange(boundary, length):
            arr_range = input_arr[i + 1 - win:i + 1]
            output_arr[i] = calc_quantile(arr_range, quantile, minp)

        return pandas.Series(output_arr, input_series._index, name=input_series._name)

    return hpat_pandas_rolling_series_quantile_impl


@sdc_rolling_overload(SeriesRollingType, 'skew')
def hpat_pandas_series_rolling_skew(self):

    ty_checker = TypeChecker('Method rolling.skew().')
    ty_checker.check(self, SeriesRollingType)

    return hpat_pandas_rolling_series_skew_impl


@sdc_rolling_overload(SeriesRollingType, 'std')
def hpat_pandas_series_rolling_std(self, ddof=1):

    ty_checker = TypeChecker('Method rolling.std().')
    ty_checker.check(self, SeriesRollingType)

    if not isinstance(ddof, (int, Integer, Omitted)):
        ty_checker.raise_exc(ddof, 'int', 'ddof')

    return hpat_pandas_rolling_series_std_impl


@sdc_overload_method(SeriesRollingType, 'sum')
def hpat_pandas_series_rolling_sum(self):

    ty_checker = TypeChecker('Method rolling.sum().')
    ty_checker.check(self, SeriesRollingType)

    return sdc_pandas_series_rolling_sum_impl


@sdc_rolling_overload(SeriesRollingType, 'var')
def hpat_pandas_series_rolling_var(self, ddof=1):

    ty_checker = TypeChecker('Method rolling.var().')
    ty_checker.check(self, SeriesRollingType)

    if not isinstance(ddof, (int, Integer, Omitted)):
        ty_checker.raise_exc(ddof, 'int', 'ddof')

    return hpat_pandas_rolling_series_var_impl


hpat_pandas_series_rolling_apply.__doc__ = hpat_pandas_series_rolling_docstring_tmpl.format(**{
    'method_name': 'apply',
    'example_caption': 'Calculate the rolling apply.',
    'limitations_block':
    """
    Limitations
    -----------
    Supported ``raw`` only can be `None` or `True`. Parameters ``args``, ``kwargs`` unsupported.
    Series elements cannot be max/min float/integer. Otherwise SDC and Pandas results are different.
    """,
    'extra_params':
    """
    func:
        A single value producer
    raw: :obj:`bool`
        False : passes each row or column as a Series to the function.
        True or None : the passed function will receive ndarray objects instead.
    """
})

hpat_pandas_series_rolling_corr.__doc__ = hpat_pandas_series_rolling_docstring_tmpl.format(**{
    'method_name': 'corr',
    'example_caption': 'Calculate rolling correlation.',
    'limitations_block':
    """
    Limitations
    -----------
    Series elements cannot be max/min float/integer. Otherwise SDC and Pandas results are different.
    Resulting Series has default index and name.
    """,
    'extra_params':
    """
    other: :obj:`Series`
        Other Series.
    pairwise: :obj:`bool`
        Not relevant for Series.
    """
})

hpat_pandas_series_rolling_count.__doc__ = hpat_pandas_series_rolling_docstring_tmpl.format(**{
    'method_name': 'count',
    'example_caption': 'Count of any non-NaN observations inside the window.',
    'limitations_block': '',
    'extra_params': ''
})

hpat_pandas_series_rolling_cov.__doc__ = hpat_pandas_series_rolling_docstring_tmpl.format(**{
    'method_name': 'cov',
    'example_caption': 'Calculate rolling covariance.',
    'limitations_block':
    """
    Limitations
    -----------
    Series elements cannot be max/min float/integer. Otherwise SDC and Pandas results are different.
    Resulting Series has default index and name.
    """,
    'extra_params':
    """
    other: :obj:`Series`
        Other Series.
    pairwise: :obj:`bool`
        Not relevant for Series.
    ddof: :obj:`int`
        Delta Degrees of Freedom.
    """
})

hpat_pandas_series_rolling_kurt.__doc__ = hpat_pandas_series_rolling_docstring_tmpl.format(**{
    'method_name': 'kurt',
    'example_caption': 'Calculate unbiased rolling kurtosis.',
    'limitations_block': '',
    'extra_params': ''
})

hpat_pandas_series_rolling_max.__doc__ = hpat_pandas_series_rolling_docstring_tmpl.format(**{
    'method_name': 'max',
    'example_caption': 'Calculate the rolling maximum.',
    'limitations_block': '',
    'extra_params': ''
})

hpat_pandas_series_rolling_mean.__doc__ = hpat_pandas_series_rolling_docstring_tmpl.format(**{
    'method_name': 'mean',
    'example_caption': 'Calculate the rolling mean of the values.',
    'limitations_block':
    """
    Limitations
    -----------
    Series elements cannot be max/min float/integer. Otherwise SDC and Pandas results are different.
    """,
    'extra_params': ''
})

hpat_pandas_series_rolling_median.__doc__ = hpat_pandas_series_rolling_docstring_tmpl.format(**{
    'method_name': 'median',
    'example_caption': 'Calculate the rolling median.',
    'limitations_block': '',
    'extra_params': ''
})

hpat_pandas_series_rolling_min.__doc__ = hpat_pandas_series_rolling_docstring_tmpl.format(**{
    'method_name': 'min',
    'example_caption': 'Calculate the rolling minimum.',
    'limitations_block': '',
    'extra_params': ''
})

hpat_pandas_series_rolling_quantile.__doc__ = hpat_pandas_series_rolling_docstring_tmpl.format(**{
    'method_name': 'quantile',
    'example_caption': 'Calculate the rolling quantile.',
    'limitations_block':
    """
    Limitations
    -----------
    Supported ``interpolation`` only can be `'linear'`.
    Series elements cannot be max/min float/integer. Otherwise SDC and Pandas results are different.
    """,
    'extra_params':
    """
    quantile: :obj:`float`
        Quantile to compute. 0 <= quantile <= 1.
    interpolation: :obj:`str`
        This optional parameter specifies the interpolation method to use.
    """
})

hpat_pandas_series_rolling_skew.__doc__ = hpat_pandas_series_rolling_docstring_tmpl.format(**{
    'method_name': 'skew',
    'example_caption': 'Unbiased rolling skewness.',
    'limitations_block': '',
    'extra_params': ''
})

hpat_pandas_series_rolling_std.__doc__ = hpat_pandas_series_rolling_docstring_tmpl.format(**{
    'method_name': 'std',
    'example_caption': 'Calculate rolling standard deviation.',
    'limitations_block':
    """
    Limitations
    -----------
    Series elements cannot be max/min float/integer. Otherwise SDC and Pandas results are different.
    """,
    'extra_params':
    """
    ddof: :obj:`int`
        Delta Degrees of Freedom.
    """
})

hpat_pandas_series_rolling_sum.__doc__ = hpat_pandas_series_rolling_docstring_tmpl.format(**{
    'method_name': 'sum',
    'example_caption': 'Calculate rolling sum of given Series.',
    'limitations_block':
    """
    Limitations
    -----------
    Series elements cannot be max/min float/integer. Otherwise SDC and Pandas results are different.
    """,
    'extra_params': ''
})

hpat_pandas_series_rolling_var.__doc__ = hpat_pandas_series_rolling_docstring_tmpl.format(**{
    'method_name': 'var',
    'example_caption': 'Calculate unbiased rolling variance.',
    'limitations_block':
    """
    Limitations
    -----------
    Series elements cannot be max/min float/integer. Otherwise SDC and Pandas results are different.
    """,
    'extra_params':
    """
    ddof: :obj:`int`
        Delta Degrees of Freedom.
    """
})<|MERGE_RESOLUTION|>--- conflicted
+++ resolved
@@ -268,7 +268,6 @@
 
 
 @sdc_register_jitable
-<<<<<<< HEAD
 def put_kurt(value, nfinite, result):
     """Calculate the window sums for kurt with new value."""
     _sum, square_sum, cube_sum, fourth_degree_sum = result
@@ -294,7 +293,9 @@
         fourth_degree_sum -= value * value * value * value
 
     return nfinite, (_sum, square_sum, cube_sum, fourth_degree_sum)
-=======
+
+
+@sdc_register_jitable
 def calc_min(arr, idx, win_size):
     """Recalculate the window min based on data, index and window size."""
     start = max(0, idx - win_size + 1)
@@ -330,7 +331,6 @@
             result = value
 
     return nfinite, result
->>>>>>> 5235fd90
 
 
 @sdc_register_jitable
@@ -435,11 +435,6 @@
     return impl
 
 
-<<<<<<< HEAD
-sdc_pandas_series_rolling_kurt_impl = gen_sdc_pandas_series_rolling_impl(
-    pop_kurt, put_kurt, get_result=kurt_result_or_nan,
-    init_result=(0., 0., 0., 0.))
-=======
 def gen_sdc_pandas_series_rolling_minmax_impl(pop, put, init_result=numpy.nan):
     """Generate series rolling min/max implementations based on pop/put funcs"""
     def impl(self):
@@ -485,7 +480,9 @@
     return impl
 
 
->>>>>>> 5235fd90
+sdc_pandas_series_rolling_kurt_impl = gen_sdc_pandas_series_rolling_impl(
+    pop_kurt, put_kurt, get_result=kurt_result_or_nan,
+    init_result=(0., 0., 0., 0.))
 sdc_pandas_series_rolling_mean_impl = gen_sdc_pandas_series_rolling_impl(
     pop_sum, put_sum, get_result=mean_result_or_nan, init_result=0.)
 sdc_pandas_series_rolling_min_impl = gen_sdc_pandas_series_rolling_minmax_impl(
