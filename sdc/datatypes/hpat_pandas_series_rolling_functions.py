--- conflicted
+++ resolved
@@ -100,21 +100,21 @@
 
 
 @register_jitable
-<<<<<<< HEAD
+def arr_mean(arr):
+    """Calculate mean of values"""
+    if len(arr) == 0:
+        return numpy.nan
+
+    return arr.mean()
+
+
+@register_jitable
 def arr_median(arr):
     """Calculate median of values"""
     if len(arr) == 0:
         return numpy.nan
 
     return numpy.median(arr)
-=======
-def arr_mean(arr):
-    """Calculate mean of values"""
-    if len(arr) == 0:
-        return numpy.nan
-
-    return arr.mean()
->>>>>>> 0deb6b50
 
 
 @register_jitable
@@ -198,13 +198,10 @@
     gen_hpat_pandas_series_rolling_zerominp_impl(arr_nonnan_count, float64))
 hpat_pandas_rolling_series_max_impl = register_jitable(
     gen_hpat_pandas_series_rolling_impl(arr_max, float64))
-<<<<<<< HEAD
+hpat_pandas_rolling_series_mean_impl = register_jitable(
+    gen_hpat_pandas_series_rolling_impl(arr_mean, float64))
 hpat_pandas_rolling_series_median_impl = register_jitable(
     gen_hpat_pandas_series_rolling_impl(arr_median, float64))
-=======
-hpat_pandas_rolling_series_mean_impl = register_jitable(
-    gen_hpat_pandas_series_rolling_impl(arr_mean, float64))
->>>>>>> 0deb6b50
 hpat_pandas_rolling_series_min_impl = register_jitable(
     gen_hpat_pandas_series_rolling_impl(arr_min, float64))
 hpat_pandas_rolling_series_sum_impl = register_jitable(
@@ -333,7 +330,15 @@
     return hpat_pandas_rolling_series_max_impl
 
 
-<<<<<<< HEAD
+@sdc_overload_method(SeriesRollingType, 'mean')
+def hpat_pandas_series_rolling_mean(self):
+
+    ty_checker = TypeChecker('Method rolling.mean().')
+    ty_checker.check(self, SeriesRollingType)
+
+    return hpat_pandas_rolling_series_mean_impl
+
+
 @sdc_overload_method(SeriesRollingType, 'median')
 def hpat_pandas_series_rolling_median(self):
     """
@@ -393,15 +398,6 @@
     ty_checker.check(self, SeriesRollingType)
 
     return hpat_pandas_rolling_series_median_impl
-=======
-@sdc_overload_method(SeriesRollingType, 'mean')
-def hpat_pandas_series_rolling_mean(self):
-
-    ty_checker = TypeChecker('Method rolling.mean().')
-    ty_checker.check(self, SeriesRollingType)
-
-    return hpat_pandas_rolling_series_mean_impl
->>>>>>> 0deb6b50
 
 
 @sdc_overload_method(SeriesRollingType, 'min')
