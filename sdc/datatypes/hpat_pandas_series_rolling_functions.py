--- conflicted
+++ resolved
@@ -115,7 +115,6 @@
 
 
 @sdc_register_jitable
-<<<<<<< HEAD
 def _moment(arr, moment):
     mn = numpy.mean(arr)
     s = numpy.power((arr - mn), moment)
@@ -138,14 +137,6 @@
         val = 1.0/(n-2)/(n-3) * ((n**2-1.0)*m4/m2**2.0 - 3*(n-1)**2.0)
 
     return val
-=======
-def arr_max(arr):
-    """Calculate maximum of values"""
-    if len(arr) == 0:
-        return numpy.nan
-
-    return arr.max()
->>>>>>> 0400a09b
 
 
 @sdc_register_jitable
@@ -255,13 +246,8 @@
     return impl
 
 
-<<<<<<< HEAD
 hpat_pandas_rolling_series_kurt_impl = register_jitable(
     gen_hpat_pandas_series_rolling_impl(arr_kurt))
-=======
-hpat_pandas_rolling_series_max_impl = register_jitable(
-    gen_hpat_pandas_series_rolling_impl(arr_max))
->>>>>>> 0400a09b
 hpat_pandas_rolling_series_median_impl = register_jitable(
     gen_hpat_pandas_series_rolling_impl(arr_median))
 hpat_pandas_rolling_series_std_impl = register_jitable(
@@ -271,10 +257,6 @@
 
 
 @sdc_register_jitable
-<<<<<<< HEAD
-def calc_max(arr, idx, win_size):
-    """Recalculate the window max based on data, index and window size."""
-=======
 def put_kurt(value, nfinite, result):
     """Calculate the window sums for kurt with new value."""
     _sum, square_sum, cube_sum, fourth_degree_sum = result
@@ -303,40 +285,26 @@
 
 
 @sdc_register_jitable
-def calc_min(arr, idx, win_size):
-    """Recalculate the window min based on data, index and window size."""
->>>>>>> 0400a09b
+def calc_max(arr, idx, win_size):
+    """Recalculate the window max based on data, index and window size."""
     start = max(0, idx - win_size + 1)
     nfinite = 0
     result = numpy.nan
     for i in range(start, idx + 1):
         value = arr[i]
-<<<<<<< HEAD
         nfinite, result = put_max(value, nfinite, result)
-=======
-        nfinite, result = put_min(value, nfinite, result)
->>>>>>> 0400a09b
 
     return nfinite, result
 
 
 @sdc_register_jitable
-<<<<<<< HEAD
 def pop_max(value, nfinite, result, arr, idx, win_size):
     """Calculate the window max without old value."""
-=======
-def pop_min(value, nfinite, result, arr, idx, win_size):
-    """Calculate the window min without old value."""
->>>>>>> 0400a09b
     if numpy.isfinite(value):
         nfinite -= 1
         if nfinite:
             if value == result:
-<<<<<<< HEAD
                 return calc_max(arr, idx, win_size)
-=======
-                return calc_min(arr, idx, win_size)
->>>>>>> 0400a09b
         else:
             result = numpy.nan
 
@@ -344,26 +312,54 @@
 
 
 @sdc_register_jitable
-<<<<<<< HEAD
 def put_max(value, nfinite, result):
     """Calculate the window max with new value."""
     if numpy.isfinite(value):
         nfinite += 1
         if numpy.isnan(result) or value > result:
-=======
+            result = value
+
+    return nfinite, result
+
+
+@sdc_register_jitable
+def calc_min(arr, idx, win_size):
+    """Recalculate the window min based on data, index and window size."""
+    start = max(0, idx - win_size + 1)
+    nfinite = 0
+    result = numpy.nan
+    for i in range(start, idx + 1):
+        value = arr[i]
+        nfinite, result = put_min(value, nfinite, result)
+
+    return nfinite, result
+
+
+@sdc_register_jitable
+def pop_min(value, nfinite, result, arr, idx, win_size):
+    """Calculate the window min without old value."""
+    if numpy.isfinite(value):
+        nfinite -= 1
+        if nfinite:
+            if value == result:
+                return calc_min(arr, idx, win_size)
+        else:
+            result = numpy.nan
+
+    return nfinite, result
+
+
+@sdc_register_jitable
 def put_min(value, nfinite, result):
     """Calculate the window min with new value."""
     if numpy.isfinite(value):
         nfinite += 1
         if numpy.isnan(result) or value < result:
->>>>>>> 0400a09b
             result = value
 
     return nfinite, result
 
 
-<<<<<<< HEAD
-=======
 @sdc_register_jitable
 def put_skew(value, nfinite, result):
     """Calculate the window sums for skew with new value."""
@@ -389,7 +385,6 @@
 
     return nfinite, (_sum, square_sum, cube_sum)
 
->>>>>>> 0400a09b
 
 @sdc_register_jitable
 def pop_sum(value, nfinite, result):
@@ -530,11 +525,7 @@
             result = init_result
 
             prelude_start = max(0, chunk.start - win + 1)
-<<<<<<< HEAD
-            prelude_stop = min(chunk.start, prelude_start + win)
-=======
             prelude_stop = chunk.start
->>>>>>> 0400a09b
 
             interlude_start = prelude_stop
             interlude_stop = min(prelude_start + win, chunk.stop)
@@ -561,14 +552,11 @@
     return impl
 
 
-<<<<<<< HEAD
-sdc_pandas_series_rolling_max_impl = gen_sdc_pandas_series_rolling_minmax_impl(
-    pop_max, put_max)
-=======
 sdc_pandas_series_rolling_kurt_impl = gen_sdc_pandas_series_rolling_impl(
     pop_kurt, put_kurt, get_result=kurt_result_or_nan,
     init_result=(0., 0., 0., 0.))
->>>>>>> 0400a09b
+sdc_pandas_series_rolling_max_impl = gen_sdc_pandas_series_rolling_minmax_impl(
+    pop_max, put_max)
 sdc_pandas_series_rolling_mean_impl = gen_sdc_pandas_series_rolling_impl(
     pop_sum, put_sum, get_result=mean_result_or_nan, init_result=0.)
 sdc_pandas_series_rolling_min_impl = gen_sdc_pandas_series_rolling_minmax_impl(
