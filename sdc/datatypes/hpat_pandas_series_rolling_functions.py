--- conflicted
+++ resolved
@@ -85,28 +85,27 @@
 
 
 @register_jitable
-def arr_nonnan_count(arr):
-    """Count non-NaN values"""
-    return len(arr) - numpy.isnan(arr).sum()
-
-
-@register_jitable
-<<<<<<< HEAD
-def arr_cov(x, y, ddof):
-    """Calculate covariance of values"""
-    length = len(x)
-    if length == 0:
-        return numpy.nan
-
-    return numpy.cov(x, y, ddof=ddof)[0, 1]
-=======
 def arr_corr(x, y):
     """Calculate correlation of values"""
     if len(x) == 0:
         return numpy.nan
 
     return numpy.corrcoef(x, y)[0, 1]
->>>>>>> 9f0d976c
+
+
+@register_jitable
+def arr_nonnan_count(arr):
+    """Count non-NaN values"""
+    return len(arr) - numpy.isnan(arr).sum()
+
+
+@register_jitable
+def arr_cov(x, y, ddof):
+    """Calculate covariance of values"""
+    if len(x) == 0:
+        return numpy.nan
+
+    return numpy.cov(x, y, ddof=ddof)[0, 1]
 
 
 @register_jitable
