--- conflicted
+++ resolved
@@ -36,12 +36,8 @@
 
 from sdc.datatypes.common_functions import TypeChecker, _sdc_pandas_series_align
 from sdc.datatypes.hpat_pandas_series_rolling_types import SeriesRollingType
-<<<<<<< HEAD
 from sdc.hiframes.pd_series_type import SeriesType
-from sdc.utils import sdc_overload_method
-=======
 from sdc.utils import sdc_overload_method, sdc_register_jitable
->>>>>>> 711368c9
 
 
 # disabling parallel execution for rolling due to numba issue https://github.com/numba/numba/issues/5098
@@ -116,20 +112,7 @@
     return len(arr) - numpy.isnan(arr).sum()
 
 
-<<<<<<< HEAD
-@register_jitable
-=======
-@sdc_register_jitable
-def arr_cov(x, y, ddof):
-    """Calculate covariance of values 1D arrays x and y of the same size"""
-    if len(x) == 0:
-        return numpy.nan
-
-    return numpy.cov(x, y, ddof=ddof)[0, 1]
-
-
-@sdc_register_jitable
->>>>>>> 711368c9
+@sdc_register_jitable
 def _moment(arr, moment):
     mn = numpy.mean(arr)
     s = numpy.power((arr - mn), moment)
