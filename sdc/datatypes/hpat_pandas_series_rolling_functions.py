# *****************************************************************************
# Copyright (c) 2019, Intel Corporation All rights reserved.
#
# Redistribution and use in source and binary forms, with or without
# modification, are permitted provided that the following conditions are met:
#
#     Redistributions of source code must retain the above copyright notice,
#     this list of conditions and the following disclaimer.
#
#     Redistributions in binary form must reproduce the above copyright notice,
#     this list of conditions and the following disclaimer in the documentation
#     and/or other materials provided with the distribution.
#
# THIS SOFTWARE IS PROVIDED BY THE COPYRIGHT HOLDERS AND CONTRIBUTORS "AS IS"
# AND ANY EXPRESS OR IMPLIED WARRANTIES, INCLUDING, BUT NOT LIMITED TO,
# THE IMPLIED WARRANTIES OF MERCHANTABILITY AND FITNESS FOR A PARTICULAR
# PURPOSE ARE DISCLAIMED. IN NO EVENT SHALL THE COPYRIGHT HOLDER OR
# CONTRIBUTORS BE LIABLE FOR ANY DIRECT, INDIRECT, INCIDENTAL, SPECIAL,
# EXEMPLARY, OR CONSEQUENTIAL DAMAGES (INCLUDING, BUT NOT LIMITED TO,
# PROCUREMENT OF SUBSTITUTE GOODS OR SERVICES; LOSS OF USE, DATA, OR PROFITS;
# OR BUSINESS INTERRUPTION) HOWEVER CAUSED AND ON ANY THEORY OF LIABILITY,
# WHETHER IN CONTRACT, STRICT LIABILITY, OR TORT (INCLUDING NEGLIGENCE OR
# OTHERWISE) ARISING IN ANY WAY OUT OF THE USE OF THIS SOFTWARE,
# EVEN IF ADVISED OF THE POSSIBILITY OF SUCH DAMAGE.
# *****************************************************************************

import numpy
import pandas

from numba import prange
from numba.extending import register_jitable
from numba.types import (float64, Boolean, Integer, NoneType, Number,
                         Omitted, StringLiteral, UnicodeType)

from sdc.datatypes.common_functions import TypeChecker
from sdc.datatypes.hpat_pandas_series_rolling_types import SeriesRollingType
from sdc.utils import sdc_overload_method


hpat_pandas_series_rolling_docstring_tmpl = """
    Intel Scalable Dataframe Compiler User Guide
    ********************************************
    Pandas API: pandas.core.window.Rolling.{method_name}
{limitations_block}
    Examples
    --------
    .. literalinclude:: ../../../examples/series/rolling/series_rolling_{method_name}.py
       :language: python
       :lines: 27-
       :caption: {example_caption}
       :name: ex_series_rolling_{method_name}

    .. command-output:: python ./series/rolling/series_rolling_{method_name}.py
       :cwd: ../../../examples

    .. seealso::
        :ref:`Series.rolling <pandas.Series.rolling>`
            Calling object with a Series.
        :ref:`DataFrame.rolling <pandas.DataFrame.rolling>`
            Calling object with a DataFrame.
        :ref:`Series.{method_name} <pandas.Series.{method_name}>`
            Similar method for Series.
        :ref:`DataFrame.{method_name} <pandas.DataFrame.{method_name}>`
            Similar method for DataFrame.

    Intel Scalable Dataframe Compiler Developer Guide
    *************************************************

    Pandas Series method :meth:`pandas.Series.rolling.{method_name}()` implementation.

    .. only:: developer

    Test: python -m sdc.runtests -k sdc.tests.test_rolling.TestRolling.test_series_rolling_{method_name}

    Parameters
    ----------
    self: :class:`pandas.Series.rolling`
        input arg{extra_params}

    Returns
    -------
    :obj:`pandas.Series`
         returns :obj:`pandas.Series` object
"""


@register_jitable
def arr_corr(x, y):
    """Calculate correlation of values"""
    if len(x) == 0:
        return numpy.nan

    return numpy.corrcoef(x, y)[0, 1]


@register_jitable
def arr_nonnan_count(arr):
    """Count non-NaN values"""
    return len(arr) - numpy.isnan(arr).sum()


@register_jitable
def arr_cov(x, y, ddof):
    """Calculate covariance of values 1D arrays x and y of the same size"""
    if len(x) == 0:
        return numpy.nan

    return numpy.cov(x, y, ddof=ddof)[0, 1]


@register_jitable
def _moment(arr, moment):
    mn = numpy.mean(arr)
    s = numpy.power((arr - mn), moment)

    return numpy.mean(s)


@register_jitable
def arr_kurt(arr):
    """Calculate unbiased kurtosis of values"""
    n = len(arr)
    if n < 4:
        return numpy.nan

    m2 = _moment(arr, 2)
    m4 = _moment(arr, 4)
    val = 0 if m2 == 0 else m4 / m2 ** 2.0

    if (n > 2) & (m2 > 0):
        val = 1.0/(n-2)/(n-3) * ((n**2-1.0)*m4/m2**2.0 - 3*(n-1)**2.0)

    return val


@register_jitable
def arr_max(arr):
    """Calculate maximum of values"""
    if len(arr) == 0:
        return numpy.nan

    return arr.max()


@register_jitable
def arr_mean(arr):
    """Calculate mean of values"""
    if len(arr) == 0:
        return numpy.nan

    return arr.mean()


@register_jitable
def arr_median(arr):
    """Calculate median of values"""
    if len(arr) == 0:
        return numpy.nan

    return numpy.median(arr)


@register_jitable
def arr_min(arr):
    """Calculate minimum of values"""
    if len(arr) == 0:
        return numpy.nan

    return arr.min()


@register_jitable
def arr_quantile(arr, q):
    """Calculate quantile of values"""
    if len(arr) == 0:
        return numpy.nan

    return numpy.quantile(arr, q)


@register_jitable
def arr_std(arr, ddof):
    """Calculate standard deviation of values"""
    return arr_var(arr, ddof) ** 0.5


@register_jitable
def arr_sum(arr):
    """Calculate sum of values"""
    return arr.sum()


@register_jitable
def arr_var(arr, ddof):
    """Calculate unbiased variance of values"""
    length = len(arr)
    if length in [0, ddof]:
        return numpy.nan

    return numpy.var(arr) * length / (length - ddof)


def gen_hpat_pandas_series_rolling_impl(rolling_func, output_type=None):
    """Generate series rolling methods implementations based on input func"""
    nan_out_type = output_type is None

    def impl(self):
        win = self._window
        minp = self._min_periods

        input_series = self._data
        input_arr = input_series._data
        length = len(input_arr)
        out_type = input_arr.dtype if nan_out_type == True else output_type  # noqa
        output_arr = numpy.empty(length, dtype=out_type)

        def apply_minp(arr, minp):
            finite_arr = arr[numpy.isfinite(arr)]
            if len(finite_arr) < minp:
                return numpy.nan
            else:
                return rolling_func(finite_arr)

        boundary = min(win, length)
        for i in prange(boundary):
            arr_range = input_arr[:i + 1]
            output_arr[i] = apply_minp(arr_range, minp)

        for i in prange(boundary, length):
            arr_range = input_arr[i + 1 - win:i + 1]
            output_arr[i] = apply_minp(arr_range, minp)

        return pandas.Series(output_arr, input_series._index, name=input_series._name)

    return impl


def gen_hpat_pandas_series_rolling_zerominp_impl(rolling_func, output_type=None):
    """Generate series rolling methods implementations with zero min_periods"""
    nan_out_type = output_type is None

    def impl(self):
        win = self._window

        input_series = self._data
        input_arr = input_series._data
        length = len(input_arr)
        out_type = input_arr.dtype if nan_out_type == True else output_type  # noqa
        output_arr = numpy.empty(length, dtype=out_type)

        boundary = min(win, length)
        for i in prange(boundary):
            arr_range = input_arr[:i + 1]
            output_arr[i] = rolling_func(arr_range)

        for i in prange(boundary, length):
            arr_range = input_arr[i + 1 - win:i + 1]
            output_arr[i] = rolling_func(arr_range)

        return pandas.Series(output_arr, input_series._index, name=input_series._name)

    return impl


hpat_pandas_rolling_series_count_impl = register_jitable(
    gen_hpat_pandas_series_rolling_zerominp_impl(arr_nonnan_count, float64))
hpat_pandas_rolling_series_kurt_impl = register_jitable(
    gen_hpat_pandas_series_rolling_impl(arr_kurt, float64))
hpat_pandas_rolling_series_max_impl = register_jitable(
    gen_hpat_pandas_series_rolling_impl(arr_max, float64))
hpat_pandas_rolling_series_mean_impl = register_jitable(
    gen_hpat_pandas_series_rolling_impl(arr_mean, float64))
hpat_pandas_rolling_series_median_impl = register_jitable(
    gen_hpat_pandas_series_rolling_impl(arr_median, float64))
hpat_pandas_rolling_series_min_impl = register_jitable(
    gen_hpat_pandas_series_rolling_impl(arr_min, float64))
hpat_pandas_rolling_series_sum_impl = register_jitable(
    gen_hpat_pandas_series_rolling_impl(arr_sum, float64))


@sdc_overload_method(SeriesRollingType, 'corr')
def hpat_pandas_series_rolling_corr(self, other=None, pairwise=None):

    ty_checker = TypeChecker('Method rolling.corr().')
    ty_checker.check(self, SeriesRollingType)

    # TODO: check `other` is Series after a circular import of SeriesType fixed
    # accepted_other = (bool, Omitted, NoneType, SeriesType)
    # if not isinstance(other, accepted_other) and other is not None:
    #     ty_checker.raise_exc(other, 'Series', 'other')

    accepted_pairwise = (bool, Boolean, Omitted, NoneType)
    if not isinstance(pairwise, accepted_pairwise) and pairwise is not None:
        ty_checker.raise_exc(pairwise, 'bool', 'pairwise')

    nan_other = isinstance(other, (Omitted, NoneType)) or other is None

    def hpat_pandas_rolling_series_std_impl(self, other=None, pairwise=None):
        win = self._window
        minp = self._min_periods

        main_series = self._data
        main_arr = main_series._data
        main_arr_length = len(main_arr)

        if nan_other == True:  # noqa
            other_arr = main_arr
        else:
            other_arr = other._data

        other_arr_length = len(other_arr)
        length = max(main_arr_length, other_arr_length)
        output_arr = numpy.empty(length, dtype=float64)

        def calc_corr(main, other, minp):
            # align arrays `main` and `other` by size and finiteness
            min_length = min(len(main), len(other))
            main_valid_indices = numpy.isfinite(main[:min_length])
            other_valid_indices = numpy.isfinite(other[:min_length])
            valid = main_valid_indices & other_valid_indices

            if len(main[valid]) < minp:
                return numpy.nan
            else:
                return arr_corr(main[valid], other[valid])

        for i in prange(min(win, length)):
            main_arr_range = main_arr[:i + 1]
            other_arr_range = other_arr[:i + 1]
            output_arr[i] = calc_corr(main_arr_range, other_arr_range, minp)

        for i in prange(win, length):
            main_arr_range = main_arr[i + 1 - win:i + 1]
            other_arr_range = other_arr[i + 1 - win:i + 1]
            output_arr[i] = calc_corr(main_arr_range, other_arr_range, minp)

        return pandas.Series(output_arr)

    return hpat_pandas_rolling_series_std_impl


@sdc_overload_method(SeriesRollingType, 'count')
def hpat_pandas_series_rolling_count(self):
    """
    Intel Scalable Dataframe Compiler User Guide
    ********************************************
    Pandas API: pandas.core.window.Rolling.count

    Examples
    --------
    .. literalinclude:: ../../../examples/series/rolling/series_rolling_count.py
       :language: python
       :lines: 27-
       :caption: Count of any non-NaN observations inside the window.
       :name: ex_series_rolling_count

    .. command-output:: python ./series/rolling/series_rolling_count.py
       :cwd: ../../../examples

    .. seealso::
        :ref:`Series.rolling <pandas.Series.rolling>`
            Calling object with a Series.
        :ref:`DataFrame.rolling <pandas.DataFrame.rolling>`
            Calling object with a DataFrame.
        :ref:`Series.count <pandas.Series.count>`
            Similar method for Series.
        :ref:`DataFrame.count <pandas.DataFrame.count>`
            Similar method for DataFrame.

    Intel Scalable Dataframe Compiler Developer Guide
    *************************************************

    Pandas Series method :meth:`pandas.Series.rolling.count()` implementation.

    .. only:: developer

    Test: python -m sdc.runtests -k sdc.tests.test_rolling.TestRolling.test_series_rolling_count

    Parameters
    ----------
    self: :class:`pandas.Series.rolling`
        input arg

    Returns
    -------
    :obj:`pandas.Series`
         returns :obj:`pandas.Series` object
    """

    ty_checker = TypeChecker('Method rolling.count().')
    ty_checker.check(self, SeriesRollingType)

    return hpat_pandas_rolling_series_count_impl


<<<<<<< HEAD
@sdc_overload_method(SeriesRollingType, 'kurt')
def hpat_pandas_series_rolling_kurt(self):

    ty_checker = TypeChecker('Method rolling.kurt().')
    ty_checker.check(self, SeriesRollingType)

    return hpat_pandas_rolling_series_kurt_impl
=======
@sdc_overload_method(SeriesRollingType, 'cov')
def hpat_pandas_series_rolling_cov(self, other=None, pairwise=None, ddof=1):

    ty_checker = TypeChecker('Method rolling.cov().')
    ty_checker.check(self, SeriesRollingType)

    # TODO: check `other` is Series after a circular import of SeriesType fixed
    # accepted_other = (bool, Omitted, NoneType, SeriesType)
    # if not isinstance(other, accepted_other) and other is not None:
    #     ty_checker.raise_exc(other, 'Series', 'other')

    accepted_pairwise = (bool, Boolean, Omitted, NoneType)
    if not isinstance(pairwise, accepted_pairwise) and pairwise is not None:
        ty_checker.raise_exc(pairwise, 'bool', 'pairwise')

    if not isinstance(ddof, (int, Integer, Omitted)):
        ty_checker.raise_exc(ddof, 'int', 'ddof')

    nan_other = isinstance(other, (Omitted, NoneType)) or other is None

    def hpat_pandas_rolling_series_std_impl(self, other=None, pairwise=None, ddof=1):
        win = self._window
        minp = self._min_periods

        main_series = self._data
        main_arr = main_series._data
        main_arr_length = len(main_arr)

        if nan_other == True:  # noqa
            other_arr = main_arr
        else:
            other_arr = other._data

        other_arr_length = len(other_arr)
        length = max(main_arr_length, other_arr_length)
        output_arr = numpy.empty(length, dtype=float64)

        def calc_cov(main, other, ddof, minp):
            # align arrays `main` and `other` by size and finiteness
            min_length = min(len(main), len(other))
            main_valid_indices = numpy.isfinite(main[:min_length])
            other_valid_indices = numpy.isfinite(other[:min_length])
            valid = main_valid_indices & other_valid_indices

            if len(main[valid]) < minp:
                return numpy.nan
            else:
                return arr_cov(main[valid], other[valid], ddof)

        for i in prange(min(win, length)):
            main_arr_range = main_arr[:i + 1]
            other_arr_range = other_arr[:i + 1]
            output_arr[i] = calc_cov(main_arr_range, other_arr_range, ddof, minp)

        for i in prange(win, length):
            main_arr_range = main_arr[i + 1 - win:i + 1]
            other_arr_range = other_arr[i + 1 - win:i + 1]
            output_arr[i] = calc_cov(main_arr_range, other_arr_range, ddof, minp)

        return pandas.Series(output_arr)

    return hpat_pandas_rolling_series_std_impl
>>>>>>> 9153fb7a


@sdc_overload_method(SeriesRollingType, 'max')
def hpat_pandas_series_rolling_max(self):
    """
    Intel Scalable Dataframe Compiler User Guide
    ********************************************
    Pandas API: pandas.core.window.Rolling.max

    Examples
    --------
    .. literalinclude:: ../../../examples/series/rolling/series_rolling_max.py
       :language: python
       :lines: 27-
       :caption: Calculate the rolling maximum.
       :name: ex_series_rolling_max

    .. command-output:: python ./series/rolling/series_rolling_max.py
       :cwd: ../../../examples

    .. seealso::
        :ref:`Series.rolling <pandas.Series.rolling>`
            Calling object with a Series.
        :ref:`DataFrame.rolling <pandas.DataFrame.rolling>`
            Calling object with a DataFrame.
        :ref:`Series.max <pandas.Series.max>`
            Similar method for Series.
        :ref:`DataFrame.max <pandas.DataFrame.max>`
            Similar method for DataFrame.

    Intel Scalable Dataframe Compiler Developer Guide
    *************************************************

    Pandas Series method :meth:`pandas.Series.rolling.max()` implementation.

    .. only:: developer

    Test: python -m sdc.runtests -k sdc.tests.test_rolling.TestRolling.test_series_rolling_max

    Parameters
    ----------
    self: :class:`pandas.Series.rolling`
        input arg

    Returns
    -------
    :obj:`pandas.Series`
         returns :obj:`pandas.Series` object
    """

    ty_checker = TypeChecker('Method rolling.max().')
    ty_checker.check(self, SeriesRollingType)

    return hpat_pandas_rolling_series_max_impl


@sdc_overload_method(SeriesRollingType, 'mean')
def hpat_pandas_series_rolling_mean(self):

    ty_checker = TypeChecker('Method rolling.mean().')
    ty_checker.check(self, SeriesRollingType)

    return hpat_pandas_rolling_series_mean_impl


@sdc_overload_method(SeriesRollingType, 'median')
def hpat_pandas_series_rolling_median(self):

    ty_checker = TypeChecker('Method rolling.median().')
    ty_checker.check(self, SeriesRollingType)

    return hpat_pandas_rolling_series_median_impl


@sdc_overload_method(SeriesRollingType, 'min')
def hpat_pandas_series_rolling_min(self):
    """
    Intel Scalable Dataframe Compiler User Guide
    ********************************************
    Pandas API: pandas.core.window.Rolling.min

    Examples
    --------
    .. literalinclude:: ../../../examples/series/rolling/series_rolling_min.py
       :language: python
       :lines: 27-
       :caption: Calculate the rolling minimum.
       :name: ex_series_rolling_min

    .. command-output:: python ./series/rolling/series_rolling_min.py
       :cwd: ../../../examples

    .. seealso::
        :ref:`Series.rolling <pandas.Series.rolling>`
            Calling object with a Series.
        :ref:`DataFrame.rolling <pandas.DataFrame.rolling>`
            Calling object with a DataFrame.
        :ref:`Series.min <pandas.Series.min>`
            Similar method for Series.
        :ref:`DataFrame.min <pandas.DataFrame.min>`
            Similar method for DataFrame.

    Intel Scalable Dataframe Compiler Developer Guide
    *************************************************

    Pandas Series method :meth:`pandas.Series.rolling.min()` implementation.

    .. only:: developer

    Test: python -m sdc.runtests -k sdc.tests.test_rolling.TestRolling.test_series_rolling_min

    Parameters
    ----------
    self: :class:`pandas.Series.rolling`
        input arg

    Returns
    -------
    :obj:`pandas.Series`
         returns :obj:`pandas.Series` object
    """

    ty_checker = TypeChecker('Method rolling.min().')
    ty_checker.check(self, SeriesRollingType)

    return hpat_pandas_rolling_series_min_impl


@sdc_overload_method(SeriesRollingType, 'quantile')
def hpat_pandas_series_rolling_quantile(self, quantile, interpolation='linear'):

    ty_checker = TypeChecker('Method rolling.quantile().')
    ty_checker.check(self, SeriesRollingType)

    if not isinstance(quantile, Number):
        ty_checker.raise_exc(quantile, 'float', 'quantile')

    str_types = (Omitted, StringLiteral, UnicodeType)
    if not isinstance(interpolation, str_types) and interpolation != 'linear':
        ty_checker.raise_exc(interpolation, 'str', 'interpolation')

    def hpat_pandas_rolling_series_quantile_impl(self, quantile, interpolation='linear'):
        if quantile < 0 or quantile > 1:
            raise ValueError('quantile value not in [0, 1]')
        if interpolation != 'linear':
            raise ValueError('interpolation value not "linear"')

        win = self._window
        minp = self._min_periods

        input_series = self._data
        input_arr = input_series._data
        length = len(input_arr)
        output_arr = numpy.empty(length, dtype=float64)

        def calc_quantile(arr, quantile, minp):
            finite_arr = arr[numpy.isfinite(arr)]
            if len(finite_arr) < minp:
                return numpy.nan
            else:
                return arr_quantile(finite_arr, quantile)

        boundary = min(win, length)
        for i in prange(boundary):
            arr_range = input_arr[:i + 1]
            output_arr[i] = calc_quantile(arr_range, quantile, minp)

        for i in prange(boundary, length):
            arr_range = input_arr[i + 1 - win:i + 1]
            output_arr[i] = calc_quantile(arr_range, quantile, minp)

        return pandas.Series(output_arr, input_series._index, name=input_series._name)

    return hpat_pandas_rolling_series_quantile_impl


@sdc_overload_method(SeriesRollingType, 'sum')
def hpat_pandas_series_rolling_sum(self):
    """
    Intel Scalable Dataframe Compiler User Guide
    ********************************************
    Pandas API: pandas.core.window.Rolling.sum

    Limitations
    -----------
    Series elements cannot be max/min float/integer. Otherwise SDC and Pandas results are different.

    Examples
    --------
    .. literalinclude:: ../../../examples/series/rolling/series_rolling_sum.py
       :language: python
       :lines: 27-
       :caption: Calculate rolling sum of given Series.
       :name: ex_series_rolling_sum

    .. command-output:: python ./series/rolling/series_rolling_sum.py
       :cwd: ../../../examples

    .. seealso::
        :ref:`Series.rolling <pandas.Series.rolling>`
            Calling object with a Series.
        :ref:`DataFrame.rolling <pandas.DataFrame.rolling>`
            Calling object with a DataFrame.
        :ref:`Series.sum <pandas.Series.sum>`
            Similar method for Series.
        :ref:`DataFrame.sum <pandas.DataFrame.sum>`
            Similar method for DataFrame.

    Intel Scalable Dataframe Compiler Developer Guide
    *************************************************

    Pandas Series method :meth:`pandas.Series.rolling.sum()` implementation.

    .. only:: developer

    Test: python -m sdc.runtests -k sdc.tests.test_rolling.TestRolling.test_series_rolling_sum

    Parameters
    ----------
    self: :class:`pandas.Series.rolling`
        input arg

    Returns
    -------
    :obj:`pandas.Series`
         returns :obj:`pandas.Series` object
    """

    ty_checker = TypeChecker('Method rolling.sum().')
    ty_checker.check(self, SeriesRollingType)

    return hpat_pandas_rolling_series_sum_impl


@sdc_overload_method(SeriesRollingType, 'std')
def hpat_pandas_series_rolling_std(self, ddof=1):

    ty_checker = TypeChecker('Method rolling.std().')
    ty_checker.check(self, SeriesRollingType)

    if not isinstance(ddof, (int, Integer, Omitted)):
        ty_checker.raise_exc(ddof, 'int', 'ddof')

    def hpat_pandas_rolling_series_std_impl(self, ddof=1):
        win = self._window
        minp = self._min_periods

        input_series = self._data
        input_arr = input_series._data
        length = len(input_arr)
        output_arr = numpy.empty(length, dtype=float64)

        def culc_std(arr, ddof, minp):
            finite_arr = arr[numpy.isfinite(arr)]
            if len(finite_arr) < minp:
                return numpy.nan
            else:
                return arr_std(finite_arr, ddof)

        boundary = min(win, length)
        for i in prange(boundary):
            arr_range = input_arr[:i + 1]
            output_arr[i] = culc_std(arr_range, ddof, minp)

        for i in prange(min(win, length), length):
            arr_range = input_arr[i + 1 - win:i + 1]
            output_arr[i] = culc_std(arr_range, ddof, minp)

        return pandas.Series(output_arr, input_series._index, name=input_series._name)

    return hpat_pandas_rolling_series_std_impl


@sdc_overload_method(SeriesRollingType, 'var')
def hpat_pandas_series_rolling_var(self, ddof=1):

    ty_checker = TypeChecker('Method rolling.var().')
    ty_checker.check(self, SeriesRollingType)

    if not isinstance(ddof, (int, Integer, Omitted)):
        ty_checker.raise_exc(ddof, 'int', 'ddof')

    def hpat_pandas_rolling_series_var_impl(self, ddof=1):
        win = self._window
        minp = self._min_periods

        input_series = self._data
        input_arr = input_series._data
        length = len(input_arr)
        output_arr = numpy.empty(length, dtype=float64)

        def culc_var(arr, ddof, minp):
            finite_arr = arr[numpy.isfinite(arr)]
            if len(finite_arr) < minp:
                return numpy.nan
            else:
                return arr_var(finite_arr, ddof)

        boundary = min(win, length)
        for i in prange(boundary):
            arr_range = input_arr[:i + 1]
            output_arr[i] = culc_var(arr_range, ddof, minp)

        for i in prange(boundary, length):
            arr_range = input_arr[i + 1 - win:i + 1]
            output_arr[i] = culc_var(arr_range, ddof, minp)

        return pandas.Series(output_arr, input_series._index, name=input_series._name)

    return hpat_pandas_rolling_series_var_impl


hpat_pandas_series_rolling_corr.__doc__ = hpat_pandas_series_rolling_docstring_tmpl.format(**{
    'method_name': 'corr',
    'example_caption': 'Calculate rolling correlation.',
    'limitations_block':
    """
    Limitations
    -----------
    Series elements cannot be max/min float/integer. Otherwise SDC and Pandas results are different.
    Resulting Series has default index and name.
    """,
    'extra_params':
    """
    other: :obj:`Series`
        Other Series.
    pairwise: :obj:`bool`
        Not relevant for Series.
    """
})

hpat_pandas_series_rolling_cov.__doc__ = hpat_pandas_series_rolling_docstring_tmpl.format(**{
    'method_name': 'cov',
    'example_caption': 'Calculate rolling covariance.',
    'limitations_block':
    """
    Limitations
    -----------
    Series elements cannot be max/min float/integer. Otherwise SDC and Pandas results are different.
    Resulting Series has default index and name.
    """,
    'extra_params':
    """
    other: :obj:`Series`
        Other Series.
    pairwise: :obj:`bool`
        Not relevant for Series.
    ddof: :obj:`int`
        Delta Degrees of Freedom.
    """
})

hpat_pandas_series_rolling_kurt.__doc__ = hpat_pandas_series_rolling_docstring_tmpl.format(**{
    'method_name': 'kurt',
    'example_caption': 'Calculate unbiased rolling kurtosis.',
    'example_result':
    """
        0    NaN
        1    NaN
        2    NaN
        3   -1.2
        4   -3.3
        dtype: float64
    """,
    'limitations_block': '',
    'extra_params': ''
})

hpat_pandas_series_rolling_mean.__doc__ = hpat_pandas_series_rolling_docstring_tmpl.format(**{
    'method_name': 'mean',
    'example_caption': 'Calculate the rolling mean of the values.',
    'limitations_block':
    """
    Limitations
    -----------
    Series elements cannot be max/min float/integer. Otherwise SDC and Pandas results are different.
    """,
    'extra_params': ''
})

hpat_pandas_series_rolling_median.__doc__ = hpat_pandas_series_rolling_docstring_tmpl.format(**{
    'method_name': 'median',
    'example_caption': 'Calculate the rolling median.',
    'limitations_block': '',
    'extra_params': ''
})

hpat_pandas_series_rolling_quantile.__doc__ = hpat_pandas_series_rolling_docstring_tmpl.format(**{
    'method_name': 'quantile',
    'example_caption': 'Calculate the rolling quantile.',
    'limitations_block':
    """
    Limitations
    -----------
    Supported ``interpolation`` only can be `'linear'`.
    Series elements cannot be max/min float/integer. Otherwise SDC and Pandas results are different.
    """,
    'extra_params':
    """
    quantile: :obj:`float`
        Quantile to compute. 0 <= quantile <= 1.
    interpolation: :obj:`str`
        This optional parameter specifies the interpolation method to use.
    """
})

hpat_pandas_series_rolling_std.__doc__ = hpat_pandas_series_rolling_docstring_tmpl.format(**{
    'method_name': 'std',
    'example_caption': 'Calculate rolling standard deviation.',
    'limitations_block':
    """
    Limitations
    -----------
    Series elements cannot be max/min float/integer. Otherwise SDC and Pandas results are different.
    """,
    'extra_params':
    """
    ddof: :obj:`int`
        Delta Degrees of Freedom.
    """
})

hpat_pandas_series_rolling_var.__doc__ = hpat_pandas_series_rolling_docstring_tmpl.format(**{
    'method_name': 'var',
    'example_caption': 'Calculate unbiased rolling variance.',
    'limitations_block':
    """
    Limitations
    -----------
    Series elements cannot be max/min float/integer. Otherwise SDC and Pandas results are different.
    """,
    'extra_params':
    """
    ddof: :obj:`int`
        Delta Degrees of Freedom.
    """
})<|MERGE_RESOLUTION|>--- conflicted
+++ resolved
@@ -393,15 +393,6 @@
     return hpat_pandas_rolling_series_count_impl
 
 
-<<<<<<< HEAD
-@sdc_overload_method(SeriesRollingType, 'kurt')
-def hpat_pandas_series_rolling_kurt(self):
-
-    ty_checker = TypeChecker('Method rolling.kurt().')
-    ty_checker.check(self, SeriesRollingType)
-
-    return hpat_pandas_rolling_series_kurt_impl
-=======
 @sdc_overload_method(SeriesRollingType, 'cov')
 def hpat_pandas_series_rolling_cov(self, other=None, pairwise=None, ddof=1):
 
@@ -464,7 +455,15 @@
         return pandas.Series(output_arr)
 
     return hpat_pandas_rolling_series_std_impl
->>>>>>> 9153fb7a
+
+
+@sdc_overload_method(SeriesRollingType, 'kurt')
+def hpat_pandas_series_rolling_kurt(self):
+
+    ty_checker = TypeChecker('Method rolling.kurt().')
+    ty_checker.check(self, SeriesRollingType)
+
+    return hpat_pandas_rolling_series_kurt_impl
 
 
 @sdc_overload_method(SeriesRollingType, 'max')
@@ -820,15 +819,6 @@
 hpat_pandas_series_rolling_kurt.__doc__ = hpat_pandas_series_rolling_docstring_tmpl.format(**{
     'method_name': 'kurt',
     'example_caption': 'Calculate unbiased rolling kurtosis.',
-    'example_result':
-    """
-        0    NaN
-        1    NaN
-        2    NaN
-        3   -1.2
-        4   -3.3
-        dtype: float64
-    """,
     'limitations_block': '',
     'extra_params': ''
 })
