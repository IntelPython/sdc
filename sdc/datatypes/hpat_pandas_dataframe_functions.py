--- conflicted
+++ resolved
@@ -53,13 +53,10 @@
 from sdc.str_arr_ext import StringArrayType
 
 from sdc.hiframes.pd_dataframe_type import DataFrameType
-<<<<<<< HEAD
 from sdc.hiframes.pd_series_type import SeriesType
 
-=======
 from sdc.datatypes.hpat_pandas_dataframe_getitem_types import (DataFrameGetitemAccessorType,
                                                                dataframe_getitem_accessor_init)
->>>>>>> a17a74f8
 from sdc.datatypes.common_functions import SDCLimitation
 from sdc.datatypes.hpat_pandas_dataframe_rolling_types import _hpat_pandas_df_rolling_init
 from sdc.datatypes.hpat_pandas_rolling_types import (
@@ -1927,21 +1924,21 @@
     def _df_isin_impl(df, values):
       result_len=len(df)
       if "A" in list(values.keys()):
-        series_A = pandas.Series(get_dataframe_data(df, 0))
+        series_A = pandas.Series(df._data[0])
         val = list(values["A"])
         result_A = series_A.isin(val)
       else:
         result = numpy.repeat(False, result_len)
         result_A = pandas.Series(result)
       result_len=len(df)
-      if "B" in list(values.keys()):
-        series_B = pandas.Series(get_dataframe_data(df, 1))
-        val = list(values["B"])
-        result_B = series_B.isin(val)
+      if "C" in list(values.keys()):
+        series_C = pandas.Series(df._data[1])
+        val = list(values["C"])
+        result_C = series_C.isin(val)
       else:
         result = numpy.repeat(False, result_len)
-        result_B = pandas.Series(result)
-      return pandas.DataFrame({"A": result_A, "B": result_B})
+        result_C = pandas.Series(result)
+      return pandas.DataFrame({"A": result_A, "C": result_C})
     """
     result_name = []
     joined = ', '.join(all_params)
@@ -1952,7 +1949,7 @@
         func_lines += [
             f'  result_len=len({df})',
             f'  if "{c}" in list(values.keys()):',
-            f'    series_{c} = pandas.Series(get_dataframe_data({df}, {i}))',
+            f'    series_{c} = pandas.Series({df}._data[{i}])',
             f'    val = list(values["{c}"])',
             f'    result_{c} = series_{c}.{func_name}(val)',
             f'  else:',
@@ -1976,31 +1973,39 @@
     Example of generated implementation:
 
     def _df_isin_impl(df, values):
-      series_A = pandas.Series(get_dataframe_data(df, 0))
+      series_A = pandas.Series(df._data[0])
       result = numpy.empty(len(series_A._data), numpy.bool_)
       result_len = len(series_A._data)
       for i in range(result_len):
-        if i <= len(values._data):
-          if series_A._data[i] == values._data[i]:
-            result[i] = True
-          else:
-            result[i] = False
-        else:
-          result[i] = False
+        idx = df.index[i]
+        value = series_A._data[i]
+        result[i] = False
+        for j in numba.prange(len(values)):
+          if idx == j:
+            value_val = values._data[j]
+            if value == value_val:
+              result[i] = True
+            else:
+              result[i] = False
+            break
       result_A = pandas.Series(result)
-      series_B = pandas.Series(get_dataframe_data(df, 1))
+      series_B = pandas.Series(df._data[1])
       result = numpy.empty(len(series_B._data), numpy.bool_)
       result_len = len(series_B._data)
       for i in range(result_len):
-        if i <= len(values._data):
-          if series_B._data[i] == values._data[i]:
-            result[i] = True
-          else:
-            result[i] = False
-        else:
-          result[i] = False
+        idx = df.index[i]
+        value = series_B._data[i]
+        result[i] = False
+        for j in numba.prange(len(values)):
+          if idx == j:
+            value_val = values._data[j]
+            if value == value_val:
+              result[i] = True
+            else:
+              result[i] = False
+            break
       result_B = pandas.Series(result)
-      return pandas.DataFrame({"A": result_A, "B": result_B})
+      return pandas.DataFrame({"A": result_A, "B": result_B}, index=df._index)
     """
     result_name = []
     joined = ', '.join(all_params)
@@ -2009,7 +2014,7 @@
     for i, c in enumerate(df_type.columns):
         result_c = f'result_{c}'
         func_lines += [
-            f'  series_{c} = pandas.Series(get_dataframe_data({df}, {i}))',
+            f'  series_{c} = pandas.Series({df}._data[{i}])',
             f'  result = numpy.empty(len(series_{c}._data), numpy.bool_)',
             f'  result_len = len(series_{c}._data)'
         ]
@@ -2091,33 +2096,43 @@
     Example of generated implementation:
 
     def _df_isin_impl(df, values):
-      series_A = pandas.Series(get_dataframe_data(df, 0))
+      series_A = pandas.Series(df._data[0])
       series_A_values = pandas.Series(values.A)
       result = numpy.empty(len(series_A._data), numpy.bool_)
       result_len = len(series_A._data)
       for i in range(result_len):
-        if i <= len(series_A_values):
-          if series_A._data[i] == series_A_values._data[i]:
-            result[i] = True
-          else:
-            result[i] = False
-        else:
-          result[i] = False
+        idx = df.index[i]
+        value = series_A._data[i]
+        result[i] = False
+        for j in numba.prange(len(series_A_values)):
+          idx_val = values.index[j]
+          if idx == idx_val:
+            value_val = series_A_values._data[j]
+            if value == value_val:
+              result[i] = True
+            else:
+              result[i] = False
+            break
       result_A = pandas.Series(result)
-      series_C = pandas.Series(get_dataframe_data(df, 1))
-      series_C_values = pandas.Series(values.C)
-      result = numpy.empty(len(series_C._data), numpy.bool_)
-      result_len = len(series_C._data)
+      series_B = pandas.Series(df._data[1])
+      series_B_values = pandas.Series(values.B)
+      result = numpy.empty(len(series_B._data), numpy.bool_)
+      result_len = len(series_B._data)
       for i in range(result_len):
-        if i <= len(series_C_values):
-          if series_C._data[i] == series_C_values._data[i]:
-            result[i] = True
-          else:
-            result[i] = False
-        else:
-          result[i] = False
-      result_C = pandas.Series(result)
-      return pandas.DataFrame({"A": result_A, "C": result_C})
+        idx = df.index[i]
+        value = series_B._data[i]
+        result[i] = False
+        for j in numba.prange(len(series_B_values)):
+          idx_val = values.index[j]
+          if idx == idx_val:
+            value_val = series_B_values._data[j]
+            if value == value_val:
+              result[i] = True
+            else:
+              result[i] = False
+            break
+      result_B = pandas.Series(result)
+      return pandas.DataFrame({"A": result_A, "B": result_B}, index=df._index)
     """
     result_name = []
     joined = ', '.join(all_params)
@@ -2126,7 +2141,7 @@
     val = all_params[1]
     for i, c in enumerate(df_type.columns):
         result_c = f'result_{c}'
-        func_lines += [f'  series_{c} = pandas.Series(get_dataframe_data({df}, {i}))']
+        func_lines += [f'  series_{c} = pandas.Series({df}._data[{i}])']
         if c in in_df.columns:
             func_lines += [
                 f'  series_{c}_values = pandas.Series({val}.{c})',
@@ -2243,10 +2258,6 @@
     ********************************************
     Pandas API: pandas.DataFrame.isin
 
-    Limitations
-    -----------
-    Whether each element in the DataFrame is contained in values.
-
     Examples
     --------
     .. literalinclude:: ../../../examples/dataframe/dataframe_isin_df.py
