# *****************************************************************************
# Copyright (c) 2020, Intel Corporation All rights reserved.
#
# Redistribution and use in source and binary forms, with or without
# modification, are permitted provided that the following conditions are met:
#
#     Redistributions of source code must retain the above copyright notice,
#     this list of conditions and the following disclaimer.
#
#     Redistributions in binary form must reproduce the above copyright notice,
#     this list of conditions and the following disclaimer in the documentation
#     and/or other materials provided with the distribution.
#
# THIS SOFTWARE IS PROVIDED BY THE COPYRIGHT HOLDERS AND CONTRIBUTORS "AS IS"
# AND ANY EXPRESS OR IMPLIED WARRANTIES, INCLUDING, BUT NOT LIMITED TO,
# THE IMPLIED WARRANTIES OF MERCHANTABILITY AND FITNESS FOR A PARTICULAR
# PURPOSE ARE DISCLAIMED. IN NO EVENT SHALL THE COPYRIGHT HOLDER OR
# CONTRIBUTORS BE LIABLE FOR ANY DIRECT, INDIRECT, INCIDENTAL, SPECIAL,
# EXEMPLARY, OR CONSEQUENTIAL DAMAGES (INCLUDING, BUT NOT LIMITED TO,
# PROCUREMENT OF SUBSTITUTE GOODS OR SERVICES; LOSS OF USE, DATA, OR PROFITS;
# OR BUSINESS INTERRUPTION) HOWEVER CAUSED AND ON ANY THEORY OF LIABILITY,
# WHETHER IN CONTRACT, STRICT LIABILITY, OR TORT (INCLUDING NEGLIGENCE OR
# OTHERWISE) ARISING IN ANY WAY OUT OF THE USE OF THIS SOFTWARE,
# EVEN IF ADVISED OF THE POSSIBILITY OF SUCH DAMAGE.
# *****************************************************************************

'''
| :class:`pandas.DataFrame` functions and operators implementations in Intel SDC
| Also, it contains Numba internal operators which are required for DataFrame type handling
'''


import operator
import pandas
import numpy
import numba
import sdc


from numba import types
from numba.special import literally
from numba.typed import List, Dict

from sdc.hiframes.pd_dataframe_ext import DataFrameType
from sdc.hiframes.pd_series_type import SeriesType
from sdc.utilities.sdc_typing_utils import (TypeChecker, check_index_is_numeric,
                                            check_types_comparable,
                                            gen_df_impl_generator, find_common_dtype_from_numpy_dtypes)
from sdc.str_arr_ext import StringArrayType

from sdc.hiframes.pd_dataframe_type import DataFrameType
from sdc.hiframes.pd_series_type import SeriesType

from sdc.datatypes.hpat_pandas_dataframe_rolling_types import _hpat_pandas_df_rolling_init
from sdc.datatypes.hpat_pandas_rolling_types import (
    gen_sdc_pandas_rolling_overload_body, sdc_pandas_rolling_docstring_tmpl)
from sdc.datatypes.hpat_pandas_groupby_functions import init_dataframe_groupby
from sdc.hiframes.pd_dataframe_ext import get_dataframe_data
from sdc.utilities.utils import sdc_overload, sdc_overload_method, sdc_overload_attribute
from sdc.hiframes.api import isna


@sdc_overload_attribute(DataFrameType, 'index')
def hpat_pandas_dataframe_index(df):
    """
       Intel Scalable Dataframe Compiler User Guide
       ********************************************
       Pandas API: pandas.DataFrame.index

       Examples
       --------
       .. literalinclude:: ../../../examples/dataframe/dataframe_index.py
          :language: python
          :lines: 27-
          :caption: The index (row labels) of the DataFrame.
          :name: ex_dataframe_index

       .. command-output:: python ./dataframe/dataframe_index.py
           :cwd: ../../../examples

       Intel Scalable Dataframe Compiler Developer Guide
       *************************************************
       Pandas DataFrame attribute :attr:`pandas.DataFrame.index` implementation.
       .. only:: developer
       Test: python -m sdc.runtests -k sdc.tests.test_dataframe.TestDataFrame.test_index*
       Parameters
       -----------
       df: :obj:`pandas.DataFrame`
           input arg
       Returns
       -------
       :obj: `numpy.array`
           return the index of DataFrame
    """

    ty_checker = TypeChecker(f'Attribute index.')
    ty_checker.check(df, DataFrameType)

    if isinstance(df.index, types.NoneType) or df.index is None:
        empty_df = not df.columns

        def hpat_pandas_df_index_none_impl(df):
            df_len = len(get_dataframe_data(df, 0)) if empty_df == False else 0  # noqa

            return numpy.arange(df_len)

        return hpat_pandas_df_index_none_impl
    else:
        def hpat_pandas_df_index_impl(df):
            return df._index

        return hpat_pandas_df_index_impl


def sdc_pandas_dataframe_values_codegen(df, numba_common_dtype):
    """
    Input:
    column_len = 3
    numba_common_dtype = float64

    Func generated:
    def sdc_pandas_dataframe_values_impl(df):
        row_len = len(get_dataframe_data(df, 0))
        df_col_A = get_dataframe_data(df, 0)
        df_col_B = get_dataframe_data(df, 1)
        df_col_C = get_dataframe_data(df, 2)
        df_values = numpy.empty(row_len*3, numpy.dtype("float64"))
        for i in range(row_len):
            df_values[i * 3 + 0] = df_col_A[i]
            df_values[i * 3 + 1] = df_col_B[i]
            df_values[i * 3 + 2] = df_col_C[i]
        return df_values.reshape(row_len, 3)

    """

    indent = 4 * ' '
    func_args = ['df']

    func_definition = [f'def sdc_pandas_dataframe_values_impl({", ".join(func_args)}):']
    func_text = []
    column_list = []
    column_len = len(df.columns)
    func_text.append(f'row_len = len(get_dataframe_data(df, 0))')

    for index, column_name in enumerate(df.columns):
        func_text.append(f'df_col_{column_name} = get_dataframe_data(df, {index})')
        column_list.append(f'df_col_{column_name}')

    func_text.append(f'df_values = numpy.empty(row_len*{column_len}, numpy.dtype("{numba_common_dtype}"))')
    func_text.append('for i in range(row_len):')
    for j in range(column_len):
        func_text.append(indent + f'df_values[i * {column_len} + {j}] = {column_list[j]}[i]')

    func_text.append(f"return df_values.reshape(row_len, {column_len})\n")
    func_definition.extend([indent + func_line for func_line in func_text])
    func_def = '\n'.join(func_definition)

    global_vars = {'pandas': pandas, 'numpy': numpy,
                   'get_dataframe_data': sdc.hiframes.pd_dataframe_ext.get_dataframe_data}

    return func_def, global_vars


@sdc_overload_attribute(DataFrameType, 'values')
def hpat_pandas_dataframe_values(df):
    """
    Intel Scalable Dataframe Compiler User Guide
    ********************************************
    Pandas API: pandas.DataFrame.values

    Limitations
    -----------
    Only numeric values supported as an output

    Examples
    --------
    .. literalinclude:: ../../../examples/dataframe/dataframe_values.py
      :language: python
      :lines: 27-
      :caption: The values data of the DataFrame.
      :name: ex_dataframe_values

    .. command-output:: python ./dataframe/dataframe_values.py
       :cwd: ../../../examples

    .. seealso::

        :ref:`DataFrame.to_numpy <pandas.DataFrame.to_numpy>`
            Recommended alternative to this method.
        :ref:`DataFrame.index <pandas.DataFrame.index>`
            Retrieve the index labels.
        :ref:`DataFrame.columns <pandas.DataFrame.columns>`
            Retrieving the column names.

    .. note::

        The dtype will be a lower-common-denominator dtype (implicit upcasting);
        that is to say if the dtypes (even of numeric types) are mixed, the one that accommodates all will be chosen.
        Use this with care if you are not dealing with the blocks.
        e.g. If the dtypes are float16 and float32, dtype will be upcast to float32. If dtypes are int32 and uint8,
        dtype will be upcast to int32. By numpy.find_common_type() convention,
        mixing int64 and uint64 will result in a float64 dtype.

    Intel Scalable Dataframe Compiler Developer Guide
    *************************************************
    Pandas DataFrame attribute :attr:`pandas.DataFrame.values` implementation.
    .. only:: developer
    Test: python -m sdc.runtests -k sdc.tests.test_dataframe.TestDataFrame.test_df_values*
    Parameters
    -----------
    df: :obj:`pandas.DataFrame`
       input arg
    Returns
    -------
    :obj: `numpy.ndarray`
       return a Numpy representation of the DataFrame
    """

    func_name = 'Attribute values.'
    ty_checker = TypeChecker(func_name)
    ty_checker.check(df, DataFrameType)

    # TODO: Handle StringArrayType
    for i, column in enumerate(df.data):
        if isinstance(column, StringArrayType):
            ty_checker.raise_exc(column, 'Numeric type', f'df.data["{df.columns[i]}"]')

    numba_common_dtype = find_common_dtype_from_numpy_dtypes([column.dtype for column in df.data], [])

    def hpat_pandas_df_values_impl(df, numba_common_dtype):
        loc_vars = {}
        func_def, global_vars = sdc_pandas_dataframe_values_codegen(df, numba_common_dtype)

        exec(func_def, global_vars, loc_vars)
        _values_impl = loc_vars['sdc_pandas_dataframe_values_impl']
        return _values_impl

    return hpat_pandas_df_values_impl(df, numba_common_dtype)


def sdc_pandas_dataframe_append_codegen(df, other, _func_name, args):
    """
    Input:
    df = pd.DataFrame({'A': ['cat', 'dog', np.nan], 'B': [.2, .3, np.nan]})
    other = pd.DataFrame({'A': ['bird', 'fox', 'mouse'], 'C': ['a', np.nan, '']})
    Func generated:
    def sdc_pandas_dataframe_append_impl(df, other, ignore_index=True, verify_integrity=False, sort=None):
        len_df = len(get_dataframe_data(df, 0))
        len_other = len(get_dataframe_data(other, 0))
        new_col_A_data_df = get_dataframe_data(df, 0)
        new_col_A_data_other = get_dataframe_data(other, 0)
        new_col_A = init_series(new_col_A_data_df).append(init_series(new_col_A_data_other))._data
        new_col_B_data_df = get_dataframe_data(df, 1)
        new_col_B_data = init_series(new_col_B_data_df)._data
        new_col_B = fill_array(new_col_B_data, len_df+len_other)
        new_col_C_data_other = get_dataframe_data(other, 1)
        new_col_C_data = init_series(new_col_C_data_other)._data
        new_col_C = fill_str_array(new_col_C_data, len_df+len_other, push_back=False)
        return pandas.DataFrame({"A": new_col_A, "B": new_col_B, "C": new_col_C)
    """
    indent = 4 * ' '
    func_args = ['df', 'other']

    for key, value in args:
        # TODO: improve check
        if key not in func_args:
            if isinstance(value, types.Literal):
                value = value.literal_value
            func_args.append(f'{key}={value}')

    df_columns_indx = {col_name: i for i, col_name in enumerate(df.columns)}
    other_columns_indx = {col_name: i for i, col_name in enumerate(other.columns)}

    # Keep columns that are StringArrayType
    string_type_columns = set(col_name for typ, col_name in zip(df.data, df.columns)
                              if isinstance(typ, StringArrayType))

    for typ, col_name in zip(other.data, other.columns):
        if isinstance(typ, StringArrayType):
            string_type_columns.add(col_name)

    func_definition = [f'def sdc_pandas_dataframe_{_func_name}_impl({", ".join(func_args)}):']
    func_text = []
    column_list = []

    func_text.append(f'len_df = len(get_dataframe_data(df, 0))')
    func_text.append(f'len_other = len(get_dataframe_data(other, 0))')

    for col_name, i in df_columns_indx.items():
        func_text.append(f'new_col_{col_name}_data_{"df"} = get_dataframe_data({"df"}, {i})')
        if col_name in other_columns_indx:
            func_text.append(f'new_col_{col_name}_data_{"other"} = '
                             f'get_dataframe_data({"other"}, {other_columns_indx.get(col_name)})')
            s1 = f'init_series(new_col_{col_name}_data_{"df"})'
            s2 = f'init_series(new_col_{col_name}_data_{"other"})'
            func_text.append(f'new_col_{col_name} = {s1}.append({s2})._data')
        else:
            func_text.append(f'new_col_{col_name}_data = init_series(new_col_{col_name}_data_df)._data')
            if col_name in string_type_columns:
                func_text.append(f'new_col_{col_name} = fill_str_array(new_col_{col_name}_data, len_df+len_other)')
            else:
                func_text.append(f'new_col_{col_name} = fill_array(new_col_{col_name}_data, len_df+len_other)')
        column_list.append((f'new_col_{col_name}', col_name))

    for col_name, i in other_columns_indx.items():
        if col_name not in df_columns_indx:
            func_text.append(f'new_col_{col_name}_data_{"other"} = get_dataframe_data({"other"}, {i})')
            func_text.append(f'new_col_{col_name}_data = init_series(new_col_{col_name}_data_other)._data')
            if col_name in string_type_columns:
                func_text.append(
                    f'new_col_{col_name} = '
                    f'fill_str_array(new_col_{col_name}_data, len_df+len_other, push_back=False)')
            else:
                func_text.append(f'new_col_{col_name} = '
                                 f'fill_array(new_col_{col_name}_data, len_df+len_other, push_back=False)')
            column_list.append((f'new_col_{col_name}', col_name))

    data = ', '.join(f'"{column_name}": {column}' for column, column_name in column_list)
    # TODO: Handle index
    func_text.append(f"return pandas.DataFrame({{{data}}})\n")
    func_definition.extend([indent + func_line for func_line in func_text])
    func_def = '\n'.join(func_definition)

    global_vars = {'pandas': pandas, 'get_dataframe_data': sdc.hiframes.pd_dataframe_ext.get_dataframe_data,
                   'init_series': sdc.hiframes.api.init_series,
                   'fill_array': sdc.datatypes.common_functions.fill_array,
                   'fill_str_array': sdc.datatypes.common_functions.fill_str_array}

    return func_def, global_vars


@sdc_overload_method(DataFrameType, 'append')
def sdc_pandas_dataframe_append(df, other, ignore_index=True, verify_integrity=False, sort=None):
    """
    Intel Scalable Dataframe Compiler User Guide
    ********************************************

    Pandas API: pandas.DataFrame.append

    Examples
    --------
    .. literalinclude:: ../../../examples/dataframe/dataframe_append.py
        :language: python
        :lines: 37-
        :caption: Appending rows of other to the end of caller, returning a new object. Columns in other that are not
                  in the caller are added as new columns.
        :name: ex_dataframe_append

    .. command-output:: python ./dataframe/dataframe_append.py
        :cwd: ../../../examples

    .. note::
        Parameter ignore_index, verify_integrity, sort are currently unsupported
        by Intel Scalable Dataframe Compiler
        Currently only pandas.DataFrame is supported as "other" parameter

    .. seealso::
        `pandas.concat <https://pandas.pydata.org/pandas-docs/stable/reference/api/pandas.concat.html>`_
            General function to concatenate DataFrame or Series objects.

    Intel Scalable Dataframe Compiler Developer Guide
    *************************************************
    Pandas DataFrame method :meth:`pandas.DataFrame.append` implementation.
    .. only:: developer
    Test: python -m sdc.runtests -k sdc.tests.test_dataframe.TestDataFrame.test_append*
    Parameters
    -----------
    df: :obj:`pandas.DataFrame`
        input arg
    other: :obj:`pandas.DataFrame` object or :obj:`pandas.Series` or :obj:`dict`
        The data to append
    ignore_index: :obj:`bool`
        *unsupported*
    verify_integrity: :obj:`bool`
        *unsupported*
    sort: :obj:`bool`
        *unsupported*
    Returns
    -------
    :obj: `pandas.DataFrame`
        return DataFrame with appended rows to the end
    """

    _func_name = 'append'

    ty_checker = TypeChecker(f'Method {_func_name}().')
    ty_checker.check(df, DataFrameType)
    # TODO: support other array-like types
    ty_checker.check(other, DataFrameType)
    # TODO: support index in series from df-columns
    if not isinstance(ignore_index, (bool, types.Boolean, types.Omitted)) and not ignore_index:
        ty_checker.raise_exc(ignore_index, 'boolean', 'ignore_index')

    if not isinstance(verify_integrity, (bool, types.Boolean, types.Omitted)) and verify_integrity:
        ty_checker.raise_exc(verify_integrity, 'boolean', 'verify_integrity')

    if not isinstance(sort, (bool, types.Boolean, types.Omitted)) and sort is not None:
        ty_checker.raise_exc(sort, 'boolean, None', 'sort')

    args = (('ignore_index', True), ('verify_integrity', False), ('sort', None))

    def sdc_pandas_dataframe_append_impl(df, other, _func_name, args):
        loc_vars = {}
        func_def, global_vars = sdc_pandas_dataframe_append_codegen(df, other, _func_name, args)

        exec(func_def, global_vars, loc_vars)
        _append_impl = loc_vars['sdc_pandas_dataframe_append_impl']
        return _append_impl

    return sdc_pandas_dataframe_append_impl(df, other, _func_name, args)


# Example func_text for func_name='count' columns=('A', 'B'):
#
#         def _df_count_impl(df, axis=0, level=None, numeric_only=False):
#           series_A = init_series(get_dataframe_data(df, 0))
#           result_A = series_A.count(level=level)
#           series_B = init_series(get_dataframe_data(df, 1))
#           result_B = series_B.count(level=level)
#           return pandas.Series([result_A, result_B], ['A', 'B'])


def _dataframe_reduce_columns_codegen(func_name, func_params, series_params, columns):
    result_name_list = []
    joined = ', '.join(func_params)
    func_lines = [f'def _df_{func_name}_impl({joined}):']
    for i, c in enumerate(columns):
        result_c = f'result_{c}'
        func_lines += [f'  series_{c} = pandas.Series(get_dataframe_data({func_params[0]}, {i}))',
                       f'  {result_c} = series_{c}.{func_name}({series_params})']
        result_name_list.append(result_c)
    all_results = ', '.join(result_name_list)
    all_columns = ', '.join([f"'{c}'" for c in columns])

    func_lines += [f'  return pandas.Series([{all_results}], [{all_columns}])']
    func_text = '\n'.join(func_lines)

    global_vars = {'pandas': pandas,
                   'get_dataframe_data': get_dataframe_data}

    return func_text, global_vars


def sdc_pandas_dataframe_reduce_columns(df, func_name, params, ser_params):
    all_params = ['df']
    ser_par = []

    for key, value in params.items():
        all_params.append('{}={}'.format(key, value))
    for key, value in ser_params.items():
        ser_par.append('{}={}'.format(key, value))

    s_par = '{}'.format(', '.join(ser_par[:]))

    df_func_name = f'_df_{func_name}_impl'

    func_text, global_vars = _dataframe_reduce_columns_codegen(func_name, all_params, s_par, df.columns)

    loc_vars = {}
    exec(func_text, global_vars, loc_vars)
    _reduce_impl = loc_vars[df_func_name]

    return _reduce_impl


def _dataframe_apply_columns_codegen(func_name, func_params, series_params, columns):
    result_name = []
    joined = ', '.join(func_params)
    func_lines = [f'def _df_{func_name}_impl({joined}):']
    for i, c in enumerate(columns):
        result_c = f'result_{c}'
        func_lines += [f'  series_{c} = pandas.Series(get_dataframe_data({func_params[0]}, {i}))',
                       f'  {result_c} = series_{c}.{func_name}({series_params})']
        result_name.append((result_c, c))

    data = ', '.join(f'"{column_name}": {column}' for column, column_name in result_name)

    func_lines += [f'  return pandas.DataFrame({{{data}}})']
    func_text = '\n'.join(func_lines)

    global_vars = {'pandas': pandas,
                   'get_dataframe_data': get_dataframe_data}

    return func_text, global_vars


def sdc_pandas_dataframe_apply_columns(df, func_name, params, ser_params):
    all_params = ['df']
    ser_par = []

    def params2list(params):
        return ['{}={}'.format(k, v) for k, v in params.items()]

    all_params = ['df'] + params2list(params)
    ser_par = params2list(ser_params)

    s_par = ', '.join(ser_par)

    df_func_name = f'_df_{func_name}_impl'

    func_text, global_vars = _dataframe_apply_columns_codegen(func_name, all_params, s_par, df.columns)

    loc_vars = {}
    exec(func_text, global_vars, loc_vars)
    _apply_impl = loc_vars[df_func_name]

    return _apply_impl


def check_type(name, df, axis=None, skipna=None, level=None, numeric_only=None, ddof=1, min_count=0):
    ty_checker = TypeChecker('Method {}().'.format(name))
    ty_checker.check(df, DataFrameType)

    if not (isinstance(axis, types.Omitted) or axis is None):
        ty_checker.raise_exc(axis, 'unsupported', 'axis')

    if not (isinstance(skipna, (types.Omitted, types.NoneType, types.Boolean)) or skipna is None):
        ty_checker.raise_exc(skipna, 'bool', 'skipna')

    if not (isinstance(level, types.Omitted) or level is None):
        ty_checker.raise_exc(level, 'unsupported', 'level')

    if not (isinstance(numeric_only, types.Omitted) or numeric_only is None):
        ty_checker.raise_exc(numeric_only, 'unsupported', 'numeric_only')

    if not (isinstance(ddof, types.Omitted) or ddof == 1):
        ty_checker.raise_exc(ddof, 'unsupported', 'ddof')

    if not (isinstance(min_count, types.Omitted) or min_count == 0):
        ty_checker.raise_exc(min_count, 'unsupported', 'min_count')


@sdc_overload_method(DataFrameType, 'median')
def median_overload(df, axis=None, skipna=None, level=None, numeric_only=None):
    """
       Pandas DataFrame method :meth:`pandas.DataFrame.median` implementation.

       .. only:: developer

           Test: python -m sdc.runtests -k sdc.tests.test_dataframe.TestDataFrame.test_median*

       Parameters
       -----------
       df: :class:`pandas.DataFrame`
           input arg
       axis:
           *unsupported*
       skipna:
           *unsupported*
       level:
           *unsupported*
       numeric_only:
           *unsupported*

       Returns
       -------
       :obj:`pandas.Series` or `pandas.DataFrame`
               return the median of the values for the requested axis.
       """

    name = 'median'

    check_type(name, df, axis=axis, skipna=skipna, level=level, numeric_only=numeric_only)

    params = {'axis': None, 'skipna': None, 'level': None, 'numeric_only': None}
    ser_par = {'skipna': 'skipna', 'level': 'level'}

    return sdc_pandas_dataframe_reduce_columns(df, name, params, ser_par)


@sdc_overload_method(DataFrameType, 'mean')
def mean_overload(df, axis=None, skipna=None, level=None, numeric_only=None):
    """
       Pandas DataFrame method :meth:`pandas.DataFrame.mean` implementation.

       .. only:: developer

           Test: python -m sdc.runtests -k sdc.tests.test_dataframe.TestDataFrame.test_mean*

       Parameters
       -----------
       df: :class:`pandas.DataFrame`
           input arg
       axis:
           *unsupported*
       skipna:
           *unsupported*
       level:
           *unsupported*
       numeric_only:
           *unsupported*

       Returns
       -------
       :obj:`pandas.Series` or `pandas.DataFrame`
               return the mean of the values for the requested axis.
       """

    name = 'mean'

    check_type(name, df, axis=axis, skipna=skipna, level=level, numeric_only=numeric_only)

    params = {'axis': None, 'skipna': None, 'level': None, 'numeric_only': None}
    ser_par = {'skipna': 'skipna', 'level': 'level'}

    return sdc_pandas_dataframe_reduce_columns(df, name, params, ser_par)


sdc_pandas_dataframe_rolling = sdc_overload_method(DataFrameType, 'rolling')(
    gen_sdc_pandas_rolling_overload_body(_hpat_pandas_df_rolling_init, DataFrameType))
sdc_pandas_dataframe_rolling.__doc__ = sdc_pandas_rolling_docstring_tmpl.format(
    ty='DataFrame', ty_lower='dataframe')


@sdc_overload_method(DataFrameType, 'std')
def std_overload(df, axis=None, skipna=None, level=None, ddof=1, numeric_only=None):
    """
       Pandas DataFrame method :meth:`pandas.DataFrame.std` implementation.

       .. only:: developer

           Test: python -m sdc.runtests -k sdc.tests.test_dataframe.TestDataFrame.test_std*

       Parameters
       -----------
       df: :class:`pandas.DataFrame`
           input arg
       axis:
           *unsupported*
       skipna:
           *unsupported*
       level:
           *unsupported*
       ddof:
           *unsupported*
       numeric_only:
           *unsupported*

       Returns
       -------
       :obj:`pandas.Series` or `pandas.DataFrame`
               return sample standard deviation over requested axis.
       """

    name = 'std'

    check_type(name, df, axis=axis, skipna=skipna, level=level, numeric_only=numeric_only, ddof=ddof)

    params = {'axis': None, 'skipna': None, 'level': None, 'ddof': 1, 'numeric_only': None}
    ser_par = {'skipna': 'skipna', 'level': 'level', 'ddof': 'ddof'}

    return sdc_pandas_dataframe_reduce_columns(df, name, params, ser_par)


@sdc_overload_method(DataFrameType, 'var')
def var_overload(df, axis=None, skipna=None, level=None, ddof=1, numeric_only=None):
    """
       Pandas DataFrame method :meth:`pandas.DataFrame.var` implementation.

       .. only:: developer

           Test: python -m sdc.runtests -k sdc.tests.test_dataframe.TestDataFrame.test_var*

       Parameters
       -----------
       df: :class:`pandas.DataFrame`
           input arg
       axis:
           *unsupported*
       skipna:
           *unsupported*
       level:
           *unsupported*
       ddof:
           *unsupported*
       numeric_only:
           *unsupported*

       Returns
       -------
       :obj:`pandas.Series` or `pandas.DataFrame`
               return sample standard deviation over requested axis.
       """

    name = 'var'

    check_type(name, df, axis=axis, skipna=skipna, level=level, numeric_only=numeric_only, ddof=ddof)

    params = {'axis': None, 'skipna': None, 'level': None, 'ddof': 1, 'numeric_only': None}
    ser_par = {'skipna': 'skipna', 'level': 'level', 'ddof': 'ddof'}

    return sdc_pandas_dataframe_reduce_columns(df, name, params, ser_par)


@sdc_overload_method(DataFrameType, 'max')
def max_overload(df, axis=None, skipna=None, level=None, numeric_only=None):
    """
       Pandas DataFrame method :meth:`pandas.DataFrame.max` implementation.

       .. only:: developer

           Test: python -m sdc.runtests -k sdc.tests.test_dataframe.TestDataFrame.test_max*

       Parameters
       -----------
       df: :class:`pandas.DataFrame`
           input arg
       axis:
           *unsupported*
       skipna:
           *unsupported*
       level:
           *unsupported*
       numeric_only:
           *unsupported*

       Returns
       -------
       :obj:`pandas.Series` or `pandas.DataFrame`
               return the maximum of the values for the requested axis.
       """

    name = 'max'

    check_type(name, df, axis=axis, skipna=skipna, level=level, numeric_only=numeric_only)

    params = {'axis': None, 'skipna': None, 'level': None, 'numeric_only': None}
    ser_par = {'skipna': 'skipna', 'level': 'level'}

    return sdc_pandas_dataframe_reduce_columns(df, name, params, ser_par)


@sdc_overload_method(DataFrameType, 'min')
def min_overload(df, axis=None, skipna=None, level=None, numeric_only=None):
    """
       Pandas DataFrame method :meth:`pandas.DataFrame.min` implementation.

       .. only:: developer

           Test: python -m sdc.runtests -k sdc.tests.test_dataframe.TestDataFrame.test_min*

       Parameters
       -----------
       df: :class:`pandas.DataFrame`
           input arg
       axis:
           *unsupported*
       skipna:
           *unsupported*
       level:
           *unsupported*
       numeric_only:
           *unsupported*

       Returns
       -------
       :obj:`pandas.Series` or `pandas.DataFrame`
               returns: the minimum of the values for the requested axis.
       """

    name = 'min'

    check_type(name, df, axis=axis, skipna=skipna, level=level, numeric_only=numeric_only)

    params = {'axis': None, 'skipna': None, 'level': None, 'numeric_only': None}
    ser_par = {'skipna': 'skipna', 'level': 'level'}

    return sdc_pandas_dataframe_reduce_columns(df, name, params, ser_par)


@sdc_overload_method(DataFrameType, 'sum')
def sum_overload(df, axis=None, skipna=None, level=None, numeric_only=None, min_count=0):
    """
       Pandas DataFrame method :meth:`pandas.DataFrame.sum` implementation.

       .. only:: developer

           Test: python -m sdc.runtests -k sdc.tests.test_dataframe.TestDataFrame.test_sum*

       Parameters
       -----------
       df: :class:`pandas.DataFrame`
           input arg
       axis:
           *unsupported*
       skipna:
           *unsupported*
       level:
           *unsupported*
       numeric_only:
           *unsupported*
       min_count:
            *unsupported*

       Returns
       -------
       :obj:`pandas.Series` or `pandas.DataFrame`
               return the sum of the values for the requested axis.
       """

    name = 'sum'

    check_type(name, df, axis=axis, skipna=skipna, level=level, numeric_only=numeric_only, min_count=min_count)

    params = {'axis': None, 'skipna': None, 'level': None, 'numeric_only': None, 'min_count': 0}
    ser_par = {'skipna': 'skipna', 'level': 'level', 'min_count': 'min_count'}

    return sdc_pandas_dataframe_reduce_columns(df, name, params, ser_par)


@sdc_overload_method(DataFrameType, 'prod')
def prod_overload(df, axis=None, skipna=None, level=None, numeric_only=None, min_count=0):
    """
       Pandas DataFrame method :meth:`pandas.DataFrame.prod` implementation.

       .. only:: developer

           Test: python -m sdc.runtests -k sdc.tests.test_dataframe.TestDataFrame.test_prod*

       Parameters
       -----------
       df: :class:`pandas.DataFrame`
           input arg
       axis:
           *unsupported*
       skipna:
           *unsupported*
       level:
           *unsupported*
       numeric_only:
           *unsupported*
       min_count:
            *unsupported*

       Returns
       -------
       :obj:`pandas.Series` or `pandas.DataFrame`
               return the product of the values for the requested axis.
       """

    name = 'prod'

    check_type(name, df, axis=axis, skipna=skipna, level=level, numeric_only=numeric_only, min_count=min_count)

    params = {'axis': None, 'skipna': None, 'level': None, 'numeric_only': None, 'min_count': 0}
    ser_par = {'skipna': 'skipna', 'level': 'level', 'min_count': 'min_count'}

    return sdc_pandas_dataframe_reduce_columns(df, name, params, ser_par)


@sdc_overload_method(DataFrameType, 'count')
def count_overload(df, axis=0, level=None, numeric_only=False):
    """
    Pandas DataFrame method :meth:`pandas.DataFrame.count` implementation.
    .. only:: developer

    Test: python -m sdc.runtests -k sdc.tests.test_dataframe.TestDataFrame.test_count*

    Parameters
    -----------
    df: :class:`pandas.DataFrame`
      input arg
    axis:
      *unsupported*
    level:
      *unsupported*
    numeric_only:
      *unsupported*

    Returns
    -------
    :obj:`pandas.Series` or `pandas.DataFrame`
      for each column/row the number of non-NA/null entries. If level is specified returns a DataFrame.
    """

    name = 'count'

    ty_checker = TypeChecker('Method {}().'.format(name))
    ty_checker.check(df, DataFrameType)

    if not (isinstance(axis, types.Omitted) or axis == 0):
        ty_checker.raise_exc(axis, 'unsupported', 'axis')

    if not (isinstance(level, types.Omitted) or level is None):
        ty_checker.raise_exc(level, 'unsupported', 'level')

    if not (isinstance(numeric_only, types.Omitted) or numeric_only is False):
        ty_checker.raise_exc(numeric_only, 'unsupported', 'numeric_only')

    params = {'axis': 0, 'level': None, 'numeric_only': False}
    ser_par = {'level': 'level'}

    return sdc_pandas_dataframe_reduce_columns(df, name, params, ser_par)


def sdc_pandas_dataframe_drop_codegen(func_name, func_args, df, drop_cols):
    """
    Input:
    df.drop(columns='M', errors='ignore')

    Func generated:
    def sdc_pandas_dataframe_drop_impl(df, labels=None, axis=0, index=None, columns=None, level=None, inplace=False,
     errors="raise"):
        if errors == "raise":
          raise ValueError("The label M is not found in the selected axis")
        new_col_A_data_df = get_dataframe_data(df, 0)
        new_col_B_data_df = get_dataframe_data(df, 1)
        new_col_C_data_df = get_dataframe_data(df, 2)
        return pandas.DataFrame({"A": new_col_A_data_df, "B": new_col_B_data_df, "C": new_col_C_data_df})

    """
    indent = 4 * ' '
    df_columns_indx = {col_name: i for i, col_name in enumerate(df.columns)}
    saved_df_columns = [column for column in df.columns if column not in drop_cols]
    func_definition = [f'def sdc_pandas_dataframe_{func_name}_impl({", ".join(func_args)}):']
    func_text = []
    column_list = []

    for label in drop_cols:
        if label not in df.columns:
            func_text.append(f'if errors == "raise":')
            func_text.append(indent + f'raise ValueError("The label {label} is not found in the selected axis")')
            break

    for column in saved_df_columns:
        func_text.append(f'new_col_{column}_data_{"df"} = get_dataframe_data({"df"}, {df_columns_indx[column]})')
        column_list.append((f'new_col_{column}_data_df', column))

    data = ', '.join(f'"{column_name}": {column}' for column, column_name in column_list)
    # TODO: Handle index
    func_text.append(f"return pandas.DataFrame({{{data}}})\n")
    func_definition.extend([indent + func_line for func_line in func_text])
    func_def = '\n'.join(func_definition)

    global_vars = {'pandas': pandas, 'get_dataframe_data': sdc.hiframes.pd_dataframe_ext.get_dataframe_data}

    return func_def, global_vars


@sdc_overload_method(DataFrameType, 'drop')
def sdc_pandas_dataframe_drop(df, labels=None, axis=0, index=None, columns=None, level=None, inplace=False,
                              errors='raise'):
    """
    Intel Scalable Dataframe Compiler User Guide
    ********************************************
    Pandas API: pandas.DataFrame.drop

    Limitations
    -----------
    Parameter columns is expected to be a Literal value with one column name or Tuple with columns names.

    Examples
    --------
    .. literalinclude:: ../../../examples/dataframe/dataframe_drop.py
        :language: python
        :lines: 37-
        :caption: Drop specified columns from DataFrame.
        :name: ex_dataframe_drop

    .. command-output:: python ./dataframe/dataframe_drop.py
        :cwd: ../../../examples

     .. note::
        Parameters axis, index, level, inplace, errors are currently unsupported
        by Intel Scalable Dataframe Compiler
        Currently multi-indexing is not supported.

    .. seealso::
        :ref:`DataFrame.loc <pandas.DataFrame.loc>`
            Label-location based indexer for selection by label.
        :ref:`DataFrame.dropna <pandas.DataFrame.dropna>`
            Return DataFrame with labels on given axis omitted where (all or any) data are missing.
        :ref:`DataFrame.drop_duplicates <pandas.DataFrame.drop_duplicates>`
            Return DataFrame with duplicate rows removed, optionally only considering certain columns.
        :ref:`Series.drop <pandas.Series.drop>`
            Return Series with specified index labels removed.

    Intel Scalable Dataframe Compiler Developer Guide
    *************************************************
    Pandas DataFrame method :meth:`pandas.DataFrame.drop` implementation.
    .. only:: developer
    Test: python -m sdc.runtests -k sdc.tests.test_dataframe.TestDataFrame.test_drop*
    Parameters
    -----------
    df: :obj:`pandas.DataFrame`
        input arg
    labels: single label or list-like
        Column labels to drop
        *unsupported*
    axis: :obj:`int` default 0
        *unsupported*
    index: single label or list-like
        *unsupported*
    columns: single label or list-like
    level: :obj:`int` or :obj:`str`
        For MultiIndex, level from which the labels will be removed.
        *unsupported*
    inplace: :obj:`bool` default False
        *unsupported*
    errors: :obj:`str` default 'raise'
        If 'ignore', suppress error and only existing labels are dropped.
        *unsupported*

    Returns
    -------
    :obj: `pandas.DataFrame`
        DataFrame without the removed index or column labels.

    Raises
    -------
    KeyError
        If any of the labels is not found in the selected axis.
    """

    _func_name = 'drop'

    ty_checker = TypeChecker(f'Method {_func_name}().')
    ty_checker.check(df, DataFrameType)

    if not isinstance(labels, types.Omitted) and labels is not None:
        ty_checker.raise_exc(labels, 'None', 'labels')

    if not isinstance(axis, (int, types.Omitted)):
        ty_checker.raise_exc(axis, 'int', 'axis')

    if not isinstance(index, types.Omitted) and index is not None:
        ty_checker.raise_exc(index, 'None', 'index')

    if not isinstance(columns, (types.Omitted, types.Tuple, types.Literal)):
        ty_checker.raise_exc(columns, 'str, tuple of str', 'columns')

    if not isinstance(level, (types.Omitted, types.Literal)) and level is not None:
        ty_checker.raise_exc(level, 'None', 'level')

    if not isinstance(inplace, (bool, types.Omitted)) and inplace:
        ty_checker.raise_exc(inplace, 'bool', 'inplace')

    if not isinstance(errors, (str, types.Omitted, types.Literal)):
        ty_checker.raise_exc(errors, 'str', 'errors')

    args = {'labels': None, 'axis': 0, 'index': None, 'columns': None, 'level': None, 'inplace': False,
            'errors': f'"raise"'}

    def sdc_pandas_dataframe_drop_impl(df, _func_name, args, columns):
        func_args = ['df']
        for key, value in args.items():
            if key not in func_args:
                if isinstance(value, types.Literal):
                    value = value.literal_value
                func_args.append(f'{key}={value}')

        if isinstance(columns, types.StringLiteral):
            drop_cols = (columns.literal_value,)
        elif isinstance(columns, types.Tuple):
            drop_cols = tuple(column.literal_value for column in columns)
        else:
            raise ValueError('Only drop by one column or tuple of columns is currently supported in df.drop()')

        func_def, global_vars = sdc_pandas_dataframe_drop_codegen(_func_name, func_args, df, drop_cols)
        loc_vars = {}
        exec(func_def, global_vars, loc_vars)
        _drop_impl = loc_vars['sdc_pandas_dataframe_drop_impl']
        return _drop_impl

    return sdc_pandas_dataframe_drop_impl(df, _func_name, args, columns)


def df_length_codelines(self):
    """Generate code lines to get length of DF"""
    if self.columns:
        return ['  length = len(get_dataframe_data(self, 0))']

    return ['  length = 0']


def df_index_codelines(self, with_length=False):
    """Generate code lines to get or create index of DF"""
    func_lines = []
    if isinstance(self.index, types.NoneType):
        if with_length:
            func_lines += df_length_codelines(self)

        func_lines += ['  res_index = numpy.arange(length)']
    else:
        func_lines += ['  res_index = self._index']

    return func_lines


def df_getitem_slice_idx_main_codelines(self, idx):
    """Generate main code lines for df.getitem with idx of slice"""
    results = []
    func_lines = df_index_codelines(self, with_length=True)
    for i, col in enumerate(self.columns):
        res_data = f'res_data_{i}'
        func_lines += [
            f'  data_{i} = get_dataframe_data(self, {i})',
            f'  {res_data} = pandas.Series(data_{i}[idx], index=res_index[idx], name="{col}")'
        ]
        results.append((col, res_data))

    data = ', '.join(f'"{col}": {data}' for col, data in results)
    func_lines += [f'  return pandas.DataFrame({{{data}}}, index=res_index[idx])']

    return func_lines


def df_getitem_tuple_idx_main_codelines(self, literal_idx):
    """Generate main code lines for df.getitem with idx of tuple"""
    results = []
    func_lines = df_index_codelines(self, with_length=True)
    needed_cols = {col: i for i, col in enumerate(self.columns) if col in literal_idx}
    for col, i in needed_cols.items():
        res_data = f'res_data_{i}'
        func_lines += [
            f'  data_{i} = get_dataframe_data(self, {i})',
            f'  {res_data} = pandas.Series(data_{i}, index=res_index, name="{col}")'
        ]
        results.append((col, res_data))

    data = ', '.join(f'"{col}": {data}' for col, data in results)
    func_lines += [f'  return pandas.DataFrame({{{data}}}, index=res_index)']

    return func_lines


def df_getitem_bool_series_idx_main_codelines(self, idx):
    """Generate main code lines for df.getitem"""
    func_lines = df_length_codelines(self)
    func_lines += ['  _idx_data = idx._data[:length]']
    func_lines += df_index_codelines(self)

    results = []
    for i, col in enumerate(self.columns):
        res_data = f'res_data_{i}'
        func_lines += [
            f'  data_{i} = get_dataframe_data(self, {i})',
            f'  series_{i} = pandas.Series(data_{i}, index=res_index, name="{col}")',
            f'  {res_data} = series_{i}[_idx_data]'
        ]
        results.append((col, res_data))

    data = ', '.join(f'"{col}": {data}' for col, data in results)
    func_lines += [f'  return pandas.DataFrame({{{data}}}, index=res_index[_idx_data])']

    return func_lines


def df_getitem_bool_array_idx_main_codelines(self, idx):
    """Generate main code lines for df.getitem"""
    func_lines = df_length_codelines(self)
    func_lines += ['  if length != len(idx):',
                   '    raise ValueError("Item wrong length.")']
    func_lines += df_index_codelines(self)

    results = []
    for i, col in enumerate(self.columns):
        res_data = f'res_data_{i}'
        func_lines += [
            f'  data_{i} = get_dataframe_data(self, {i})',
            f'  {res_data} = pandas.Series(data_{i}[idx], index=res_index[idx], name="{col}")'
        ]
        results.append((col, res_data))

    data = ', '.join(f'"{col}": {data}' for col, data in results)
    func_lines += [f'  return pandas.DataFrame({{{data}}}, index=res_index[idx])']

    return func_lines


def df_getitem_key_error_codelines():
    """Generate code lines to raise KeyError"""
    return ['  raise KeyError("Column is not in the DataFrame")']


def df_getitem_slice_idx_codegen(self, idx):
    """
    Example of generated implementation with provided index:
        def _df_getitem_slice_idx_impl(self, idx)
          res_index = self._index
          data_0 = get_dataframe_data(self, 0)
          res_data_0 = pandas.Series(data_0[idx], index=res_index[idx], name="A")
          data_1 = get_dataframe_data(self, 1)
          res_data_1 = pandas.Series(data_1[idx], index=res_index, name="B")
          return pandas.DataFrame({"A": res_data_0, "B": res_data_1}, index=res_index[idx])
    """
    func_lines = ['def _df_getitem_slice_idx_impl(self, idx):']
    if self.columns:
        func_lines += df_getitem_slice_idx_main_codelines(self, idx)
    else:
        # raise KeyError if input DF is empty
        func_lines += df_getitem_key_error_codelines()

    func_text = '\n'.join(func_lines)
    global_vars = {'pandas': pandas, 'numpy': numpy,
                   'get_dataframe_data': get_dataframe_data}

    return func_text, global_vars


def df_getitem_tuple_idx_codegen(self, idx):
    """
    Example of generated implementation with provided index:
        def _df_getitem_tuple_idx_impl(self, idx)
          res_index = self._index
          data_1 = get_dataframe_data(self, 1)
          res_data_1 = pandas.Series(data_1, index=res_index, name="B")
          data_2 = get_dataframe_data(self, 2)
          res_data_2 = pandas.Series(data_2, index=res_index, name="C")
          return pandas.DataFrame({"B": res_data_1, "C": res_data_2}, index=res_index)
    """
    func_lines = ['def _df_getitem_tuple_idx_impl(self, idx):']
    literal_idx = {col.literal_value for col in idx}
    key_error = any(i not in self.columns for i in literal_idx)

    if self.columns and not key_error:
        func_lines += df_getitem_tuple_idx_main_codelines(self, literal_idx)
    else:
        # raise KeyError if input DF is empty or idx is invalid
        func_lines += df_getitem_key_error_codelines()

    func_text = '\n'.join(func_lines)
    global_vars = {'pandas': pandas, 'numpy': numpy,
                   'get_dataframe_data': get_dataframe_data}

    return func_text, global_vars


def df_getitem_bool_series_idx_codegen(self, idx):
    """
    Example of generated implementation with provided index:
        def _df_getitem_bool_series_idx_impl(self, idx):
          length = len(get_dataframe_data(self, 0))
          _idx_data = idx._data[:length]
          res_index = self._index
          data_0 = get_dataframe_data(self, 0)
          series_0 = pandas.Series(data_0, index=res_index, name="A")
          res_data_0 = series_0[_idx_data]
          data_1 = get_dataframe_data(self, 1)
          series_1 = pandas.Series(data_1, index=res_index, name="B")
          res_data_1 = series_1[_idx_data]
          return pandas.DataFrame({"A": res_data_0, "B": res_data_1}, index=res_index[_idx_data])
    """
    func_lines = ['def _df_getitem_bool_series_idx_impl(self, idx):']
    func_lines += df_getitem_bool_series_idx_main_codelines(self, idx)
    func_text = '\n'.join(func_lines)
    global_vars = {'pandas': pandas, 'numpy': numpy,
                   'get_dataframe_data': get_dataframe_data}

    return func_text, global_vars


def df_getitem_bool_array_idx_codegen(self, idx):
    """
    Example of generated implementation with provided index:
        def _df_getitem_bool_array_idx_impl(self, idx):
          length = len(get_dataframe_data(self, 0))
          if length != len(idx):
            raise ValueError("Item wrong length.")
          res_index = numpy.arange(length)
          data_0 = get_dataframe_data(self, 0)
          res_data_0 = pandas.Series(data_0[idx], index=res_index[idx], name="A")
          data_1 = get_dataframe_data(self, 1)
          res_data_1 = pandas.Series(data_1[idx], index=res_index[idx], name="B")
          return pandas.DataFrame({"A": res_data_0, "B": res_data_1}, index=res_index[idx])
    """
    func_lines = ['def _df_getitem_bool_array_idx_impl(self, idx):']
    func_lines += df_getitem_bool_array_idx_main_codelines(self, idx)
    func_text = '\n'.join(func_lines)
    global_vars = {'pandas': pandas, 'numpy': numpy,
                   'get_dataframe_data': get_dataframe_data}

    return func_text, global_vars


gen_df_getitem_slice_idx_impl = gen_df_impl_generator(
    df_getitem_slice_idx_codegen, '_df_getitem_slice_idx_impl')
gen_df_getitem_tuple_idx_impl = gen_df_impl_generator(
    df_getitem_tuple_idx_codegen, '_df_getitem_tuple_idx_impl')
gen_df_getitem_bool_series_idx_impl = gen_df_impl_generator(
    df_getitem_bool_series_idx_codegen, '_df_getitem_bool_series_idx_impl')
gen_df_getitem_bool_array_idx_impl = gen_df_impl_generator(
    df_getitem_bool_array_idx_codegen, '_df_getitem_bool_array_idx_impl')


@sdc_overload(operator.getitem)
def sdc_pandas_dataframe_getitem(self, idx):
    ty_checker = TypeChecker('Operator getitem().')

    if not isinstance(self, DataFrameType):
        return None

    if isinstance(idx, types.StringLiteral):
        try:
            col_idx = self.columns.index(idx.literal_value)
            key_error = False
        except ValueError:
            key_error = True

        def _df_getitem_str_literal_idx_impl(self, idx):
            if key_error == False:  # noqa
                data = get_dataframe_data(self, col_idx)
                return pandas.Series(data, index=self._index, name=idx)
            else:
                raise KeyError('Column is not in the DataFrame')

        return _df_getitem_str_literal_idx_impl

    if isinstance(idx, types.UnicodeType):
        def _df_getitem_unicode_idx_impl(self, idx):
            # http://numba.pydata.org/numba-doc/dev/developer/literal.html#specifying-for-literal-typing
            # literally raises special exception to call getitem with literal idx value got from unicode
            return literally(idx)

        return _df_getitem_unicode_idx_impl

    if isinstance(idx, types.Tuple):
        if all([isinstance(item, types.StringLiteral) for item in idx]):
            return gen_df_getitem_tuple_idx_impl(self, idx)

    if isinstance(idx, types.SliceType):
        return gen_df_getitem_slice_idx_impl(self, idx)

    if isinstance(idx, SeriesType) and isinstance(idx.dtype, types.Boolean):
        self_index_is_none = isinstance(self.index, types.NoneType)
        idx_index_is_none = isinstance(idx.index, types.NoneType)

        if self_index_is_none and not idx_index_is_none:
            if not check_index_is_numeric(idx):
                ty_checker.raise_exc(idx.index.dtype, 'number', 'idx.index.dtype')

        if not self_index_is_none and idx_index_is_none:
            if not check_index_is_numeric(self):
                ty_checker.raise_exc(idx.index.dtype, self.index.dtype, 'idx.index.dtype')

        if not self_index_is_none and not idx_index_is_none:
            if not check_types_comparable(self.index, idx.index):
                ty_checker.raise_exc(idx.index.dtype, self.index.dtype, 'idx.index.dtype')

        return gen_df_getitem_bool_series_idx_impl(self, idx)

    if isinstance(idx, types.Array) and isinstance(idx.dtype, types.Boolean):
        return gen_df_getitem_bool_array_idx_impl(self, idx)

    ty_checker = TypeChecker('Operator getitem().')
    expected_types = 'str, tuple(str), slice, series(bool), array(bool)'
    ty_checker.raise_exc(idx, expected_types, 'idx')


@sdc_overload_method(DataFrameType, 'pct_change')
def pct_change_overload(df, periods=1, fill_method='pad', limit=None, freq=None):
    """
    Pandas DataFrame method :meth:`pandas.DataFrame.pct_change` implementation.
    .. only:: developer
      Test: python -m sdc.runtests -k sdc.tests.test_dataframe.TestDataFrame.test_pct_change*
    Parameters
    -----------
    df: :class:`pandas.DataFrame`
      input arg
    periods: :obj:`int`, default 1
        Periods to shift for forming percent change.
    fill_method: :obj:`str`, default 'pad'
        How to handle NAs before computing percent changes.
    limit:
      *unsupported*
    freq:
      *unsupported*
    Returns
    -------
    :obj:`pandas.Series` or `pandas.DataFrame`
      Percentage change between the current and a prior element.
    """

    name = 'pct_change'

    ty_checker = TypeChecker('Method {}().'.format(name))
    ty_checker.check(df, DataFrameType)

    if not isinstance(periods, (types.Integer, types.Omitted)):
        ty_checker.raise_exc(periods, 'int64', 'periods')

    if not isinstance(fill_method, (str, types.UnicodeType, types.StringLiteral, types.NoneType, types.Omitted)):
        ty_checker.raise_exc(fill_method, 'string', 'fill_method')

    if not isinstance(limit, (types.Omitted, types.NoneType)):
        ty_checker.raise_exc(limit, 'None', 'limit')

    if not isinstance(freq, (types.Omitted, types.NoneType)):
        ty_checker.raise_exc(freq, 'None', 'freq')

    params = {'periods': 1, 'fill_method': '"pad"', 'limit': None, 'freq': None}
    ser_par = {'periods': 'periods', 'fill_method': 'fill_method', 'limit': 'limit', 'freq': 'freq'}

    return sdc_pandas_dataframe_apply_columns(df, name, params, ser_par)


<<<<<<< HEAD
def sdc_pandas_dataframe_isin_iter_codegen(df, values, func_name, ser_param):
    all_params = ['df', 'values']

    df_func_name = f'_df_{func_name}_impl'
    func_text, global_vars = _dataframe_apply_columns_codegen(func_name, all_params, ser_param, df.columns)

    loc_vars = {}
    exec(func_text, global_vars, loc_vars)
    _apply_impl = loc_vars[df_func_name]
    return _apply_impl


def sdc_pandas_dataframe_isin_ser_codegen(func_name, values, all_params, columns):
    result_name = []
    joined = ', '.join(all_params)
    func_lines = [f'def _df_{func_name}_impl({joined}):']
    for i, c in enumerate(columns):
        result_c = f'result_{c}'
        func_lines += [
            f'  series_{c} = pandas.Series(get_dataframe_data({all_params[0]}, {i}))',
            f'  result = []']
        if isinstance(values.index, types.NoneType):
            func_lines += [
                f'  for i in range(len(series_{c}._data)):',
                f'    if series_{c}._data[i] == values._data[i]:',
                f'      result.append(True)',
                f'    else:',
                f'      result.append(False)',
                f'  {result_c} = pandas.Series(result)'
            ]
        else:
            func_lines += [
                f'  for i in list(series_{c}.index):',
                f'    if i in list(values.index):',
                f'      if series_{c}[i] == values[i]:',
                f'        result.append(True)',
                f'      else:',
                f'        result.append(False)',
                f'    else:',
                f'      result.append(False)']

        result_name.append((result_c, c))

    data = ', '.join(f'"{column_name}": {column}' for column, column_name in result_name)
    func_lines += [f'  return pandas.DataFrame({{{data}}})']
    func_text = '\n'.join(func_lines)

    global_vars = {'pandas': pandas,
                   'get_dataframe_data': get_dataframe_data}

    return func_text, global_vars


def sdc_pandas_dataframe_isin_ser(df, values, func_name):
    all_params = ['df', 'values']
    df_func_name = f'_df_{func_name}_impl'

    func_text, global_vars = sdc_pandas_dataframe_isin_ser_codegen(func_name, values, all_params, df.columns)

    loc_vars = {}
    exec(func_text, global_vars, loc_vars)
    _apply_impl = loc_vars[df_func_name]

    return _apply_impl


def sdc_pandas_dataframe_isin_df_codegen(func_name, values, all_params, columns):
    result_name = []
    joined = ', '.join(all_params)
    func_lines = [f'def _df_{func_name}_impl({joined}):']
    for i, c in enumerate(columns):
        result_c = f'result_{c}'
        func_lines += [f'  series_{c} = pandas.Series(get_dataframe_data({all_params[0]}, {i}))']
        if c in values.columns:
            func_lines += [
                f'  series_{c}_values = pandas.Series(get_dataframe_data({all_params[1]}, {i}))',
                f'  result = []',
            ]
            if isinstance(values.index, types.NoneType):
                func_lines += [
                    f'  for i in range(len(series_{c}._data)):',
                    f'    if series_{c}._data[i] == series_{c}_values._data[i]:',
                    f'      result.append(True)',
                    f'    else:',
                    f'      result.append(False)']
            else:
                func_lines += [
                    f'  for i in range(len(series_{c})):',
                    f'    idx = series_{c}.index[i]',
                    f'    value = series_{c}._data[i]',
                    f'    n = 0',
                    f'    for j in numba.prange(len(series_{c}_values)):',
                    f'      idx_val = series_{c}_values.index[j]',
                    f'      if idx == idx_val:',
                    f'        value_val = series_{c}_values._data[j]',
                    f'        if value == value_val:',
                    f'          result.append(True)',
                    f'      else:',
                    f'        n += 1',
                    f'        if n == len(series_{c}_values._data):',
                    f'          result.append(False)'
                    ]
        else:
            func_lines += [
                f'  result = [False] * len(series_{c}._data)']
        func_lines += [f'  {result_c} = pandas.Series(result)']
        result_name.append((result_c, c))
    data = ', '.join(f'"{column_name}": {column}' for column, column_name in result_name)
    func_lines += [f'  return pandas.DataFrame({{{data}}})']
    func_text = '\n'.join(func_lines)

    global_vars = {'pandas': pandas,
                   'numba': numba,
                   'numpy': numpy,
                   'get_dataframe_data': get_dataframe_data}

    return func_text, global_vars


def sdc_pandas_dataframe_isin_df(df, values, func_name):
    all_params = ['df', 'values']
    df_func_name = f'_df_{func_name}_impl'

    func_text, global_vars = sdc_pandas_dataframe_isin_df_codegen(func_name, values, all_params, df.columns)

    loc_vars = {}
    exec(func_text, global_vars, loc_vars)
    _apply_impl = loc_vars[df_func_name]

    return _apply_impl


@sdc_overload_method(DataFrameType, 'isin')
def isin_overload(df, values):
    """
    Pandas DataFrame method :meth:`pandas.DataFrame.isin` implementation.

    .. only:: developer

        Test: python -m sdc.runtests -k sdc.tests.test_dataframe.TestDataFrame.test_isin*

    Parameters
    -----------
    df: :class:`pandas.DataFrame`
        input arg
    values: iterable, Series, DataFrame or dict

    Returns
    -------
    :obj:`pandas.Series` or `pandas.DataFrame`
            Whether each element in the DataFrame is contained in values.
    """

    name = 'isin'

    ty_checker = TypeChecker('Method {}().'.format(name))
    ty_checker.check(df, DataFrameType)

    if not isinstance(values, (SeriesType, types.List, types.Set, DataFrameType, types.DictType)):
        ty_checker.raise_exc(values, 'iterable, Series, DataFrame', 'values')

    if isinstance(values, (types.List, types.Set)):
        ser_par = 'values=values'
        return sdc_pandas_dataframe_isin_iter_codegen(df, values, name, ser_par)

    if isinstance(values, SeriesType):
        return sdc_pandas_dataframe_isin_ser(df, values, name)

    if isinstance(values, DataFrameType):
        return sdc_pandas_dataframe_isin_df(df, values, name)
=======
@sdc_overload_method(DataFrameType, 'groupby')
def sdc_pandas_dataframe_groupby(self, by=None, axis=0, level=None, as_index=True, sort=True,
                                 group_keys=True, squeeze=False, observed=False):

    if not isinstance(by, types.StringLiteral):
        return None

    column_id = self.columns.index(by.literal_value)
    list_type = types.ListType(types.int64)
    by_type = self.data[column_id].dtype

    def sdc_pandas_dataframe_groupby_impl(self, by=None, axis=0, level=None, as_index=True, sort=True,
                                          group_keys=True, squeeze=False, observed=False):

        grouped = Dict.empty(by_type, list_type)
        by_column_data = get_dataframe_data(self, column_id)
        for i in numpy.arange(len(by_column_data)):
            if isna(by_column_data, i):
                continue
            value = by_column_data[i]
            group_list = grouped.get(value, List.empty_list(types.int64))
            group_list.append(i)
            grouped[value] = group_list

        return init_dataframe_groupby(self, column_id, grouped, sort)

    return sdc_pandas_dataframe_groupby_impl
>>>>>>> 4dd90c4d
<|MERGE_RESOLUTION|>--- conflicted
+++ resolved
@@ -1394,7 +1394,6 @@
     return sdc_pandas_dataframe_apply_columns(df, name, params, ser_par)
 
 
-<<<<<<< HEAD
 def sdc_pandas_dataframe_isin_iter_codegen(df, values, func_name, ser_param):
     all_params = ['df', 'values']
 
@@ -1565,7 +1564,8 @@
 
     if isinstance(values, DataFrameType):
         return sdc_pandas_dataframe_isin_df(df, values, name)
-=======
+
+
 @sdc_overload_method(DataFrameType, 'groupby')
 def sdc_pandas_dataframe_groupby(self, by=None, axis=0, level=None, as_index=True, sort=True,
                                  group_keys=True, squeeze=False, observed=False):
@@ -1592,5 +1592,4 @@
 
         return init_dataframe_groupby(self, column_id, grouped, sort)
 
-    return sdc_pandas_dataframe_groupby_impl
->>>>>>> 4dd90c4d
+    return sdc_pandas_dataframe_groupby_impl