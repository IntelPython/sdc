# *****************************************************************************
# Copyright (c) 2019-2020, Intel Corporation All rights reserved.
#
# Redistribution and use in source and binary forms, with or without
# modification, are permitted provided that the following conditions are met:
#
#     Redistributions of source code must retain the above copyright notice,
#     this list of conditions and the following disclaimer.
#
#     Redistributions in binary form must reproduce the above copyright notice,
#     this list of conditions and the following disclaimer in the documentation
#     and/or other materials provided with the distribution.
#
# THIS SOFTWARE IS PROVIDED BY THE COPYRIGHT HOLDERS AND CONTRIBUTORS "AS IS"
# AND ANY EXPRESS OR IMPLIED WARRANTIES, INCLUDING, BUT NOT LIMITED TO,
# THE IMPLIED WARRANTIES OF MERCHANTABILITY AND FITNESS FOR A PARTICULAR
# PURPOSE ARE DISCLAIMED. IN NO EVENT SHALL THE COPYRIGHT HOLDER OR
# CONTRIBUTORS BE LIABLE FOR ANY DIRECT, INDIRECT, INCIDENTAL, SPECIAL,
# EXEMPLARY, OR CONSEQUENTIAL DAMAGES (INCLUDING, BUT NOT LIMITED TO,
# PROCUREMENT OF SUBSTITUTE GOODS OR SERVICES; LOSS OF USE, DATA, OR PROFITS;
# OR BUSINESS INTERRUPTION) HOWEVER CAUSED AND ON ANY THEORY OF LIABILITY,
# WHETHER IN CONTRACT, STRICT LIABILITY, OR TORT (INCLUDING NEGLIGENCE OR
# OTHERWISE) ARISING IN ANY WAY OUT OF THE USE OF THIS SOFTWARE,
# EVEN IF ADVISED OF THE POSSIBILITY OF SUCH DAMAGE.
# *****************************************************************************

'''
| :class:`pandas.DataFrame` functions and operators implementations in Intel SDC
| Also, it contains Numba internal operators which are required for DataFrame type handling
'''

import numba
import numpy
import operator
import pandas
import sdc

from pandas.core.indexing import IndexingError

from numba import types
from numba import literally
from numba.typed import List, Dict
from numba.core.errors import TypingError
from numba.core.registry import cpu_target
from pandas.core.indexing import IndexingError

from sdc.datatypes.indexes import *
from sdc.hiframes.pd_dataframe_ext import DataFrameType
from sdc.hiframes.pd_series_type import SeriesType
from sdc.utilities.sdc_typing_utils import (TypeChecker, check_index_is_numeric,
                                            check_types_comparable, kwsparams2list,
                                            gen_impl_generator, find_common_dtype_from_numpy_dtypes)
from sdc.str_arr_ext import StringArrayType
<<<<<<< HEAD

from sdc.extensions.indexes.empty_index_ext import init_empty_index
=======
from sdc.datatypes.range_index_type import RangeIndexType
from sdc.datatypes.int64_index_type import Int64IndexType
>>>>>>> 97cff233

from sdc.hiframes.pd_dataframe_type import DataFrameType
from sdc.hiframes.pd_dataframe_ext import init_dataframe_internal, get_structure_maps
from sdc.hiframes.pd_series_type import SeriesType

from sdc.datatypes.hpat_pandas_dataframe_getitem_types import (DataFrameGetitemAccessorType,
                                                               dataframe_getitem_accessor_init)
from sdc.utilities.sdc_typing_utils import SDCLimitation
from sdc.datatypes.hpat_pandas_dataframe_rolling_types import _hpat_pandas_df_rolling_init
from sdc.datatypes.hpat_pandas_rolling_types import (
    gen_sdc_pandas_rolling_overload_body, sdc_pandas_rolling_docstring_tmpl)
from sdc.datatypes.hpat_pandas_groupby_functions import init_dataframe_groupby, merge_groupby_dicts_inplace
from sdc.hiframes.pd_dataframe_ext import get_dataframe_data
from sdc.utilities.utils import sdc_overload, sdc_overload_method, sdc_overload_attribute
from sdc.hiframes.api import isna
from sdc.functions.numpy_like import getitem_by_mask, find_idx
from sdc.functions.numpy_like import take as nplike_take
from sdc.datatypes.common_functions import (sdc_reindex_series,
                                            fill_array,
                                            fill_str_array,)
from sdc.utilities.prange_utils import parallel_chunks


@sdc_overload_attribute(DataFrameType, 'index')
def hpat_pandas_dataframe_index(df):
    """
    Intel Scalable Dataframe Compiler User Guide
    ********************************************
    Pandas API: pandas.DataFrame.index

    Examples
    --------
    .. literalinclude:: ../../../examples/dataframe/dataframe_index.py
        :language: python
        :lines: 27-
        :caption: The index (row labels) of the DataFrame.
        :name: ex_dataframe_index

    .. command-output:: python ./dataframe/dataframe_index.py
        :cwd: ../../../examples

    Intel Scalable Dataframe Compiler Developer Guide
    *************************************************
    Pandas DataFrame attribute :attr:`pandas.DataFrame.index` implementation.

    .. only:: developer
        Test: python -m sdc.runtests -k sdc.tests.test_dataframe.TestDataFrame.test_index*
    """

    ty_checker = TypeChecker('Attribute index.')
    ty_checker.check(df, DataFrameType)

    def hpat_pandas_df_index_impl(df):
        return df._index

    return hpat_pandas_df_index_impl


@sdc_overload_attribute(DataFrameType, 'columns')
def hpat_pandas_dataframe_columns(df):
    """
    Intel Scalable Dataframe Compiler User Guide
    ********************************************
    Pandas API: pandas.DataFrame.columns

    Examples
    --------
    .. literalinclude:: ../../../examples/dataframe/dataframe_columns.py
        :language: python
        :lines: 27-
        :caption: The column names of the DataFrame.
        :name: ex_dataframe_columns

    .. command-output:: python ./dataframe/dataframe_columns.py
        :cwd: ../../../examples

    Intel Scalable Dataframe Compiler Developer Guide
    *************************************************
    Pandas DataFrame attribute :attr:`pandas.DataFrame.columns` implementation.

    .. only:: developer
        Test: python -m sdc.runtests -k sdc.tests.test_dataframe.TestDataFrame.test_dataframe_columns*
    """

    ty_checker = TypeChecker('Attribute columns.')
    ty_checker.check(df, DataFrameType)

    # no columns in DF model to avoid impact on DF ctor IR size (captured when needed only)
    df_columns = df.columns

    def hpat_pandas_df_columns_impl(df):
        return df_columns

    return hpat_pandas_df_columns_impl


def sdc_pandas_dataframe_values_codegen(self, numba_common_dtype):
    """
    Example of generated implementation:
        def sdc_pandas_dataframe_values_impl(self):
          length = len(self._data[0][0])
          col_data_0 = self._data[0][0]
          col_data_1 = self._data[1][0]
          col_data_2 = self._data[0][1]
          values = numpy.empty(length*3, numpy.dtype("float64"))
          for i in range(length):
            values[i*3+0] = col_data_0[i]
            values[i*3+1] = col_data_1[i]
            values[i*3+2] = col_data_2[i]
          return values.reshape(length, 3)
    """
    columns_data = []
    columns_num = len(self.columns)
    func_lines = [
        f'def sdc_pandas_dataframe_values_impl(self):',
        f'  length = len(self._index)',
    ]
    for i, col in enumerate(self.columns):
        col_loc = self.column_loc[col]
        type_id, col_id = col_loc.type_id, col_loc.col_id
        func_lines += [
            f'  col_data_{i} = self._data[{type_id}][{col_id}]',
        ]
        columns_data.append(f'col_data_{i}')

    func_lines += [
        f'  values = numpy.empty(length*{columns_num}, numpy.dtype("{numba_common_dtype}"))',
        f'  for i in range(length):',
    ]
    func_lines += ['\n'.join([
        f'    values[i*{columns_num}+{j}] = {columns_data[j]}[i]',
    ]) for j in range(columns_num)]
    func_lines += [
        f'  return values.reshape(length, {columns_num})\n'
    ]
    func_text = '\n'.join(func_lines)
    global_vars = {'pandas': pandas, 'numpy': numpy}

    return func_text, global_vars


@sdc_overload_attribute(DataFrameType, 'values')
def hpat_pandas_dataframe_values(self):
    """
    Intel Scalable Dataframe Compiler User Guide
    ********************************************
    Pandas API: pandas.DataFrame.values

    Limitations
    -----------
    - Only numeric values supported as an output
    - The dtype will be a lower-common-denominator dtype (implicit upcasting);
    that is to say if the dtypes (even of numeric types) are mixed, the one that accommodates all will be chosen.
    Use this with care if you are not dealing with the blocks.
    e.g. If the dtypes are float16 and float32, dtype will be upcast to float32. If dtypes are int32 and uint8,
    dtype will be upcast to int32. By numpy.find_common_type() convention,
    mixing int64 and uint64 will result in a float64 dtype.

    Examples
    --------
    .. literalinclude:: ../../../examples/dataframe/dataframe_values.py
      :language: python
      :lines: 27-
      :caption: The values data of the DataFrame.
      :name: ex_dataframe_values

    .. command-output:: python ./dataframe/dataframe_values.py
       :cwd: ../../../examples

    .. seealso::

        :ref:`DataFrame.to_numpy <pandas.DataFrame.to_numpy>`
            Recommended alternative to this method.
        :ref:`DataFrame.index <pandas.DataFrame.index>`
            Retrieve the index labels.
        :ref:`DataFrame.columns <pandas.DataFrame.columns>`
            Retrieving the column names.

    Intel Scalable Dataframe Compiler Developer Guide
    *************************************************
    Pandas DataFrame attribute :attr:`pandas.DataFrame.values` implementation.

    .. only:: developer
        Test: python -m sdc.runtests -k sdc.tests.test_dataframe.TestDataFrame.test_df_values*
    """

    func_name = 'Attribute values.'
    ty_checker = TypeChecker(func_name)
    ty_checker.check(self, DataFrameType)

    # TODO: Handle StringArrayType
    for i, column in enumerate(self.data):
        if isinstance(column, StringArrayType):
            ty_checker.raise_exc(column, 'Numeric type', f'df.data["{self.columns[i]}"]')

    numba_common_dtype = find_common_dtype_from_numpy_dtypes([column.dtype for column in self.data], [])

    def hpat_pandas_df_values_impl(self, numba_common_dtype):
        loc_vars = {}
        func_text, global_vars = sdc_pandas_dataframe_values_codegen(self, numba_common_dtype)

        exec(func_text, global_vars, loc_vars)
        _values_impl = loc_vars['sdc_pandas_dataframe_values_impl']
        return _values_impl

    return hpat_pandas_df_values_impl(self, numba_common_dtype)


def sdc_pandas_dataframe_append_codegen(df, other, _func_name, ignore_index_value, indexes_comparable, args):
    """
    Example of generated implementation:
    def sdc_pandas_dataframe_append_impl(df, other, ignore_index=False, verify_integrity=False, sort=None):
        len_df = len(df._data[0][0])
        len_other = len(other._data[0][0])
        new_col_0_data_df = df._data[0][0]
        new_col_0_data_other = other._data[0][0]
        new_col_0 = init_series(new_col_0_data_df).append(init_series(new_col_0_data_other))._data
        new_col_1_data_df = df._data[0][1]
        new_col_1_data_other = other._data[0][1]
        new_col_1 = init_series(new_col_1_data_df).append(init_series(new_col_1_data_other))._data
        return pandas.DataFrame({"A": new_col_0, "B": new_col_1})
    """
    indent = 4 * ' '
    func_args = ['df', 'other'] + kwsparams2list(args)

    df_columns_indx = {col_name: i for i, col_name in enumerate(df.columns)}
    other_columns_indx = {col_name: i for i, col_name in enumerate(other.columns)}

    # Keep columns that are StringArrayType
    string_type_columns = set(col_name for typ, col_name in zip(df.data, df.columns)
                              if isinstance(typ, StringArrayType))

    for typ, col_name in zip(other.data, other.columns):
        if isinstance(typ, StringArrayType):
            string_type_columns.add(col_name)

    func_definition = [f'def sdc_pandas_dataframe_{_func_name}_impl({", ".join(func_args)}):']
    func_text = []
    column_list = []

    func_text.append(f'len_df = len(df._data[0][0])')
    func_text.append(f'len_other = len(other._data[0][0])')

    for col_name, idx in df_columns_indx.items():
        col_loc = df.column_loc[col_name]
        type_id, col_id = col_loc.type_id, col_loc.col_id
        func_text.append(f'new_col_{idx}_data_df = df._data[{type_id}][{col_id}]')
        if col_name in other_columns_indx:
            other_col_loc = other.column_loc[col_name]
            other_type_id, other_col_id = other_col_loc.type_id, other_col_loc.col_id
            func_text.append(f'new_col_{idx}_data_other = '
                             f'other._data[{other_type_id}][{other_col_id}]')
            s1 = f'pandas.Series(new_col_{idx}_data_df)'
            s2 = f'pandas.Series(new_col_{idx}_data_other)'
            func_text.append(f'new_col_{idx} = {s1}.append({s2})._data')
        else:
            func_text.append(f'new_col_{idx}_data = pandas.Series(new_col_{idx}_data_df)._data')
            if col_name in string_type_columns:
                func_text.append(f'new_col_{idx} = fill_str_array(new_col_{idx}_data, len_df+len_other)')
            else:
                func_text.append(f'new_col_{idx} = fill_array(new_col_{idx}_data, len_df+len_other)')
        column_list.append((f'new_col_{idx}', col_name))

    for col_name, idx in other_columns_indx.items():
        if col_name not in df_columns_indx:
            other_col_loc = other.column_loc[col_name]
            other_type_id, other_col_id = other_col_loc.type_id, other_col_loc.col_id
            func_text.append(f'new_col_{idx}_data_other = other._data[{other_type_id}][{other_col_id}]')
            func_text.append(f'new_col_{idx}_data = pandas.Series(new_col_{idx}_data_other)._data')
            if col_name in string_type_columns:
                func_text.append(
                    f'new_col_{idx}_other = '
                    f'fill_str_array(new_col_{idx}_data, len_df+len_other, push_back=False)')
            else:
                func_text.append(f'new_col_{idx}_other = '
                                 f'fill_array(new_col_{idx}_data, len_df+len_other, push_back=False)')
            column_list.append((f'new_col_{idx}_other', col_name))

    data = ', '.join(f'"{column_name}": {column}' for column, column_name in column_list)

    if ignore_index_value == True:  # noqa
        func_text.append(f'return pandas.DataFrame({{{data}}})\n')
    else:
        if indexes_comparable == False:  # noqa
            func_text.append(f'raise SDCLimitation("Indexes of dataframes are expected to have comparable '
                             f'(both Numeric or String) types if parameter ignore_index is set to False.")')
        else:
            func_text += [f'joined_index = df._index.append(other._index)\n',
                          f'return pandas.DataFrame({{{data}}}, index=joined_index)\n']

    func_definition.extend([indent + func_line for func_line in func_text])
    func_def = '\n'.join(func_definition)

    global_vars = {'pandas': pandas,
                   'fill_array': fill_array,
                   'fill_str_array': fill_str_array,
                   'SDCLimitation': SDCLimitation}

    return func_def, global_vars


@sdc_overload_method(DataFrameType, 'append')
def sdc_pandas_dataframe_append(df, other, ignore_index=False, verify_integrity=False, sort=None):
    """
    Intel Scalable Dataframe Compiler User Guide
    ********************************************

    Pandas API: pandas.DataFrame.append

    Limitations
    -----------
    - Parameters ``verify_integrity`` and ``sort`` are unsupported.
    - Parameter ``other`` can be only :obj:`pandas.DataFrame`.
    - Indexes of dataframes are expected to have comparable (both Numeric or String) types if parameter ignore_index
    is set to False.
    - This function may reveal slower performance than Pandas* on user system. Users should exercise a tradeoff
    between staying in JIT-region with that function or going back to interpreter mode.

    Examples
    --------
    .. literalinclude:: ../../../examples/dataframe/dataframe_append.py
        :language: python
        :lines: 37-
        :caption: Appending rows of other to the end of caller, returning a new object. Columns in other that are not
                  in the caller are added as new columns.
        :name: ex_dataframe_append

    .. command-output:: python ./dataframe/dataframe_append.py
        :cwd: ../../../examples

    .. seealso::
        `pandas.concat <https://pandas.pydata.org/pandas-docs/stable/reference/api/pandas.concat.html>`_
            General function to concatenate DataFrame or Series objects.

    Intel Scalable Dataframe Compiler Developer Guide
    *************************************************
    Pandas DataFrame method :meth:`pandas.DataFrame.append` implementation.

    .. only:: developer
        Test: python -m sdc.runtests -k sdc.tests.test_dataframe.TestDataFrame.test_append*
    """

    _func_name = 'append'

    ty_checker = TypeChecker(f'Method {_func_name}().')
    ty_checker.check(df, DataFrameType)
    # TODO: support other array-like types
    ty_checker.check(other, DataFrameType)

    if not isinstance(verify_integrity, (bool, types.Boolean, types.Omitted)) and verify_integrity:
        ty_checker.raise_exc(verify_integrity, 'boolean', 'verify_integrity')

    if not isinstance(sort, (bool, types.Boolean, types.Omitted)) and sort is not None:
        ty_checker.raise_exc(sort, 'boolean, None', 'sort')

    if not isinstance(ignore_index, (bool, types.Boolean, types.Omitted)):
        ty_checker.raise_exc(ignore_index, 'boolean', 'ignore_index')

    indexes_comparable = check_types_comparable(df.index, other.index)

    if isinstance(ignore_index, types.Literal):
        ignore_index = ignore_index.literal_value
    elif not (ignore_index is False or isinstance(ignore_index, types.Omitted)):
        raise SDCLimitation("Parameter ignore_index should be Literal")

    args = {'ignore_index': False, 'verify_integrity': False, 'sort': None}

    def sdc_pandas_dataframe_append_impl(df, other, _func_name, ignore_index, indexes_comparable, args):
        loc_vars = {}
        func_def, global_vars = sdc_pandas_dataframe_append_codegen(df, other, _func_name, ignore_index,
                                                                    indexes_comparable, args)
        exec(func_def, global_vars, loc_vars)
        _append_impl = loc_vars['sdc_pandas_dataframe_append_impl']
        return _append_impl

    return sdc_pandas_dataframe_append_impl(df, other, _func_name, ignore_index, indexes_comparable, args)

# Example func_text for func_name='count' columns=('A', 'B'):
#
#         def _df_count_impl(df, axis=0, level=None, numeric_only=False):
#           series_A = init_series(df._data[0])
#           result_A = series_A.count(level=level)
#           series_B = init_series(df._data[1])
#           result_B = series_B.count(level=level)
#           return pandas.Series([result_A, result_B], ['A', 'B'])


def _dataframe_reduce_columns_codegen(func_name, func_params, series_params, columns, column_loc):
    result_name_list = []
    joined = ', '.join(func_params)
    func_lines = [f'def _df_{func_name}_impl({joined}):']
    for i, c in enumerate(columns):
        col_loc = column_loc[c]
        type_id, col_id = col_loc.type_id, col_loc.col_id
        result_c = f'result_{i}'
        func_lines += [f'  series_{i} = pandas.Series({func_params[0]}._data[{type_id}][{col_id}])',
                       f'  {result_c} = series_{i}.{func_name}({series_params})']
        result_name_list.append(result_c)
    all_results = ', '.join(result_name_list)
    all_columns = ', '.join([f"'{c}'" for c in columns])

    func_lines += [f'  return pandas.Series([{all_results}], [{all_columns}])']
    func_text = '\n'.join(func_lines)

    global_vars = {'pandas': pandas}

    return func_text, global_vars


def sdc_pandas_dataframe_reduce_columns(df, func_name, params, ser_params):
    all_params = ['df']
    ser_par = []

    for key, value in params.items():
        all_params.append('{}={}'.format(key, value))
    for key, value in ser_params.items():
        ser_par.append('{}={}'.format(key, value))

    s_par = '{}'.format(', '.join(ser_par[:]))

    df_func_name = f'_df_{func_name}_impl'

    func_text, global_vars = _dataframe_reduce_columns_codegen(func_name, all_params, s_par, df.columns,
                                                               df.column_loc)
    loc_vars = {}
    exec(func_text, global_vars, loc_vars)
    _reduce_impl = loc_vars[df_func_name]

    return _reduce_impl


def _dataframe_reduce_columns_codegen_head(func_name, func_params, series_params, df):
    """
    Example func_text for func_name='head' columns=('float', 'string'):
        def _df_head_impl(df, n=5):
          data_0 = df._data[0][0]
          series_0 = pandas.Series(data_0)
          result_0 = series_0.head(n=n)
          data_1 = df._data[1][0]
          series_1 = pandas.Series(data_1)
          result_1 = series_1.head(n=n)
          return pandas.DataFrame({"float": result_0, "string": result_1}, index=df._index[:n])
    """
    results = []
    joined = ', '.join(func_params)
    func_lines = [f'def _df_{func_name}_impl(df, {joined}):']
    ind = 'index=df._index[:n]'
    for i, c in enumerate(df.columns):
        col_loc = df.column_loc[c]
        type_id, col_id = col_loc.type_id, col_loc.col_id
        result_c = f'result_{i}'
        func_lines += [f'  data_{i} = df._data[{type_id}][{col_id}]',
                       f'  series_{i} = pandas.Series(data_{i})',
                       f'  {result_c} = series_{i}.{func_name}({series_params})']
        results.append((df.columns[i], result_c))

    data = ', '.join(f'"{col}": {data}' for col, data in results)
    func_lines += [f'  return pandas.DataFrame({{{data}}}, {ind})']
    func_text = '\n'.join(func_lines)
    global_vars = {'pandas': pandas}

    return func_text, global_vars


def sdc_pandas_dataframe_head_codegen(df, func_name, params, ser_params):
    all_params = kwsparams2list(params)
    ser_par = kwsparams2list(ser_params)
    s_par = ', '.join(ser_par)

    df_func_name = f'_df_{func_name}_impl'
    func_text, global_vars = _dataframe_reduce_columns_codegen_head(func_name, all_params, s_par, df)
    loc_vars = {}
    exec(func_text, global_vars, loc_vars)
    _reduce_impl = loc_vars[df_func_name]

    return _reduce_impl


@sdc_overload_method(DataFrameType, 'head')
def head_overload(df, n=5):
    """
    Intel Scalable Dataframe Compiler User Guide
    ********************************************

    Pandas API: pandas.DataFrame.head

    Examples
    --------
    .. literalinclude:: ../../../examples/dataframe/dataframe_head.py
       :language: python
       :lines: 37-
       :caption: Return the first n rows.
       :name: ex_dataframe_head

    .. command-output:: python ./dataframe/dataframe_head.py
       :cwd: ../../../examples

    .. seealso::

        :ref:`DataFrame.tail <pandas.DataFrame.tail>`

    Intel Scalable Dataframe Compiler Developer Guide
    *************************************************
    Pandas Series method :meth:`pandas.Series.head` implementation.

    .. only:: developer
        Test: python -m sdc.runtests -k sdc.tests.test_dataframe.TestDataFrame.test_df_head*
    """
    name = 'head'

    if isinstance(n, types.Omitted):
        n = n.value

    params = {'n': 5}
    ser_par = {'n': 'n'}
    return sdc_pandas_dataframe_head_codegen(df, name, params, ser_par)


def _dataframe_codegen_copy(func_params, series_params, df):
    """
    Example func_text for func_name='copy' columns=('A', 'B'):
        def _df_copy_impl(df, deep=True):
          data_0 = df._data[0][0]
          series_0 = pandas.Series(data_0, name='A')
          result_0 = series_0.copy(deep=deep)
          data_1 = df._data[1][0]
          series_1 = pandas.Series(data_1, name='B')
          result_1 = series_1.copy(deep=deep)
          return pandas.DataFrame({"A": result_0, "B": result_1}, index=df._index)
    """
    results = []
    series_params_str = ', '.join(kwsparams2list(series_params))
    func_params_str = ', '.join(kwsparams2list(func_params))
    func_lines = [f"def _df_copy_impl(df, {func_params_str}):"]
    index = 'df._index'
    for i, c in enumerate(df.columns):
        col_loc = df.column_loc[c]
        type_id, col_id = col_loc.type_id, col_loc.col_id
        result_c = f"result_{i}"
        func_lines += [f"  data_{i} = df._data[{type_id}][{col_id}]",
                       f"  series_{i} = pandas.Series(data_{i}, name='{c}')",
                       f"  {result_c} = series_{i}.copy({series_params_str})"]
        results.append((c, result_c))

    data = ', '.join(f'"{col}": {data}' for col, data in results)
    func_lines += [f"  return pandas.DataFrame({{{data}}}, {index})"]
    func_text = '\n'.join(func_lines)
    global_vars = {'pandas': pandas}

    return func_text, global_vars


def sdc_pandas_dataframe_copy_codegen(df, params, series_params):
    func_text, global_vars = _dataframe_codegen_copy(params, series_params, df)
    loc_vars = {}
    exec(func_text, global_vars, loc_vars)
    _reduce_impl = loc_vars['_df_copy_impl']

    return _reduce_impl


@sdc_overload_method(DataFrameType, 'copy')
def copy_overload(df, deep=True):
    """
    Intel Scalable Dataframe Compiler User Guide
    ********************************************

    Pandas API: pandas.DataFrame.copy

    Limitations
    -----------
    - Parameter deep=False is currently unsupported for indexes by Intel Scalable Dataframe Compiler

    Examples
    --------
    .. literalinclude:: ../../../examples/dataframe/dataframe_copy.py
       :language: python
       :lines: 36-
       :caption: Make a copy of this object’s indices and data.
       :name: ex_dataframe_copy

    .. command-output:: python ./dataframe/dataframe_copy.py
       :cwd: ../../../examples

    Intel Scalable Dataframe Compiler Developer Guide
    *************************************************
    Pandas DataFrame method :meth:`pandas.Series.copy` implementation.

    .. only:: developer
        Test: python -m sdc.runtests -k sdc.tests.test_dataframe.TestDataFrame.test_df_copy*
    """
    ty_checker = TypeChecker("Method copy().")
    ty_checker.check(df, DataFrameType)

    if not (isinstance(deep, (types.Omitted, types.Boolean, types.NoneType)) or deep is True):
        ty_checker.raise_exc(deep, 'boolean', 'deep')

    params = {'deep': True}
    series_params = {'deep': 'deep'}
    return sdc_pandas_dataframe_copy_codegen(df, params, series_params)


def _dataframe_apply_columns_codegen(func_name, func_params, series_params, columns, column_loc):
    result_name = []
    joined = ', '.join(func_params)
    func_lines = [f'def _df_{func_name}_impl({joined}):']
    for i, c in enumerate(columns):
        col_loc = column_loc[c]
        type_id, col_id = col_loc.type_id, col_loc.col_id
        result_c = f'result_{i}'
        func_lines += [f'  series_{i} = pandas.Series({func_params[0]}._data[{type_id}][{col_id}])',
                       f'  {result_c} = series_{i}.{func_name}({series_params})']
        result_name.append((result_c, c))

    data = ', '.join(f'"{column_name}": {column}' for column, column_name in result_name)

    func_lines += [f'  return pandas.DataFrame({{{data}}})']
    func_text = '\n'.join(func_lines)

    global_vars = {'pandas': pandas}

    return func_text, global_vars


def sdc_pandas_dataframe_apply_columns(df, func_name, params, ser_params):
    all_params = ['df']
    ser_par = []

    def kwsparams2list(params):
        return ['{}={}'.format(k, v) for k, v in params.items()]

    all_params = ['df'] + kwsparams2list(params)
    ser_par = kwsparams2list(ser_params)

    s_par = ', '.join(ser_par)

    df_func_name = f'_df_{func_name}_impl'

    func_text, global_vars = _dataframe_apply_columns_codegen(func_name, all_params, s_par,
                                                              df.columns, df.column_loc)
    loc_vars = {}
    exec(func_text, global_vars, loc_vars)
    _apply_impl = loc_vars[df_func_name]

    return _apply_impl


def check_type(name, df, axis=None, skipna=None, level=None, numeric_only=None, ddof=1, min_count=0):
    ty_checker = TypeChecker('Method {}().'.format(name))
    ty_checker.check(df, DataFrameType)

    if not (isinstance(axis, types.Omitted) or axis is None):
        ty_checker.raise_exc(axis, 'unsupported', 'axis')

    if not (isinstance(skipna, (types.Omitted, types.NoneType, types.Boolean)) or skipna is None):
        ty_checker.raise_exc(skipna, 'bool', 'skipna')

    if not (isinstance(level, types.Omitted) or level is None):
        ty_checker.raise_exc(level, 'unsupported', 'level')

    if not (isinstance(numeric_only, types.Omitted) or numeric_only is None):
        ty_checker.raise_exc(numeric_only, 'unsupported', 'numeric_only')

    if not (isinstance(ddof, (types.Omitted, types.Integer)) or ddof == 1):
        ty_checker.raise_exc(ddof, 'int', 'ddof')

    if not (isinstance(min_count, types.Omitted) or min_count == 0):
        ty_checker.raise_exc(min_count, 'unsupported', 'min_count')


@sdc_overload_method(DataFrameType, 'median')
def median_overload(df, axis=None, skipna=None, level=None, numeric_only=None):
    """
    Intel Scalable Dataframe Compiler User Guide
    ********************************************

    Pandas API: pandas.DataFrame.median

    Limitations
    -----------
    Parameters ``axis``, ``level`` and ``numeric_only`` are unsupported.

    Examples
    --------
    .. literalinclude:: ../../../examples/dataframe/dataframe_median.py
       :language: python
       :lines: 35-
       :caption: Return the median of the values for the columns.
       :name: ex_dataframe_median

    .. command-output:: python ./dataframe/dataframe_median.py
       :cwd: ../../../examples

    .. seealso::
        :ref:`Series.median <pandas.Series.median>`
            Returns the median of the values for the Series.

    Intel Scalable Dataframe Compiler Developer Guide
    *************************************************

    Pandas DataFrame method :meth:`pandas.DataFrame.median` implementation.

    .. only:: developer

        Test: python -m sdc.runtests -k sdc.tests.test_dataframe.TestDataFrame.test_median*
    """

    name = 'median'

    check_type(name, df, axis=axis, skipna=skipna, level=level, numeric_only=numeric_only)

    params = {'axis': None, 'skipna': None, 'level': None, 'numeric_only': None}
    ser_par = {'skipna': 'skipna', 'level': 'level'}

    return sdc_pandas_dataframe_reduce_columns(df, name, params, ser_par)


@sdc_overload_method(DataFrameType, 'mean')
def mean_overload(df, axis=None, skipna=None, level=None, numeric_only=None):
    """
    Intel Scalable Dataframe Compiler User Guide
    ********************************************

    Pandas API: pandas.DataFrame.mean

    Limitations
    -----------
    Parameters ``axis``, ``level`` and ``numeric_only`` are unsupported.

    Examples
    --------
    .. literalinclude:: ../../../examples/dataframe/dataframe_mean.py
       :language: python
       :lines: 35-
       :caption: Return the mean of the values for the columns.
       :name: ex_dataframe_mean

    .. command-output:: python ./dataframe/dataframe_mean.py
       :cwd: ../../../examples

    .. seealso::
        :ref:`Series.mean <pandas.Series.mean>`
            Return the mean of the values for the Series.

    Intel Scalable Dataframe Compiler Developer Guide
    *************************************************

    Pandas DataFrame method :meth:`pandas.DataFrame.mean` implementation.

    .. only:: developer

        Test: python -m sdc.runtests -k sdc.tests.test_dataframe.TestDataFrame.test_mean*
    """

    name = 'mean'

    check_type(name, df, axis=axis, skipna=skipna, level=level, numeric_only=numeric_only)

    params = {'axis': None, 'skipna': None, 'level': None, 'numeric_only': None}
    ser_par = {'skipna': 'skipna', 'level': 'level'}

    return sdc_pandas_dataframe_reduce_columns(df, name, params, ser_par)


sdc_pandas_dataframe_rolling = sdc_overload_method(DataFrameType, 'rolling')(
    gen_sdc_pandas_rolling_overload_body(_hpat_pandas_df_rolling_init, DataFrameType))
sdc_pandas_dataframe_rolling.__doc__ = sdc_pandas_rolling_docstring_tmpl.format(
    ty='DataFrame', ty_lower='dataframe')


@sdc_overload_method(DataFrameType, 'std')
def std_overload(df, axis=None, skipna=None, level=None, ddof=1, numeric_only=None):
    """
    Intel Scalable Dataframe Compiler User Guide
    ********************************************

    Pandas API: pandas.DataFrame.std

    Limitations
    -----------
    Parameters ``axis``, ``level`` and ``numeric_only`` are unsupported.

    Examples
    --------
    .. literalinclude:: ../../../examples/dataframe/dataframe_std.py
       :language: python
       :lines: 35-
       :caption: Return sample standard deviation over columns.
       :name: ex_dataframe_std

    .. command-output:: python ./dataframe/dataframe_std.py
       :cwd: ../../../examples

    .. seealso::
        :ref:`Series.std <pandas.Series.std>`
            Returns sample standard deviation over Series.
        :ref:`Series.var <pandas.Series.var>`
            Returns unbiased variance over Series.
        :ref:`DataFrame.var <pandas.DataFrame.var>`
            Returns unbiased variance over DataFrame.

    Intel Scalable Dataframe Compiler Developer Guide
    *************************************************

    Pandas DataFrame method :meth:`pandas.DataFrame.std` implementation.

    .. only:: developer

        Test: python -m sdc.runtests -k sdc.tests.test_dataframe.TestDataFrame.test_std*
    """

    name = 'std'

    check_type(name, df, axis=axis, skipna=skipna, level=level, numeric_only=numeric_only, ddof=ddof)

    params = {'axis': None, 'skipna': None, 'level': None, 'ddof': 1, 'numeric_only': None}
    ser_par = {'skipna': 'skipna', 'level': 'level', 'ddof': 'ddof'}

    return sdc_pandas_dataframe_reduce_columns(df, name, params, ser_par)


@sdc_overload_method(DataFrameType, 'var')
def var_overload(df, axis=None, skipna=None, level=None, ddof=1, numeric_only=None):
    """
    Intel Scalable Dataframe Compiler User Guide
    ********************************************

    Pandas API: pandas.DataFrame.var

    Limitations
    -----------
    Parameters ``axis``, ``level`` and ``numeric_only`` are unsupported.

    Examples
    --------
    .. literalinclude:: ../../../examples/dataframe/dataframe_var.py
       :language: python
       :lines: 35-
       :caption: Return unbiased variance over requested axis.
       :name: ex_dataframe_var

    .. command-output:: python ./dataframe/dataframe_var.py
       :cwd: ../../../examples

    .. seealso::
        :ref:`Series.std <pandas.Series.std>`
            Returns sample standard deviation over Series.
        :ref:`Series.var<pandas.Series.var>`
            Returns unbiased variance over Series.
        :ref:`DataFrame.std <pandas.DataFrame.std>`
            Returns sample standard deviation over DataFrame.

    Intel Scalable Dataframe Compiler Developer Guide
    *************************************************

    Pandas DataFrame method :meth:`pandas.DataFrame.var` implementation.

    .. only:: developer

        Test: python -m sdc.runtests -k sdc.tests.test_dataframe.TestDataFrame.test_var*
    """

    name = 'var'

    check_type(name, df, axis=axis, skipna=skipna, level=level, numeric_only=numeric_only, ddof=ddof)

    params = {'axis': None, 'skipna': None, 'level': None, 'ddof': 1, 'numeric_only': None}
    ser_par = {'skipna': 'skipna', 'level': 'level', 'ddof': 'ddof'}

    return sdc_pandas_dataframe_reduce_columns(df, name, params, ser_par)


@sdc_overload_method(DataFrameType, 'max')
def max_overload(df, axis=None, skipna=None, level=None, numeric_only=None):
    """
    Intel Scalable Dataframe Compiler User Guide
    ********************************************

    Pandas API: pandas.DataFrame.max

    Limitations
    -----------
    Parameters ``axis``, ``level`` and  ``numeric_only`` are unsupported.

    Examples
    --------
    .. literalinclude:: ../../../examples/dataframe/dataframe_max.py
       :language: python
       :lines: 35-
       :caption: Return the maximum of the values for the columns.
       :name: ex_dataframe_max

    .. command-output:: python ./dataframe/dataframe_max.py
       :cwd: ../../../examples

    .. seealso::
        :ref:`Series.sum <pandas.Series.sum>`
            Return the sum.
        :ref:`Series.max <pandas.Series.max>`
            Return the maximum.
        :ref:`Series.idxmin <pandas.Series.idxmin>`
            Return the index of the minimum.
        :ref:`Series.idxmax <pandas.Series.idxmax>`
            Return the index of the maximum.
        :ref:`DataFrame.sum <pandas.DataFrame.sum>`
            Return the sum over the requested axis.
        :ref:`DataFrame.min <pandas.DataFrame.min>`
            Return the minimum over the requested axis.
        :ref:`DataFrame.idxmin <pandas.DataFrame.idxmin>`
            Return the index of the minimum over the requested axis.
        :ref:`DataFrame.idxmax <pandas.DataFrame.idxmax>`
            Return the index of the maximum over the requested axis.

    Intel Scalable Dataframe Compiler Developer Guide
    *************************************************

    Pandas DataFrame method :meth:`pandas.DataFrame.max` implementation.

    .. only:: developer

        Test: python -m sdc.runtests -k sdc.tests.test_dataframe.TestDataFrame.test_max*
    """

    name = 'max'

    check_type(name, df, axis=axis, skipna=skipna, level=level, numeric_only=numeric_only)

    params = {'axis': None, 'skipna': None, 'level': None, 'numeric_only': None}
    ser_par = {'skipna': 'skipna', 'level': 'level'}

    return sdc_pandas_dataframe_reduce_columns(df, name, params, ser_par)


@sdc_overload_method(DataFrameType, 'min')
def min_overload(df, axis=None, skipna=None, level=None, numeric_only=None):
    """
    Intel Scalable Dataframe Compiler User Guide
    ********************************************

    Pandas API: pandas.DataFrame.min

    Limitations
    -----------
    Parameters ``axis``, ``level`` and ``numeric_only`` are unsupported.

    Examples
    --------
    .. literalinclude:: ../../../examples/dataframe/dataframe_min.py
       :language: python
       :lines: 35-
       :caption: Return the minimum of the values for the columns.
       :name: ex_dataframe_min

    .. command-output:: python ./dataframe/dataframe_min.py
       :cwd: ../../../examples

    .. seealso::
        :ref:`Series.sum <pandas.Series.sum>`
            Return the sum.
        :ref:`Series.min <pandas.Series.min>`
            Return the minimum.
        :ref:`Series.max <pandas.Series.max>`
            Return the maximum.
        :ref:`Series.idxmin <pandas.Series.idxmin>`
            Return the index of the minimum.
        :ref:`Series.idxmax <pandas.Series.idxmax>`
            Return the index of the maximum.
        :ref:`DataFrame.sum <pandas.DataFrame.sum>`
            Return the sum over the requested axis.
        :ref:`DataFrame.min <pandas.DataFrame.min>`
            Return the minimum over the requested axis.
        :ref:`DataFrame.max <pandas.DataFrame.max>`
            Return the maximum over the requested axis.
        :ref:`DataFrame.idxmin <pandas.DataFrame.idxmin>`
            Return the index of the minimum over the requested axis.
        :ref:`DataFrame.idxmax <pandas.DataFrame.idxmax>`
            Return the index of the maximum over the requested axis.

    Intel Scalable Dataframe Compiler Developer Guide
    *************************************************

    Pandas DataFrame method :meth:`pandas.DataFrame.min` implementation.

    .. only:: developer

        Test: python -m sdc.runtests -k sdc.tests.test_dataframe.TestDataFrame.test_min*
    """

    name = 'min'

    check_type(name, df, axis=axis, skipna=skipna, level=level, numeric_only=numeric_only)

    params = {'axis': None, 'skipna': None, 'level': None, 'numeric_only': None}
    ser_par = {'skipna': 'skipna', 'level': 'level'}

    return sdc_pandas_dataframe_reduce_columns(df, name, params, ser_par)


@sdc_overload_method(DataFrameType, 'sum')
def sum_overload(df, axis=None, skipna=None, level=None, numeric_only=None, min_count=0):
    """
    Intel Scalable Dataframe Compiler User Guide
    ********************************************

    Pandas API: pandas.DataFrame.sum

    Limitations
    -----------
    Parameters ``axis``, ``level``, ``numeric_only`` and ``min_count`` are unsupported.

    Examples
    --------
    .. literalinclude:: ../../../examples/dataframe/dataframe_sum.py
       :language: python
       :lines: 35-
       :caption: Return the sum of the values for the columns.
       :name: ex_dataframe_sum

    .. command-output:: python ./dataframe/dataframe_sum.py
       :cwd: ../../../examples

    .. seealso::

        :ref:`Series.sum <pandas.Series.sum>`
            Return the sum.

        :ref:`Series.min <pandas.Series.min>`
            Return the minimum.

        :ref:`Series.max <pandas.Series.max>`
            Return the maximum.

        :ref:`Series.idxmin <pandas.Series.idxmin>`
            Return the index of the minimum.

        :ref:`Series.idxmax <pandas.Series.idxmax>`
            Return the index of the maximum.

        :ref:`DataFrame.sum <pandas.DataFrame.sum>`
            Return the sum over the requested axis.

        :ref:`DataFrame.min <pandas.DataFrame.min>`
            Return the minimum over the requested axis.

        :ref:`DataFrame.max <pandas.DataFrame.max>`
            Return the maximum over the requested axis.

        :ref:`DataFrame.idxmin <pandas.DataFrame.idxmin>`
            Return the index of the minimum over the requested axis.

        :ref:`DataFrame.idxmax <pandas.DataFrame.idxmax>`
            Return the index of the maximum over the requested axis.

    Intel Scalable Dataframe Compiler Developer Guide
    *************************************************

    Pandas DataFrame method :meth:`pandas.DataFrame.sum` implementation.

    .. only:: developer

        Test: python -m sdc.runtests -k sdc.tests.test_dataframe.TestDataFrame.test_sum*
    """

    name = 'sum'

    check_type(name, df, axis=axis, skipna=skipna, level=level, numeric_only=numeric_only, min_count=min_count)

    params = {'axis': None, 'skipna': None, 'level': None, 'numeric_only': None, 'min_count': 0}
    ser_par = {'skipna': 'skipna', 'level': 'level', 'min_count': 'min_count'}

    return sdc_pandas_dataframe_reduce_columns(df, name, params, ser_par)


@sdc_overload_method(DataFrameType, 'prod')
def prod_overload(df, axis=None, skipna=None, level=None, numeric_only=None, min_count=0):
    """
    Intel Scalable Dataframe Compiler User Guide
    ********************************************

    Pandas API: pandas.DataFrame.prod

    Limitations
    -----------
    Parameters ``axis``, ``level``, ``numeric_only`` and ``min_count`` are unsupported.

    Examples
    --------
    .. literalinclude:: ../../../examples/dataframe/dataframe_prod.py
       :language: python
       :lines: 35-
       :caption: Return the product of the values for the columns.
       :name: ex_dataframe_prod

    .. command-output:: python ./dataframe/dataframe_prod.py
       :cwd: ../../../examples

    .. seealso::
        :ref:`Series.prod <pandas.Series.prod>`
            Returns the product of the values for the Series.

    Intel Scalable Dataframe Compiler Developer Guide
    *************************************************

    Pandas DataFrame method :meth:`pandas.DataFrame.prod` implementation.

    .. only:: developer

        Test: python -m sdc.runtests -k sdc.tests.test_dataframe.TestDataFrame.test_prod*
    """

    name = 'prod'

    check_type(name, df, axis=axis, skipna=skipna, level=level, numeric_only=numeric_only, min_count=min_count)

    params = {'axis': None, 'skipna': None, 'level': None, 'numeric_only': None, 'min_count': 0}
    ser_par = {'skipna': 'skipna', 'level': 'level', 'min_count': 'min_count'}

    return sdc_pandas_dataframe_reduce_columns(df, name, params, ser_par)


@sdc_overload_method(DataFrameType, 'count')
def count_overload(df, axis=0, level=None, numeric_only=False):
    """
    Intel Scalable Dataframe Compiler User Guide
    ********************************************

    Pandas API: pandas.DataFrame.count

    Limitations
    -----------
    Parameters ``axis``, ``level`` and ``numeric_only`` are unsupported.

    Examples
    --------
    .. literalinclude:: ../../../examples/dataframe/dataframe_count.py
       :language: python
       :lines: 33-
       :caption: Count non-NA cells for each column or row.
       :name: ex_dataframe_count

    .. command-output:: python ./dataframe/dataframe_count.py
       :cwd: ../../../examples

    .. seealso::
        :ref:`Series.count <pandas.Series.count>`
            Number of non-NA elements in a Series.
        :ref:`DataFrame.shape <pandas.DataFrame.shape>`
            Number of DataFrame rows and columns (including NA elements).
        :ref:`DataFrame.isna <pandas.DataFrame.isna>`
            Boolean same-sized DataFrame showing places of NA elements.

    Intel Scalable Dataframe Compiler Developer Guide
    *************************************************

    Pandas DataFrame method :meth:`pandas.DataFrame.count` implementation.

        .. only:: developer

            Test: python -m sdc.runtests -k sdc.tests.test_dataframe.TestDataFrame.test_count*
    """

    name = 'count'

    ty_checker = TypeChecker('Method {}().'.format(name))
    ty_checker.check(df, DataFrameType)

    if not (isinstance(axis, types.Omitted) or axis == 0):
        ty_checker.raise_exc(axis, 'unsupported', 'axis')

    if not (isinstance(level, types.Omitted) or level is None):
        ty_checker.raise_exc(level, 'unsupported', 'level')

    if not (isinstance(numeric_only, types.Omitted) or numeric_only is False):
        ty_checker.raise_exc(numeric_only, 'unsupported', 'numeric_only')

    params = {'axis': 0, 'level': None, 'numeric_only': False}
    ser_par = {'level': 'level'}

    return sdc_pandas_dataframe_reduce_columns(df, name, params, ser_par)


def _dataframe_codegen_isna(func_name, columns, df):
    """
    Example if generated implementation
        def _df_isna_impl(df):
          data_0 = df._data[0][0]
          series_0 = pandas.Series(data_0)
          result_0 = series_0.isna()
          data_1 = df._data[1][0]
          series_1 = pandas.Series(data_1)
          result_1 = series_1.isna()
          return pandas.DataFrame({"A": result_0, "B": result_1}, index=df._index)
    """
    results = []
    func_lines = [f'def _df_{func_name}_impl(df):']
    index = 'df._index'
    for i, c in enumerate(columns):
        col_loc = df.column_loc[c]
        type_id, col_id = col_loc.type_id, col_loc.col_id
        result_c = f'result_{i}'
        func_lines += [f'  data_{i} = df._data[{type_id}][{col_id}]',
                       f'  series_{i} = pandas.Series(data_{i})',
                       f'  {result_c} = series_{i}.{func_name}()']
        results.append((columns[i], result_c))

    data = ', '.join(f'"{col}": {data}' for col, data in results)
    func_lines += [f'  return pandas.DataFrame({{{data}}}, {index})']
    func_text = '\n'.join(func_lines)
    global_vars = {'pandas': pandas}

    return func_text, global_vars


def sdc_pandas_dataframe_isna_codegen(df, func_name):
    df_func_name = f'_df_{func_name}_impl'
    func_text, global_vars = _dataframe_codegen_isna(func_name, df.columns, df)
    loc_vars = {}
    exec(func_text, global_vars, loc_vars)
    _reduce_impl = loc_vars[df_func_name]

    return _reduce_impl


@sdc_overload_method(DataFrameType, 'isna')
def isna_overload(df):
    """
    Intel Scalable Dataframe Compiler User Guide
    ********************************************

    Pandas API: pandas.DataFrame.isna

    Examples
    --------
    .. literalinclude:: ../../../examples/dataframe/dataframe_isna.py
       :language: python
       :lines: 35-
       :caption: Detect missing values.
       :name: ex_dataframe_isna

    .. command-output:: python ./dataframe/dataframe_isna.py
       :cwd: ../../../examples

    .. seealso::

        :ref:`DataFrame.isnull <pandas.DataFrame.isnull>`
            Alias of isna.

        :ref:`DataFrame.notna <pandas.DataFrame.notna>`
            Boolean inverse of isna.

        :ref:`DataFrame.dropna <pandas.DataFrame.dropna>`
            Omit axes labels with missing values.

        `pandas.isna <https://pandas.pydata.org/pandas-docs/stable/reference/api/pandas.isna.html#pandas.isna>`_
            Top-level isna.

    Intel Scalable Dataframe Compiler Developer Guide
    *************************************************
    Pandas DataFrame method :meth:`pandas.DataFrame.isna` implementation.

    .. only:: developer
        Test: python -m sdc.runtests -k sdc.tests.test_dataframe.TestDataFrame.test_df_isna*
    """

    return sdc_pandas_dataframe_isna_codegen(df, 'isna')


def sdc_pandas_dataframe_drop_codegen(func_name, func_args, df, drop_col_names):
    """
    Example of generated implementation:
        def sdc_pandas_dataframe_drop_impl(df, labels=None, axis=0, index=None, columns=None,
                                            level=None, inplace=False, errors="raise"):
            list_0 = df._data[0].copy()
            for col_id in old_scheme_drop_idxs_0[::-1]:
                list_0.pop(col_id)
            list_1 = df._data[1].copy()
            new_data = (list_1, list_0, )
            return init_dataframe_internal(new_data, df._index, df_type)
    """
    indent = 4 * ' '
    func_definition = [f'def {func_name}({", ".join(func_args)}):']
    func_text = []

    old_column_loc, old_data_typs_map, old_types_order = get_structure_maps(df.data, df.columns)

    new_data_typs = tuple(t for i, t in enumerate(df.data) if df.columns[i] not in drop_col_names)
    new_column_names = tuple(c for c in df.columns if c not in drop_col_names)
    new_column_loc, new_data_typs_map, new_types_order = get_structure_maps(new_data_typs, new_column_names)

    old_types_idxs_map = dict(zip(old_types_order, range(len(old_types_order))))
    reorder_scheme = tuple(old_types_idxs_map[t] for t in new_types_order)
    df_type = DataFrameType(new_data_typs, df.index, new_column_names, column_loc=new_column_loc)

    old_scheme_drop_idxs = []
    for i, k in enumerate(old_types_order):
        a = [j for j, x in enumerate(old_data_typs_map[k][1]) if df.columns[x] in drop_col_names]
        old_scheme_drop_idxs.append(tuple(a) or None)

    for label in drop_col_names:
        if label not in df.columns:
            func_text.append(f'if errors == "raise":')
            func_text.append(indent + f'raise ValueError("The label {label} is not found in the selected axis")')
            break

    old_ntypes = len(old_types_order)
    for type_id in range(old_ntypes):
        func_text.append(f'list_{type_id} = df._data[{type_id}].copy()')
        if old_scheme_drop_idxs[type_id]:
            func_text.append(f'for col_id in old_scheme_drop_idxs_{type_id}[::-1]:')
            func_text.append(indent + f'list_{type_id}.pop(col_id)')

    # in new df the order of array lists (i.e. types_order) can be different, so
    # making a new tuple of lists reorder as needed
    new_ntypes = len(new_types_order)
    data_lists_reordered = ', '.join(['list_' + str(reorder_scheme[i]) for i in range(new_ntypes)])
    data_val = '(' + data_lists_reordered + ', )' if new_ntypes > 0 else '()'

    data, index = 'new_data', 'df._index'
    func_text.append(f'{data} = {data_val}')
    func_text.append(f"return init_dataframe_internal({data}, {index}, df_type)\n")
    func_definition.extend([indent + func_line for func_line in func_text])
    func_def = '\n'.join(func_definition)

    global_vars = {
        'pandas': pandas,
        'init_dataframe_internal': init_dataframe_internal,
        'df_type': df_type
    }

    global_vars.update({f'old_scheme_drop_idxs_{i}': old_scheme_drop_idxs[i] for i in range(old_ntypes)})

    return func_def, global_vars


@sdc_overload_method(DataFrameType, 'drop')
def sdc_pandas_dataframe_drop(df, labels=None, axis=0, index=None, columns=None, level=None, inplace=False,
                              errors='raise'):
    """
    Intel Scalable Dataframe Compiler User Guide
    ********************************************
    Pandas API: pandas.DataFrame.drop

    Limitations
    -----------
    - Parameters ``labels``, ``axis``, ``index``, ``level`` and ``inplace`` are currently unsupported.
    - Parameter ``columns`` is required and is expected to be a Literal value with one column name
    or List with columns names. Mutating a list of column names after it was defined and then using it as a
    columns argument results in an SDCLimitation exception at runtime.
    - Supported ``errors`` can be {``raise``, ``ignore``}, default ``raise``. If ``ignore``, suppress error and only
    existing labels are dropped.

    Examples
    --------
    .. literalinclude:: ../../../examples/dataframe/dataframe_drop.py
        :language: python
        :lines: 37-
        :caption: Drop specified columns from DataFrame.
        :name: ex_dataframe_drop

    .. command-output:: python ./dataframe/dataframe_drop.py
        :cwd: ../../../examples

    .. seealso::
        :ref:`DataFrame.loc <pandas.DataFrame.loc>`
            Label-location based indexer for selection by label.
        :ref:`DataFrame.dropna <pandas.DataFrame.dropna>`
            Return DataFrame with labels on given axis omitted where (all or any) data are missing.
        :ref:`DataFrame.drop_duplicates <pandas.DataFrame.drop_duplicates>`
            Return DataFrame with duplicate rows removed, optionally only considering certain columns.
        :ref:`Series.drop <pandas.Series.drop>`
            Return Series with specified index labels removed.

    Intel Scalable Dataframe Compiler Developer Guide
    *************************************************
    Pandas DataFrame method :meth:`pandas.DataFrame.drop` implementation.
    .. only:: developer
    Test: python -m sdc.runtests -k sdc.tests.test_dataframe.TestDataFrame.test_df_drop*

    """

    method_name = f'Method drop().'

    ty_checker = TypeChecker(method_name)
    ty_checker.check(df, DataFrameType)

    if not isinstance(labels, (types.Omitted, types.NoneType)) and labels is not None:
        ty_checker.raise_exc(labels, 'None', 'labels')

    if not isinstance(axis, (types.Omitted, types.Integer)) and axis != 0:
        ty_checker.raise_exc(axis, 'int', 'axis')

    if not isinstance(index, (types.Omitted, types.NoneType)) and index is not None:
        ty_checker.raise_exc(index, 'None', 'index')

    if not (isinstance(columns, (types.Omitted, types.StringLiteral))
            or (isinstance(columns, types.Tuple)
                and all(isinstance(c, types.StringLiteral) for c in columns))
            or (isinstance(columns, types.UniTuple) and isinstance(columns.dtype, types.StringLiteral))
            or isinstance(columns, types.List) and isinstance(columns.dtype, types.UnicodeType)
            ):
        ty_checker.raise_exc(columns, 'str, list of const str', 'columns')

    if not isinstance(level, (types.Omitted, types.NoneType, types.Literal)) and level is not None:
        ty_checker.raise_exc(level, 'None', 'level')

    if not isinstance(inplace, (types.Omitted, types.NoneType, types.Boolean)) and inplace:
        ty_checker.raise_exc(inplace, 'bool', 'inplace')

    if not isinstance(errors, (types.Omitted, types.UnicodeType, types.StringLiteral)) and errors != "raise":
        ty_checker.raise_exc(errors, 'str', 'errors')

    if isinstance(columns, types.List):
        if columns.initial_value is None:
            raise TypingError('{} Unsupported use of parameter columns:'
                              ' expected list of constant strings. Given: {}'.format(method_name, columns))
        else:
            # this works because global tuple of strings is captured as Tuple of StringLiterals
            columns_as_tuple = tuple(columns.initial_value)

            def _sdc_pandas_dataframe_drop_wrapper_impl(df, labels=None, axis=0, index=None,
                                                        columns=None, level=None, inplace=False, errors="raise"):

                # if at runtime columns list differs from it's initial value (known at compile time)
                # we cannot tell which columns to drop and what is the resulting DataFrameType, so raise exception
                if list(columns_as_tuple) != columns:
                    raise SDCLimitation("Unsupported use of parameter columns: non-const list was used.")

                return df.drop(labels=labels,
                               axis=axis,
                               index=index,
                               columns=columns_as_tuple,
                               level=level,
                               inplace=inplace,
                               errors=errors)

            return _sdc_pandas_dataframe_drop_wrapper_impl

    args = {'labels': None, 'axis': 0, 'index': None, 'columns': None, 'level': None, 'inplace': False,
            'errors': f'"raise"'}

    def sdc_pandas_dataframe_drop_impl(df, args, columns):
        func_args = ['df']
        for key, value in args.items():
            if key not in func_args:
                if isinstance(value, types.Literal):
                    value = value.literal_value
                func_args.append(f'{key}={value}')

        if isinstance(columns, types.StringLiteral):
            drop_cols = (columns.literal_value,)
        elif isinstance(columns, (types.Tuple, types.UniTuple)):
            drop_cols = tuple(column.literal_value for column in columns)
        else:
            raise ValueError('Only drop by one column or tuple of columns is currently supported in df.drop()')

        func_name = 'sdc_pandas_dataframe_drop_impl'
        func_def, global_vars = sdc_pandas_dataframe_drop_codegen(func_name, func_args, df, drop_cols)
        loc_vars = {}
        exec(func_def, global_vars, loc_vars)
        _drop_impl = loc_vars[func_name]
        return _drop_impl

    return sdc_pandas_dataframe_drop_impl(df, args, columns)


def df_getitem_slice_idx_main_codelines(self, idx):
    """Generate main code lines for df.getitem with idx of slice"""

    types_order = get_structure_maps(self.data, self.columns)[2]
    n_lists = len(types_order)

    results = []
    func_lines = []
    for i in range(n_lists):
        func_lines += [
            f'  list_{i} = self._data[{i}].copy()',
            f'  for i, item in enumerate(list_{i}):',
            f'    list_{i}[i] = item[idx]'
        ]

    all_lists_joined = ', '.join([f'list_{i}' for i in range(n_lists)]) + ', '
    res_data = f'({all_lists_joined})' if n_lists > 0 else '()'
    func_lines += [
        f'  res_data = {res_data}',
        f'  res_index = self._index[idx]',
        f'  return init_dataframe_internal(res_data, res_index, df_type)'
    ]

    return func_lines


def df_getitem_tuple_idx_main_codelines(self, literal_idx):
    """Generate main code lines for df.getitem with idx of tuple"""
    results = []
    func_lines = [f'  res_index = self.index']
    needed_cols = {col: i for i, col in enumerate(self.columns) if col in literal_idx}
    for col, i in needed_cols.items():
        col_loc = self.column_loc[col]
        type_id, col_id = col_loc.type_id, col_loc.col_id
        res_data = f'res_data_{i}'
        func_lines += [
            f'  data_{i} = self._data[{type_id}][{col_id}]',
            f'  {res_data} = pandas.Series(data_{i}, index=res_index, name="{col}")'
        ]
        results.append((col, res_data))

    data = ', '.join(f'"{col}": {data}' for col, data in results)
    func_lines += [f'  return pandas.DataFrame({{{data}}}, index=res_index)']

    return func_lines


def df_getitem_bool_series_idx_main_codelines(self, idx):
    """Generate main code lines for df.getitem"""

    # optimization for default indexes in df and idx when index alignment is trivial
    if (isinstance(self.index, PositionalIndexType) and isinstance(idx.index, PositionalIndexType)):
        func_lines = [f'  self_index = self._index',
                      f'  if len(self_index) > len(idx):',
                      f'    msg = "Unalignable boolean Series provided as indexer " + \\',
                      f'          "(index of the boolean Series and of the indexed object do not match)."',
                      f'    raise IndexingError(msg)',
                      f'  # do not trim idx._data to df length as getitem_by_mask handles such case',
                      f'  res_index = getitem_by_mask(self_index, idx._data)',
                      f'  # df index is default, same as positions so it can be used in take']
        results = []
        for i, col in enumerate(self.columns):
            col_loc = self.column_loc[col]
            type_id, col_id = col_loc.type_id, col_loc.col_id
            res_data = f'res_data_{i}'
            func_lines += [
                f'  data_{i} = self._data[{type_id}][{col_id}]',
                f'  {res_data} = sdc_take(data_{i}, res_index)'
            ]
            results.append((col, res_data))

        data = ', '.join(f'"{col}": {data}' for col, data in results)
        func_lines += [
            f'  return pandas.DataFrame({{{data}}}, index=res_index)'
        ]
    else:
        func_lines = [
            f'  self_index = self._index',
            f'  idx_reindexed_by_self = sdc_reindex_series(idx._data, idx._index, idx._name, self_index)',
            f'  final_mask = idx_reindexed_by_self._data',
            f'  res_index = self_index[final_mask]',
            f'  selected_pos = getitem_by_mask(numpy.arange(len(self_index)), final_mask)'
        ]
        results = []
        for i, col in enumerate(self.columns):
            col_loc = self.column_loc[col]
            type_id, col_id = col_loc.type_id, col_loc.col_id
            res_data = f'res_data_{i}'
            func_lines += [
                f'  data_{i} = self._data[{type_id}][{col_id}]',
                f'  {res_data} = sdc_take(data_{i}, selected_pos)'
            ]
            results.append((col, res_data))

        data = ', '.join(f'"{col}": {data}' for col, data in results)
        func_lines += [
            f'  return pandas.DataFrame({{{data}}}, index=res_index)'
        ]

    return func_lines


def df_getitem_bool_array_idx_main_codelines(self, idx):
    """Generate main code lines for df.getitem"""

    has_positional_index = isinstance(idx, PositionalIndexType)
    res_index_expr = 'taken_pos' if has_positional_index else 'self._index.take(taken_pos)'
    func_lines = [f'  length = len(self._index)',
                  f'  if length != len(idx):',
                  f'    raise ValueError("Item wrong length.")',
                  f'  taken_pos = getitem_by_mask(numpy.arange(length), idx)',
                  f'  res_index = {res_index_expr}'
                  ]
    results = []
    for i, col in enumerate(self.columns):
        col_loc = self.column_loc[col]
        type_id, col_id = col_loc.type_id, col_loc.col_id
        res_data = f'res_data_{i}'
        func_lines += [
            f'  data_{i} = self._data[{type_id}][{col_id}]',
            f'  {res_data} = sdc_take(data_{i}, taken_pos)'
        ]
        results.append((col, res_data))

    data = ', '.join(f'"{col}": {data}' for col, data in results)
    func_lines += [
        f'  return pandas.DataFrame({{{data}}}, index=res_index)'
    ]

    return func_lines


def df_getitem_key_error_codelines():
    """Generate code lines to raise KeyError"""
    return ['  raise KeyError("Column is not in the DataFrame")']


def df_getitem_slice_idx_codegen(self, idx):
    """
    Example of generated implementation with provided index:
        def _df_getitem_slice_idx_impl(self, idx):
          list_0 = self._data[0].copy()
          for i, item in enumerate(list_0):
            list_0[i] = item[idx]
          res_data = (list_0, )
          res_index = self._index[idx]
          return init_dataframe_internal(res_data, res_index, df_type)
    """
    func_lines = ['def _df_getitem_slice_idx_impl(self, idx):']
    if self.columns:
        func_lines += df_getitem_slice_idx_main_codelines(self, idx)
    else:
        # raise KeyError if input DF is empty
        func_lines += df_getitem_key_error_codelines()
    func_text = '\n'.join(func_lines)

    # since we need to know result df type to call init_dataframe_internal
    # deduce the resulting df index type
    index_getitem_sig = cpu_target.typing_context.resolve_function_type(
        operator.getitem,
        (self.index, idx),
        {}
    )
    new_index_type = index_getitem_sig.return_type
    df_type = DataFrameType(self.data, new_index_type, self.columns, column_loc=self.column_loc)

    global_vars = {'pandas': pandas,
                   'numpy': numpy,
                   'df_type': df_type,
                   'init_dataframe_internal': init_dataframe_internal}

    return func_text, global_vars


def df_getitem_tuple_idx_codegen(self, idx):
    """
    Example of generated implementation with provided index:
        def _df_getitem_tuple_idx_impl(self, idx):
          res_index = self.index
          data_0 = self._data[0][0]
          res_data_0 = pandas.Series(data_0, index=res_index, name="A")
          data_2 = self._data[0][2]
          res_data_2 = pandas.Series(data_2, index=res_index, name="C")
          return pandas.DataFrame({"A": res_data_0, "C": res_data_2}, index=res_index)
    """
    func_lines = ['def _df_getitem_tuple_idx_impl(self, idx):']
    literal_idx = {col.literal_value for col in idx}
    key_error = any(i not in self.columns for i in literal_idx)

    if self.columns and not key_error:
        func_lines += df_getitem_tuple_idx_main_codelines(self, literal_idx)
    else:
        # raise KeyError if input DF is empty or idx is invalid
        func_lines += df_getitem_key_error_codelines()

    func_text = '\n'.join(func_lines)
    global_vars = {'pandas': pandas, 'numpy': numpy}

    return func_text, global_vars


def df_getitem_bool_series_idx_codegen(self, idx):
    """
    Example of generated implementation with provided index:
        def _df_getitem_bool_series_idx_impl(self, idx):
          self_index = self._index
          if len(self_index) > len(idx):
            msg = "Unalignable boolean Series provided as indexer " + \
                  "(index of the boolean Series and of the indexed object do not match)."
            raise IndexingError(msg)
          # do not trim idx._data to df length as getitem_by_mask handles such case
          res_index = getitem_by_mask(self_index, idx._data)
          # df index is default, same as positions so it can be used in take
          data_0 = self._data[0][0]
          res_data_0 = sdc_take(data_0, res_index)
          data_1 = self._data[0][1]
          res_data_1 = sdc_take(data_1, res_index)
          data_2 = self._data[0][2]
          res_data_2 = sdc_take(data_2, res_index)
          return pandas.DataFrame({"A": res_data_0, "B": res_data_1, "C": res_data_2}, index=res_index)
    """
    func_lines = ['def _df_getitem_bool_series_idx_impl(self, idx):']
    func_lines += df_getitem_bool_series_idx_main_codelines(self, idx)
    func_text = '\n'.join(func_lines)
    global_vars = {'pandas': pandas, 'numpy': numpy,
                   'getitem_by_mask': getitem_by_mask,
                   'sdc_take': nplike_take,
                   'sdc_reindex_series': sdc_reindex_series,
                   'IndexingError': IndexingError}

    return func_text, global_vars


def df_getitem_bool_array_idx_codegen(self, idx):
    """
    Example of generated implementation with provided index:
        def _df_getitem_bool_array_idx_impl(self, idx):
          length = len(self._index)
          if length != len(idx):
            raise ValueError("Item wrong length.")
          taken_pos = getitem_by_mask(numpy.arange(length), idx)
          res_index = self._index.take(taken_pos)
          data_0 = self._data[0][0]
          res_data_0 = sdc_take(data_0, taken_pos)
          data_1 = self._data[1][0]
          res_data_1 = sdc_take(data_1, taken_pos)
          data_2 = self._data[2][0]
          res_data_2 = sdc_take(data_2, taken_pos)
          return pandas.DataFrame({"A": res_data_0, "B": res_data_1, "C": res_data_2}, index=res_index)
    """
    func_lines = ['def _df_getitem_bool_array_idx_impl(self, idx):']
    func_lines += df_getitem_bool_array_idx_main_codelines(self, idx)
    func_text = '\n'.join(func_lines)
    global_vars = {'pandas': pandas, 'numpy': numpy,
                   'getitem_by_mask': getitem_by_mask,
                   'sdc_take': nplike_take}

    return func_text, global_vars


gen_df_getitem_slice_idx_impl = gen_impl_generator(
    df_getitem_slice_idx_codegen, '_df_getitem_slice_idx_impl')
gen_df_getitem_tuple_idx_impl = gen_impl_generator(
    df_getitem_tuple_idx_codegen, '_df_getitem_tuple_idx_impl')
gen_df_getitem_bool_series_idx_impl = gen_impl_generator(
    df_getitem_bool_series_idx_codegen, '_df_getitem_bool_series_idx_impl')
gen_df_getitem_bool_array_idx_impl = gen_impl_generator(
    df_getitem_bool_array_idx_codegen, '_df_getitem_bool_array_idx_impl')


@sdc_overload(operator.getitem)
def sdc_pandas_dataframe_getitem(self, idx):
    """
    Intel Scalable Dataframe Compiler User Guide
    ********************************************
    Pandas API: pandas.DataFrame.getitem

    Get data from a DataFrame by indexer.

    Limitations
    -----------
    Supported ``key`` can be one of the following:

    * String literal, e.g. :obj:`df['A']`
    * A slice, e.g. :obj:`df[2:5]`
    * A tuple of string, e.g. :obj:`df[('A', 'B')]`
    * An array of booleans, e.g. :obj:`df[True,False]`
    * A series of booleans, e.g. :obj:`df(series([True,False]))`

    Supported getting a column through getting attribute.

    Examples
    --------
    .. literalinclude:: ../../../examples/dataframe/getitem/df_getitem_attr.py
       :language: python
       :lines: 37-
       :caption: Getting Pandas DataFrame column through getting attribute.
       :name: ex_dataframe_getitem

    .. command-output:: python ./dataframe/getitem/df_getitem_attr.py
       :cwd: ../../../examples

    .. literalinclude:: ../../../examples/dataframe/getitem/df_getitem.py
       :language: python
       :lines: 37-
       :caption: Getting Pandas DataFrame column where key is a string.
       :name: ex_dataframe_getitem

    .. command-output:: python ./dataframe/getitem/df_getitem.py
       :cwd: ../../../examples

    .. literalinclude:: ../../../examples/dataframe/getitem/df_getitem_slice.py
       :language: python
       :lines: 34-
       :caption: Getting slice of Pandas DataFrame.
       :name: ex_dataframe_getitem

    .. command-output:: python ./dataframe/getitem/df_getitem_slice.py
       :cwd: ../../../examples

    .. literalinclude:: ../../../examples/dataframe/getitem/df_getitem_tuple.py
       :language: python
       :lines: 37-
       :caption: Getting Pandas DataFrame elements where key is a tuple of strings.
       :name: ex_dataframe_getitem

    .. command-output:: python ./dataframe/getitem/df_getitem_tuple.py
       :cwd: ../../../examples

    .. literalinclude:: ../../../examples/dataframe/getitem/df_getitem_array.py
       :language: python
       :lines: 34-
       :caption: Getting Pandas DataFrame elements where key is an array of booleans.
       :name: ex_dataframe_getitem

    .. command-output:: python ./dataframe/getitem/df_getitem_array.py
       :cwd: ../../../examples

    .. literalinclude:: ../../../examples/dataframe/getitem/df_getitem_series.py
       :language: python
       :lines: 34-
       :caption: Getting Pandas DataFrame elements where key is series of booleans.
       :name: ex_dataframe_getitem

    .. command-output:: python ./dataframe/getitem/df_getitem_series.py
       :cwd: ../../../examples

    .. seealso::
        :ref:`Series.getitem <pandas.Series.getitem>`
            Get value(s) of Series by key.
        :ref:`Series.setitem <pandas.Series.setitem>`
            Set value to Series by index
        :ref:`Series.loc <pandas.Series.loc>`
            Access a group of rows and columns by label(s) or a boolean array.
        :ref:`Series.iloc <pandas.Series.iloc>`
            Purely integer-location based indexing for selection by position.
        :ref:`Series.at <pandas.Series.at>`
            Access a single value for a row/column label pair.
        :ref:`Series.iat <pandas.Series.iat>`
            Access a single value for a row/column pair by integer position.
        :ref:`DataFrame.setitem <pandas.DataFrame.setitem>`
            Set value to DataFrame by index
        :ref:`DataFrame.loc <pandas.DataFrame.loc>`
            Access a group of rows and columns by label(s) or a boolean array.
        :ref:`DataFrame.iloc <pandas.DataFrame.iloc>`
            Purely integer-location based indexing for selection by position.
        :ref:`DataFrame.at <pandas.DataFrame.at>`
            Access a single value for a row/column label pair.
        :ref:`DataFrame.iat <pandas.DataFrame.iat>`
            Access a single value for a row/column pair by integer position.

    Intel Scalable Dataframe Compiler Developer Guide
    *************************************************

    Pandas DataFrame method :meth:`pandas.DataFrame.getitem` implementation.

    .. only:: developer

    Test: python -m sdc.runtests -k sdc.tests.test_dataframe.TestDataFrame.test_df_getitem*
    """
    ty_checker = TypeChecker('Operator getitem().')

    if not isinstance(self, DataFrameType):
        return None

    if isinstance(idx, types.StringLiteral):
        col_loc = self.column_loc.get(idx.literal_value)
        if col_loc is None:
            key_error = True
        else:
            type_id, col_id = col_loc.type_id, col_loc.col_id
            key_error = False

        def _df_getitem_str_literal_idx_impl(self, idx):
            if key_error == False:  # noqa
                data = self._data[type_id][col_id]
                return pandas.Series(data, index=self._index, name=idx)
            else:
                raise KeyError('Column is not in the DataFrame')

        return _df_getitem_str_literal_idx_impl

    if isinstance(idx, types.UnicodeType):

        def _df_getitem_unicode_idx_impl(self, idx):
            # http://numba.pydata.org/numba-doc/dev/developer/literal.html#specifying-for-literal-typing
            # literally raises special exception to call getitem with literal idx value got from unicode
            return literally(idx)

        return _df_getitem_unicode_idx_impl

    if isinstance(idx, types.Tuple):
        if all([isinstance(item, types.StringLiteral) for item in idx]):
            return gen_df_getitem_tuple_idx_impl(self, idx)

    if isinstance(idx, types.SliceType):
        return gen_df_getitem_slice_idx_impl(self, idx)

    if isinstance(idx, SeriesType) and isinstance(idx.dtype, types.Boolean):
        if not check_types_comparable(self.index, idx.index):
            ty_checker.raise_exc(idx.index.dtype, self.index.dtype, 'idx.index.dtype')

        return gen_df_getitem_bool_series_idx_impl(self, idx)

    if isinstance(idx, types.Array) and isinstance(idx.dtype, types.Boolean):
        return gen_df_getitem_bool_array_idx_impl(self, idx)

    ty_checker = TypeChecker('Operator getitem().')
    expected_types = 'str, tuple(str), slice, series(bool), array(bool)'
    ty_checker.raise_exc(idx, expected_types, 'idx')


def df_getitem_tuple_at_codegen(self, row, col):
    """
    Example of generated implementation:
        def _df_getitem_tuple_at_impl(self, idx):
          row, _ = idx
          data = self._dataframe._data[2][0]
          res_data = pandas.Series(data, index=self._dataframe.index)
          return res_data.at[row]
    """
    func_lines = ['def _df_getitem_tuple_at_impl(self, idx):',
                  '  row, _ = idx']
    check = False
    for i in range(len(self.columns)):
        if self.columns[i] == col:
            col_loc = self.column_loc[col]
            type_id, col_id = col_loc.type_id, col_loc.col_id
            check = True
            func_lines += [
                f'  data = self._dataframe._data[{type_id}][{col_id}]',
                f'  res_data = pandas.Series(data, index=self._dataframe.index)',
                '  return res_data.at[row]',
            ]
    if check == False:  # noqa
        raise KeyError('Column is not in the DataFrame')

    func_text = '\n'.join(func_lines)
    global_vars = {'pandas': pandas}

    return func_text, global_vars


def df_getitem_single_label_loc_codegen(self, idx):
    """
    Example of generated implementation:
        def _df_getitem_single_label_loc_impl(self, idx):
          idx_list = find_idx(self._dataframe._index, idx)
          data_0 = sdc_take(self._dataframe._data[0][0], idx_list)
          res_data_0 = pandas.Series(data_0)
          data_1 = sdc_take(self._dataframe._data[1][0], idx_list)
          res_data_1 = pandas.Series(data_1)
          data_2 = sdc_take(self._dataframe._data[0][1], idx_list)
          res_data_2 = pandas.Series(data_2)
          if len(idx_list) < 1:
            raise KeyError('Index is not in the DataFrame')
          new_index = self._dataframe._index.take(idx_list)
          return pandas.DataFrame({"A": res_data_0, "B": res_data_1, "C": res_data_2}, index=new_index)
    """
    if isinstance(self.index, PositionalIndexType):
        fill_list = ['  idx_list =  numpy.array([idx])']
        new_index = ['  new_index = numpy.array([idx])']

    else:
        fill_list = ['  idx_list = find_idx(self._dataframe._index, idx)']
        new_index = ['  new_index = self._dataframe._index.take(idx_list)']

    fill_list_text = '\n'.join(fill_list)
    new_index_text = '\n'.join(new_index)
    func_lines = ['def _df_getitem_single_label_loc_impl(self, idx):',
                  f'{fill_list_text}']
    results = []
    for i, c in enumerate(self.columns):
        col_loc = self.column_loc[c]
        type_id, col_id = col_loc.type_id, col_loc.col_id
        data = f'data_{i}'
        res_data = f'res_data_{i}'
        func_lines += [f'  {data} = sdc_take(self._dataframe._data[{type_id}][{col_id}], idx_list)',
                       f'  {res_data} = pandas.Series({data})']
        results.append((c, res_data))

    func_lines += ['  if len(idx_list) < 1:',
                   "    raise KeyError('Index is not in the DataFrame')"]

    data = ', '.join(f'"{col}": {data}' for col, data in results)
    func_lines += [f'{new_index_text}',
                   f'  return pandas.DataFrame({{{data}}}, index=new_index)']

    func_text = '\n'.join(func_lines)
    global_vars = {'pandas': pandas, 'numpy': numpy,
                   'numba': numba,
                   'sdc_take': nplike_take,
                   'find_idx': find_idx,
                   'KeyError': KeyError}

    return func_text, global_vars


def df_getitem_int_iloc_codegen(self, idx):
    """
    Example of generated implementation:
        def _df_getitem_int_iloc_impl(self, idx):
          if -1 < idx < len(self._dataframe.index):
            data_0 = pandas.Series(self._dataframe._data[0][0])
            result_0 = data_0.iat[idx]
            data_1 = pandas.Series(self._dataframe._data[0][1])
            result_1 = data_1.iat[idx]
            data_2 = pandas.Series(self._dataframe._data[1][0])
            result_2 = data_2.iat[idx]
            return pandas.Series(data=[result_0, result_1, result_2], index=['A', 'B', 'C'], name=str(idx))
          raise IndexingError('Index is out of bounds for axis')
    """
    func_lines = ['def _df_getitem_int_iloc_impl(self, idx):',
                  '  if -1 < idx < len(self._dataframe.index):']
    results = []
    index = []
    name = 'self._dataframe._index[idx]'
    if isinstance(self.index, PositionalIndexType):
        name = 'idx'
    for i, c in enumerate(self.columns):
        col_loc = self.column_loc[c]
        type_id, col_id = col_loc.type_id, col_loc.col_id
        result_c = f"result_{i}"
        func_lines += [f"    data_{i} = pandas.Series(self._dataframe._data[{type_id}][{col_id}])",
                       f"    {result_c} = data_{i}.iat[idx]"]
        results.append(result_c)
        index.append(c)
    data = ', '.join(col for col in results)
    func_lines += [f"    return pandas.Series(data=[{data}], index={index}, name=str({name}))",
                   f"  raise IndexingError('Index is out of bounds for axis')"]

    func_text = '\n'.join(func_lines)
    global_vars = {'pandas': pandas, 'numpy': numpy, 'IndexingError': IndexingError}

    return func_text, global_vars


def df_getitem_slice_iloc_codegen(self, idx):
    """
    Example of generated implementation:
        def _df_getitem_slice_iloc_impl(self, idx):
          data_0 = pandas.Series(self._dataframe._data[0][0])
          result_0 = data_0.iloc[idx]
          data_1 = pandas.Series(self._dataframe._data[0][1])
          result_1 = data_1.iloc[idx]
          data_2 = pandas.Series(self._dataframe._data[1][0])
          result_2 = data_2.iloc[idx]
          return pandas.DataFrame(data={"A": result_0, "B": result_1, "C": result_2}, index=self._dataframe.index[idx])
    """
    func_lines = ['def _df_getitem_slice_iloc_impl(self, idx):']
    results = []
    for i, c in enumerate(self.columns):
        col_loc = self.column_loc[c]
        type_id, col_id = col_loc.type_id, col_loc.col_id
        result_c = f"result_{i}"
        func_lines += [f"  data_{i} = pandas.Series(self._dataframe._data[{type_id}][{col_id}])",
                       f"  {result_c} = data_{i}.iloc[idx]"]
        results.append((c, result_c))
    data = ', '.join(f'"{col}": {data}' for col, data in results)
    func_lines += [f"  return pandas.DataFrame(data={{{data}}}, index=self._dataframe.index[idx])"]

    func_text = '\n'.join(func_lines)
    global_vars = {'pandas': pandas, 'numpy': numpy}

    return func_text, global_vars


def df_getitem_list_iloc_codegen(self, idx):
    """
    Example of generated implementation:
        def _df_getitem_list_iloc_impl(self, idx):
          check_idx = False
          for i in idx:
            if -1 < i < len(self._dataframe.index):
              check_idx = True
          if check_idx == True:
            data_0 = pandas.Series(self._dataframe._data[0][0])
            result_0 = data_0.iloc[numpy.array(idx)]
            data_1 = pandas.Series(self._dataframe._data[0][1])
            result_1 = data_1.iloc[numpy.array(idx)]
            data_2 = pandas.Series(self._dataframe._data[1][0])
            result_2 = data_2.iloc[numpy.array(idx)]
            return pandas.DataFrame(data={"A": result_0, "B": result_1, "C": result_2}, index=idx)
          raise IndexingError('Index is out of bounds for axis')
    """
    func_lines = ['def _df_getitem_list_iloc_impl(self, idx):',
                  '  check_idx = False',
                  '  for i in idx:',
                  '    if -1 < i < len(self._dataframe.index):',
                  '      check_idx = True',
                  '  if check_idx == True:']
    results = []
    index = '[self._dataframe._index[i] for i in idx]'
    if isinstance(self.index, PositionalIndexType):
        index = 'idx'
    for i, c in enumerate(self.columns):
        col_loc = self.column_loc[c]
        type_id, col_id = col_loc.type_id, col_loc.col_id
        result_c = f"result_{i}"
        func_lines += [f"    data_{i} = pandas.Series(self._dataframe._data[{type_id}][{col_id}])",
                       f"    {result_c} = data_{i}.iloc[numpy.array(idx)]"]
        results.append((c, result_c))
    data = ', '.join(f'"{col}": {data}' for col, data in results)
    func_lines += [f"    return pandas.DataFrame(data={{{data}}}, index={index})",
                   f"  raise IndexingError('Index is out of bounds for axis')"]

    func_text = '\n'.join(func_lines)
    global_vars = {'pandas': pandas, 'numpy': numpy, 'IndexingError': IndexingError}

    return func_text, global_vars


def df_getitem_list_bool_iloc_codegen(self, idx):
    """
    Example of generated implementation:
        def _df_getitem_list_bool_iloc_impl(self, idx):
          if len(self._dataframe.index) == len(idx):
            data_0 = self._dataframe._data[0][0]
            result_0 = pandas.Series(data_0[numpy.array(idx)])
            data_1 = self._dataframe._data[0][1]
            result_1 = pandas.Series(data_1[numpy.array(idx)])
            data_2 = self._dataframe._data[1][0]
            result_2 = pandas.Series(data_2[numpy.array(idx)])
            return pandas.DataFrame(data={"A": result_0,
                                          "B": result_1,
                                          "C": result_2},
                                          index=self._dataframe.index[numpy.array(idx)])
          raise IndexingError('Item wrong length')
    """
    func_lines = ['def _df_getitem_list_bool_iloc_impl(self, idx):']
    results = []
    index = 'self._dataframe.index[numpy.array(idx)]'
    func_lines += ['  if len(self._dataframe.index) == len(idx):']
    for i, c in enumerate(self.columns):
        col_loc = self.column_loc[c]
        type_id, col_id = col_loc.type_id, col_loc.col_id
        result_c = f"result_{i}"
        func_lines += [f"    data_{i} = self._dataframe._data[{type_id}][{col_id}]",
                       f"    {result_c} = pandas.Series(data_{i}[numpy.array(idx)])"]
        results.append((c, result_c))
    data = ', '.join(f'"{col}": {data}' for col, data in results)
    func_lines += [f"    return pandas.DataFrame(data={{{data}}}, index={index})",
                   f"  raise IndexingError('Item wrong length')"]

    func_text = '\n'.join(func_lines)
    global_vars = {'pandas': pandas, 'numpy': numpy, 'IndexingError': IndexingError}

    return func_text, global_vars


def gen_df_getitem_tuple_at_impl(self, row, col):
    func_text, global_vars = df_getitem_tuple_at_codegen(self, row, col)
    loc_vars = {}
    exec(func_text, global_vars, loc_vars)
    _reduce_impl = loc_vars['_df_getitem_tuple_at_impl']

    return _reduce_impl


gen_df_getitem_loc_single_label_impl = gen_impl_generator(
    df_getitem_single_label_loc_codegen, '_df_getitem_single_label_loc_impl')

gen_df_getitem_iloc_int_impl = gen_impl_generator(
    df_getitem_int_iloc_codegen, '_df_getitem_int_iloc_impl')

gen_df_getitem_iloc_slice_impl = gen_impl_generator(
    df_getitem_slice_iloc_codegen, '_df_getitem_slice_iloc_impl')

gen_df_getitem_iloc_list_impl = gen_impl_generator(
    df_getitem_list_iloc_codegen, '_df_getitem_list_iloc_impl')

gen_df_getitem_iloc_list_bool_impl = gen_impl_generator(
    df_getitem_list_bool_iloc_codegen, '_df_getitem_list_bool_iloc_impl')


@sdc_overload(operator.getitem)
def sdc_pandas_dataframe_accessor_getitem(self, idx):
    if not isinstance(self, DataFrameGetitemAccessorType):
        return None

    accessor = self.accessor.literal_value

    if accessor == 'at':
        num_idx = (isinstance(idx[0], types.Number)
<<<<<<< HEAD
                   and isinstance(self.dataframe.index, (PositionalIndexType, RangeIndexType, Int64IndexType)))
=======
                   and isinstance(self.dataframe.index, (types.NoneType, RangeIndexType, Int64IndexType)))
>>>>>>> 97cff233
        str_idx = (isinstance(idx[0], (types.UnicodeType, types.StringLiteral))
                   and isinstance(self.dataframe.index, StringArrayType))
        if isinstance(idx, types.Tuple) and isinstance(idx[1], types.StringLiteral):
            if num_idx or str_idx:
                row = idx[0]
                col = idx[1].literal_value
                return gen_df_getitem_tuple_at_impl(self.dataframe, row, col)

            raise TypingError('Attribute at(). The row parameter type ({}) is different from the index type\
                              ({})'.format(type(idx[0]), type(self.dataframe.index)))

        raise TypingError('Attribute at(). The index must be a row and literal column. Given: {}'.format(idx))

    if accessor == 'loc':
        if isinstance(idx, (types.Integer, types.UnicodeType, types.StringLiteral)):
            return gen_df_getitem_loc_single_label_impl(self.dataframe, idx)

        ty_checker = TypeChecker('Attribute loc().')
        ty_checker.raise_exc(idx, 'int or str', 'idx')

    if accessor == 'iat':
        if isinstance(idx, types.Tuple) and isinstance(idx[1], types.Literal):
            col = idx[1].literal_value
            if -1 < col < len(self.dataframe.columns):
                col_loc = self.dataframe.column_loc[self.dataframe.columns[col]]
                type_id, col_id = col_loc.type_id, col_loc.col_id

                def df_getitem_iat_tuple_impl(self, idx):
                    row, _ = idx
                    if -1 < row < len(self._dataframe.index):
                        data = self._dataframe._data[type_id][col_id]
                        res_data = pandas.Series(data)
                        return res_data.iat[row]

                    raise IndexingError('Index is out of bounds for axis')

                return df_getitem_iat_tuple_impl

            raise IndexingError('Index is out of bounds for axis')

        raise TypingError('Operator getitem(). The index must be a row and literal column. Given: {}'.format(idx))

    if accessor == 'iloc':
        if isinstance(idx, types.SliceType):
            return gen_df_getitem_iloc_slice_impl(self.dataframe, idx)

        if (
            isinstance(idx, (types.List, types.Array)) and
            isinstance(idx.dtype, (types.Boolean, bool))
        ):
            return gen_df_getitem_iloc_list_bool_impl(self.dataframe, idx)

        if isinstance(idx, types.List):
            return gen_df_getitem_iloc_list_impl(self.dataframe, idx)

        if isinstance(idx, types.Integer):
            return gen_df_getitem_iloc_int_impl(self.dataframe, idx)

        if isinstance(idx, (types.Tuple, types.UniTuple)):

            def df_getitem_tuple_iat_impl(self, idx):
                return self._dataframe.iat[idx]

            return df_getitem_tuple_iat_impl

        raise TypingError('Attribute iloc(). The index must be an integer, a list or array of integers,\
                          a slice object with ints or a boolean array.\
                          Given: {}'.format(idx))

    raise TypingError('Operator getitem(). Unknown accessor. Only "loc", "iloc", "at", "iat" are supported.\
                      Given: {}'.format(accessor))


@sdc_overload_attribute(DataFrameType, 'iloc')
def sdc_pandas_dataframe_iloc(self):
    """
    Intel Scalable Dataframe Compiler User Guide
    ********************************************

    Pandas API: pandas.DataFrame.iloc

    Limitations
    -----------
    - Parameter ``'name'`` in new DataFrame can be String only
    - Column can be literal value only, in DataFrame.iloc[row, column]
    - Iloc works with basic cases only: an integer, a list or array of integers,
        a slice object with ints, a boolean array

    Examples
    --------
    .. literalinclude:: ../../../examples/dataframe/dataframe_iloc.py
       :language: python
       :lines: 36-
       :caption: Get value at specified index position.
       :name: ex_dataframe_iloc

    .. command-output:: python ./dataframe/dataframe_iloc.py
       :cwd: ../../../examples

    .. seealso::

        :ref:`DataFrame.iat <pandas.DataFrame.iat>`
            Fast integer location scalar accessor.

        :ref:`DataFrame.loc <pandas.DataFrame.loc>`
            Purely label-location based indexer for selection by label.

        :ref:`Series.iloc <pandas.Series.iloc>`
            Purely integer-location based indexing for selection by position.

    Intel Scalable Dataframe Compiler Developer Guide
    *************************************************
    Pandas DataFrame method :meth:`pandas.DataFrame.iloc` implementation.

    .. only:: developer
        Test: python -m sdc.runtests -k sdc.tests.test_dataframe.TestDataFrame.test_df_iloc*
    """

    ty_checker = TypeChecker('Attribute iloc().')
    ty_checker.check(self, DataFrameType)

    def sdc_pandas_dataframe_iloc_impl(self):
        return dataframe_getitem_accessor_init(self, 'iloc')

    return sdc_pandas_dataframe_iloc_impl


@sdc_overload_attribute(DataFrameType, 'iat')
def sdc_pandas_dataframe_iat(self):
    """
    Intel Scalable Dataframe Compiler User Guide
    ********************************************

    Pandas API: pandas.DataFrame.iat

    Examples
    --------
    .. literalinclude:: ../../../examples/dataframe/dataframe_iat.py
       :language: python
       :lines: 28-
       :caption: Get value at specified index position.
       :name: ex_dataframe_iat

    .. command-output:: python ./dataframe/dataframe_iat.py
       :cwd: ../../../examples

    .. seealso::

        :ref:`DataFrame.at <pandas.DataFrame.at>`
            Access a single value for a row/column label pair.

        :ref:`DataFrame.loc <pandas.DataFrame.loc>`
            Purely label-location based indexer for selection by label.

        :ref:`DataFrame.iloc <pandas.DataFrame.iloc>`
            Access group of rows and columns by integer position(s).

    Intel Scalable Dataframe Compiler Developer Guide
    *************************************************
    Pandas DataFrame method :meth:`pandas.DataFrame.iat` implementation.

    .. only:: developer
        Test: python -m sdc.runtests -k sdc.tests.test_dataframe.TestDataFrame.test_dataframe_iat*
    """

    ty_checker = TypeChecker('Attribute iat().')
    ty_checker.check(self, DataFrameType)

    def sdc_pandas_dataframe_iat_impl(self):
        return dataframe_getitem_accessor_init(self, 'iat')

    return sdc_pandas_dataframe_iat_impl


@sdc_overload_attribute(DataFrameType, 'at')
def sdc_pandas_dataframe_at(self):
    """
    Intel Scalable Dataframe Compiler User Guide
    ********************************************

    Limitations
    -----------
    - ``Dataframe.at`` always returns ``array``.
    - Parameter ``column`` in ``idx`` must be a literal value.

    Pandas API: pandas.DataFrame.at

    Examples
    --------
    .. literalinclude:: ../../../examples/dataframe/dataframe_at.py
       :language: python
       :lines: 28-
       :caption: Access a single value for a row/column label pair.
       :name: ex_dataframe_at

    .. command-output:: python ./dataframe/dataframe_at.py
       :cwd: ../../../examples

    .. seealso::

        :ref:`DataFrame.iat <pandas.DataFrame.iat>`
            Access a single value for a row/column pair by integer position.

        :ref:`DataFrame.loc <pandas.DataFrame.loc>`
            Access a group of rows and columns by label(s).

        :ref:`Series.at <pandas.Series.at>`
            Access a single value using a label.

    Intel Scalable Dataframe Compiler Developer Guide
    *************************************************
    Pandas DataFrame method :meth:`pandas.DataFrame.at` implementation.

    .. only:: developer
        Test: python -m sdc.runtests -k sdc.tests.test_dataframe.TestDataFrame.test_df_at*
    """

    ty_checker = TypeChecker('Attribute at().')
    ty_checker.check(self, DataFrameType)

    def sdc_pandas_dataframe_at_impl(self):
        return dataframe_getitem_accessor_init(self, 'at')

    return sdc_pandas_dataframe_at_impl


@sdc_overload_attribute(DataFrameType, 'loc')
def sdc_pandas_dataframe_loc(self):
    """
    Intel Scalable Dataframe Compiler User Guide
    ********************************************

    Pandas API: pandas.DataFrame.loc

    Limitations
    -----------
    - Loc always returns Dataframe.
    - Parameter ``idx`` is supported only to be a single value, e.g. :obj:`df.loc['A']`.

    Examples
    --------
    .. literalinclude:: ../../../examples/dataframe/dataframe_loc.py
       :language: python
       :lines: 36-
       :caption: Access a group of rows and columns by label(s) or a boolean array.
       :name: ex_dataframe_loc

    .. command-output:: python ./dataframe/dataframe_loc.py
       :cwd: ../../../examples

    .. seealso::
        :ref:`DataFrame.at <pandas.DataFrame.at>`
            Access a single value for a row/column label pair.
        :ref:`DataFrame.iloc <pandas.DataFrame.iloc>`
            Access group of rows and columns by integer position(s).
        :ref:`DataFrame.xs <pandas.DataFrame.xs>`
            Returns a cross-section (row(s) or column(s)) from the Series/DataFrame.
        :ref:`Series.loc <pandas.Series.loc>`
            Access group of values using labels.

    Intel Scalable Dataframe Compiler Developer Guide
    *************************************************
    Pandas DataFrame method :meth:`pandas.DataFrame.loc` implementation.

    .. only:: developer
        Test: python -m sdc.runtests -k sdc.tests.test_dataframe.TestDataFrame.test_df_loc*
    """

    ty_checker = TypeChecker('Attribute loc().')
    ty_checker.check(self, DataFrameType)

    def sdc_pandas_dataframe_loc_impl(self):
        return sdc.datatypes.hpat_pandas_dataframe_getitem_types.dataframe_getitem_accessor_init(self, 'loc')

    return sdc_pandas_dataframe_loc_impl


@sdc_overload_method(DataFrameType, 'pct_change')
def pct_change_overload(df, periods=1, fill_method='pad', limit=None, freq=None):
    """
    Intel Scalable Dataframe Compiler User Guide
    ********************************************

    Pandas API: pandas.DataFrame.pct_change

    Limitations
    -----------
    Parameters ``limit`` and ``freq`` are supported only with default value ``None``.

    Examples
    --------
    .. literalinclude:: ../../../examples/dataframe/dataframe_pct_change.py
        :language: python
        :lines: 36-
        :caption: Percentage change between the current and a prior element.
        :name: ex_dataframe_pct_change

    .. command-output:: python ./dataframe/dataframe_pct_change.py
        :cwd: ../../../examples

    .. seealso::

        :ref:`Series.diff <pandas.Series.diff>`
            Compute the difference of two elements in a Series.

        :ref:`DataFrame.diff <pandas.DataFrame.diff>`
            Compute the difference of two elements in a DataFrame.

        :ref:`Series.shift <pandas.Series.shift>`
            Shift the index by some number of periods.

        :ref:`DataFrame.shift <pandas.DataFrame.shift>`
            Shift the index by some number of periods.

    Intel Scalable Dataframe Compiler Developer Guide
    *************************************************
    Pandas DataFrame method :meth:`pandas.DataFrame.pct_change` implementation.

    .. only:: developer

      Test: python -m sdc.runtests -k sdc.tests.test_dataframe.TestDataFrame.test_pct_change*
    """

    name = 'pct_change'

    ty_checker = TypeChecker('Method {}().'.format(name))
    ty_checker.check(df, DataFrameType)

    if not isinstance(periods, (types.Integer, types.Omitted)) and periods != 1:
        ty_checker.raise_exc(periods, 'int64', 'periods')

    if not isinstance(fill_method, (str, types.UnicodeType, types.StringLiteral, types.NoneType, types.Omitted)):
        ty_checker.raise_exc(fill_method, 'string', 'fill_method')

    if not isinstance(limit, (types.Omitted, types.NoneType)) and limit is not None:
        ty_checker.raise_exc(limit, 'None', 'limit')

    if not isinstance(freq, (types.Omitted, types.NoneType)) and freq is not None:
        ty_checker.raise_exc(freq, 'None', 'freq')

    params = {'periods': 1, 'fill_method': '"pad"', 'limit': None, 'freq': None}
    ser_par = {'periods': 'periods', 'fill_method': 'fill_method', 'limit': 'limit', 'freq': 'freq'}

    return sdc_pandas_dataframe_apply_columns(df, name, params, ser_par)


def sdc_pandas_dataframe_isin_dict_codegen(func_name, df_type, values, all_params):
    """
    Example of generated implementation:

    def _df_isin_impl(df, values):
      result_len=len(df)
      if "A" in list(values.keys()):
        series_A = pandas.Series(df._data[0])
        val = list(values["A"])
        result_A = series_A.isin(val)
      else:
        result = numpy.repeat(False, result_len)
        result_A = pandas.Series(result)
      result_len=len(df)
      if "C" in list(values.keys()):
        series_C = pandas.Series(df._data[1])
        val = list(values["C"])
        result_C = series_C.isin(val)
      else:
        result = numpy.repeat(False, result_len)
        result_C = pandas.Series(result)
      return pandas.DataFrame({"A": result_A, "C": result_C})
    """
    result_name = []
    joined = ', '.join(all_params)
    func_lines = [f'def _df_{func_name}_impl({joined}):']
    df = all_params[0]
    column_loc = df_type.column_loc
    for i, c in enumerate(df_type.columns):
        col_loc = column_loc[c]
        type_id, col_id = col_loc.type_id, col_loc.col_id
        result_c = f'result_{c}'
        func_lines += [
            f'  result_len=len({df})',
            f'  if "{c}" in list(values.keys()):',
            f'    series_{c} = pandas.Series({df}._data[{type_id}][{col_id}])',
            f'    val = list(values["{c}"])',
            f'    result_{c} = series_{c}.{func_name}(val)',
            f'  else:',
            f'    result = numpy.repeat(False, result_len)',
            f'    result_{c} = pandas.Series(result)'
        ]
        result_name.append((result_c, c))
    data = ', '.join(f'"{column_name}": {column}' for column, column_name in result_name)
    func_lines.append(f'  return pandas.DataFrame({{{data}}}, index={df}._index)')
    func_text = '\n'.join(func_lines)

    global_vars = {'pandas': pandas,
                   'numpy': numpy,
                   'get_dataframe_data': get_dataframe_data}

    return func_text, global_vars


def sdc_pandas_dataframe_isin_ser_codegen(func_name, df_type, values, all_params):
    """
    Example of generated implementation:

    def _df_isin_impl(df, values):
      series_A = pandas.Series(df._data[0])
      result = numpy.empty(len(series_A._data), numpy.bool_)
      result_len = len(series_A._data)
      for i in range(result_len):
        idx = df.index[i]
        value = series_A._data[i]
        result[i] = False
        for j in numba.prange(len(values)):
          if idx == j:
            value_val = values._data[j]
            if value == value_val:
              result[i] = True
            else:
              result[i] = False
            break
      result_A = pandas.Series(result)
      series_B = pandas.Series(df._data[1])
      result = numpy.empty(len(series_B._data), numpy.bool_)
      result_len = len(series_B._data)
      for i in range(result_len):
        idx = df.index[i]
        value = series_B._data[i]
        result[i] = False
        for j in numba.prange(len(values)):
          if idx == j:
            value_val = values._data[j]
            if value == value_val:
              result[i] = True
            else:
              result[i] = False
            break
      result_B = pandas.Series(result)
      return pandas.DataFrame({"A": result_A, "B": result_B}, index=df._index)
    """
    result_name = []
    joined = ', '.join(all_params)
    func_lines = [f'def _df_{func_name}_impl({joined}):']
    df = all_params[0]
    column_loc = df_type.column_loc
    for i, c in enumerate(df_type.columns):
        col_loc = column_loc[c]
        type_id, col_id = col_loc.type_id, col_loc.col_id
        result_c = f'result_{c}'
        func_lines += [
            f'  series_{c} = pandas.Series({df}._data[{type_id}][{col_id}])',
            f'  result = numpy.empty(len(series_{c}._data), numpy.bool_)',
            f'  result_len = len(series_{c}._data)'
        ]
        if isinstance(values.index, PositionalIndexType) and isinstance(df_type.index, PositionalIndexType):
            func_lines += [
                f'  for i in range(result_len):',
                f'    if i <= len(values._data):',
                f'      if series_{c}._data[i] == values._data[i]:',
                f'        result[i] = True',
                f'      else:',
                f'        result[i] = False',
                f'    else:',
                f'      result[i] = False'
            ]
        elif isinstance(values.index, PositionalIndexType):
            func_lines += [
                f'  for i in range(result_len):',
                f'    idx = {df}.index[i]',
                f'    value = series_{c}._data[i]',
                f'    result[i] = False',
                f'    for j in numba.prange(len(values)):',
                f'      if idx == j:',
                f'        value_val = values._data[j]',
                f'        if value == value_val:',
                f'          result[i] = True',
                f'        else:',
                f'          result[i] = False',
                f'        break'
            ]
        elif isinstance(df_type.index, PositionalIndexType):
            func_lines += [
                f'  for i in range(result_len):',
                f'    value = series_{c}._data[i]',
                f'    result[i] = False',
                f'    for j in numba.prange(len(values)):',
                f'      idx_val = values.index[j]',
                f'      if i == idx_val:',
                f'        value_val = values._data[j]',
                f'        if value == value_val:',
                f'          result[i] = True',
                f'        else:',
                f'          result[i] = False',
                f'        break'
            ]
        else:
            func_lines += [
                f'  for i in range(result_len):',
                f'    idx = {df}.index[i]',
                f'    value = series_{c}._data[i]',
                f'    result[i] = False',
                f'    for j in numba.prange(len(values)):',
                f'      idx_val = values.index[j]',
                f'      if idx == idx_val:',
                f'        value_val = values._data[j]',
                f'        if value == value_val:',
                f'          result[i] = True',
                f'        else:',
                f'          result[i] = False',
                f'        break'
            ]

        func_lines += [f'  {result_c} = pandas.Series(result)']
        result_name.append((result_c, c))

    data = ', '.join(f'"{column_name}": {column}' for column, column_name in result_name)
    func_lines.append(f'  return pandas.DataFrame({{{data}}}, index={df}._index)')
    func_text = '\n'.join(func_lines)

    global_vars = {'pandas': pandas,
                   'numba': numba,
                   'numpy': numpy,
                   'get_dataframe_data': get_dataframe_data}

    return func_text, global_vars


def sdc_pandas_dataframe_isin_df_codegen(func_name, df_type, in_df, all_params):
    """
    Example of generated implementation:

    def _df_isin_impl(df, values):
      series_A = pandas.Series(df._data[0])
      series_A_values = pandas.Series(values.A)
      result = numpy.empty(len(series_A._data), numpy.bool_)
      result_len = len(series_A._data)
      for i in range(result_len):
        idx = df.index[i]
        value = series_A._data[i]
        result[i] = False
        for j in numba.prange(len(series_A_values)):
          idx_val = values.index[j]
          if idx == idx_val:
            value_val = series_A_values._data[j]
            if value == value_val:
              result[i] = True
            else:
              result[i] = False
            break
      result_A = pandas.Series(result)
      series_B = pandas.Series(df._data[1])
      series_B_values = pandas.Series(values.B)
      result = numpy.empty(len(series_B._data), numpy.bool_)
      result_len = len(series_B._data)
      for i in range(result_len):
        idx = df.index[i]
        value = series_B._data[i]
        result[i] = False
        for j in numba.prange(len(series_B_values)):
          idx_val = values.index[j]
          if idx == idx_val:
            value_val = series_B_values._data[j]
            if value == value_val:
              result[i] = True
            else:
              result[i] = False
            break
      result_B = pandas.Series(result)
      return pandas.DataFrame({"A": result_A, "B": result_B}, index=df._index)
    """
    result_name = []
    joined = ', '.join(all_params)
    func_lines = [f'def _df_{func_name}_impl({joined}):']
    df = all_params[0]
    val = all_params[1]
    column_loc = df_type.column_loc
    for i, c in enumerate(df_type.columns):
        col_loc = column_loc[c]
        type_id, col_id = col_loc.type_id, col_loc.col_id
        result_c = f'result_{c}'
        func_lines += [f'  series_{c} = pandas.Series({df}._data[{type_id}][{col_id}])']
        if c in in_df.columns:
            func_lines += [
                f'  series_{c}_values = pandas.Series({val}.{c})',
                f'  result = numpy.empty(len(series_{c}._data), numpy.bool_)',
                f'  result_len = len(series_{c}._data)'
            ]
            if isinstance(df.index, PositionalIndexType) and isinstance(df_type.index, PositionalIndexType):
                func_lines += [
                    f'  for i in range(result_len):',
                    f'    if i <= len(series_{c}_values):',
                    f'      if series_{c}._data[i] == series_{c}_values._data[i]:',
                    f'        result[i] = True',
                    f'      else:',
                    f'        result[i] = False',
                    f'    else:',
                    f'      result[i] = False']
            elif isinstance(df_type.index, PositionalIndexType):
                func_lines += [
                    f'  for i in range(result_len):',
                    f'    value = series_{c}._data[i]',
                    f'    result[i] = False',
                    f'    for j in numba.prange(len(series_{c}_values)):',
                    f'      idx_val = {val}.index[j]',
                    f'      if i == idx_val:',
                    f'        value_val = series_{c}_values._data[j]',
                    f'        if value == value_val:',
                    f'          result[i] = True',
                    f'        else:',
                    f'          result[i] = False',
                    f'        break',
                ]
            elif isinstance(df.index, PositionalIndexType):
                func_lines += [
                    f'  for i in range(result_len):',
                    f'    idx = {df}.index[i]',
                    f'    value = series_{c}._data[i]',
                    f'    result[i] = False',
                    f'    for j in numba.prange(len(series_{c}_values)):',
                    f'      if idx == j:',
                    f'        value_val = series_{c}_values._data[j]',
                    f'        if value == value_val:',
                    f'          result[i] = True',
                    f'        else:',
                    f'          result[i] = False',
                    f'        break',
                    ]
            else:
                func_lines += [
                    f'  for i in range(result_len):',
                    f'    idx = {df}.index[i]',
                    f'    value = series_{c}._data[i]',
                    f'    result[i] = False',
                    f'    for j in numba.prange(len(series_{c}_values)):',
                    f'      idx_val = {val}.index[j]',
                    f'      if idx == idx_val:',
                    f'        value_val = series_{c}_values._data[j]',
                    f'        if value == value_val:',
                    f'          result[i] = True',
                    f'        else:',
                    f'          result[i] = False',
                    f'        break',
                    ]
        else:
            func_lines += [
                f'  result = [False] * len(series_{c}._data)']
        func_lines += [f'  {result_c} = pandas.Series(result)']
        result_name.append((result_c, c))
    data = ', '.join(f'"{column_name}": {column}' for column, column_name in result_name)
    func_lines.append(f'  return pandas.DataFrame({{{data}}}, index={df}._index)')
    func_text = '\n'.join(func_lines)

    global_vars = {'pandas': pandas,
                   'numba': numba,
                   'numpy': numpy,
                   'get_dataframe_data': get_dataframe_data}

    return func_text, global_vars


def gen_codegen(func, name, df, values, all_params):
    func_text, global_vars = func(name, df, values, all_params)
    loc_vars = {}
    exec(func_text, global_vars, loc_vars)
    _apply_impl = loc_vars[f'_df_{name}_impl']

    return _apply_impl


def sdc_pandas_dataframe_isin_df(name, df, values, all_params):
    return gen_codegen(sdc_pandas_dataframe_isin_df_codegen, name, df, values, all_params)


def sdc_pandas_dataframe_isin_ser(name, df, values, all_params):
    return gen_codegen(sdc_pandas_dataframe_isin_ser_codegen, name, df, values, all_params)


def sdc_pandas_dataframe_isin_dict(name, df, values, all_params):
    return gen_codegen(sdc_pandas_dataframe_isin_dict_codegen, name, df, values, all_params)


def sdc_pandas_dataframe_isin_iter(name, all_params, ser_par, columns, column_loc):
    func_text, global_vars = _dataframe_apply_columns_codegen(name, all_params, ser_par, columns, column_loc)
    loc_vars = {}
    exec(func_text, global_vars, loc_vars)
    _apply_impl = loc_vars[f'_df_{name}_impl']

    return _apply_impl


@sdc_overload_method(DataFrameType, 'isin')
def isin_overload(df, values):
    """
    Intel Scalable Dataframe Compiler User Guide
    ********************************************
    Pandas API: pandas.DataFrame.isin

    Examples
    --------
    .. literalinclude:: ../../../examples/dataframe/dataframe_isin_df.py
        :language: python
        :lines: 36-
        :caption: Whether each element in the DataFrame is contained in values of another DataFrame.
        :name: ex_dataframe_isin

    .. command-output:: python ./dataframe/dataframe_isin_df.py
        :cwd: ../../../examples

    .. literalinclude:: ../../../examples/dataframe/dataframe_isin_ser.py
        :language: python
        :lines: 36-
        :caption: Whether each element in the DataFrame is contained in values of Series.
        :name: ex_dataframe_isin

    .. command-output:: python ./dataframe/dataframe_isin_ser.py
        :cwd: ../../../examples

    .. literalinclude:: ../../../examples/dataframe/dataframe_isin_dict.py
        :language: python
        :lines: 36-
        :caption: Whether each element in the DataFrame is contained in values of Dictionary.
        :name: ex_dataframe_isin

    .. command-output:: python ./dataframe/dataframe_isin_dict.py
        :cwd: ../../../examples

    .. literalinclude:: ../../../examples/dataframe/dataframe_isin.py
        :language: python
        :lines: 36-
        :caption: Whether each element in the DataFrame is contained in values of List.
        :name: ex_dataframe_isin

    .. command-output:: python ./dataframe/dataframe_isin.py
        :cwd: ../../../examples

    Intel Scalable Dataframe Compiler Developer Guide
    *************************************************
    Pandas DataFrame method :meth:`pandas.DataFrame.isin` implementation.

    .. only:: developer

        Test: python -m sdc.runtests -k sdc.tests.test_dataframe.TestDataFrame.test_isin*
    """

    name = 'isin'

    ty_checker = TypeChecker('Method {}().'.format(name))
    ty_checker.check(df, DataFrameType)

    if not isinstance(values, (SeriesType, types.List, types.Set, DataFrameType, types.DictType)):
        ty_checker.raise_exc(values, 'iterable, Series, DataFrame', 'values')

    all_params = ['df', 'values']

    if isinstance(values, (types.List, types.Set)):
        ser_par = 'values=values'
        return sdc_pandas_dataframe_isin_iter(name, all_params, ser_par, df.columns, df.column_loc)

    if isinstance(values, types.DictType):
        return sdc_pandas_dataframe_isin_dict(name, df, values, all_params)

    if isinstance(values, SeriesType):
        return sdc_pandas_dataframe_isin_ser(name, df, values, all_params)

    if isinstance(values, DataFrameType):
        return sdc_pandas_dataframe_isin_df(name, df, values, all_params)


@sdc_overload_method(DataFrameType, 'groupby')
def sdc_pandas_dataframe_groupby(self, by=None, axis=0, level=None, as_index=True, sort=True,
                                 group_keys=True, squeeze=False, observed=False):
    """
    Intel Scalable Dataframe Compiler User Guide
    ********************************************
    Pandas API: pandas.DataFrame.groupby

    Limitations
    -----------
    - Parameters ``axis``, ``level``, ``as_index``, ``group_keys``, ``squeeze`` and ``observed`` \
are currently unsupported by Intel Scalable Dataframe Compiler
    - Parameter ``by`` is supported as single literal column name only
    - Mutating the contents of a DataFrame between creating a groupby object and calling it's methods is unsupported

    Examples
    --------
    .. literalinclude:: ../../../examples/dataframe/groupby/dataframe_groupby_min.py
       :language: python
       :lines: 27-
       :caption: Groupby and calculate the minimum in each group.
       :name: ex_dataframe_groupby

    .. command-output:: python ./dataframe/groupby/dataframe_groupby_min.py
       :cwd: ../../../examples

    .. seealso::
        :ref:`resample <pandas.DataFrame.resample>`
            Resample time-series data.

    Intel Scalable Dataframe Compiler Developer Guide
    *************************************************

    Pandas DataFrame attribute :meth:`pandas.DataFrame.groupby` implementation
    .. only:: developer

    Test: python -m sdc.runtests -k sdc.tests.test_groupby.TestGroupBy.test_dataframe_groupby*

    Parameters
    ----------

    self: :obj:`pandas.DataFrame`
        Input DataFrame.
    by: :obj:`mapping`, :obj:`function`, :obj:`string` or :obj:`list`
        Used to determine the groups for the groupby.
    axis : :obj:`int` or :obj:`string`, default 0
        Split along rows (0) or columns (1).
    level : :obj:`int` or :obj:`str`, default None
        If the axis is a MultiIndex (hierarchical), group by a particular
        level or levels.
    as_index : :obj:`bool`, default True
        For aggregated output, return object with group labels as the
        index.
    sort : :obj:`bool`, default True
        Sort group keys. Get better performance by turning this off.
        Note this does not influence the order of observations within each
        group. Groupby preserves the order of rows within each group.
    group_keys : :obj:`bool`, default True
        When calling apply, add group keys to index to identify pieces.
    squeeze : :obj:`bool`, default False
        Reduce the dimensionality of the return type if possible,
        otherwise return a consistent type.
    observed : :obj:`bool`, default False
        This only applies if any of the groupers are Categoricals.
        If True: only show observed values for categorical groupers.
        If False: show all values for categorical groupers.

    Returns
    -------
    :class:`pandas.DataFrameGroupBy`
        Returns a groupby object that contains information about the groups.
"""

    if not isinstance(by, types.StringLiteral):
        return None

    column_id = self.columns.index(by.literal_value)
    list_type = types.ListType(types.int64)
    by_type = self.data[column_id].dtype

    col_loc = self.column_loc[by.literal_value]
    type_id, col_id = col_loc.type_id, col_loc.col_id

    def sdc_pandas_dataframe_groupby_impl(self, by=None, axis=0, level=None, as_index=True, sort=True,
                                          group_keys=True, squeeze=False, observed=False):

        by_column_data = self._data[type_id][col_id]
        chunks = parallel_chunks(len(by_column_data))
        dict_parts = [Dict.empty(by_type, list_type) for _ in range(len(chunks))]

        # filling separate dict of by_value -> positions for each chunk of initial array
        for i in numba.prange(len(chunks)):
            chunk = chunks[i]
            res = dict_parts[i]
            for j in range(chunk.start, chunk.stop):
                if isna(by_column_data, j):
                    continue
                value = by_column_data[j]
                group_list = res.get(value)
                if group_list is None:
                    new_group_list = List.empty_list(types.int64)
                    new_group_list.append(j)
                    res[value] = new_group_list
                else:
                    group_list.append(j)

        # merging all dict parts into a single resulting dict
        res_dict = dict_parts[0]
        for i in range(1, len(chunks)):
            res_dict = merge_groupby_dicts_inplace(res_dict, dict_parts[i])

        return init_dataframe_groupby(self, column_id, res_dict, sort)

    return sdc_pandas_dataframe_groupby_impl


def df_set_column_index_codelines(self):
    """Generate code lines with definition of resulting index for DF set_column"""
    index_param_expr = 'self._index' if not isinstance(self.index, EmptyIndexType) else 'None'
    func_lines = []
    if self.columns:
        func_lines += [
            f'  length = len(self._index)',
            f'  if length == 0:',
            f'    raise SDCLimitation("Could not set item for DataFrame with empty columns")',
            f'  elif length != len(value):',
            f'    raise ValueError("Length of values does not match length of index")',
        ]
    else:
        func_lines += ['  length = len(value)']
    func_lines += [f'  res_index = {index_param_expr}']

    return func_lines


def df_add_column_codelines(self, key):
    """Generate code lines to add new column to DF"""
    func_lines = df_set_column_index_codelines(self)  # provide res_index = ...

    results = []
    for i, col in enumerate(self.columns):
        col_loc = self.column_loc[col]
        type_id, col_id = col_loc.type_id, col_loc.col_id
        res_data = f'res_data_{i}'
        func_lines += [
            f'  data_{i} = self._data[{type_id}][{col_id}]',
            # f'  {res_data} = pandas.Series(data_{i}, index=series_index, name="{col}")',
            f'  {res_data} = data_{i}',
        ]
        results.append((col, res_data))

    res_data = 'new_res_data'
    literal_key = key.literal_value
    func_lines += [f'  {res_data} = value']
    results.append((literal_key, res_data))

    data = ', '.join(f'"{col}": {data}' for col, data in results)
    func_lines += [f'  return pandas.DataFrame({{{data}}}, index=res_index)']

    return func_lines


def df_replace_column_codelines(self, key):
    """Generate code lines to replace existing column in DF"""
    func_lines = df_set_column_index_codelines(self)  # provide res_index = ...

    results = []
    literal_key = key.literal_value
    for i, col in enumerate(self.columns):
        if literal_key == col:
            func_lines += [f'  data_{i} = value']
        else:
            col_loc = self.column_loc[col]
            type_id, col_id = col_loc.type_id, col_loc.col_id
            func_lines += [f'  data_{i} = self._data[{type_id}][{col_id}]']

        res_data = f'res_data_{i}'
        func_lines += [
            f'  {res_data} = data_{i}',
        ]
        results.append((col, res_data))

    data = ', '.join(f'"{col}": {data}' for col, data in results)
    func_lines += [f'  return pandas.DataFrame({{{data}}}, index=self._index)']

    return func_lines


def df_add_column_codegen(self, key):
    """
    Example of generated implementation:
        def _df_add_column_impl(self, key, value):
          length = len(self._index)
          if length == 0:
            raise SDCLimitation("Could not set item for DataFrame with empty columns")
          elif length != len(value):
            raise ValueError("Length of values does not match length of index")
          res_index = self._index
          data_0 = self._data[0][0]
          res_data_0 = data_0
          data_1 = self._data[1][0]
          res_data_1 = data_1
          new_res_data = value
          return pandas.DataFrame({"A": res_data_0, "C": res_data_1, "B": new_res_data}, index=res_index)
    """
    func_lines = [f'def _df_add_column_impl(self, key, value):']
    func_lines += df_add_column_codelines(self, key)

    func_text = '\n'.join(func_lines)
    global_vars = {'pandas': pandas, 'numpy': numpy,
                   'SDCLimitation': SDCLimitation}

    return func_text, global_vars


def df_replace_column_codegen(self, key):
    """
    Example of generated implementation:
    def _df_replace_column_impl(self, key, value):
      length = len(self._index)
      if length == 0:
        raise SDCLimitation("Could not set item for DataFrame with empty columns")
      elif length != len(value):
        raise ValueError("Length of values does not match length of index")
      res_index = self._index
      data_0 = value
      res_data_0 = data_0
      data_1 = self._data[1][0]
      res_data_1 = data_1
      return pandas.DataFrame({"A": res_data_0, "C": res_data_1}, index=self._index)
    """
    func_lines = [f'def _df_replace_column_impl(self, key, value):']
    func_lines += df_replace_column_codelines(self, key)

    func_text = '\n'.join(func_lines)
    global_vars = {'pandas': pandas, 'numpy': numpy,
                   'SDCLimitation': SDCLimitation}

    return func_text, global_vars


gen_df_add_column_impl = gen_impl_generator(
    df_add_column_codegen, '_df_add_column_impl')
gen_df_replace_column_impl = gen_impl_generator(
    df_replace_column_codegen, '_df_replace_column_impl')


@sdc_overload_method(DataFrameType, '_set_column')
def df_set_column_overload(self, key, value):
    """
    Intel Scalable Dataframe Compiler User Guide
    ********************************************
    Pandas API: pandas.DataFrame.setitem

    Set data to a DataFrame by indexer.

    Limitations
    -----------
    - Supported setting a column in a DataFrame through private method ``df._set_column(key, value)``.
    - DataFrame passed into jit region as a parameter is not changed outside of the region.
    New DataFrame should be returned from the region in this case.
    - Supported setting a column in a non-empty DataFrame as a 1D array only.

    .. literalinclude:: ../../../examples/dataframe/setitem/df_set_new_column.py
       :language: python
       :lines: 37-
       :caption: Setting new column to the DataFrame.
       :name: ex_dataframe_set_new_column

    .. command-output:: python ./dataframe/setitem/df_set_new_column.py
       :cwd: ../../../examples

    .. literalinclude:: ../../../examples/dataframe/setitem/df_set_existing_column.py
       :language: python
       :lines: 37-
       :caption: Setting data to existing column of the DataFrame.
       :name: ex_dataframe_set_existing_column

    .. command-output:: python ./dataframe/setitem/df_set_existing_column.py
       :cwd: ../../../examples

    .. seealso::
        :ref:`Series.getitem <pandas.Series.getitem>`
            Get value(s) of Series by key.
        :ref:`Series.setitem <pandas.Series.setitem>`
            Set value to Series by index
        :ref:`Series.loc <pandas.Series.loc>`
            Access a group of rows and columns by label(s) or a boolean array.
        :ref:`Series.iloc <pandas.Series.iloc>`
            Purely integer-location based indexing for selection by position.
        :ref:`Series.at <pandas.Series.at>`
            Access a single value for a row/column label pair.
        :ref:`Series.iat <pandas.Series.iat>`
            Access a single value for a row/column pair by integer position.
        :ref:`DataFrame.getitem <pandas.DataFrame.getitem>`
            Set value to DataFrame by index
        :ref:`DataFrame.loc <pandas.DataFrame.loc>`
            Access a group of rows and columns by label(s) or a boolean array.
        :ref:`DataFrame.iloc <pandas.DataFrame.iloc>`
            Purely integer-location based indexing for selection by position.
        :ref:`DataFrame.at <pandas.DataFrame.at>`
            Access a single value for a row/column label pair.
        :ref:`DataFrame.iat <pandas.DataFrame.iat>`
            Access a single value for a row/column pair by integer position.

    Intel Scalable Dataframe Compiler Developer Guide
    *************************************************

    Test: python -m sdc.runtests -k sdc.tests.test_dataframe.TestDataFrame.test_df_add_column
    Test: python -m sdc.runtests -k sdc.tests.test_dataframe.TestDataFrame.test_df_replace_column
    """
    if not isinstance(self, DataFrameType):
        return None

    if isinstance(key, types.StringLiteral):
        try:
            self.columns.index(key.literal_value)
        except ValueError:
            return gen_df_add_column_impl(self, key)
        else:
            return gen_df_replace_column_impl(self, key)

    if isinstance(key, types.UnicodeType):

        def _df_set_column_unicode_key_impl(self, key, value):
            # http://numba.pydata.org/numba-doc/dev/developer/literal.html#specifying-for-literal-typing
            # literally raises special exception to call df._set_column with literal idx value got from unicode
            return literally(key)

        return _df_set_column_unicode_key_impl

    ty_checker = TypeChecker('Method _set_column().')
    ty_checker.raise_exc(key, 'str', 'key')


def sdc_pandas_dataframe_reset_index_codegen(drop, all_params, columns, column_loc):
    """
    Example of generated implementation:
        def _df_reset_index_impl(self, level=None, drop=False, inplace=False, col_level=0, col_fill=""):
          result_0 = self._data[0][0]
          result_1 = self._data[0][1]
          return pandas.DataFrame({"A": result_0, "B": result_1})
    """
    result_name = []
    all_params_str = ', '.join(all_params)
    func_lines = [f'def _df_reset_index_impl({all_params_str}):']
    if not drop:
        old_index = 'old_index'
        func_lines += [f'  {old_index} = self.index']
        result_name.append((old_index, 'index'))
    for i, c in enumerate(columns):
        col_loc = column_loc[c]
        type_id, col_id = col_loc.type_id, col_loc.col_id
        result_c = f'result_{i}'
        func_lines += [
            f'  result_{i} = self._data[{type_id}][{col_id}]'
        ]
        result_name.append((result_c, c))
    data = ', '.join(f'"{column_name}": {column}' for column, column_name in result_name)
    func_lines += [f'  return pandas.DataFrame({{{data}}})']
    func_text = '\n'.join(func_lines)

    global_vars = {'pandas': pandas,
                   'numpy': numpy}

    return func_text, global_vars


def sdc_pandas_dataframe_reset_index_impl(self, drop=False):
    all_params = ['self', 'level=None', 'drop=False', 'inplace=False', 'col_level=0', 'col_fill=""']
    func_text, global_vars = sdc_pandas_dataframe_reset_index_codegen(drop, all_params,
                                                                      self.columns, self.column_loc)
    loc_vars = {}
    exec(func_text, global_vars, loc_vars)
    _apply_impl = loc_vars[f'_df_reset_index_impl']

    return _apply_impl


@sdc_overload_method(DataFrameType, 'reset_index')
def sdc_pandas_dataframe_reset_index(self, level=None, drop=False, inplace=False, col_level=0, col_fill=''):
    """
    Intel Scalable Dataframe Compiler User Guide
    ********************************************
    Pandas API: pandas.DataFrame.reset_index

    Limitations
    -----------
    - Reset the index of the DataFrame, and use the default one instead.
    - Parameters level, inplacem col_level, col_fill unsupported.
    - Parameter drop can be only literal value or default value.

    Examples
    --------
    .. literalinclude:: ../../../examples/dataframe/dataframe_reset_index_drop_False.py
        :language: python
        :lines: 36-
        :caption: Reset the index of the DataFrame, and use the default one instead.
                  The old index becomes the first column.
        :name: ex_dataframe_reset_index

    .. command-output:: python ./dataframe/dataframe_reset_index_drop_False.py
        :cwd: ../../../examples

    .. literalinclude:: ../../../examples/dataframe/dataframe_reset_index_drop_True.py
        :language: python
        :lines: 36-
        :caption: Reset the index of the DataFrame, and use the default one instead.
        :name: ex_dataframe_reset_index

    .. command-output:: python ./dataframe/dataframe_reset_index_drop_True.py
        :cwd: ../../../examples

    Intel Scalable Dataframe Compiler Developer Guide
    *************************************************
    Pandas DataFrame method :meth:`pandas.DataFrame.reset_index` implementation.

   .. only:: developer

       Test: python -m sdc.runtests -k sdc.tests.test_dataframe.TestDataFrame.test_df_reset_index*
   """

    func_name = 'reset_index'

    ty_checker = TypeChecker('Method {}().'.format(func_name))
    ty_checker.check(self, DataFrameType)

    if not (level is None or isinstance(level, types.Omitted)):
        raise TypingError('{} Unsupported parameter level. Given: {}'.format(func_name, level))

    if not isinstance(drop, (types.Omitted, types.Boolean, bool)):
        ty_checker.raise_exc(drop, 'bool', 'drop')

    if not (inplace is False or isinstance(inplace, types.Omitted)):
        raise TypingError('{} Unsupported parameter inplace. Given: {}'.format(func_name, inplace))

    if not (col_level == 0 or isinstance(col_level, types.Omitted)):
        raise TypingError('{} Unsupported parameter col_level. Given: {}'.format(func_name, col_level))

    if not (col_fill == '' or isinstance(col_fill, types.Omitted)):
        raise TypingError('{} Unsupported parameter col_fill. Given: {}'.format(func_name, col_fill))

    if isinstance(drop, types.Literal):
        literal_drop = drop.literal_value
        return sdc_pandas_dataframe_reset_index_impl(self, drop=literal_drop)
    elif isinstance(drop, types.Omitted):
        return sdc_pandas_dataframe_reset_index_impl(self, drop=drop.value)
    elif isinstance(drop, bool):
        return sdc_pandas_dataframe_reset_index_impl(self, drop=drop)

    raise SDCLimitation('Method {}(). Parameter drop is only supported as a literal.'.format(func_name))
<|MERGE_RESOLUTION|>--- conflicted
+++ resolved
@@ -51,13 +51,8 @@
                                             check_types_comparable, kwsparams2list,
                                             gen_impl_generator, find_common_dtype_from_numpy_dtypes)
 from sdc.str_arr_ext import StringArrayType
-<<<<<<< HEAD
 
 from sdc.extensions.indexes.empty_index_ext import init_empty_index
-=======
-from sdc.datatypes.range_index_type import RangeIndexType
-from sdc.datatypes.int64_index_type import Int64IndexType
->>>>>>> 97cff233
 
 from sdc.hiframes.pd_dataframe_type import DataFrameType
 from sdc.hiframes.pd_dataframe_ext import init_dataframe_internal, get_structure_maps
@@ -2227,11 +2222,7 @@
 
     if accessor == 'at':
         num_idx = (isinstance(idx[0], types.Number)
-<<<<<<< HEAD
                    and isinstance(self.dataframe.index, (PositionalIndexType, RangeIndexType, Int64IndexType)))
-=======
-                   and isinstance(self.dataframe.index, (types.NoneType, RangeIndexType, Int64IndexType)))
->>>>>>> 97cff233
         str_idx = (isinstance(idx[0], (types.UnicodeType, types.StringLiteral))
                    and isinstance(self.dataframe.index, StringArrayType))
         if isinstance(idx, types.Tuple) and isinstance(idx[1], types.StringLiteral):
@@ -3145,7 +3136,6 @@
         res_data = f'res_data_{i}'
         func_lines += [
             f'  data_{i} = self._data[{type_id}][{col_id}]',
-            # f'  {res_data} = pandas.Series(data_{i}, index=series_index, name="{col}")',
             f'  {res_data} = data_{i}',
         ]
         results.append((col, res_data))
