# *****************************************************************************
# Copyright (c) 2019-2020, Intel Corporation All rights reserved.
#
# Redistribution and use in source and binary forms, with or without
# modification, are permitted provided that the following conditions are met:
#
#     Redistributions of source code must retain the above copyright notice,
#     this list of conditions and the following disclaimer.
#
#     Redistributions in binary form must reproduce the above copyright notice,
#     this list of conditions and the following disclaimer in the documentation
#     and/or other materials provided with the distribution.
#
# THIS SOFTWARE IS PROVIDED BY THE COPYRIGHT HOLDERS AND CONTRIBUTORS "AS IS"
# AND ANY EXPRESS OR IMPLIED WARRANTIES, INCLUDING, BUT NOT LIMITED TO,
# THE IMPLIED WARRANTIES OF MERCHANTABILITY AND FITNESS FOR A PARTICULAR
# PURPOSE ARE DISCLAIMED. IN NO EVENT SHALL THE COPYRIGHT HOLDER OR
# CONTRIBUTORS BE LIABLE FOR ANY DIRECT, INDIRECT, INCIDENTAL, SPECIAL,
# EXEMPLARY, OR CONSEQUENTIAL DAMAGES (INCLUDING, BUT NOT LIMITED TO,
# PROCUREMENT OF SUBSTITUTE GOODS OR SERVICES; LOSS OF USE, DATA, OR PROFITS;
# OR BUSINESS INTERRUPTION) HOWEVER CAUSED AND ON ANY THEORY OF LIABILITY,
# WHETHER IN CONTRACT, STRICT LIABILITY, OR TORT (INCLUDING NEGLIGENCE OR
# OTHERWISE) ARISING IN ANY WAY OUT OF THE USE OF THIS SOFTWARE,
# EVEN IF ADVISED OF THE POSSIBILITY OF SUCH DAMAGE.
# *****************************************************************************

'''
| :class:`pandas.DataFrame` functions and operators implementations in Intel SDC
| Also, it contains Numba internal operators which are required for DataFrame type handling
'''

import numba
import numpy
import operator
import pandas
import sdc

from pandas.core.indexing import IndexingError

from numba import types, prange
from numba.special import literally
from numba.typed import List, Dict
from numba.errors import TypingError
from pandas.core.indexing import IndexingError

from sdc.hiframes.pd_dataframe_ext import DataFrameType
from sdc.hiframes.pd_series_type import SeriesType
from sdc.utilities.sdc_typing_utils import (TypeChecker, check_index_is_numeric,
                                            check_types_comparable, kwsparams2list,
                                            gen_impl_generator, find_common_dtype_from_numpy_dtypes)
from sdc.str_arr_ext import StringArrayType

from sdc.hiframes.pd_dataframe_type import DataFrameType
from sdc.datatypes.hpat_pandas_dataframe_getitem_types import (DataFrameGetitemAccessorType,
                                                               dataframe_getitem_accessor_init)
from sdc.datatypes.common_functions import SDCLimitation
from sdc.datatypes.hpat_pandas_dataframe_rolling_types import _hpat_pandas_df_rolling_init
from sdc.datatypes.hpat_pandas_rolling_types import (
    gen_sdc_pandas_rolling_overload_body, sdc_pandas_rolling_docstring_tmpl)
from sdc.datatypes.hpat_pandas_groupby_functions import init_dataframe_groupby, merge_groupby_dicts_inplace
from sdc.hiframes.pd_dataframe_ext import get_dataframe_data
from sdc.utilities.utils import sdc_overload, sdc_overload_method, sdc_overload_attribute
from sdc.hiframes.api import isna
from sdc.functions.numpy_like import getitem_by_mask
from sdc.datatypes.common_functions import _sdc_take, sdc_reindex_series
from sdc.utilities.prange_utils import parallel_chunks
from sdc.functions.numpy_like import find_idx


@sdc_overload_attribute(DataFrameType, 'index')
def hpat_pandas_dataframe_index(df):
    """
    Intel Scalable Dataframe Compiler User Guide
    ********************************************
    Pandas API: pandas.DataFrame.index

    Examples
    --------
    .. literalinclude:: ../../../examples/dataframe/dataframe_index.py
        :language: python
        :lines: 27-
        :caption: The index (row labels) of the DataFrame.
        :name: ex_dataframe_index

    .. command-output:: python ./dataframe/dataframe_index.py
        :cwd: ../../../examples

    Intel Scalable Dataframe Compiler Developer Guide
    *************************************************
    Pandas DataFrame attribute :attr:`pandas.DataFrame.index` implementation.

    .. only:: developer
        Test: python -m sdc.runtests -k sdc.tests.test_dataframe.TestDataFrame.test_index*
    """

    ty_checker = TypeChecker('Attribute index.')
    ty_checker.check(df, DataFrameType)

    if isinstance(df.index, types.NoneType) or df.index is None:
        empty_df = not df.columns

        def hpat_pandas_df_index_none_impl(df):
            df_len = len(df._data[0]) if empty_df == False else 0  # noqa

            return numpy.arange(df_len)

        return hpat_pandas_df_index_none_impl
    else:

        def hpat_pandas_df_index_impl(df):
            return df._index

        return hpat_pandas_df_index_impl


def sdc_pandas_dataframe_values_codegen(df, numba_common_dtype):
    """
    Input:
    column_len = 3
    numba_common_dtype = float64

    Func generated:
    def sdc_pandas_dataframe_values_impl(df):
        row_len = len(df._data[0])
        df_col_A = df._data[0]
        df_col_B = df._data[1]
        df_col_C = df._data[2]
        df_values = numpy.empty(row_len*3, numpy.dtype("float64"))
        for i in range(row_len):
            df_values[i * 3 + 0] = df_col_A[i]
            df_values[i * 3 + 1] = df_col_B[i]
            df_values[i * 3 + 2] = df_col_C[i]
        return df_values.reshape(row_len, 3)

    """

    indent = 4 * ' '
    func_args = ['df']

    func_definition = [f'def sdc_pandas_dataframe_values_impl({", ".join(func_args)}):']
    func_text = []
    column_list = []
    column_len = len(df.columns)
    func_text.append(f'row_len = len(df._data[0])')

    for index, column_name in enumerate(df.columns):
        func_text.append(f'df_col_{index} = df._data[{index}]')
        column_list.append(f'df_col_{index}')

    func_text.append(f'df_values = numpy.empty(row_len*{column_len}, numpy.dtype("{numba_common_dtype}"))')
    func_text.append('for i in range(row_len):')
    for j in range(column_len):
        func_text.append(indent + f'df_values[i * {column_len} + {j}] = {column_list[j]}[i]')

    func_text.append(f"return df_values.reshape(row_len, {column_len})\n")
    func_definition.extend([indent + func_line for func_line in func_text])
    func_def = '\n'.join(func_definition)

    global_vars = {'pandas': pandas, 'numpy': numpy}

    return func_def, global_vars


@sdc_overload_attribute(DataFrameType, 'values')
def hpat_pandas_dataframe_values(df):
    """
    Intel Scalable Dataframe Compiler User Guide
    ********************************************
    Pandas API: pandas.DataFrame.values

    Limitations
    -----------
    - Only numeric values supported as an output
    - The dtype will be a lower-common-denominator dtype (implicit upcasting);
    that is to say if the dtypes (even of numeric types) are mixed, the one that accommodates all will be chosen.
    Use this with care if you are not dealing with the blocks.
    e.g. If the dtypes are float16 and float32, dtype will be upcast to float32. If dtypes are int32 and uint8,
    dtype will be upcast to int32. By numpy.find_common_type() convention,
    mixing int64 and uint64 will result in a float64 dtype.

    Examples
    --------
    .. literalinclude:: ../../../examples/dataframe/dataframe_values.py
      :language: python
      :lines: 27-
      :caption: The values data of the DataFrame.
      :name: ex_dataframe_values

    .. command-output:: python ./dataframe/dataframe_values.py
       :cwd: ../../../examples

    .. seealso::

        :ref:`DataFrame.to_numpy <pandas.DataFrame.to_numpy>`
            Recommended alternative to this method.
        :ref:`DataFrame.index <pandas.DataFrame.index>`
            Retrieve the index labels.
        :ref:`DataFrame.columns <pandas.DataFrame.columns>`
            Retrieving the column names.

    Intel Scalable Dataframe Compiler Developer Guide
    *************************************************
    Pandas DataFrame attribute :attr:`pandas.DataFrame.values` implementation.

    .. only:: developer
        Test: python -m sdc.runtests -k sdc.tests.test_dataframe.TestDataFrame.test_df_values*
    """

    func_name = 'Attribute values.'
    ty_checker = TypeChecker(func_name)
    ty_checker.check(df, DataFrameType)

    # TODO: Handle StringArrayType
    for i, column in enumerate(df.data):
        if isinstance(column, StringArrayType):
            ty_checker.raise_exc(column, 'Numeric type', f'df.data["{df.columns[i]}"]')

    numba_common_dtype = find_common_dtype_from_numpy_dtypes([column.dtype for column in df.data], [])

    def hpat_pandas_df_values_impl(df, numba_common_dtype):
        loc_vars = {}
        func_def, global_vars = sdc_pandas_dataframe_values_codegen(df, numba_common_dtype)

        exec(func_def, global_vars, loc_vars)
        _values_impl = loc_vars['sdc_pandas_dataframe_values_impl']
        return _values_impl

    return hpat_pandas_df_values_impl(df, numba_common_dtype)


def sdc_pandas_dataframe_append_codegen(df, other, _func_name, ignore_index_value, indexes_comparable, args):
    """
    Input:
    df = pd.DataFrame({'A': ['cat', 'dog', np.nan], 'B': [.2, .3, np.nan]})
    other = pd.DataFrame({'A': ['bird', 'fox', 'mouse'], 'C': ['a', np.nan, '']})
    ignore_index=True

    Func generated:
    def sdc_pandas_dataframe_append_impl(df, other, ignore_index=False, verify_integrity=False, sort=None):
        len_df = len(df._data[0])
        len_other = len(other._data[0])
        new_col_A_data_df = df._data[0]
        new_col_A_data_other = other._data[0]
        new_col_A = init_series(new_col_A_data_df).append(init_series(new_col_A_data_other))._data
        new_col_B_data_df = df._data[1]
        new_col_B_data = init_series(new_col_B_data_df)._data
        new_col_B = fill_array(new_col_B_data, len_df+len_other)
        new_col_C_data_other = other._data[0]
        new_col_C_data = init_series(new_col_C_data_other)._data
        new_col_C = fill_str_array(new_col_C_data, len_df+len_other, push_back=False)
        return pandas.DataFrame({"A": new_col_A, "B": new_col_B, "C": new_col_C)
    """
    indent = 4 * ' '
    func_args = ['df', 'other']

    func_args = ['df', 'other'] + kwsparams2list(args)

    df_columns_indx = {col_name: i for i, col_name in enumerate(df.columns)}
    other_columns_indx = {col_name: i for i, col_name in enumerate(other.columns)}

    # Keep columns that are StringArrayType
    string_type_columns = set(col_name for typ, col_name in zip(df.data, df.columns)
                              if isinstance(typ, StringArrayType))

    for typ, col_name in zip(other.data, other.columns):
        if isinstance(typ, StringArrayType):
            string_type_columns.add(col_name)

    func_definition = [f'def sdc_pandas_dataframe_{_func_name}_impl({", ".join(func_args)}):']
    func_text = []
    column_list = []

    func_text.append(f'len_df = len(df._data[0])')
    func_text.append(f'len_other = len(other._data[0])')

    for col_name, col_id in df_columns_indx.items():
        func_text.append(f'new_col_{col_id}_data_{"df"} = {"df"}._data[{col_id}]')
        if col_name in other_columns_indx:
            other_col_id = other_columns_indx.get(col_name)
            func_text.append(f'new_col_{col_id}_data_{"other"} = '
                             f'{"other"}._data[{other_columns_indx.get(col_name)}]')
            s1 = f'init_series(new_col_{col_id}_data_{"df"})'
            s2 = f'init_series(new_col_{col_id}_data_{"other"})'
            func_text.append(f'new_col_{col_id} = {s1}.append({s2})._data')
        else:
            func_text.append(f'new_col_{col_id}_data = init_series(new_col_{col_id}_data_df)._data')
            if col_name in string_type_columns:
                func_text.append(f'new_col_{col_id} = fill_str_array(new_col_{col_id}_data, len_df+len_other)')
            else:
                func_text.append(f'new_col_{col_id} = fill_array(new_col_{col_id}_data, len_df+len_other)')
        column_list.append((f'new_col_{col_id}', col_name))

    for col_name, col_id in other_columns_indx.items():
        if col_name not in df_columns_indx:
            func_text.append(f'new_col_{col_id}_data_{"other"} = {"other"}._data[{col_id}]')
            func_text.append(f'new_col_{col_id}_data = init_series(new_col_{col_id}_data_other)._data')
            if col_name in string_type_columns:
                func_text.append(
                    f'new_col_{col_id}_other = '
                    f'fill_str_array(new_col_{col_id}_data, len_df+len_other, push_back=False)')
            else:
                func_text.append(f'new_col_{col_id}_other = '
                                 f'fill_array(new_col_{col_id}_data, len_df+len_other, push_back=False)')
            column_list.append((f'new_col_{col_id}_other', col_name))

    data = ', '.join(f'"{column_name}": {column}' for column, column_name in column_list)

    if ignore_index_value == True:  # noqa
        func_text.append(f'return pandas.DataFrame({{{data}}})\n')
    else:
        if indexes_comparable == False:  # noqa
            func_text.append(f'raise SDCLimitation("Indexes of dataframes are expected to have comparable '
                             f'(both Numeric or String) types if parameter ignore_index is set to False.")')
        else:
            func_text += [f'joined_index = hpat_arrays_append(df.index, other.index)\n',
                          f'return pandas.DataFrame({{{data}}}, index=joined_index)\n']

    func_definition.extend([indent + func_line for func_line in func_text])
    func_def = '\n'.join(func_definition)

    global_vars = {'pandas': pandas,
                   'init_series': sdc.hiframes.api.init_series,
                   'fill_array': sdc.datatypes.common_functions.fill_array,
                   'fill_str_array': sdc.datatypes.common_functions.fill_str_array,
                   'hpat_arrays_append': sdc.datatypes.common_functions.hpat_arrays_append,
                   'SDCLimitation': SDCLimitation}

    return func_def, global_vars


@sdc_overload_method(DataFrameType, 'append')
def sdc_pandas_dataframe_append(df, other, ignore_index=False, verify_integrity=False, sort=None):
    """
    Intel Scalable Dataframe Compiler User Guide
    ********************************************

    Pandas API: pandas.DataFrame.append

    Limitations
    -----------
    - Parameters ``verify_integrity`` and ``sort`` are unsupported.
    - Parameter ``other`` can be only :obj:`pandas.DataFrame`.
    - Indexes of dataframes are expected to have comparable (both Numeric or String) types if parameter ignore_index
    is set to False.
    - This function may reveal slower performance than Pandas* on user system. Users should exercise a tradeoff
    between staying in JIT-region with that function or going back to interpreter mode.

    Examples
    --------
    .. literalinclude:: ../../../examples/dataframe/dataframe_append.py
        :language: python
        :lines: 37-
        :caption: Appending rows of other to the end of caller, returning a new object. Columns in other that are not
                  in the caller are added as new columns.
        :name: ex_dataframe_append

    .. command-output:: python ./dataframe/dataframe_append.py
        :cwd: ../../../examples

    .. seealso::
        `pandas.concat <https://pandas.pydata.org/pandas-docs/stable/reference/api/pandas.concat.html>`_
            General function to concatenate DataFrame or Series objects.

    Intel Scalable Dataframe Compiler Developer Guide
    *************************************************
    Pandas DataFrame method :meth:`pandas.DataFrame.append` implementation.

    .. only:: developer
        Test: python -m sdc.runtests -k sdc.tests.test_dataframe.TestDataFrame.test_append*
    """

    _func_name = 'append'

    ty_checker = TypeChecker(f'Method {_func_name}().')
    ty_checker.check(df, DataFrameType)
    # TODO: support other array-like types
    ty_checker.check(other, DataFrameType)

    if not isinstance(verify_integrity, (bool, types.Boolean, types.Omitted)) and verify_integrity:
        ty_checker.raise_exc(verify_integrity, 'boolean', 'verify_integrity')

    if not isinstance(sort, (bool, types.Boolean, types.Omitted)) and sort is not None:
        ty_checker.raise_exc(sort, 'boolean, None', 'sort')

    if not isinstance(ignore_index, (bool, types.Boolean, types.Omitted)):
        ty_checker.raise_exc(ignore_index, 'boolean', 'ignore_index')

    none_or_numeric_indexes = ((isinstance(df.index, types.NoneType) or isinstance(df.index, types.Number)) and
                               (isinstance(other.index, types.NoneType) or isinstance(other.index, types.Number)))
    indexes_comparable = check_types_comparable(df.index, other.index) or none_or_numeric_indexes

    if isinstance(ignore_index, types.Literal):
        ignore_index = ignore_index.literal_value
    elif not (ignore_index is False or isinstance(ignore_index, types.Omitted)):
        raise SDCLimitation("Parameter ignore_index should be Literal")

    args = {'ignore_index': False, 'verify_integrity': False, 'sort': None}

    def sdc_pandas_dataframe_append_impl(df, other, _func_name, ignore_index, indexes_comparable, args):
        loc_vars = {}
        func_def, global_vars = sdc_pandas_dataframe_append_codegen(df, other, _func_name, ignore_index,
                                                                    indexes_comparable, args)
        exec(func_def, global_vars, loc_vars)
        _append_impl = loc_vars['sdc_pandas_dataframe_append_impl']
        return _append_impl

    return sdc_pandas_dataframe_append_impl(df, other, _func_name, ignore_index, indexes_comparable, args)

# Example func_text for func_name='count' columns=('A', 'B'):
#
#         def _df_count_impl(df, axis=0, level=None, numeric_only=False):
#           series_A = init_series(df._data[0])
#           result_A = series_A.count(level=level)
#           series_B = init_series(df._data[1])
#           result_B = series_B.count(level=level)
#           return pandas.Series([result_A, result_B], ['A', 'B'])


def _dataframe_reduce_columns_codegen(func_name, func_params, series_params, columns):
    result_name_list = []
    joined = ', '.join(func_params)
    func_lines = [f'def _df_{func_name}_impl({joined}):']
    for i, c in enumerate(columns):
        result_c = f'result_{i}'
        func_lines += [f'  series_{i} = pandas.Series({func_params[0]}._data[{i}])',
                       f'  {result_c} = series_{i}.{func_name}({series_params})']
        result_name_list.append(result_c)
    all_results = ', '.join(result_name_list)
    all_columns = ', '.join([f"'{c}'" for c in columns])

    func_lines += [f'  return pandas.Series([{all_results}], [{all_columns}])']
    func_text = '\n'.join(func_lines)

    global_vars = {'pandas': pandas}

    return func_text, global_vars


def sdc_pandas_dataframe_reduce_columns(df, func_name, params, ser_params):
    all_params = ['df']
    ser_par = []

    for key, value in params.items():
        all_params.append('{}={}'.format(key, value))
    for key, value in ser_params.items():
        ser_par.append('{}={}'.format(key, value))

    s_par = '{}'.format(', '.join(ser_par[:]))

    df_func_name = f'_df_{func_name}_impl'

    func_text, global_vars = _dataframe_reduce_columns_codegen(func_name, all_params, s_par, df.columns)
    loc_vars = {}
    exec(func_text, global_vars, loc_vars)
    _reduce_impl = loc_vars[df_func_name]

    return _reduce_impl


def _dataframe_reduce_columns_codegen_head(func_name, func_params, series_params, columns, df):
    """
    Example func_text for func_name='head' columns=('float', 'int', 'string'):

        def _df_head_impl(df, n=5):
            series_float = pandas.Series(df._data[0])
            result_float = series_float.head(n=n)
            series_int = pandas.Series(df._data[1])
            result_int = series_int.head(n=n)
            series_string = pandas.Series(df._data[2])
            result_string = series_string.head(n=n)
            return pandas.DataFrame({"float": result_float, "int": result_int, "string": result_string},
                                    index = df._index[:n])
    """
    results = []
    joined = ', '.join(func_params)
    func_lines = [f'def _df_{func_name}_impl(df, {joined}):']
    ind = df_index_codegen_head(df)
    for i, c in enumerate(columns):
        result_c = f'result_{c}'
        func_lines += [f'  series_{c} = pandas.Series(df._data[{i}])',
                       f'  {result_c} = series_{c}.{func_name}({series_params})']
        results.append((columns[i], result_c))

    data = ', '.join(f'"{col}": {data}' for col, data in results)
    func_lines += [f'  return pandas.DataFrame({{{data}}}, {ind})']
    func_text = '\n'.join(func_lines)
    global_vars = {'pandas': pandas}

    return func_text, global_vars


def sdc_pandas_dataframe_head_codegen(df, func_name, params, ser_params):
    all_params = kwsparams2list(params)
    ser_par = kwsparams2list(ser_params)
    s_par = ', '.join(ser_par)

    df_func_name = f'_df_{func_name}_impl'
    func_text, global_vars = _dataframe_reduce_columns_codegen_head(func_name, all_params, s_par, df.columns, df)
    loc_vars = {}
    exec(func_text, global_vars, loc_vars)
    _reduce_impl = loc_vars[df_func_name]

    return _reduce_impl


def df_index_codegen_head(self):
    # TODO: Rewrite when DF constructor will be fixed with index=None
    if isinstance(self.index, types.NoneType):
        return ''

    return 'index=df._index[:n]'


@sdc_overload_method(DataFrameType, 'head')
def head_overload(df, n=5):
    """
    Intel Scalable Dataframe Compiler User Guide
    ********************************************

    Pandas API: pandas.DataFrame.head

    Examples
    --------
    .. literalinclude:: ../../../examples/dataframe/dataframe_head.py
       :language: python
       :lines: 37-
       :caption: Return the first n rows.
       :name: ex_dataframe_head

    .. command-output:: python ./dataframe/dataframe_head.py
       :cwd: ../../../examples

    .. seealso::

        :ref:`DataFrame.tail <pandas.DataFrame.tail>`

    Intel Scalable Dataframe Compiler Developer Guide
    *************************************************
    Pandas Series method :meth:`pandas.Series.head` implementation.

    .. only:: developer
        Test: python -m sdc.runtests -k sdc.tests.test_dataframe.TestDataFrame.test_df_head*
    """
    name = 'head'

    if isinstance(n, types.Omitted):
        n = n.value

    params = {'n': 5}
    ser_par = {'n': 'n'}
    return sdc_pandas_dataframe_head_codegen(df, name, params, ser_par)


def _dataframe_codegen_copy(func_params, series_params, df):
    """
    Example func_text for func_name='copy' columns=('A', 'B', 'C'):
        def _df_copy_impl(df, deep=True):
            series_0 = pandas.Series(df._data[0])
            result_0 = series_0.copy(deep=deep)
            series_1 = pandas.Series(df._data[1])
            result_1 = series_1.copy(deep=deep)
            return pandas.DataFrame({"A": result_0, "B": result_1}, index=df._index)
    """
    results = []
    series_params_str = ', '.join(kwsparams2list(series_params))
    func_params_str = ', '.join(kwsparams2list(func_params))
    func_lines = [f"def _df_copy_impl(df, {func_params_str}):"]
    index = df_index_codegen_all(df)
    for i, c in enumerate(df.columns):
        result_c = f"result_{i}"
        func_lines += [f"  series_{i} = pandas.Series(df._data[{i}], name='{c}')",
                       f"  {result_c} = series_{i}.copy({series_params_str})"]
        results.append((c, result_c))

    data = ', '.join(f'"{col}": {data}' for col, data in results)
    func_lines += [f"  return pandas.DataFrame({{{data}}}, {index})"]
    func_text = '\n'.join(func_lines)
    global_vars = {'pandas': pandas}

    return func_text, global_vars


def sdc_pandas_dataframe_copy_codegen(df, params, series_params):
    func_text, global_vars = _dataframe_codegen_copy(params, series_params, df)
    loc_vars = {}
    exec(func_text, global_vars, loc_vars)
    _reduce_impl = loc_vars['_df_copy_impl']

    return _reduce_impl


def df_index_codegen_all(self):
    if isinstance(self.index, types.NoneType):
        return ''

    return 'index=df._index'


@sdc_overload_method(DataFrameType, 'copy')
def copy_overload(df, deep=True):
    """
    Intel Scalable Dataframe Compiler User Guide
    ********************************************

    Pandas API: pandas.DataFrame.copy

    Limitations
    -----------
    - Parameter deep=False is currently unsupported for indexes by Intel Scalable Dataframe Compiler

    Examples
    --------
    .. literalinclude:: ../../../examples/dataframe/dataframe_copy.py
       :language: python
       :lines: 36-
       :caption: Make a copy of this object’s indices and data.
       :name: ex_dataframe_copy

    .. command-output:: python ./dataframe/dataframe_copy.py
       :cwd: ../../../examples

    Intel Scalable Dataframe Compiler Developer Guide
    *************************************************
    Pandas DataFrame method :meth:`pandas.Series.copy` implementation.

    .. only:: developer
        Test: python -m sdc.runtests -k sdc.tests.test_dataframe.TestDataFrame.test_df_copy*
    """
    ty_checker = TypeChecker("Method copy().")
    ty_checker.check(df, DataFrameType)

    if not (isinstance(deep, (types.Omitted, types.Boolean, types.NoneType)) or deep is True):
        ty_checker.raise_exc(deep, 'boolean', 'deep')

    params = {'deep': True}
    series_params = {'deep': 'deep'}
    return sdc_pandas_dataframe_copy_codegen(df, params, series_params)


def _dataframe_apply_columns_codegen(func_name, func_params, series_params, columns):
    result_name = []
    joined = ', '.join(func_params)
    func_lines = [f'def _df_{func_name}_impl({joined}):']
    for i, c in enumerate(columns):
        result_c = f'result_{i}'
        func_lines += [f'  series_{i} = pandas.Series({func_params[0]}._data[{i}])',
                       f'  {result_c} = series_{i}.{func_name}({series_params})']
        result_name.append((result_c, c))

    data = ', '.join(f'"{column_name}": {column}' for column, column_name in result_name)

    func_lines += [f'  return pandas.DataFrame({{{data}}})']
    func_text = '\n'.join(func_lines)

    global_vars = {'pandas': pandas}

    return func_text, global_vars


def sdc_pandas_dataframe_apply_columns(df, func_name, params, ser_params):
    all_params = ['df']
    ser_par = []

    for key, value in params.items():
        all_params.append('{}={}'.format(key, value))
    for key, value in ser_params.items():
        ser_par.append('{}={}'.format(key, value))

    s_par = ', '.join(ser_par)

    df_func_name = f'_df_{func_name}_impl'

    func_text, global_vars = _dataframe_apply_columns_codegen(func_name, all_params, s_par, df.columns)

    loc_vars = {}
    exec(func_text, global_vars, loc_vars)
    _reduce_impl = loc_vars[df_func_name]

    return _reduce_impl


def check_type(name, df, axis=None, skipna=None, level=None, numeric_only=None, ddof=1, min_count=0):
    ty_checker = TypeChecker('Method {}().'.format(name))
    ty_checker.check(df, DataFrameType)

    if not (isinstance(axis, types.Omitted) or axis is None):
        ty_checker.raise_exc(axis, 'unsupported', 'axis')

    if not (isinstance(skipna, (types.Omitted, types.NoneType, types.Boolean)) or skipna is None):
        ty_checker.raise_exc(skipna, 'bool', 'skipna')

    if not (isinstance(level, types.Omitted) or level is None):
        ty_checker.raise_exc(level, 'unsupported', 'level')

    if not (isinstance(numeric_only, types.Omitted) or numeric_only is None):
        ty_checker.raise_exc(numeric_only, 'unsupported', 'numeric_only')

    if not (isinstance(ddof, (types.Omitted, types.Integer)) or ddof == 1):
        ty_checker.raise_exc(ddof, 'int', 'ddof')

    if not (isinstance(min_count, types.Omitted) or min_count == 0):
        ty_checker.raise_exc(min_count, 'unsupported', 'min_count')


@sdc_overload_method(DataFrameType, 'median')
def median_overload(df, axis=None, skipna=None, level=None, numeric_only=None):
    """
    Intel Scalable Dataframe Compiler User Guide
    ********************************************

    Pandas API: pandas.DataFrame.median

    Limitations
    -----------
    Parameters ``axis``, ``level`` and ``numeric_only`` are unsupported.

    Examples
    --------
    .. literalinclude:: ../../../examples/dataframe/dataframe_median.py
       :language: python
       :lines: 35-
       :caption: Return the median of the values for the columns.
       :name: ex_dataframe_median

    .. command-output:: python ./dataframe/dataframe_median.py
       :cwd: ../../../examples

    .. seealso::
        :ref:`Series.median <pandas.Series.median>`
            Returns the median of the values for the Series.

    Intel Scalable Dataframe Compiler Developer Guide
    *************************************************

    Pandas DataFrame method :meth:`pandas.DataFrame.median` implementation.

    .. only:: developer

        Test: python -m sdc.runtests -k sdc.tests.test_dataframe.TestDataFrame.test_median*
    """

    name = 'median'

    check_type(name, df, axis=axis, skipna=skipna, level=level, numeric_only=numeric_only)

    params = {'axis': None, 'skipna': None, 'level': None, 'numeric_only': None}
    ser_par = {'skipna': 'skipna', 'level': 'level'}

    return sdc_pandas_dataframe_reduce_columns(df, name, params, ser_par)


@sdc_overload_method(DataFrameType, 'mean')
def mean_overload(df, axis=None, skipna=None, level=None, numeric_only=None):
    """
    Intel Scalable Dataframe Compiler User Guide
    ********************************************

    Pandas API: pandas.DataFrame.mean

    Limitations
    -----------
    Parameters ``axis``, ``level`` and ``numeric_only`` are unsupported.

    Examples
    --------
    .. literalinclude:: ../../../examples/dataframe/dataframe_mean.py
       :language: python
       :lines: 35-
       :caption: Return the mean of the values for the columns.
       :name: ex_dataframe_mean

    .. command-output:: python ./dataframe/dataframe_mean.py
       :cwd: ../../../examples

    .. seealso::
        :ref:`Series.mean <pandas.Series.mean>`
            Return the mean of the values for the Series.

    Intel Scalable Dataframe Compiler Developer Guide
    *************************************************

    Pandas DataFrame method :meth:`pandas.DataFrame.mean` implementation.

    .. only:: developer

        Test: python -m sdc.runtests -k sdc.tests.test_dataframe.TestDataFrame.test_mean*
    """

    name = 'mean'

    check_type(name, df, axis=axis, skipna=skipna, level=level, numeric_only=numeric_only)

    params = {'axis': None, 'skipna': None, 'level': None, 'numeric_only': None}
    ser_par = {'skipna': 'skipna', 'level': 'level'}

    return sdc_pandas_dataframe_reduce_columns(df, name, params, ser_par)


sdc_pandas_dataframe_rolling = sdc_overload_method(DataFrameType, 'rolling')(
    gen_sdc_pandas_rolling_overload_body(_hpat_pandas_df_rolling_init, DataFrameType))
sdc_pandas_dataframe_rolling.__doc__ = sdc_pandas_rolling_docstring_tmpl.format(
    ty='DataFrame', ty_lower='dataframe')


@sdc_overload_method(DataFrameType, 'std')
def std_overload(df, axis=None, skipna=None, level=None, ddof=1, numeric_only=None):
    """
    Intel Scalable Dataframe Compiler User Guide
    ********************************************

    Pandas API: pandas.DataFrame.std

    Limitations
    -----------
    Parameters ``axis``, ``level`` and ``numeric_only`` are unsupported.

    Examples
    --------
    .. literalinclude:: ../../../examples/dataframe/dataframe_std.py
       :language: python
       :lines: 35-
       :caption: Return sample standard deviation over columns.
       :name: ex_dataframe_std

    .. command-output:: python ./dataframe/dataframe_std.py
       :cwd: ../../../examples

    .. seealso::
        :ref:`Series.std <pandas.Series.std>`
            Returns sample standard deviation over Series.
        :ref:`Series.var <pandas.Series.var>`
            Returns unbiased variance over Series.
        :ref:`DataFrame.var <pandas.DataFrame.var>`
            Returns unbiased variance over DataFrame.

    Intel Scalable Dataframe Compiler Developer Guide
    *************************************************

    Pandas DataFrame method :meth:`pandas.DataFrame.std` implementation.

    .. only:: developer

        Test: python -m sdc.runtests -k sdc.tests.test_dataframe.TestDataFrame.test_std*
    """

    name = 'std'

    check_type(name, df, axis=axis, skipna=skipna, level=level, numeric_only=numeric_only, ddof=ddof)

    params = {'axis': None, 'skipna': None, 'level': None, 'ddof': 1, 'numeric_only': None}
    ser_par = {'skipna': 'skipna', 'level': 'level', 'ddof': 'ddof'}

    return sdc_pandas_dataframe_reduce_columns(df, name, params, ser_par)


@sdc_overload_method(DataFrameType, 'var')
def var_overload(df, axis=None, skipna=None, level=None, ddof=1, numeric_only=None):
    """
    Intel Scalable Dataframe Compiler User Guide
    ********************************************

    Pandas API: pandas.DataFrame.var

    Limitations
    -----------
    Parameters ``axis``, ``level`` and ``numeric_only`` are unsupported.

    Examples
    --------
    .. literalinclude:: ../../../examples/dataframe/dataframe_var.py
       :language: python
       :lines: 35-
       :caption: Return unbiased variance over requested axis.
       :name: ex_dataframe_var

    .. command-output:: python ./dataframe/dataframe_var.py
       :cwd: ../../../examples

    .. seealso::
        :ref:`Series.std <pandas.Series.std>`
            Returns sample standard deviation over Series.
        :ref:`Series.var<pandas.Series.var>`
            Returns unbiased variance over Series.
        :ref:`DataFrame.std <pandas.DataFrame.std>`
            Returns sample standard deviation over DataFrame.

    Intel Scalable Dataframe Compiler Developer Guide
    *************************************************

    Pandas DataFrame method :meth:`pandas.DataFrame.var` implementation.

    .. only:: developer

        Test: python -m sdc.runtests -k sdc.tests.test_dataframe.TestDataFrame.test_var*
    """

    name = 'var'

    check_type(name, df, axis=axis, skipna=skipna, level=level, numeric_only=numeric_only, ddof=ddof)

    params = {'axis': None, 'skipna': None, 'level': None, 'ddof': 1, 'numeric_only': None}
    ser_par = {'skipna': 'skipna', 'level': 'level', 'ddof': 'ddof'}

    return sdc_pandas_dataframe_reduce_columns(df, name, params, ser_par)


@sdc_overload_method(DataFrameType, 'max')
def max_overload(df, axis=None, skipna=None, level=None, numeric_only=None):
    """
    Intel Scalable Dataframe Compiler User Guide
    ********************************************

    Pandas API: pandas.DataFrame.max

    Limitations
    -----------
    Parameters ``axis``, ``level`` and  ``numeric_only`` are unsupported.

    Examples
    --------
    .. literalinclude:: ../../../examples/dataframe/dataframe_max.py
       :language: python
       :lines: 35-
       :caption: Return the maximum of the values for the columns.
       :name: ex_dataframe_max

    .. command-output:: python ./dataframe/dataframe_max.py
       :cwd: ../../../examples

    .. seealso::
        :ref:`Series.sum <pandas.Series.sum>`
            Return the sum.
        :ref:`Series.max <pandas.Series.max>`
            Return the maximum.
        :ref:`Series.idxmin <pandas.Series.idxmin>`
            Return the index of the minimum.
        :ref:`Series.idxmax <pandas.Series.idxmax>`
            Return the index of the maximum.
        :ref:`DataFrame.sum <pandas.DataFrame.sum>`
            Return the sum over the requested axis.
        :ref:`DataFrame.min <pandas.DataFrame.min>`
            Return the minimum over the requested axis.
        :ref:`DataFrame.idxmin <pandas.DataFrame.idxmin>`
            Return the index of the minimum over the requested axis.
        :ref:`DataFrame.idxmax <pandas.DataFrame.idxmax>`
            Return the index of the maximum over the requested axis.

    Intel Scalable Dataframe Compiler Developer Guide
    *************************************************

    Pandas DataFrame method :meth:`pandas.DataFrame.max` implementation.

    .. only:: developer

        Test: python -m sdc.runtests -k sdc.tests.test_dataframe.TestDataFrame.test_max*
    """

    name = 'max'

    check_type(name, df, axis=axis, skipna=skipna, level=level, numeric_only=numeric_only)

    params = {'axis': None, 'skipna': None, 'level': None, 'numeric_only': None}
    ser_par = {'skipna': 'skipna', 'level': 'level'}

    return sdc_pandas_dataframe_reduce_columns(df, name, params, ser_par)


@sdc_overload_method(DataFrameType, 'min')
def min_overload(df, axis=None, skipna=None, level=None, numeric_only=None):
    """
    Intel Scalable Dataframe Compiler User Guide
    ********************************************

    Pandas API: pandas.DataFrame.min

    Limitations
    -----------
    Parameters ``axis``, ``level`` and ``numeric_only`` are unsupported.

    Examples
    --------
    .. literalinclude:: ../../../examples/dataframe/dataframe_min.py
       :language: python
       :lines: 35-
       :caption: Return the minimum of the values for the columns.
       :name: ex_dataframe_min

    .. command-output:: python ./dataframe/dataframe_min.py
       :cwd: ../../../examples

    .. seealso::
        :ref:`Series.sum <pandas.Series.sum>`
            Return the sum.
        :ref:`Series.min <pandas.Series.min>`
            Return the minimum.
        :ref:`Series.max <pandas.Series.max>`
            Return the maximum.
        :ref:`Series.idxmin <pandas.Series.idxmin>`
            Return the index of the minimum.
        :ref:`Series.idxmax <pandas.Series.idxmax>`
            Return the index of the maximum.
        :ref:`DataFrame.sum <pandas.DataFrame.sum>`
            Return the sum over the requested axis.
        :ref:`DataFrame.min <pandas.DataFrame.min>`
            Return the minimum over the requested axis.
        :ref:`DataFrame.max <pandas.DataFrame.max>`
            Return the maximum over the requested axis.
        :ref:`DataFrame.idxmin <pandas.DataFrame.idxmin>`
            Return the index of the minimum over the requested axis.
        :ref:`DataFrame.idxmax <pandas.DataFrame.idxmax>`
            Return the index of the maximum over the requested axis.

    Intel Scalable Dataframe Compiler Developer Guide
    *************************************************

    Pandas DataFrame method :meth:`pandas.DataFrame.min` implementation.

    .. only:: developer

        Test: python -m sdc.runtests -k sdc.tests.test_dataframe.TestDataFrame.test_min*
    """

    name = 'min'

    check_type(name, df, axis=axis, skipna=skipna, level=level, numeric_only=numeric_only)

    params = {'axis': None, 'skipna': None, 'level': None, 'numeric_only': None}
    ser_par = {'skipna': 'skipna', 'level': 'level'}

    return sdc_pandas_dataframe_reduce_columns(df, name, params, ser_par)


@sdc_overload_method(DataFrameType, 'sum')
def sum_overload(df, axis=None, skipna=None, level=None, numeric_only=None, min_count=0):
    """
    Intel Scalable Dataframe Compiler User Guide
    ********************************************

    Pandas API: pandas.DataFrame.sum

    Limitations
    -----------
    Parameters ``axis``, ``level``, ``numeric_only`` and ``min_count`` are unsupported.

    Examples
    --------
    .. literalinclude:: ../../../examples/dataframe/dataframe_sum.py
       :language: python
       :lines: 35-
       :caption: Return the sum of the values for the columns.
       :name: ex_dataframe_sum

    .. command-output:: python ./dataframe/dataframe_sum.py
       :cwd: ../../../examples

    .. seealso::

        :ref:`Series.sum <pandas.Series.sum>`
            Return the sum.

        :ref:`Series.min <pandas.Series.min>`
            Return the minimum.

        :ref:`Series.max <pandas.Series.max>`
            Return the maximum.

        :ref:`Series.idxmin <pandas.Series.idxmin>`
            Return the index of the minimum.

        :ref:`Series.idxmax <pandas.Series.idxmax>`
            Return the index of the maximum.

        :ref:`DataFrame.sum <pandas.DataFrame.sum>`
            Return the sum over the requested axis.

        :ref:`DataFrame.min <pandas.DataFrame.min>`
            Return the minimum over the requested axis.

        :ref:`DataFrame.max <pandas.DataFrame.max>`
            Return the maximum over the requested axis.

        :ref:`DataFrame.idxmin <pandas.DataFrame.idxmin>`
            Return the index of the minimum over the requested axis.

        :ref:`DataFrame.idxmax <pandas.DataFrame.idxmax>`
            Return the index of the maximum over the requested axis.

    Intel Scalable Dataframe Compiler Developer Guide
    *************************************************

    Pandas DataFrame method :meth:`pandas.DataFrame.sum` implementation.

    .. only:: developer

        Test: python -m sdc.runtests -k sdc.tests.test_dataframe.TestDataFrame.test_sum*
    """

    name = 'sum'

    check_type(name, df, axis=axis, skipna=skipna, level=level, numeric_only=numeric_only, min_count=min_count)

    params = {'axis': None, 'skipna': None, 'level': None, 'numeric_only': None, 'min_count': 0}
    ser_par = {'skipna': 'skipna', 'level': 'level', 'min_count': 'min_count'}

    return sdc_pandas_dataframe_reduce_columns(df, name, params, ser_par)


@sdc_overload_method(DataFrameType, 'prod')
def prod_overload(df, axis=None, skipna=None, level=None, numeric_only=None, min_count=0):
    """
    Intel Scalable Dataframe Compiler User Guide
    ********************************************

    Pandas API: pandas.DataFrame.prod

    Limitations
    -----------
    Parameters ``axis``, ``level``, ``numeric_only`` and ``min_count`` are unsupported.

    Examples
    --------
    .. literalinclude:: ../../../examples/dataframe/dataframe_prod.py
       :language: python
       :lines: 35-
       :caption: Return the product of the values for the columns.
       :name: ex_dataframe_prod

    .. command-output:: python ./dataframe/dataframe_prod.py
       :cwd: ../../../examples

    .. seealso::
        :ref:`Series.prod <pandas.Series.prod>`
            Returns the product of the values for the Series.

    Intel Scalable Dataframe Compiler Developer Guide
    *************************************************

    Pandas DataFrame method :meth:`pandas.DataFrame.prod` implementation.

    .. only:: developer

        Test: python -m sdc.runtests -k sdc.tests.test_dataframe.TestDataFrame.test_prod*
    """

    name = 'prod'

    check_type(name, df, axis=axis, skipna=skipna, level=level, numeric_only=numeric_only, min_count=min_count)

    params = {'axis': None, 'skipna': None, 'level': None, 'numeric_only': None, 'min_count': 0}
    ser_par = {'skipna': 'skipna', 'level': 'level', 'min_count': 'min_count'}

    return sdc_pandas_dataframe_reduce_columns(df, name, params, ser_par)


@sdc_overload_method(DataFrameType, 'count')
def count_overload(df, axis=0, level=None, numeric_only=False):
    """
    Intel Scalable Dataframe Compiler User Guide
    ********************************************

    Pandas API: pandas.DataFrame.count

    Limitations
    -----------
    Parameters ``axis``, ``level`` and ``numeric_only`` are unsupported.

    Examples
    --------
    .. literalinclude:: ../../../examples/dataframe/dataframe_count.py
       :language: python
       :lines: 33-
       :caption: Count non-NA cells for each column or row.
       :name: ex_dataframe_count

    .. command-output:: python ./dataframe/dataframe_count.py
       :cwd: ../../../examples

    .. seealso::
        :ref:`Series.count <pandas.Series.count>`
            Number of non-NA elements in a Series.
        :ref:`DataFrame.shape <pandas.DataFrame.shape>`
            Number of DataFrame rows and columns (including NA elements).
        :ref:`DataFrame.isna <pandas.DataFrame.isna>`
            Boolean same-sized DataFrame showing places of NA elements.

    Intel Scalable Dataframe Compiler Developer Guide
    *************************************************

    Pandas DataFrame method :meth:`pandas.DataFrame.count` implementation.

        .. only:: developer

            Test: python -m sdc.runtests -k sdc.tests.test_dataframe.TestDataFrame.test_count*
    """

    name = 'count'

    ty_checker = TypeChecker('Method {}().'.format(name))
    ty_checker.check(df, DataFrameType)

    if not (isinstance(axis, types.Omitted) or axis == 0):
        ty_checker.raise_exc(axis, 'unsupported', 'axis')

    if not (isinstance(level, types.Omitted) or level is None):
        ty_checker.raise_exc(level, 'unsupported', 'level')

    if not (isinstance(numeric_only, types.Omitted) or numeric_only is False):
        ty_checker.raise_exc(numeric_only, 'unsupported', 'numeric_only')

    params = {'axis': 0, 'level': None, 'numeric_only': False}
    ser_par = {'level': 'level'}

    return sdc_pandas_dataframe_reduce_columns(df, name, params, ser_par)


def _dataframe_codegen_isna(func_name, columns, df):
    """
    Example func_text for func_name='isna' columns=('float', 'int', 'string'):

        def _df_isna_impl(df):
            series_float = pandas.Series(df._data[0])
            result_float = series_float.isna()
            series_int = pandas.Series(df._data[1])
            result_int = series_int.isna()
            series_string = pandas.Series(df._data[2])
            result_string = series_string.isna()
            return pandas.DataFrame({"float": result_float, "int": result_int, "string": result_string},
                                    index = df._index)
    """
    results = []
    func_lines = [f'def _df_{func_name}_impl(df):']
    index = df_index_codegen_all(df)
    for i, c in enumerate(columns):
        result_c = f'result_{c}'
        func_lines += [f'  series_{c} = pandas.Series(df._data[{i}])',
                       f'  {result_c} = series_{c}.{func_name}()']
        results.append((columns[i], result_c))

    data = ', '.join(f'"{col}": {data}' for col, data in results)
    func_lines += [f'  return pandas.DataFrame({{{data}}}, {index})']
    func_text = '\n'.join(func_lines)
    global_vars = {'pandas': pandas}

    return func_text, global_vars


def sdc_pandas_dataframe_isna_codegen(df, func_name):
    df_func_name = f'_df_{func_name}_impl'
    func_text, global_vars = _dataframe_codegen_isna(func_name, df.columns, df)
    loc_vars = {}
    exec(func_text, global_vars, loc_vars)
    _reduce_impl = loc_vars[df_func_name]

    return _reduce_impl


def df_index_codegen_all(self):
    if isinstance(self.index, types.NoneType):
        return ''
    return 'index=df._index'


@sdc_overload_method(DataFrameType, 'isna')
def isna_overload(df):
    """
    Intel Scalable Dataframe Compiler User Guide
    ********************************************

    Pandas API: pandas.DataFrame.isna

    Examples
    --------
    .. literalinclude:: ../../../examples/dataframe/dataframe_isna.py
       :language: python
       :lines: 35-
       :caption: Detect missing values.
       :name: ex_dataframe_isna

    .. command-output:: python ./dataframe/dataframe_isna.py
       :cwd: ../../../examples

    .. seealso::

        :ref:`DataFrame.isnull <pandas.DataFrame.isnull>`
            Alias of isna.

        :ref:`DataFrame.notna <pandas.DataFrame.notna>`
            Boolean inverse of isna.

        :ref:`DataFrame.dropna <pandas.DataFrame.dropna>`
            Omit axes labels with missing values.

        `pandas.isna <https://pandas.pydata.org/pandas-docs/stable/reference/api/pandas.isna.html#pandas.isna>`_
            Top-level isna.

    Intel Scalable Dataframe Compiler Developer Guide
    *************************************************
    Pandas DataFrame method :meth:`pandas.DataFrame.isna` implementation.

    .. only:: developer
        Test: python -m sdc.runtests -k sdc.tests.test_dataframe.TestDataFrame.test_df_isna*
    """

    return sdc_pandas_dataframe_isna_codegen(df, 'isna')


def sdc_pandas_dataframe_drop_codegen(func_name, func_args, df, drop_cols):
    """
    Input:
    df.drop(columns='M', errors='ignore')

    Func generated:
    def sdc_pandas_dataframe_drop_impl(df, labels=None, axis=0, index=None, columns=None, level=None, inplace=False,
     errors="raise"):
        if errors == "raise":
          raise ValueError("The label M is not found in the selected axis")
        new_col_A_data_df = df._data[0]
        new_col_B_data_df = df._data[1]
        new_col_C_data_df = df._data[2]
        return pandas.DataFrame({"A": new_col_A_data_df, "B": new_col_B_data_df, "C": new_col_C_data_df})

    """
    indent = 4 * ' '
    df_columns_indx = {col_name: i for i, col_name in enumerate(df.columns)}
    saved_df_columns = [column for column in df.columns if column not in drop_cols]
    func_definition = [f'def sdc_pandas_dataframe_{func_name}_impl({", ".join(func_args)}):']
    func_text = []
    column_list = []

    for label in drop_cols:
        if label not in df.columns:
            func_text.append(f'if errors == "raise":')
            func_text.append(indent + f'raise ValueError("The label {label} is not found in the selected axis")')
            break

    for column_id, column_name in enumerate(saved_df_columns):
        func_text.append(f'new_col_{column_id}_data_{"df"} = get_dataframe_data({"df"}, '
                         f'{df_columns_indx[column_name]})')
        column_list.append((f'new_col_{column_id}_data_df', column_name))

    data = ', '.join(f'"{column_name}": {column}' for column, column_name in column_list)
    index = 'df.index'
    func_text.append(f"return pandas.DataFrame({{{data}}}, index={index})\n")
    func_definition.extend([indent + func_line for func_line in func_text])
    func_def = '\n'.join(func_definition)

    global_vars = {'pandas': pandas, 'get_dataframe_data': sdc.hiframes.pd_dataframe_ext.get_dataframe_data}

    return func_def, global_vars


@sdc_overload_method(DataFrameType, 'drop')
def sdc_pandas_dataframe_drop(df, labels=None, axis=0, index=None, columns=None, level=None, inplace=False,
                              errors='raise'):
    """
    Intel Scalable Dataframe Compiler User Guide
    ********************************************
    Pandas API: pandas.DataFrame.drop

    Limitations
    -----------
    - Parameters ``labels``, ``axis``, ``index``, ``level`` and ``inplace`` are currently unsupported.
    - Parameter ``columns`` is required and is expected to be a Literal value with one column name
    or Tuple with columns names.
    - Supported ``errors`` can be {``raise``, ``ignore``}, default ``raise``. If ``ignore``, suppress error and only
    existing labels are dropped.

    Examples
    --------
    .. literalinclude:: ../../../examples/dataframe/dataframe_drop.py
        :language: python
        :lines: 37-
        :caption: Drop specified columns from DataFrame.
        :name: ex_dataframe_drop

    .. command-output:: python ./dataframe/dataframe_drop.py
        :cwd: ../../../examples

    .. seealso::
        :ref:`DataFrame.loc <pandas.DataFrame.loc>`
            Label-location based indexer for selection by label.
        :ref:`DataFrame.dropna <pandas.DataFrame.dropna>`
            Return DataFrame with labels on given axis omitted where (all or any) data are missing.
        :ref:`DataFrame.drop_duplicates <pandas.DataFrame.drop_duplicates>`
            Return DataFrame with duplicate rows removed, optionally only considering certain columns.
        :ref:`Series.drop <pandas.Series.drop>`
            Return Series with specified index labels removed.

    Intel Scalable Dataframe Compiler Developer Guide
    *************************************************
    Pandas DataFrame method :meth:`pandas.DataFrame.drop` implementation.
    .. only:: developer
    Test: python -m sdc.runtests -k sdc.tests.test_dataframe.TestDataFrame.test_df_drop*

    """

    _func_name = 'drop'

    ty_checker = TypeChecker(f'Method {_func_name}().')
    ty_checker.check(df, DataFrameType)

    if not isinstance(labels, types.Omitted) and labels is not None:
        ty_checker.raise_exc(labels, 'None', 'labels')

    if not isinstance(axis, (int, types.Omitted)):
        ty_checker.raise_exc(axis, 'int', 'axis')

    if not isinstance(index, types.Omitted) and index is not None:
        ty_checker.raise_exc(index, 'None', 'index')

    if not isinstance(columns, (types.Omitted, types.Tuple, types.Literal)):
        ty_checker.raise_exc(columns, 'str, tuple of str', 'columns')

    if not isinstance(level, (types.Omitted, types.Literal)) and level is not None:
        ty_checker.raise_exc(level, 'None', 'level')

    if not isinstance(inplace, (bool, types.Omitted)) and inplace:
        ty_checker.raise_exc(inplace, 'bool', 'inplace')

    if not isinstance(errors, (str, types.Omitted, types.Literal)):
        ty_checker.raise_exc(errors, 'str', 'errors')

    args = {'labels': None, 'axis': 0, 'index': None, 'columns': None, 'level': None, 'inplace': False,
            'errors': f'"raise"'}

    def sdc_pandas_dataframe_drop_impl(df, _func_name, args, columns):
        func_args = ['df']
        for key, value in args.items():
            if key not in func_args:
                if isinstance(value, types.Literal):
                    value = value.literal_value
                func_args.append(f'{key}={value}')

        if isinstance(columns, types.StringLiteral):
            drop_cols = (columns.literal_value,)
        elif isinstance(columns, types.Tuple):
            drop_cols = tuple(column.literal_value for column in columns)
        else:
            raise ValueError('Only drop by one column or tuple of columns is currently supported in df.drop()')

        func_def, global_vars = sdc_pandas_dataframe_drop_codegen(_func_name, func_args, df, drop_cols)
        loc_vars = {}
        exec(func_def, global_vars, loc_vars)
        _drop_impl = loc_vars['sdc_pandas_dataframe_drop_impl']
        return _drop_impl

    return sdc_pandas_dataframe_drop_impl(df, _func_name, args, columns)


def df_length_expr(self):
    """Generate expression to get length of DF"""
    if self.columns:
        return 'len(self._data[0])'

    return '0'


def df_index_expr(self, length_expr=None, as_range=False):
    """Generate expression to get or create index of DF"""
    if isinstance(self.index, types.NoneType):
        if length_expr is None:
            length_expr = df_length_expr(self)

        if as_range:
            return f'range({length_expr})'
        else:
            return f'numpy.arange({length_expr})'

    return 'self._index'


def df_getitem_slice_idx_main_codelines(self, idx):
    """Generate main code lines for df.getitem with idx of slice"""
    results = []
    func_lines = [f'  res_index = {df_index_expr(self)}']
    for i, col in enumerate(self.columns):
        res_data = f'res_data_{i}'
        func_lines += [
            f'  {res_data} = pandas.Series((self._data[{i}])[idx], index=res_index[idx], name="{col}")'
        ]
        results.append((col, res_data))

    data = ', '.join(f'"{col}": {data}' for col, data in results)
    func_lines += [f'  return pandas.DataFrame({{{data}}}, index=res_index[idx])']

    return func_lines


def df_getitem_tuple_idx_main_codelines(self, literal_idx):
    """Generate main code lines for df.getitem with idx of tuple"""
    results = []
    func_lines = [f'  res_index = {df_index_expr(self)}']
    needed_cols = {col: i for i, col in enumerate(self.columns) if col in literal_idx}
    for col, i in needed_cols.items():
        res_data = f'res_data_{i}'
        func_lines += [
            f'  data_{i} = self._data [{i}]',
            f'  {res_data} = pandas.Series(data_{i}, index=res_index, name="{col}")'
        ]
        results.append((col, res_data))

    data = ', '.join(f'"{col}": {data}' for col, data in results)
    func_lines += [f'  return pandas.DataFrame({{{data}}}, index=res_index)']

    return func_lines


def df_getitem_bool_series_idx_main_codelines(self, idx):
    """Generate main code lines for df.getitem"""

    # optimization for default indexes in df and idx when index alignment is trivial
    if (isinstance(self.index, types.NoneType) and isinstance(idx.index, types.NoneType)):
        func_lines = [f'  length = {df_length_expr(self)}',
                      f'  self_index = {df_index_expr(self, as_range=True)}',
                      f'  if length > len(idx):',
                      f'    msg = "Unalignable boolean Series provided as indexer " + \\',
                      f'          "(index of the boolean Series and of the indexed object do not match)."',
                      f'    raise IndexingError(msg)',
                      f'  # do not trim idx._data to length as getitem_by_mask handles such case',
                      f'  res_index = getitem_by_mask(self_index, idx._data)',
                      f'  # df index is default, same as positions so it can be used in take']
        results = []
        for i, col in enumerate(self.columns):
            res_data = f'res_data_{i}'
            func_lines += [
                f'  data_{i} = self._data[{i}]',
                f'  {res_data} = sdc_take(data_{i}, res_index)'
            ]
            results.append((col, res_data))

        data = ', '.join(f'"{col}": {data}' for col, data in results)
        func_lines += [
            f'  return pandas.DataFrame({{{data}}}, index=res_index)'
        ]
    else:
        func_lines = [f'  length = {df_length_expr(self)}',
                      f'  self_index = self.index',
                      f'  reindexed_idx = sdc_reindex_series(idx._data, idx.index, idx._name, self_index)',
                      f'  res_index = getitem_by_mask(self_index, reindexed_idx._data)',
                      f'  selected_pos = getitem_by_mask(numpy.arange(length), reindexed_idx._data)']

        results = []
        for i, col in enumerate(self.columns):
            res_data = f'res_data_{i}'
            func_lines += [
                f'  data_{i} = self._data[{i}]',
                f'  {res_data} = sdc_take(data_{i}, selected_pos)'
            ]
            results.append((col, res_data))

        data = ', '.join(f'"{col}": {data}' for col, data in results)
        func_lines += [
            f'  return pandas.DataFrame({{{data}}}, index=res_index)'
        ]

    return func_lines


def df_getitem_bool_array_idx_main_codelines(self, idx):
    """Generate main code lines for df.getitem"""

    func_lines = [f'  length = {df_length_expr(self)}',
                  f'  if length != len(idx):',
                  f'    raise ValueError("Item wrong length.")',
                  f'  self_index = {df_index_expr(self, as_range=True)}',
                  f'  taken_pos = getitem_by_mask(self_index, idx)',
                  f'  res_index = sdc_take(self_index, taken_pos)']
    results = []
    for i, col in enumerate(self.columns):
        res_data = f'res_data_{i}'
        func_lines += [
            f'  data_{i} = self._data[{i}]',
            f'  {res_data} = sdc_take(data_{i}, taken_pos)'
        ]
        results.append((col, res_data))

    data = ', '.join(f'"{col}": {data}' for col, data in results)
    func_lines += [
        f'  return pandas.DataFrame({{{data}}}, index=res_index)'
    ]

    return func_lines


def df_getitem_key_error_codelines():
    """Generate code lines to raise KeyError"""
    return ['  raise KeyError("Column is not in the DataFrame")']


def df_getitem_slice_idx_codegen(self, idx):
    """
    Example of generated implementation with provided index:
        def _df_getitem_slice_idx_impl(self, idx)
          res_index = self._index
          data_0 = self._data[0]
          res_data_0 = pandas.Series(data_0[idx], index=res_index[idx], name="A")
          data_1 = self._data [1]
          res_data_1 = pandas.Series(data_1[idx], index=res_index, name="B")
          return pandas.DataFrame({"A": res_data_0, "B": res_data_1}, index=res_index[idx])
    """
    func_lines = ['def _df_getitem_slice_idx_impl(self, idx):']
    if self.columns:
        func_lines += df_getitem_slice_idx_main_codelines(self, idx)
    else:
        # raise KeyError if input DF is empty
        func_lines += df_getitem_key_error_codelines()
    func_text = '\n'.join(func_lines)
    global_vars = {'pandas': pandas, 'numpy': numpy}

    return func_text, global_vars


def df_getitem_tuple_idx_codegen(self, idx):
    """
    Example of generated implementation with provided index:
        def _df_getitem_tuple_idx_impl(self, idx)
          res_index = self._index
          data_1 = self._data[1]
          res_data_1 = pandas.Series(data_1, index=res_index, name="B")
          data_2 = self._data[2]
          res_data_2 = pandas.Series(data_2, index=res_index, name="C")
          return pandas.DataFrame({"B": res_data_1, "C": res_data_2}, index=res_index)
    """
    func_lines = ['def _df_getitem_tuple_idx_impl(self, idx):']
    literal_idx = {col.literal_value for col in idx}
    key_error = any(i not in self.columns for i in literal_idx)

    if self.columns and not key_error:
        func_lines += df_getitem_tuple_idx_main_codelines(self, literal_idx)
    else:
        # raise KeyError if input DF is empty or idx is invalid
        func_lines += df_getitem_key_error_codelines()

    func_text = '\n'.join(func_lines)
    global_vars = {'pandas': pandas, 'numpy': numpy}

    return func_text, global_vars


def df_getitem_bool_series_idx_codegen(self, idx):
    """
    Example of generated implementation with provided index:
        def _df_getitem_bool_series_idx_impl(self, idx):
          length = len(self._data[0])
          self_index = range(len(self._data[0]))
          if length > len(idx):
            msg = "Unalignable boolean Series provided as indexer " + \
                  "(index of the boolean Series and of the indexed object do not match)."
            raise IndexingError(msg)
          # do not trim idx._data to length as getitem_by_mask handles such case
          res_index = getitem_by_mask(self_index, idx._data)
          # df index is default, same as positions so it can be used in take
          data_0 = self._data[0]
          res_data_0 = sdc_take(data_0, res_index)
          data_1 = self._data[1]
          res_data_1 = sdc_take(data_1, res_index)
          return pandas.DataFrame({"A": res_data_0, "B": res_data_1}, index=res_index)
    """
    func_lines = ['def _df_getitem_bool_series_idx_impl(self, idx):']
    func_lines += df_getitem_bool_series_idx_main_codelines(self, idx)
    func_text = '\n'.join(func_lines)
    global_vars = {'pandas': pandas, 'numpy': numpy,
                   'getitem_by_mask': getitem_by_mask,
                   'sdc_take': _sdc_take,
                   'sdc_reindex_series': sdc_reindex_series,
                   'IndexingError': IndexingError}

    return func_text, global_vars


def df_getitem_bool_array_idx_codegen(self, idx):
    """
    Example of generated implementation with provided index:
        def _df_getitem_bool_array_idx_impl(self, idx):
          length = len(self._data[0])
          if length != len(idx):
            raise ValueError("Item wrong length.")
          self_index = range(len(self._data[0]))
          taken_pos = getitem_by_mask(self_index, idx)
          res_index = sdc_take(self_index, taken_pos)
          data_0 = self._data[0]
          res_data_0 = sdc_take(data_0, taken_pos)
          data_1 = self._data[1]
          res_data_1 = sdc_take(data_1, taken_pos)
          return pandas.DataFrame({"A": res_data_0, "B": res_data_1}, index=res_index)
    """
    func_lines = ['def _df_getitem_bool_array_idx_impl(self, idx):']
    func_lines += df_getitem_bool_array_idx_main_codelines(self, idx)
    func_text = '\n'.join(func_lines)
    global_vars = {'pandas': pandas, 'numpy': numpy,
                   'getitem_by_mask': getitem_by_mask,
                   'sdc_take': _sdc_take}

    return func_text, global_vars


gen_df_getitem_slice_idx_impl = gen_impl_generator(
    df_getitem_slice_idx_codegen, '_df_getitem_slice_idx_impl')
gen_df_getitem_tuple_idx_impl = gen_impl_generator(
    df_getitem_tuple_idx_codegen, '_df_getitem_tuple_idx_impl')
gen_df_getitem_bool_series_idx_impl = gen_impl_generator(
    df_getitem_bool_series_idx_codegen, '_df_getitem_bool_series_idx_impl')
gen_df_getitem_bool_array_idx_impl = gen_impl_generator(
    df_getitem_bool_array_idx_codegen, '_df_getitem_bool_array_idx_impl')


@sdc_overload(operator.getitem)
def sdc_pandas_dataframe_getitem(self, idx):
    """
    Intel Scalable Dataframe Compiler User Guide
    ********************************************
    Pandas API: pandas.DataFrame.getitem

    Get data from a DataFrame by indexer.

    Limitations
    -----------
    Supported ``key`` can be one of the following:

    * String literal, e.g. :obj:`df['A']`
    * A slice, e.g. :obj:`df[2:5]`
    * A tuple of string, e.g. :obj:`df[('A', 'B')]`
    * An array of booleans, e.g. :obj:`df[True,False]`
    * A series of booleans, e.g. :obj:`df(series([True,False]))`

    Supported getting a column through getting attribute.

    Examples
    --------
    .. literalinclude:: ../../../examples/dataframe/getitem/df_getitem_attr.py
       :language: python
       :lines: 37-
       :caption: Getting Pandas DataFrame column through getting attribute.
       :name: ex_dataframe_getitem

    .. command-output:: python ./dataframe/getitem/df_getitem_attr.py
       :cwd: ../../../examples

    .. literalinclude:: ../../../examples/dataframe/getitem/df_getitem.py
       :language: python
       :lines: 37-
       :caption: Getting Pandas DataFrame column where key is a string.
       :name: ex_dataframe_getitem

    .. command-output:: python ./dataframe/getitem/df_getitem.py
       :cwd: ../../../examples

    .. literalinclude:: ../../../examples/dataframe/getitem/df_getitem_slice.py
       :language: python
       :lines: 34-
       :caption: Getting slice of Pandas DataFrame.
       :name: ex_dataframe_getitem

    .. command-output:: python ./dataframe/getitem/df_getitem_slice.py
       :cwd: ../../../examples

    .. literalinclude:: ../../../examples/dataframe/getitem/df_getitem_tuple.py
       :language: python
       :lines: 37-
       :caption: Getting Pandas DataFrame elements where key is a tuple of strings.
       :name: ex_dataframe_getitem

    .. command-output:: python ./dataframe/getitem/df_getitem_tuple.py
       :cwd: ../../../examples

    .. literalinclude:: ../../../examples/dataframe/getitem/df_getitem_array.py
       :language: python
       :lines: 34-
       :caption: Getting Pandas DataFrame elements where key is an array of booleans.
       :name: ex_dataframe_getitem

    .. command-output:: python ./dataframe/getitem/df_getitem_array.py
       :cwd: ../../../examples

    .. literalinclude:: ../../../examples/dataframe/getitem/df_getitem_series.py
       :language: python
       :lines: 34-
       :caption: Getting Pandas DataFrame elements where key is series of booleans.
       :name: ex_dataframe_getitem

    .. command-output:: python ./dataframe/getitem/df_getitem_series.py
       :cwd: ../../../examples

    .. seealso::
        :ref:`Series.getitem <pandas.Series.getitem>`
            Get value(s) of Series by key.
        :ref:`Series.setitem <pandas.Series.setitem>`
            Set value to Series by index
        :ref:`Series.loc <pandas.Series.loc>`
            Access a group of rows and columns by label(s) or a boolean array.
        :ref:`Series.iloc <pandas.Series.iloc>`
            Purely integer-location based indexing for selection by position.
        :ref:`Series.at <pandas.Series.at>`
            Access a single value for a row/column label pair.
        :ref:`Series.iat <pandas.Series.iat>`
            Access a single value for a row/column pair by integer position.
        :ref:`DataFrame.setitem <pandas.DataFrame.setitem>`
            Set value to DataFrame by index
        :ref:`DataFrame.loc <pandas.DataFrame.loc>`
            Access a group of rows and columns by label(s) or a boolean array.
        :ref:`DataFrame.iloc <pandas.DataFrame.iloc>`
            Purely integer-location based indexing for selection by position.
        :ref:`DataFrame.at <pandas.DataFrame.at>`
            Access a single value for a row/column label pair.
        :ref:`DataFrame.iat <pandas.DataFrame.iat>`
            Access a single value for a row/column pair by integer position.

    Intel Scalable Dataframe Compiler Developer Guide
    *************************************************

    Pandas DataFrame method :meth:`pandas.DataFrame.getitem` implementation.

    .. only:: developer

    Test: python -m sdc.runtests -k sdc.tests.test_dataframe.TestDataFrame.test_df_getitem*
    """
    ty_checker = TypeChecker('Operator getitem().')

    if not isinstance(self, DataFrameType):
        return None

    if isinstance(idx, types.StringLiteral):
        try:
            col_idx = self.columns.index(idx.literal_value)
            key_error = False
        except ValueError:
            key_error = True

        def _df_getitem_str_literal_idx_impl(self, idx):
            if key_error == False:  # noqa
                data = self._data[col_idx]
                return pandas.Series(data, index=self._index, name=idx)
            else:
                raise KeyError('Column is not in the DataFrame')

        return _df_getitem_str_literal_idx_impl

    if isinstance(idx, types.UnicodeType):

        def _df_getitem_unicode_idx_impl(self, idx):
            # http://numba.pydata.org/numba-doc/dev/developer/literal.html#specifying-for-literal-typing
            # literally raises special exception to call getitem with literal idx value got from unicode
            return literally(idx)

        return _df_getitem_unicode_idx_impl

    if isinstance(idx, types.Tuple):
        if all([isinstance(item, types.StringLiteral) for item in idx]):
            return gen_df_getitem_tuple_idx_impl(self, idx)

    if isinstance(idx, types.SliceType):
        return gen_df_getitem_slice_idx_impl(self, idx)

    if isinstance(idx, SeriesType) and isinstance(idx.dtype, types.Boolean):
        self_index_is_none = isinstance(self.index, types.NoneType)
        idx_index_is_none = isinstance(idx.index, types.NoneType)

        if self_index_is_none and not idx_index_is_none:
            if not check_index_is_numeric(idx):
                ty_checker.raise_exc(idx.index.dtype, 'number', 'idx.index.dtype')

        if not self_index_is_none and idx_index_is_none:
            if not check_index_is_numeric(self):
                ty_checker.raise_exc(idx.index.dtype, self.index.dtype, 'idx.index.dtype')

        if not self_index_is_none and not idx_index_is_none:
            if not check_types_comparable(self.index, idx.index):
                ty_checker.raise_exc(idx.index.dtype, self.index.dtype, 'idx.index.dtype')

        return gen_df_getitem_bool_series_idx_impl(self, idx)

    if isinstance(idx, types.Array) and isinstance(idx.dtype, types.Boolean):
        return gen_df_getitem_bool_array_idx_impl(self, idx)

    ty_checker = TypeChecker('Operator getitem().')
    expected_types = 'str, tuple(str), slice, series(bool), array(bool)'
    ty_checker.raise_exc(idx, expected_types, 'idx')


<<<<<<< HEAD
def df_getitem_tuple_at_codegen(self, row, col):
    """
    Example of generated implementation:
        def _df_getitem_tuple_at_impl(self, idx):
            row, _ = idx
            data = self._dataframe._data[1]
            res_data = pandas.Series(data, index=self._dataframe.index)
            return res_data.at[row]
    """
    func_lines = ['def _df_getitem_tuple_at_impl(self, idx):',
                  '  row, _ = idx']
    check = False
    for i in range(len(self.columns)):
        if self.columns[i] == col:
            check = True
            func_lines += [
                f'  data = self._dataframe._data[{i}]',
                f'  res_data = pandas.Series(data, index=self._dataframe.index)',
                '  return res_data.at[row]',
            ]
    if check == False: # noqa
        raise KeyError('Column is not in the DataFrame')

    func_text = '\n'.join(func_lines)
    global_vars = {'pandas': pandas}
=======
def df_getitem_single_label_loc_codegen(self, idx):
    """
    Example of generated implementation:
        def _df_getitem_single_label_loc_impl(self, idx):
            idx_list = find_idx(self._dataframe._index, idx)
            data_0 = _sdc_take(self._dataframe._data[0], idx_list)
            res_data_0 = pandas.Series(data_0)
            data_1 = _sdc_take(self._dataframe._data[1], idx_list)
            res_data_1 = pandas.Series(data_1)
            if len(idx_list) < 1:
                raise KeyError('Index is not in the DataFrame')
            new_index = _sdc_take(self._dataframe._index, idx_list)
            return pandas.DataFrame({"A": res_data_0, "B": res_data_1}, index=new_index)
    """
    if isinstance(self.index, types.NoneType):
        fill_list = ['  idx_list =  numpy.array([idx])']
        new_index = ['  new_index = numpy.array([idx])']

    else:
        fill_list = ['  idx_list = find_idx(self._dataframe._index, idx)']
        new_index = ['  new_index = _sdc_take(self._dataframe._index, idx_list)']

    fill_list_text = '\n'.join(fill_list)
    new_index_text = '\n'.join(new_index)
    func_lines = ['def _df_getitem_single_label_loc_impl(self, idx):',
                  f'{fill_list_text}']
    results = []
    for i, c in enumerate(self.columns):
        data = f'data_{i}'
        index_in_list = f'index_in_list_{i}'
        res_data = f'res_data_{i}'
        func_lines += [f'  {data} = _sdc_take(self._dataframe._data[{i}], idx_list)',
                       f'  {res_data} = pandas.Series({data})']
        results.append((c, res_data))

    func_lines += ['  if len(idx_list) < 1:',
                   "    raise KeyError('Index is not in the DataFrame')"]

    data = ', '.join(f'"{col}": {data}' for col, data in results)
    func_lines += [f'{new_index_text}',
                   f'  return pandas.DataFrame({{{data}}}, index=new_index)']

    func_text = '\n'.join(func_lines)
    global_vars = {'pandas': pandas, 'numpy': numpy,
                   'numba': numba,
                   '_sdc_take': _sdc_take,
                   'find_idx': find_idx,
                   'KeyError': KeyError}
>>>>>>> ab3a99ba

    return func_text, global_vars


def df_getitem_int_iloc_codegen(self, idx):
    """
    Example of generated implementation:
        def _df_getitem_int_iloc_impl(self, idx):
        if -1 < idx < len(self._dataframe.index):
            data_0 = pandas.Series(self._dataframe._data[0])
            result_0 = data_0.iat[idx]
            data_1 = pandas.Series(self._dataframe._data[1])
            result_1 = data_1.iat[idx]
            return pandas.Series(data=[result_0, result_1], index=['A', 'B'], name=str(idx))
        raise IndexingError('Index is out of bounds for axis')
    """
    func_lines = ['def _df_getitem_int_iloc_impl(self, idx):',
                  '  if -1 < idx < len(self._dataframe.index):']
    results = []
    index = []
    name = 'self._dataframe._index[idx]'
    if isinstance(self.index, types.NoneType):
        name = 'idx'
    for i, c in enumerate(self.columns):
        result_c = f"result_{i}"
        func_lines += [f"    data_{i} = pandas.Series(self._dataframe._data[{i}])",
                       f"    {result_c} = data_{i}.iat[idx]"]
        results.append(result_c)
        index.append(c)
    data = ', '.join(col for col in results)
    func_lines += [f"    return pandas.Series(data=[{data}], index={index}, name=str({name}))",
                   f"  raise IndexingError('Index is out of bounds for axis')"]

    func_text = '\n'.join(func_lines)
    global_vars = {'pandas': pandas, 'numpy': numpy, 'IndexingError': IndexingError}

    return func_text, global_vars


def df_getitem_slice_iloc_codegen(self, idx):
    """
    Example of generated implementation:
        def _df_getitem_slice_iloc_impl(self, idx):
            data_0 = pandas.Series(self._dataframe._data[0])
            result_0 = data_0.iloc[idx]
            data_1 = pandas.Series(self._dataframe._data[1])
            result_1 = data_1.iloc[idx]
            return pandas.DataFrame(data={"A": result_0, "B": result_1}, index=self._dataframe.index[idx])
    """
    func_lines = ['def _df_getitem_slice_iloc_impl(self, idx):']
    results = []
    for i, c in enumerate(self.columns):
        result_c = f"result_{i}"
        func_lines += [f"  data_{i} = pandas.Series(self._dataframe._data[{i}])",
                       f"  {result_c} = data_{i}.iloc[idx]"]
        results.append((c, result_c))
    data = ', '.join(f'"{col}": {data}' for col, data in results)
    func_lines += [f"  return pandas.DataFrame(data={{{data}}}, index=self._dataframe.index[idx])"]

    func_text = '\n'.join(func_lines)
    global_vars = {'pandas': pandas, 'numpy': numpy}

    return func_text, global_vars


def df_getitem_list_iloc_codegen(self, idx):
    """
    Example of generated implementation:
        def _df_getitem_list_iloc_impl(self, idx):
            check_idx = False
            for i in idx:
                if -1 < i < len(self._dataframe.index):
                    check_idx = True
            if check_idx == True:
                data_0 = pandas.Series(self._dataframe._data[0])
                result_0 = data_0.iloc[numpy.array(idx)]
                data_1 = pandas.Series(self._dataframe._data[1])
                result_1 = data_1.iloc[numpy.array(idx)]
                return pandas.DataFrame(data={"A": result_0, "B": result_1}, index=idx)
            raise IndexingError('Index is out of bounds for axis')
    """
    func_lines = ['def _df_getitem_list_iloc_impl(self, idx):',
                  '  check_idx = False',
                  '  for i in idx:',
                  '    if -1 < i < len(self._dataframe.index):',
                  '      check_idx = True',
                  '  if check_idx == True:']
    results = []
    index = '[self._dataframe._index[i] for i in idx]'
    if isinstance(self.index, types.NoneType):
        index = 'idx'
    for i, c in enumerate(self.columns):
        result_c = f"result_{i}"
        func_lines += [f"    data_{i} = pandas.Series(self._dataframe._data[{i}])",
                       f"    {result_c} = data_{i}.iloc[numpy.array(idx)]"]
        results.append((c, result_c))
    data = ', '.join(f'"{col}": {data}' for col, data in results)
    func_lines += [f"    return pandas.DataFrame(data={{{data}}}, index={index})",
                   f"  raise IndexingError('Index is out of bounds for axis')"]

    func_text = '\n'.join(func_lines)
    global_vars = {'pandas': pandas, 'numpy': numpy, 'IndexingError': IndexingError}

    return func_text, global_vars


def df_getitem_list_bool_iloc_codegen(self, idx):
    """
    Example of generated implementation:
        def _df_getitem_list_bool_iloc_impl(self, idx):
            if len(self._dataframe.index) == len(idx):
                data_0 = self._dataframe._data[0]
                result_0 = pandas.Series(data_0[numpy.array(idx)])
                data_1 = self._dataframe._data[1]
                result_1 = pandas.Series(data_1[numpy.array(idx)])
                return pandas.DataFrame(data={"A": result_0, "B": result_1},
                    index=self._dataframe.index[numpy.array(idx)])
            raise IndexingError('Item wrong length')
    """
    func_lines = ['def _df_getitem_list_bool_iloc_impl(self, idx):']
    results = []
    index = 'self._dataframe.index[numpy.array(idx)]'
    func_lines += ['  if len(self._dataframe.index) == len(idx):']
    for i, c in enumerate(self.columns):
        result_c = f"result_{i}"
        func_lines += [f"    data_{i} = self._dataframe._data[{i}]",
                       f"    {result_c} = pandas.Series(data_{i}[numpy.array(idx)])"]
        results.append((c, result_c))
    data = ', '.join(f'"{col}": {data}' for col, data in results)
    func_lines += [f"    return pandas.DataFrame(data={{{data}}}, index={index})",
                   f"  raise IndexingError('Item wrong length')"]

    func_text = '\n'.join(func_lines)
    global_vars = {'pandas': pandas, 'numpy': numpy, 'IndexingError': IndexingError}

    return func_text, global_vars


<<<<<<< HEAD
def gen_df_getitem_tuple_at_impl(self, row, col):
    func_text, global_vars = df_getitem_tuple_at_codegen(self, row, col)
    loc_vars = {}
    exec(func_text, global_vars, loc_vars)
    _reduce_impl = loc_vars['_df_getitem_tuple_at_impl']

    return _reduce_impl

=======
gen_df_getitem_loc_single_label_impl = gen_impl_generator(
    df_getitem_single_label_loc_codegen, '_df_getitem_single_label_loc_impl')
>>>>>>> ab3a99ba

gen_df_getitem_iloc_int_impl = gen_impl_generator(
    df_getitem_int_iloc_codegen, '_df_getitem_int_iloc_impl')

gen_df_getitem_iloc_slice_impl = gen_impl_generator(
    df_getitem_slice_iloc_codegen, '_df_getitem_slice_iloc_impl')

gen_df_getitem_iloc_list_impl = gen_impl_generator(
    df_getitem_list_iloc_codegen, '_df_getitem_list_iloc_impl')

gen_df_getitem_iloc_list_bool_impl = gen_impl_generator(
    df_getitem_list_bool_iloc_codegen, '_df_getitem_list_bool_iloc_impl')


@sdc_overload(operator.getitem)
def sdc_pandas_dataframe_accessor_getitem(self, idx):
    if not isinstance(self, DataFrameGetitemAccessorType):
        return None

    accessor = self.accessor.literal_value

<<<<<<< HEAD
    if accessor == 'at':
        num_idx = isinstance(idx[0], types.Number) and isinstance(self.dataframe.index, (types.Array, types.NoneType))
        str_idx = (isinstance(idx[0], (types.UnicodeType, types.StringLiteral))
                   and isinstance(self.dataframe.index, StringArrayType))
        if isinstance(idx, types.Tuple) and isinstance(idx[1], types.StringLiteral):
            if num_idx or str_idx:
                row = idx[0]
                col = idx[1].literal_value
                return gen_df_getitem_tuple_at_impl(self.dataframe, row, col)

            raise TypingError('Attribute at(). The row parameter type ({}) is different from the index type\
                              ({})'.format(type(idx[0]), type(self.dataframe.index)))

        raise TypingError('Attribute at(). The index must be a row and literal column. Given: {}'.format(idx))
=======
    if accessor == 'loc':
        if isinstance(idx, (types.Integer, types.UnicodeType, types.StringLiteral)):
            return gen_df_getitem_loc_single_label_impl(self.dataframe, idx)

        ty_checker = TypeChecker('Attribute loc().')
        ty_checker.raise_exc(idx, 'int or str', 'idx')
>>>>>>> ab3a99ba

    if accessor == 'iat':
        if isinstance(idx, types.Tuple) and isinstance(idx[1], types.Literal):
            col = idx[1].literal_value
            if -1 < col < len(self.dataframe.columns):

                def df_getitem_iat_tuple_impl(self, idx):
                    row, _ = idx
                    if -1 < row < len(self._dataframe.index):
                        data = self._dataframe._data[col]
                        res_data = pandas.Series(data)
                        return res_data.iat[row]

                    raise IndexingError('Index is out of bounds for axis')

                return df_getitem_iat_tuple_impl

            raise IndexingError('Index is out of bounds for axis')

        raise TypingError('Operator getitem(). The index must be a row and literal column. Given: {}'.format(idx))

    if accessor == 'iloc':
        if isinstance(idx, types.SliceType):
            return gen_df_getitem_iloc_slice_impl(self.dataframe, idx)

        if (
            isinstance(idx, (types.List, types.Array)) and
            isinstance(idx.dtype, (types.Boolean, bool))
        ):
            return gen_df_getitem_iloc_list_bool_impl(self.dataframe, idx)

        if isinstance(idx, types.List):
            return gen_df_getitem_iloc_list_impl(self.dataframe, idx)

        if isinstance(idx, types.Integer):
            return gen_df_getitem_iloc_int_impl(self.dataframe, idx)

        if isinstance(idx, (types.Tuple, types.UniTuple)):
            def df_getitem_tuple_iat_impl(self, idx):
                return self._dataframe.iat[idx]

            return df_getitem_tuple_iat_impl

        raise TypingError('Attribute iloc(). The index must be an integer, a list or array of integers,\
                          a slice object with ints or a boolean array.\
                          Given: {}'.format(idx))

    raise TypingError('Operator getitem(). Unknown accessor. Only "loc", "iloc", "at", "iat" are supported.\
                      Given: {}'.format(accessor))


@sdc_overload_attribute(DataFrameType, 'iloc')
def sdc_pandas_dataframe_iloc(self):
    """
    Intel Scalable Dataframe Compiler User Guide
    ********************************************

    Pandas API: pandas.DataFrame.iloc

    Limitations
    -----------
    - Parameter ``'name'`` in new DataFrame can be String only
    - Column can be literal value only, in DataFrame.iloc[row, column]
    - Iloc works with basic cases only: an integer, a list or array of integers,
        a slice object with ints, a boolean array

    Examples
    --------
    .. literalinclude:: ../../../examples/dataframe/dataframe_iloc.py
       :language: python
       :lines: 36-
       :caption: Get value at specified index position.
       :name: ex_dataframe_iloc

    .. command-output:: python ./dataframe/dataframe_iloc.py
       :cwd: ../../../examples

    .. seealso::

        :ref:`DataFrame.iat <pandas.DataFrame.iat>`
            Fast integer location scalar accessor.

        :ref:`DataFrame.loc <pandas.DataFrame.loc>`
            Purely label-location based indexer for selection by label.

        :ref:`Series.iloc <pandas.Series.iloc>`
            Purely integer-location based indexing for selection by position.

    Intel Scalable Dataframe Compiler Developer Guide
    *************************************************
    Pandas DataFrame method :meth:`pandas.DataFrame.iloc` implementation.

    .. only:: developer
        Test: python -m sdc.runtests -k sdc.tests.test_dataframe.TestDataFrame.test_df_iloc*
    """

    ty_checker = TypeChecker('Attribute iloc().')
    ty_checker.check(self, DataFrameType)

    def sdc_pandas_dataframe_iloc_impl(self):
        return dataframe_getitem_accessor_init(self, 'iloc')

    return sdc_pandas_dataframe_iloc_impl


@sdc_overload_attribute(DataFrameType, 'iat')
def sdc_pandas_dataframe_iat(self):
    """
    Intel Scalable Dataframe Compiler User Guide
    ********************************************

    Pandas API: pandas.DataFrame.iat

    Examples
    --------
    .. literalinclude:: ../../../examples/dataframe/dataframe_iat.py
       :language: python
       :lines: 28-
       :caption: Get value at specified index position.
       :name: ex_dataframe_iat

    .. command-output:: python ./dataframe/dataframe_iat.py
       :cwd: ../../../examples

    .. seealso::

        :ref:`DataFrame.at <pandas.DataFrame.at>`
            Access a single value for a row/column label pair.

        :ref:`DataFrame.loc <pandas.DataFrame.loc>`
            Purely label-location based indexer for selection by label.

        :ref:`DataFrame.iloc <pandas.DataFrame.iloc>`
            Access group of rows and columns by integer position(s).

    Intel Scalable Dataframe Compiler Developer Guide
    *************************************************
    Pandas DataFrame method :meth:`pandas.DataFrame.iat` implementation.

    .. only:: developer
        Test: python -m sdc.runtests -k sdc.tests.test_dataframe.TestDataFrame.test_dataframe_iat*
    """

    ty_checker = TypeChecker('Attribute iat().')
    ty_checker.check(self, DataFrameType)

    def sdc_pandas_dataframe_iat_impl(self):
        return dataframe_getitem_accessor_init(self, 'iat')

    return sdc_pandas_dataframe_iat_impl


<<<<<<< HEAD
@sdc_overload_attribute(DataFrameType, 'at')
def sdc_pandas_dataframe_at(self):
=======
@sdc_overload_attribute(DataFrameType, 'loc')
def sdc_pandas_dataframe_loc(self):
>>>>>>> ab3a99ba
    """
    Intel Scalable Dataframe Compiler User Guide
    ********************************************

<<<<<<< HEAD
    Limitations
    -----------
    - ``Dataframe.at`` always returns ``array``.
    - Parameter ``column`` in ``idx`` must be a literal value.

    Pandas API: pandas.DataFrame.at

    Examples
    --------
    .. literalinclude:: ../../../examples/dataframe/dataframe_at.py
       :language: python
       :lines: 28-
       :caption: Access a single value for a row/column label pair.
       :name: ex_dataframe_at

    .. command-output:: python ./dataframe/dataframe_at.py
       :cwd: ../../../examples

    .. seealso::

        :ref:`DataFrame.iat <pandas.DataFrame.iat>`
            Access a single value for a row/column pair by integer position.

        :ref:`DataFrame.loc <pandas.DataFrame.loc>`
            Access a group of rows and columns by label(s).

        :ref:`Series.at <pandas.Series.at>`
            Access a single value using a label.

    Intel Scalable Dataframe Compiler Developer Guide
    *************************************************
    Pandas DataFrame method :meth:`pandas.DataFrame.at` implementation.

    .. only:: developer
        Test: python -m sdc.runtests -k sdc.tests.test_dataframe.TestDataFrame.test_df_at*
    """

    ty_checker = TypeChecker('Attribute at().')
    ty_checker.check(self, DataFrameType)

    def sdc_pandas_dataframe_at_impl(self):
        return dataframe_getitem_accessor_init(self, 'at')

    return sdc_pandas_dataframe_at_impl
=======
    Pandas API: pandas.DataFrame.loc

    Limitations
    -----------
    - Loc always returns Dataframe.
    - Parameter ``idx`` is supported only to be a single value, e.g. :obj:`df.loc['A']`.

    Examples
    --------
    .. literalinclude:: ../../../examples/dataframe/dataframe_loc.py
       :language: python
       :lines: 36-
       :caption: Access a group of rows and columns by label(s) or a boolean array.
       :name: ex_dataframe_loc

    .. command-output:: python ./dataframe/dataframe_loc.py
       :cwd: ../../../examples

    .. seealso::
        :ref:`DataFrame.at <pandas.DataFrame.at>`
            Access a single value for a row/column label pair.
        :ref:`DataFrame.iloc <pandas.DataFrame.iloc>`
            Access group of rows and columns by integer position(s).
        :ref:`DataFrame.xs <pandas.DataFrame.xs>`
            Returns a cross-section (row(s) or column(s)) from the Series/DataFrame.
        :ref:`Series.loc <pandas.Series.loc>`
            Access group of values using labels.

    Intel Scalable Dataframe Compiler Developer Guide
    *************************************************
    Pandas DataFrame method :meth:`pandas.DataFrame.loc` implementation.

    .. only:: developer
        Test: python -m sdc.runtests -k sdc.tests.test_dataframe.TestDataFrame.test_df_loc*
    """

    ty_checker = TypeChecker('Attribute loc().')
    ty_checker.check(self, DataFrameType)

    def sdc_pandas_dataframe_loc_impl(self):
        return sdc.datatypes.hpat_pandas_dataframe_getitem_types.dataframe_getitem_accessor_init(self, 'loc')

    return sdc_pandas_dataframe_loc_impl
>>>>>>> ab3a99ba


@sdc_overload_method(DataFrameType, 'pct_change')
def pct_change_overload(df, periods=1, fill_method='pad', limit=None, freq=None):
    """
    Intel Scalable Dataframe Compiler User Guide
    ********************************************

    Pandas API: pandas.DataFrame.pct_change

    Limitations
    -----------
    Parameters ``limit`` and ``freq`` are supported only with default value ``None``.

    Examples
    --------
    .. literalinclude:: ../../../examples/dataframe/dataframe_pct_change.py
        :language: python
        :lines: 36-
        :caption: Percentage change between the current and a prior element.
        :name: ex_dataframe_pct_change

    .. command-output:: python ./dataframe/dataframe_pct_change.py
        :cwd: ../../../examples

    .. seealso::

        :ref:`Series.diff <pandas.Series.diff>`
            Compute the difference of two elements in a Series.

        :ref:`DataFrame.diff <pandas.DataFrame.diff>`
            Compute the difference of two elements in a DataFrame.

        :ref:`Series.shift <pandas.Series.shift>`
            Shift the index by some number of periods.

        :ref:`DataFrame.shift <pandas.DataFrame.shift>`
            Shift the index by some number of periods.

    Intel Scalable Dataframe Compiler Developer Guide
    *************************************************
    Pandas DataFrame method :meth:`pandas.DataFrame.pct_change` implementation.

    .. only:: developer

      Test: python -m sdc.runtests -k sdc.tests.test_dataframe.TestDataFrame.test_pct_change*
    """

    name = 'pct_change'

    ty_checker = TypeChecker('Method {}().'.format(name))
    ty_checker.check(df, DataFrameType)

    if not isinstance(periods, (types.Integer, types.Omitted)) and periods != 1:
        ty_checker.raise_exc(periods, 'int64', 'periods')

    if not isinstance(fill_method, (str, types.UnicodeType, types.StringLiteral, types.NoneType, types.Omitted)):
        ty_checker.raise_exc(fill_method, 'string', 'fill_method')

    if not isinstance(limit, (types.Omitted, types.NoneType)) and limit is not None:
        ty_checker.raise_exc(limit, 'None', 'limit')

    if not isinstance(freq, (types.Omitted, types.NoneType)) and freq is not None:
        ty_checker.raise_exc(freq, 'None', 'freq')

    params = {'periods': 1, 'fill_method': '"pad"', 'limit': None, 'freq': None}
    ser_par = {'periods': 'periods', 'fill_method': 'fill_method', 'limit': 'limit', 'freq': 'freq'}

    return sdc_pandas_dataframe_apply_columns(df, name, params, ser_par)


@sdc_overload_method(DataFrameType, 'groupby')
def sdc_pandas_dataframe_groupby(self, by=None, axis=0, level=None, as_index=True, sort=True,
                                 group_keys=True, squeeze=False, observed=False):
    """
    Intel Scalable Dataframe Compiler User Guide
    ********************************************
    Pandas API: pandas.DataFrame.groupby

    Limitations
    -----------
    - Parameters ``axis``, ``level``, ``as_index``, ``group_keys``, ``squeeze`` and ``observed`` \
are currently unsupported by Intel Scalable Dataframe Compiler
    - Parameter ``by`` is supported as single literal column name only
    - Mutating the contents of a DataFrame between creating a groupby object and calling it's methods is unsupported

    Examples
    --------
    .. literalinclude:: ../../../examples/dataframe/groupby/dataframe_groupby_min.py
       :language: python
       :lines: 27-
       :caption: Groupby and calculate the minimum in each group.
       :name: ex_dataframe_groupby

    .. command-output:: python ./dataframe/groupby/dataframe_groupby_min.py
       :cwd: ../../../examples

    .. seealso::
        :ref:`resample <pandas.DataFrame.resample>`
            Resample time-series data.

    Intel Scalable Dataframe Compiler Developer Guide
    *************************************************

    Pandas DataFrame attribute :meth:`pandas.DataFrame.groupby` implementation
    .. only:: developer

    Test: python -m sdc.runtests -k sdc.tests.test_groupby.TestGroupBy.test_dataframe_groupby*

    Parameters
    ----------

    self: :obj:`pandas.DataFrame`
        Input DataFrame.
    by: :obj:`mapping`, :obj:`function`, :obj:`string` or :obj:`list`
        Used to determine the groups for the groupby.
    axis : :obj:`int` or :obj:`string`, default 0
        Split along rows (0) or columns (1).
    level : :obj:`int` or :obj:`str`, default None
        If the axis is a MultiIndex (hierarchical), group by a particular
        level or levels.
    as_index : :obj:`bool`, default True
        For aggregated output, return object with group labels as the
        index.
    sort : :obj:`bool`, default True
        Sort group keys. Get better performance by turning this off.
        Note this does not influence the order of observations within each
        group. Groupby preserves the order of rows within each group.
    group_keys : :obj:`bool`, default True
        When calling apply, add group keys to index to identify pieces.
    squeeze : :obj:`bool`, default False
        Reduce the dimensionality of the return type if possible,
        otherwise return a consistent type.
    observed : :obj:`bool`, default False
        This only applies if any of the groupers are Categoricals.
        If True: only show observed values for categorical groupers.
        If False: show all values for categorical groupers.

    Returns
    -------
    :class:`pandas.DataFrameGroupBy`
        Returns a groupby object that contains information about the groups.
"""

    if not isinstance(by, types.StringLiteral):
        return None

    column_id = self.columns.index(by.literal_value)
    list_type = types.ListType(types.int64)
    by_type = self.data[column_id].dtype

    def sdc_pandas_dataframe_groupby_impl(self, by=None, axis=0, level=None, as_index=True, sort=True,
                                          group_keys=True, squeeze=False, observed=False):

        by_column_data = self._data[column_id]
        chunks = parallel_chunks(len(by_column_data))
        dict_parts = [Dict.empty(by_type, list_type) for _ in range(len(chunks))]

        # filling separate dict of by_value -> positions for each chunk of initial array
        for i in numba.prange(len(chunks)):
            chunk = chunks[i]
            res = dict_parts[i]
            for j in range(chunk.start, chunk.stop):
                if isna(by_column_data, j):
                    continue
                value = by_column_data[j]
                group_list = res.get(value)
                if group_list is None:
                    new_group_list = List.empty_list(types.int64)
                    new_group_list.append(j)
                    res[value] = new_group_list
                else:
                    group_list.append(j)

        # merging all dict parts into a single resulting dict
        res_dict = dict_parts[0]
        for i in range(1, len(chunks)):
            res_dict = merge_groupby_dicts_inplace(res_dict, dict_parts[i])

        return init_dataframe_groupby(self, column_id, res_dict, sort)

    return sdc_pandas_dataframe_groupby_impl


def df_set_column_index_codelines(self):
    """Generate code lines with definition of resulting index for DF set_column"""
    func_lines = []
    if self.columns:
        func_lines += [
            f'  length = {df_length_expr(self)}',
            f'  if length == 0:',
            f'    raise SDCLimitation("Could not set item for DataFrame with empty columns")',
            f'  elif length != len(value):',
            f'    raise ValueError("Length of values does not match length of index")',
        ]
    else:
        func_lines += ['  length = len(value)']
    func_lines += [f'  res_index = {df_index_expr(self, length_expr="length")}']

    return func_lines


def df_add_column_codelines(self, key):
    """Generate code lines to add new column to DF"""
    func_lines = df_set_column_index_codelines(self)  # provide res_index = ...

    results = []
    for i, col in enumerate(self.columns):
        res_data = f'res_data_{i}'
        func_lines += [
            f'  data_{i} = self._data[{i}]',
            f'  {res_data} = pandas.Series(data_{i}, index=res_index, name="{col}")',
        ]
        results.append((col, res_data))

    res_data = 'new_res_data'
    literal_key = key.literal_value
    func_lines += [f'  {res_data} = pandas.Series(value, index=res_index, name="{literal_key}")']
    results.append((literal_key, res_data))

    data = ', '.join(f'"{col}": {data}' for col, data in results)
    func_lines += [f'  return pandas.DataFrame({{{data}}}, index=res_index)']

    return func_lines


def df_replace_column_codelines(self, key):
    """Generate code lines to replace existing column in DF"""
    func_lines = df_set_column_index_codelines(self)  # provide res_index = ...

    results = []
    literal_key = key.literal_value
    for i, col in enumerate(self.columns):
        if literal_key == col:
            func_lines += [f'  data_{i} = value']
        else:
            func_lines += [f'  data_{i} = self._data[{i}]']

        res_data = f'res_data_{i}'
        func_lines += [
            f'  {res_data} = pandas.Series(data_{i}, index=res_index, name="{col}")',
        ]
        results.append((col, res_data))

    data = ', '.join(f'"{col}": {data}' for col, data in results)
    func_lines += [f'  return pandas.DataFrame({{{data}}}, index=res_index)']

    return func_lines


def df_add_column_codegen(self, key):
    """
    Example of generated implementation:
    def _df_add_column_impl(self, key, value):
      length = len(self._data[0])
      if length == 0:
        raise SDCLimitation("Could not set item for empty DataFrame")
      elif length != len(value):
        raise ValueError("Length of values does not match length of index")
      res_index = numpy.arange(length)
      data_0 = self._data[0]
      res_data_0 = pandas.Series(data_0, index=res_index, name="A")
      data_1 = self._data[1]
      res_data_1 = pandas.Series(data_1, index=res_index, name="C")
      new_res_data = pandas.Series(value, index=res_index, name="B")
      return pandas.DataFrame({"A": res_data_0, "C": res_data_1, "B": new_res_data}, index=res_index)
    """
    func_lines = [f'def _df_add_column_impl(self, key, value):']
    func_lines += df_add_column_codelines(self, key)

    func_text = '\n'.join(func_lines)
    global_vars = {'pandas': pandas, 'numpy': numpy,
                   'SDCLimitation': SDCLimitation}

    return func_text, global_vars


def df_replace_column_codegen(self, key):
    """
    Example of generated implementation:
    def _df_replace_column_impl(self, key, value):
      length = len(self._data[0])
      if length == 0:
        raise SDCLimitation("Could not set item for DataFrame with empty columns")
      elif length != len(value):
        raise ValueError("Length of values does not match length of index")
      res_index = numpy.arange(length)
      data_0 = value
      res_data_0 = pandas.Series(data_0, index=res_index, name="A")
      data_1 = self._data[1]
      res_data_1 = pandas.Series(data_1, index=res_index, name="C")
      return pandas.DataFrame({"A": res_data_0, "C": res_data_1}, index=res_index)
    """
    func_lines = [f'def _df_replace_column_impl(self, key, value):']
    func_lines += df_replace_column_codelines(self, key)

    func_text = '\n'.join(func_lines)
    global_vars = {'pandas': pandas, 'numpy': numpy,
                   'SDCLimitation': SDCLimitation}

    return func_text, global_vars


gen_df_add_column_impl = gen_impl_generator(
    df_add_column_codegen, '_df_add_column_impl')
gen_df_replace_column_impl = gen_impl_generator(
    df_replace_column_codegen, '_df_replace_column_impl')


@sdc_overload_method(DataFrameType, '_set_column')
def df_set_column_overload(self, key, value):
    """
    Intel Scalable Dataframe Compiler User Guide
    ********************************************
    Pandas API: pandas.DataFrame.setitem

    Set data to a DataFrame by indexer.

    Limitations
    -----------
    - Supported setting a column in a DataFrame through private method ``df._set_column(key, value)``.
    - DataFrame passed into jit region as a parameter is not changed outside of the region.
    New DataFrame should be returned from the region in this case.
    - Supported setting a column in a non-empty DataFrame as a 1D array only.

    .. literalinclude:: ../../../examples/dataframe/setitem/df_set_new_column.py
       :language: python
       :lines: 37-
       :caption: Setting new column to the DataFrame.
       :name: ex_dataframe_set_new_column

    .. command-output:: python ./dataframe/setitem/df_set_new_column.py
       :cwd: ../../../examples

    .. literalinclude:: ../../../examples/dataframe/setitem/df_set_existing_column.py
       :language: python
       :lines: 37-
       :caption: Setting data to existing column of the DataFrame.
       :name: ex_dataframe_set_existing_column

    .. command-output:: python ./dataframe/setitem/df_set_existing_column.py
       :cwd: ../../../examples

    .. seealso::
        :ref:`Series.getitem <pandas.Series.getitem>`
            Get value(s) of Series by key.
        :ref:`Series.setitem <pandas.Series.setitem>`
            Set value to Series by index
        :ref:`Series.loc <pandas.Series.loc>`
            Access a group of rows and columns by label(s) or a boolean array.
        :ref:`Series.iloc <pandas.Series.iloc>`
            Purely integer-location based indexing for selection by position.
        :ref:`Series.at <pandas.Series.at>`
            Access a single value for a row/column label pair.
        :ref:`Series.iat <pandas.Series.iat>`
            Access a single value for a row/column pair by integer position.
        :ref:`DataFrame.getitem <pandas.DataFrame.getitem>`
            Set value to DataFrame by index
        :ref:`DataFrame.loc <pandas.DataFrame.loc>`
            Access a group of rows and columns by label(s) or a boolean array.
        :ref:`DataFrame.iloc <pandas.DataFrame.iloc>`
            Purely integer-location based indexing for selection by position.
        :ref:`DataFrame.at <pandas.DataFrame.at>`
            Access a single value for a row/column label pair.
        :ref:`DataFrame.iat <pandas.DataFrame.iat>`
            Access a single value for a row/column pair by integer position.

    Intel Scalable Dataframe Compiler Developer Guide
    *************************************************

    Test: python -m sdc.runtests -k sdc.tests.test_dataframe.TestDataFrame.test_df_add_column
    Test: python -m sdc.runtests -k sdc.tests.test_dataframe.TestDataFrame.test_df_replace_column
    """
    if not isinstance(self, DataFrameType):
        return None

    if isinstance(key, types.StringLiteral):
        try:
            self.columns.index(key.literal_value)
        except ValueError:
            return gen_df_add_column_impl(self, key)
        else:
            return gen_df_replace_column_impl(self, key)

    if isinstance(key, types.UnicodeType):

        def _df_set_column_unicode_key_impl(self, key, value):
            # http://numba.pydata.org/numba-doc/dev/developer/literal.html#specifying-for-literal-typing
            # literally raises special exception to call df._set_column with literal idx value got from unicode
            return literally(key)

        return _df_set_column_unicode_key_impl

    ty_checker = TypeChecker('Method _set_column().')
    ty_checker.raise_exc(key, 'str', 'key')


def sdc_pandas_dataframe_reset_index_codegen(drop, all_params, columns):
    """
    Example of generated implementation:
        def _df_reset_index_impl(self, level=None, drop=False, inplace=False, col_level=0, col_fill=""):
          old_index = self.index
          result_0 = get_dataframe_data(self, 0)
          result_1 = get_dataframe_data(self, 1)
          result_2 = get_dataframe_data(self, 2)
          return pandas.DataFrame({"index": old_index, "A": result_0, "B": result_1, "C": result_2})
    """
    result_name = []
    all_params_str = ', '.join(all_params)
    func_lines = [f'def _df_reset_index_impl({all_params_str}):']
    df = all_params[0]
    if not drop.literal_value:
        old_index = 'old_index'
        func_lines += [f'  {old_index} = {df}.index']
        result_name.append((old_index, 'index'))
    for i, c in enumerate(columns):
        result_c = f'result_{i}'
        func_lines += [
            f'  result_{i} = get_dataframe_data({df}, {i})'
        ]
        result_name.append((result_c, c))
    data = ', '.join(f'"{column_name}": {column}' for column, column_name in result_name)
    func_lines += [f'  return pandas.DataFrame({{{data}}})']
    func_text = '\n'.join(func_lines)

    global_vars = {'pandas': pandas,
                   'numpy': numpy,
                   'get_dataframe_data': get_dataframe_data}

    return func_text, global_vars


def sdc_pandas_dataframe_reset_index_impl(self, drop=False):
    all_params = ['self', 'level=None', 'drop=False', 'inplace=False', 'col_level=0', 'col_fill=""']

    func_text, global_vars = sdc_pandas_dataframe_reset_index_codegen(drop, all_params, self.columns)
    loc_vars = {}
    exec(func_text, global_vars, loc_vars)
    _apply_impl = loc_vars[f'_df_reset_index_impl']

    return _apply_impl


def sdc_pandas_dataframe_reset_index_default_codegen(drop, all_params, columns):
    """
    Example of generated implementation:
        def _df_reset_index_impl(self, level=None, drop=False, inplace=False, col_level=0, col_fill=""):
          old_index = self.index
          result_0 = get_dataframe_data(self, 0)
          result_1 = get_dataframe_data(self, 1)
          return pandas.DataFrame({"index": old_index, "A": result_0, "B": result_1})
    """
    result_name = []
    all_params_str = ', '.join(all_params)
    func_lines = [f'def _df_reset_index_impl({all_params_str}):']
    df = all_params[0]
    if not drop:
        old_index = 'old_index'
        func_lines += [f'  {old_index} = {df}.index']
        result_name.append((old_index, 'index'))
    for i, c in enumerate(columns):
        result_c = f'result_{i}'
        func_lines += [
            f'  result_{i} = get_dataframe_data({df}, {i})'
        ]
        result_name.append((result_c, c))
    data = ', '.join(f'"{column_name}": {column}' for column, column_name in result_name)
    func_lines += [f'  return pandas.DataFrame({{{data}}})']
    func_text = '\n'.join(func_lines)

    global_vars = {'pandas': pandas,
                   'numpy': numpy,
                   'get_dataframe_data': get_dataframe_data}

    return func_text, global_vars


def sdc_pandas_dataframe_reset_index_impl_default(self, drop=False):
    all_params = ['self', 'level=None', 'drop=False', 'inplace=False', 'col_level=0', 'col_fill=""']

    func_text, global_vars = sdc_pandas_dataframe_reset_index_default_codegen(drop, all_params, self.columns)
    loc_vars = {}
    exec(func_text, global_vars, loc_vars)
    _apply_impl = loc_vars[f'_df_reset_index_impl']

    return _apply_impl


@sdc_overload_method(DataFrameType, 'reset_index')
def sdc_pandas_dataframe_reset_index(self, level=None, drop=False, inplace=False, col_level=0, col_fill=''):
    """
    Intel Scalable Dataframe Compiler User Guide
    ********************************************
    Pandas API: pandas.DataFrame.reset_index

    Limitations
    -----------
    - Reset the index of the DataFrame, and use the default one instead.
    - Parameters level, inplacem col_level, col_fill unsupported.
    - Parameter drop can be only literal value or default value.

    Examples
    --------
    .. literalinclude:: ../../../examples/dataframe/dataframe_reset_index_drop_False.py
        :language: python
        :lines: 36-
        :caption: Reset the index of the DataFrame, and use the default one instead.
                  The old index becomes the first column.
        :name: ex_dataframe_reset_index

    .. command-output:: python ./dataframe/dataframe_reset_index_drop_False.py
        :cwd: ../../../examples

    .. literalinclude:: ../../../examples/dataframe/dataframe_reset_index_drop_True.py
        :language: python
        :lines: 36-
        :caption: Reset the index of the DataFrame, and use the default one instead.
        :name: ex_dataframe_reset_index

    .. command-output:: python ./dataframe/dataframe_reset_index_drop_True.py
        :cwd: ../../../examples

    Intel Scalable Dataframe Compiler Developer Guide
    *************************************************
    Pandas DataFrame method :meth:`pandas.DataFrame.reset_index` implementation.

   .. only:: developer

       Test: python -m sdc.runtests -k sdc.tests.test_dataframe.TestDataFrame.test_df_reset_index*
   """

    func_name = 'reset_index'

    ty_checker = TypeChecker('Method {}().'.format(func_name))
    ty_checker.check(self, DataFrameType)

    if not (level is None or isinstance(level, types.Omitted)):
        raise TypingError('{} Unsupported parameter level. Given: {}'.format(func_name, level))

    if not (isinstance(drop, (types.Omitted, types.Boolean)) or drop is False):
        ty_checker.raise_exc(drop, 'bool', 'drop')

    if isinstance(drop, types.Omitted):
        drop = False

    if not (inplace is False or isinstance(inplace, types.Omitted)):
        raise TypingError('{} Unsupported parameter inplace. Given: {}'.format(func_name, inplace))

    if not (col_level == 0 or isinstance(col_level, types.Omitted)):
        raise TypingError('{} Unsupported parameter col_level. Given: {}'.format(func_name, col_level))

    if not (col_fill == '' or isinstance(col_fill, types.Omitted)):
        raise TypingError('{} Unsupported parameter col_fill. Given: {}'.format(func_name, col_fill))

    if not isinstance(drop, types.Literal):
        if isinstance(drop, bool):
            return sdc_pandas_dataframe_reset_index_impl_default(self, drop=drop)
        else:
            raise SDCLimitation('{} only work with Boolean literals drop.'.format(func_name))

    return sdc_pandas_dataframe_reset_index_impl(self, drop=drop)<|MERGE_RESOLUTION|>--- conflicted
+++ resolved
@@ -1877,7 +1877,6 @@
     ty_checker.raise_exc(idx, expected_types, 'idx')
 
 
-<<<<<<< HEAD
 def df_getitem_tuple_at_codegen(self, row, col):
     """
     Example of generated implementation:
@@ -1903,7 +1902,10 @@
 
     func_text = '\n'.join(func_lines)
     global_vars = {'pandas': pandas}
-=======
+
+    return func_text, global_vars
+
+
 def df_getitem_single_label_loc_codegen(self, idx):
     """
     Example of generated implementation:
@@ -1952,7 +1954,6 @@
                    '_sdc_take': _sdc_take,
                    'find_idx': find_idx,
                    'KeyError': KeyError}
->>>>>>> ab3a99ba
 
     return func_text, global_vars
 
@@ -2091,7 +2092,6 @@
     return func_text, global_vars
 
 
-<<<<<<< HEAD
 def gen_df_getitem_tuple_at_impl(self, row, col):
     func_text, global_vars = df_getitem_tuple_at_codegen(self, row, col)
     loc_vars = {}
@@ -2100,10 +2100,9 @@
 
     return _reduce_impl
 
-=======
+
 gen_df_getitem_loc_single_label_impl = gen_impl_generator(
     df_getitem_single_label_loc_codegen, '_df_getitem_single_label_loc_impl')
->>>>>>> ab3a99ba
 
 gen_df_getitem_iloc_int_impl = gen_impl_generator(
     df_getitem_int_iloc_codegen, '_df_getitem_int_iloc_impl')
@@ -2125,7 +2124,6 @@
 
     accessor = self.accessor.literal_value
 
-<<<<<<< HEAD
     if accessor == 'at':
         num_idx = isinstance(idx[0], types.Number) and isinstance(self.dataframe.index, (types.Array, types.NoneType))
         str_idx = (isinstance(idx[0], (types.UnicodeType, types.StringLiteral))
@@ -2140,14 +2138,13 @@
                               ({})'.format(type(idx[0]), type(self.dataframe.index)))
 
         raise TypingError('Attribute at(). The index must be a row and literal column. Given: {}'.format(idx))
-=======
+
     if accessor == 'loc':
         if isinstance(idx, (types.Integer, types.UnicodeType, types.StringLiteral)):
             return gen_df_getitem_loc_single_label_impl(self.dataframe, idx)
 
         ty_checker = TypeChecker('Attribute loc().')
         ty_checker.raise_exc(idx, 'int or str', 'idx')
->>>>>>> ab3a99ba
 
     if accessor == 'iat':
         if isinstance(idx, types.Tuple) and isinstance(idx[1], types.Literal):
@@ -2300,18 +2297,12 @@
     return sdc_pandas_dataframe_iat_impl
 
 
-<<<<<<< HEAD
 @sdc_overload_attribute(DataFrameType, 'at')
 def sdc_pandas_dataframe_at(self):
-=======
-@sdc_overload_attribute(DataFrameType, 'loc')
-def sdc_pandas_dataframe_loc(self):
->>>>>>> ab3a99ba
     """
     Intel Scalable Dataframe Compiler User Guide
     ********************************************
 
-<<<<<<< HEAD
     Limitations
     -----------
     - ``Dataframe.at`` always returns ``array``.
@@ -2356,7 +2347,14 @@
         return dataframe_getitem_accessor_init(self, 'at')
 
     return sdc_pandas_dataframe_at_impl
-=======
+
+
+@sdc_overload_attribute(DataFrameType, 'loc')
+def sdc_pandas_dataframe_loc(self):
+    """
+    Intel Scalable Dataframe Compiler User Guide
+    ********************************************
+
     Pandas API: pandas.DataFrame.loc
 
     Limitations
@@ -2400,7 +2398,6 @@
         return sdc.datatypes.hpat_pandas_dataframe_getitem_types.dataframe_getitem_accessor_init(self, 'loc')
 
     return sdc_pandas_dataframe_loc_impl
->>>>>>> ab3a99ba
 
 
 @sdc_overload_method(DataFrameType, 'pct_change')
