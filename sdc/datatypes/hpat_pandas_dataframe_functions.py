--- conflicted
+++ resolved
@@ -40,9 +40,11 @@
 from sdc.datatypes.common_functions import TypeChecker
 from numba.errors import TypingError
 
-<<<<<<< HEAD
-
-@overload_method(DataFrameType, 'append')
+# from sdc.datatypes.hpat_pandas_dataframe_types import DataFrameType
+from sdc.utils import sdc_overload_method
+
+
+@sdc_overload_method(DataFrameType, 'append')
 def sdc_pandas_dataframe_append(df, other, ignore_index=True, verify_integrity=False, sort=None):
     """
     Intel Scalable Dataframe Compiler User Guide
@@ -128,7 +130,7 @@
         func_args = ['df', 'other']
 
         for key, value in args:
-            #TODO: improve check
+            # TODO: improve check
             if key not in func_args:
                 if isinstance(value, types.Literal):
                     value = value.literal_value
@@ -141,7 +143,8 @@
             return f'new_col_{column}_data_{df} = get_dataframe_data({df}, {idx})'
 
         def get_append_result(df1, df2, column):
-            return f'new_col_{column} = init_series(new_col_{column}_data_{df1}).append(init_series(new_col_{column}_data_{df2}))._data'
+            return f'new_col_{column} = ' \
+                f'init_series(new_col_{column}_data_{df1}).append(init_series(new_col_{column}_data_{df2}))._data'
 
         func_definition = [f'def sdc_pandas_dataframe_{name}_impl({", ".join(func_args)}):']
         func_text = []
@@ -166,7 +169,8 @@
             if col_name not in df_columns_indx:
                 func_text.append(get_dataframe_column('other', col_name, i))
                 func_text.append(f'new_col_{col_name}_data = init_series(new_col_{col_name}_data_other)._data')
-                func_text.append(f'new_col_{col_name} = fill_array(new_col_{col_name}_data, len_df+len_other, push_back=False)')
+                func_text.append(f'new_col_{col_name} = '
+                                 f'fill_array(new_col_{col_name}_data, len_df+len_other, push_back=False)')
                 column_list.append((f'new_col_{col_name}', col_name))
 
         data = ', '.join(column for column, _ in column_list)
@@ -181,15 +185,12 @@
 
         loc_vars = {}
         exec(func_def, {'sdc': sdc, 'np': numpy, 'get_dataframe_data': sdc.hiframes.pd_dataframe_ext.get_dataframe_data,
-                         'init_series': sdc.hiframes.api.init_series, 'fill_array': sdc.datatypes.common_functions.fill_array}, loc_vars)
+                        'init_series': sdc.hiframes.api.init_series,
+                        'fill_array': sdc.datatypes.common_functions.fill_array}, loc_vars)
         _append_impl = loc_vars['sdc_pandas_dataframe_append_impl']
         return _append_impl
 
     return sdc_pandas_dataframe_append_impl(df, other, name, args)
-=======
-from sdc.datatypes.hpat_pandas_dataframe_types import DataFrameType
-from sdc.utils import sdc_overload_method
->>>>>>> 2ae44c73
 
 
 @sdc_overload_method(DataFrameType, 'count')
@@ -244,4 +245,4 @@
 
         return pandas.Series(data=result_data, index=result_index)
 
-    return sdc_pandas_dataframe_count_impl
+    return sdc_pandas_dataframe_count_impl