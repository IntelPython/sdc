# *****************************************************************************
# Copyright (c) 2019, Intel Corporation All rights reserved.
#
# Redistribution and use in source and binary forms, with or without
# modification, are permitted provided that the following conditions are met:
#
#     Redistributions of source code must retain the above copyright notice,
#     this list of conditions and the following disclaimer.
#
#     Redistributions in binary form must reproduce the above copyright notice,
#     this list of conditions and the following disclaimer in the documentation
#     and/or other materials provided with the distribution.
#
# THIS SOFTWARE IS PROVIDED BY THE COPYRIGHT HOLDERS AND CONTRIBUTORS "AS IS"
# AND ANY EXPRESS OR IMPLIED WARRANTIES, INCLUDING, BUT NOT LIMITED TO,
# THE IMPLIED WARRANTIES OF MERCHANTABILITY AND FITNESS FOR A PARTICULAR
# PURPOSE ARE DISCLAIMED. IN NO EVENT SHALL THE COPYRIGHT HOLDER OR
# CONTRIBUTORS BE LIABLE FOR ANY DIRECT, INDIRECT, INCIDENTAL, SPECIAL,
# EXEMPLARY, OR CONSEQUENTIAL DAMAGES (INCLUDING, BUT NOT LIMITED TO,
# PROCUREMENT OF SUBSTITUTE GOODS OR SERVICES; LOSS OF USE, DATA, OR PROFITS;
# OR BUSINESS INTERRUPTION) HOWEVER CAUSED AND ON ANY THEORY OF LIABILITY,
# WHETHER IN CONTRACT, STRICT LIABILITY, OR TORT (INCLUDING NEGLIGENCE OR
# OTHERWISE) ARISING IN ANY WAY OUT OF THE USE OF THIS SOFTWARE,
# EVEN IF ADVISED OF THE POSSIBILITY OF SUCH DAMAGE.
# *****************************************************************************

'''
| :class:`pandas.DataFrame` functions and operators implementations in Intel SDC
| Also, it contains Numba internal operators which are required for DataFrame type handling
'''


import operator
import pandas
import numpy
import sdc
import copy

from numba import types
from numba.extending import (overload, overload_method, overload_attribute)
from sdc.hiframes.pd_dataframe_ext import DataFrameType
from sdc.datatypes.common_functions import TypeChecker
from numba.errors import TypingError
from sdc.str_arr_ext import StringArrayType
from sdc.config import config_pipeline_hpat_default

from sdc.utils import sdc_overload_method
from sdc.hiframes.pd_dataframe_type import DataFrameType

from sdc.datatypes.hpat_pandas_dataframe_rolling_types import _hpat_pandas_df_rolling_init
from sdc.datatypes.hpat_pandas_rolling_types import (
    gen_sdc_pandas_rolling_overload_body, sdc_pandas_rolling_docstring_tmpl)
from sdc.datatypes.common_functions import TypeChecker
from sdc.hiframes.pd_dataframe_ext import get_dataframe_data
from sdc.utils import sdc_overload_method


def sdc_pandas_dataframe_append_codegen(df, other, _func_name, args):
    """
    Input:
    df = pd.DataFrame({'A': ['cat', 'dog', np.nan], 'B': [.2, .3, np.nan]})
    other = pd.DataFrame({'A': ['bird', 'fox', 'mouse'], 'C': ['a', np.nan, '']})
    Func generated:
    def sdc_pandas_dataframe_append_impl(df, other, ignore_index=True, verify_integrity=False, sort=None):
        len_df = len(get_dataframe_data(df, 0))
        len_other = len(get_dataframe_data(other, 0))
        new_col_A_data_df = get_dataframe_data(df, 0)
        new_col_A_data_other = get_dataframe_data(other, 0)
        new_col_A = init_series(new_col_A_data_df).append(init_series(new_col_A_data_other))._data
        new_col_B_data_df = get_dataframe_data(df, 1)
        new_col_B_data = init_series(new_col_B_data_df)._data
        new_col_B = fill_array(new_col_B_data, len_df+len_other)
        new_col_C_data_other = get_dataframe_data(other, 1)
        new_col_C_data = init_series(new_col_C_data_other)._data
        new_col_C = fill_str_array(new_col_C_data, len_df+len_other, push_back=False)
        return pandas.DataFrame({"A": new_col_A, "B": new_col_B, "C": new_col_C)
    """
    indent = 4 * ' '
    func_args = ['df', 'other']

    for key, value in args:
        # TODO: improve check
        if key not in func_args:
            if isinstance(value, types.Literal):
                value = value.literal_value
            func_args.append(f'{key}={value}')

    df_columns_indx = {col_name: i for i, col_name in enumerate(df.columns)}
    other_columns_indx = {col_name: i for i, col_name in enumerate(other.columns)}



    # Keep columns that are StringArrayType
    string_type_columns = set(col_name for typ, col_name in zip(df.data, df.columns)
                              if isinstance(typ, StringArrayType))

    for typ, col_name in zip(other.data, other.columns):
        if isinstance(typ, StringArrayType):
            string_type_columns.add(col_name)

    func_definition = [f'def sdc_pandas_dataframe_{_func_name}_impl({", ".join(func_args)}):']
    func_text = []
    column_list = []

    func_text.append(f'len_df = len(get_dataframe_data(df, 0))')
    func_text.append(f'len_other = len(get_dataframe_data(other, 0))')

    for col_name, i in df_columns_indx.items():
        func_text.append(f'new_col_{col_name}_data_{"df"} = get_dataframe_data({"df"}, {i})')
        if col_name in other_columns_indx:
            func_text.append(f'new_col_{col_name}_data_{"other"} = '
                             f'get_dataframe_data({"other"}, {other_columns_indx.get(col_name)})')
            s1 = f'init_series(new_col_{col_name}_data_{"df"})'
            s2 = f'init_series(new_col_{col_name}_data_{"other"})'
            func_text.append(f'new_col_{col_name} = {s1}.append({s2})._data')
        else:
            func_text.append(f'new_col_{col_name}_data = init_series(new_col_{col_name}_data_df)._data')
            if col_name in string_type_columns:
                func_text.append(f'new_col_{col_name} = fill_str_array(new_col_{col_name}_data, len_df+len_other)')
            else:
                func_text.append(f'new_col_{col_name} = fill_array(new_col_{col_name}_data, len_df+len_other)')
        column_list.append((f'new_col_{col_name}', col_name))

    for col_name, i in other_columns_indx.items():
        if col_name not in df_columns_indx:
            func_text.append(f'new_col_{col_name}_data_{"other"} = get_dataframe_data({"other"}, {i})')
            func_text.append(f'new_col_{col_name}_data = init_series(new_col_{col_name}_data_other)._data')
            if col_name in string_type_columns:
                func_text.append(
                    f'new_col_{col_name} = '
                    f'fill_str_array(new_col_{col_name}_data, len_df+len_other, push_back=False)')
            else:
                func_text.append(f'new_col_{col_name} = '
                                 f'fill_array(new_col_{col_name}_data, len_df+len_other, push_back=False)')
            column_list.append((f'new_col_{col_name}', col_name))

    data = ', '.join(f'"{column_name}": {column}' for column, column_name in column_list)
    # TODO: Handle index
    func_text.append(f"return pandas.DataFrame({{{data}}})\n")
    func_definition.extend([indent + func_line for func_line in func_text])
    func_def = '\n'.join(func_definition)

    global_vars = {'pandas': pandas, 'get_dataframe_data': sdc.hiframes.pd_dataframe_ext.get_dataframe_data,
                   'init_series': sdc.hiframes.api.init_series,
                   'fill_array': sdc.datatypes.common_functions.fill_array,
                   'fill_str_array': sdc.datatypes.common_functions.fill_str_array}

    return func_def, global_vars


@sdc_overload_method(DataFrameType, 'append')
def sdc_pandas_dataframe_append(df, other, ignore_index=True, verify_integrity=False, sort=None):
    """
    Intel Scalable Dataframe Compiler User Guide
    ********************************************
    Pandas API: pandas.DataFrame.append
    Examples
    --------
    .. literalinclude:: ../../../examples/dataframe_append.py
       :language: python
       :lines: 27-
       :caption: Appending rows of other to the end of caller, returning a new object.
       Columns in other that are not in the caller are added as new columns.
       :name: ex_dataframe_append

    .. command-output:: python ./dataframe_append.py
        :cwd: ../../../examples

    .. note::
        Parameter ignore_index, verify_integrity, sort are currently unsupported
        by Intel Scalable Dataframe Compiler
        Currently only pandas.DataFrame is supported as "other" parameter

    .. seealso::
        `pandas.concat <https://pandas.pydata.org/pandas-docs/stable/reference/api/pandas.concat.html>`_
            General function to concatenate DataFrame or Series objects.
    Intel Scalable Dataframe Compiler Developer Guide
    *************************************************
    Pandas DataFrame method :meth:`pandas.DataFrame.append` implementation.
    .. only:: developer
    Test: python -m sdc.runtests -k sdc.tests.test_dataframe.TestDataFrame.test_append*
    Parameters
    -----------
    df: :obj:`pandas.DataFrame`
        input arg
    other: :obj:`pandas.DataFrame` object or :obj:`pandas.Series` or :obj:`dict`
        The data to append
    ignore_index: :obj:`bool`
        *unsupported*
    verify_integrity: :obj:`bool`
        *unsupported*
    sort: :obj:`bool`
        *unsupported*
    Returns
    -------
    :obj: `pandas.DataFrame`
        return DataFrame with appended rows to the end
    """

    _func_name = 'append'

    ty_checker = TypeChecker(f'Method {_func_name}().')
    ty_checker.check(df, DataFrameType)
    # TODO: support other array-like types
    ty_checker.check(other, DataFrameType)
    # TODO: support index in series from df-columns
    if not isinstance(ignore_index, (bool, types.Boolean, types.Omitted)) and not ignore_index:
        ty_checker.raise_exc(ignore_index, 'boolean', 'ignore_index')

    if not isinstance(verify_integrity, (bool, types.Boolean, types.Omitted)) and verify_integrity:
        ty_checker.raise_exc(verify_integrity, 'boolean', 'verify_integrity')

    if not isinstance(sort, (bool, types.Boolean, types.Omitted)) and sort is not None:
        ty_checker.raise_exc(sort, 'boolean, None', 'sort')

    args = (('ignore_index', True), ('verify_integrity', False), ('sort', None))

    def sdc_pandas_dataframe_append_impl(df, other, _func_name, args):
        loc_vars = {}
        func_def, global_vars = sdc_pandas_dataframe_append_codegen(df, other, _func_name, args)

        exec(func_def, global_vars, loc_vars)
        _append_impl = loc_vars['sdc_pandas_dataframe_append_impl']
        return _append_impl

    return sdc_pandas_dataframe_append_impl(df, other, _func_name, args)


# Example func_text for func_name='count' columns=('A', 'B'):
#
#         def _df_count_impl(df, axis=0, level=None, numeric_only=False):
#           series_A = init_series(get_dataframe_data(df, 0))
#           result_A = series_A.count(level=level)
#           series_B = init_series(get_dataframe_data(df, 1))
#           result_B = series_B.count(level=level)
#           return pandas.Series([result_A, result_B], ['A', 'B'])


def _dataframe_reduce_columns_codegen(func_name, func_params, series_params, columns):
    result_name_list = []
    joined = ', '.join(func_params)
    func_lines = [f'def _df_{func_name}_impl({joined}):']
    for i, c in enumerate(columns):
        result_c = f'result_{c}'
        func_lines += [f'  series_{c} = pandas.Series(get_dataframe_data({func_params[0]}, {i}))',
                       f'  {result_c} = series_{c}.{func_name}({series_params})']
        result_name_list.append(result_c)
    all_results = ', '.join(result_name_list)
    all_columns = ', '.join([f"'{c}'" for c in columns])

    func_lines += [f'  return pandas.Series([{all_results}], [{all_columns}])']
    func_text = '\n'.join(func_lines)

    global_vars = {'pandas': pandas,
                   'get_dataframe_data': get_dataframe_data}

    return func_text, global_vars


def sdc_pandas_dataframe_reduce_columns(df, func_name, params, ser_params):
    all_params = ['df']
    ser_par = []

    for key, value in params.items():
        all_params.append('{}={}'.format(key, value))
    for key, value in ser_params.items():
        ser_par.append('{}={}'.format(key, value))

    s_par = '{}'.format(', '.join(ser_par[:]))

    df_func_name = f'_df_{func_name}_impl'


    func_text, global_vars = _dataframe_reduce_columns_codegen(func_name, all_params, s_par, df.columns)

    loc_vars = {}
    exec(func_text, global_vars, loc_vars)
    _reduce_impl = loc_vars[df_func_name]

    return _reduce_impl


def _dataframe_apply_columns_codegen(func_name, func_params, series_params, columns):
    result_name = []
    joined = ', '.join(func_params)
    func_lines = [f'def _df_{func_name}_impl({joined}):']
    for i, c in enumerate(columns):
        result_c = f'result_{c}'
        func_lines += [f'  series_{c} = pandas.Series(get_dataframe_data({func_params[0]}, {i}))',
                       f'  {result_c} = series_{c}.{func_name}({series_params})']
        result_name.append((result_c, c))

    data = ', '.join(f'"{column_name}": {column}' for column, column_name in result_name)

    func_lines += [f'  return pandas.DataFrame({{{data}}})']
    func_text = '\n'.join(func_lines)

    global_vars = {'pandas': pandas,
                   'get_dataframe_data': get_dataframe_data}

    return func_text, global_vars


def sdc_pandas_dataframe_apply_columns(df, func_name, params, ser_params):
    all_params = ['df']
    ser_par = []

    for key, value in params.items():
        all_params.append('{}={}'.format(key, value))
    for key, value in ser_params.items():
        ser_par.append('{}={}'.format(key, value))

    s_par = ', '.join(ser_par)

    df_func_name = f'_df_{func_name}_impl'

    func_text, global_vars = _dataframe_apply_columns_codegen(func_name, all_params, s_par, df.columns)

    loc_vars = {}
    exec(func_text, global_vars, loc_vars)
    _reduce_impl = loc_vars[df_func_name]

    return _reduce_impl


def check_type(name, df, axis=None, skipna=None, level=None, numeric_only=None, ddof=1, min_count=0):
    ty_checker = TypeChecker('Method {}().'.format(name))
    ty_checker.check(df, DataFrameType)

    if not (isinstance(axis, types.Omitted) or axis is None):
        ty_checker.raise_exc(axis, 'unsupported', 'axis')

    if not (isinstance(skipna, (types.Omitted, types.NoneType, types.Boolean)) or skipna is None):
        ty_checker.raise_exc(skipna, 'bool', 'skipna')

    if not (isinstance(level, types.Omitted) or level is None):
        ty_checker.raise_exc(level, 'unsupported', 'level')

    if not (isinstance(numeric_only, types.Omitted) or numeric_only is None):
        ty_checker.raise_exc(numeric_only, 'unsupported', 'numeric_only')

    if not (isinstance(ddof, types.Omitted) or ddof == 1):
        ty_checker.raise_exc(ddof, 'unsupported', 'ddof')

    if not (isinstance(min_count, types.Omitted) or min_count == 0):
        ty_checker.raise_exc(min_count, 'unsupported', 'min_count')


@overload_method(DataFrameType, 'median')
def median_overload(df, axis=None, skipna=None, level=None, numeric_only=None):
    """
       Pandas DataFrame method :meth:`pandas.DataFrame.median` implementation.

       .. only:: developer

           Test: python -m sdc.runtests -k sdc.tests.test_dataframe.TestDataFrame.test_median*

       Parameters
       -----------
       df: :class:`pandas.DataFrame`
           input arg
       axis:
           *unsupported*
       skipna:
           *unsupported*
       level:
           *unsupported*
       numeric_only:
           *unsupported*

       Returns
       -------
       :obj:`pandas.Series` or `pandas.DataFrame`
               return the median of the values for the requested axis.
       """

    name = 'median'

    check_type(name, df, axis=axis, skipna=skipna, level=level, numeric_only=numeric_only)

    params = {'axis': None, 'skipna': None, 'level': None, 'numeric_only': None}
    ser_par = {'skipna': 'skipna', 'level': 'level'}

    return sdc_pandas_dataframe_reduce_columns(df, name, params, ser_par)


@overload_method(DataFrameType, 'mean')
def mean_overload(df, axis=None, skipna=None, level=None, numeric_only=None):
    """
       Pandas DataFrame method :meth:`pandas.DataFrame.mean` implementation.

       .. only:: developer

           Test: python -m sdc.runtests -k sdc.tests.test_dataframe.TestDataFrame.test_mean*

       Parameters
       -----------
       df: :class:`pandas.DataFrame`
           input arg
       axis:
           *unsupported*
       skipna:
           *unsupported*
       level:
           *unsupported*
       numeric_only:
           *unsupported*

       Returns
       -------
       :obj:`pandas.Series` or `pandas.DataFrame`
               return the mean of the values for the requested axis.
       """

    name = 'mean'

    check_type(name, df, axis=axis, skipna=skipna, level=level, numeric_only=numeric_only)

    params = {'axis': None, 'skipna': None, 'level': None, 'numeric_only': None}
    ser_par = {'skipna': 'skipna', 'level': 'level'}

    return sdc_pandas_dataframe_reduce_columns(df, name, params, ser_par)


sdc_pandas_dataframe_rolling = sdc_overload_method(DataFrameType, 'rolling')(
    gen_sdc_pandas_rolling_overload_body(_hpat_pandas_df_rolling_init, DataFrameType))
sdc_pandas_dataframe_rolling.__doc__ = sdc_pandas_rolling_docstring_tmpl.format(
    ty='DataFrame', ty_lower='dataframe')


@overload_method(DataFrameType, 'std')
def std_overload(df, axis=None, skipna=None, level=None, ddof=1, numeric_only=None):
    """
       Pandas DataFrame method :meth:`pandas.DataFrame.std` implementation.

       .. only:: developer

           Test: python -m sdc.runtests -k sdc.tests.test_dataframe.TestDataFrame.test_std*

       Parameters
       -----------
       df: :class:`pandas.DataFrame`
           input arg
       axis:
           *unsupported*
       skipna:
           *unsupported*
       level:
           *unsupported*
       ddof:
           *unsupported*
       numeric_only:
           *unsupported*

       Returns
       -------
       :obj:`pandas.Series` or `pandas.DataFrame`
               return sample standard deviation over requested axis.
       """

    name = 'std'

    check_type(name, df, axis=axis, skipna=skipna, level=level, numeric_only=numeric_only, ddof=ddof)

    params = {'axis': None, 'skipna': None, 'level': None, 'ddof': 1, 'numeric_only': None}
    ser_par = {'skipna': 'skipna', 'level': 'level', 'ddof': 'ddof'}

    return sdc_pandas_dataframe_reduce_columns(df, name, params, ser_par)


@overload_method(DataFrameType, 'var')
def var_overload(df, axis=None, skipna=None, level=None, ddof=1, numeric_only=None):
    """
       Pandas DataFrame method :meth:`pandas.DataFrame.var` implementation.

       .. only:: developer

           Test: python -m sdc.runtests -k sdc.tests.test_dataframe.TestDataFrame.test_var*

       Parameters
       -----------
       df: :class:`pandas.DataFrame`
           input arg
       axis:
           *unsupported*
       skipna:
           *unsupported*
       level:
           *unsupported*
       ddof:
           *unsupported*
       numeric_only:
           *unsupported*

       Returns
       -------
       :obj:`pandas.Series` or `pandas.DataFrame`
               return sample standard deviation over requested axis.
       """

    name = 'var'

    check_type(name, df, axis=axis, skipna=skipna, level=level, numeric_only=numeric_only, ddof=ddof)

    params = {'axis': None, 'skipna': None, 'level': None, 'ddof': 1, 'numeric_only': None}
    ser_par = {'skipna': 'skipna', 'level': 'level', 'ddof': 'ddof'}

    return sdc_pandas_dataframe_reduce_columns(df, name, params, ser_par)


@overload_method(DataFrameType, 'max')
def max_overload(df, axis=None, skipna=None, level=None, numeric_only=None):
    """
       Pandas DataFrame method :meth:`pandas.DataFrame.max` implementation.

       .. only:: developer

           Test: python -m sdc.runtests -k sdc.tests.test_dataframe.TestDataFrame.test_max*

       Parameters
       -----------
       df: :class:`pandas.DataFrame`
           input arg
       axis:
           *unsupported*
       skipna:
           *unsupported*
       level:
           *unsupported*
       numeric_only:
           *unsupported*

       Returns
       -------
       :obj:`pandas.Series` or `pandas.DataFrame`
               return the maximum of the values for the requested axis.
       """

    name = 'max'

    check_type(name, df, axis=axis, skipna=skipna, level=level, numeric_only=numeric_only)

    params = {'axis': None, 'skipna': None, 'level': None, 'numeric_only': None}
    ser_par = {'skipna': 'skipna', 'level': 'level'}

    return sdc_pandas_dataframe_reduce_columns(df, name, params, ser_par)


@overload_method(DataFrameType, 'min')
def min_overload(df, axis=None, skipna=None, level=None, numeric_only=None):
    """
       Pandas DataFrame method :meth:`pandas.DataFrame.min` implementation.

       .. only:: developer

           Test: python -m sdc.runtests -k sdc.tests.test_dataframe.TestDataFrame.test_min*

       Parameters
       -----------
       df: :class:`pandas.DataFrame`
           input arg
       axis:
           *unsupported*
       skipna:
           *unsupported*
       level:
           *unsupported*
       numeric_only:
           *unsupported*

       Returns
       -------
       :obj:`pandas.Series` or `pandas.DataFrame`
               returns: the minimum of the values for the requested axis.
       """

    name = 'min'

    check_type(name, df, axis=axis, skipna=skipna, level=level, numeric_only=numeric_only)

    params = {'axis': None, 'skipna': None, 'level': None, 'numeric_only': None}
    ser_par = {'skipna': 'skipna', 'level': 'level'}

    return sdc_pandas_dataframe_reduce_columns(df, name, params, ser_par)


@overload_method(DataFrameType, 'sum')
def sum_overload(df, axis=None, skipna=None, level=None, numeric_only=None, min_count=0):
    """
       Pandas DataFrame method :meth:`pandas.DataFrame.sum` implementation.

       .. only:: developer

           Test: python -m sdc.runtests -k sdc.tests.test_dataframe.TestDataFrame.test_sum*

       Parameters
       -----------
       df: :class:`pandas.DataFrame`
           input arg
       axis:
           *unsupported*
       skipna:
           *unsupported*
       level:
           *unsupported*
       numeric_only:
           *unsupported*
       min_count:
            *unsupported*

       Returns
       -------
       :obj:`pandas.Series` or `pandas.DataFrame`
               return the sum of the values for the requested axis.
       """

    name = 'sum'

    check_type(name, df, axis=axis, skipna=skipna, level=level, numeric_only=numeric_only, min_count=min_count)

    params = {'axis': None, 'skipna': None, 'level': None, 'numeric_only': None, 'min_count': 0}
    ser_par = {'skipna': 'skipna', 'level': 'level', 'min_count': 'min_count'}

    return sdc_pandas_dataframe_reduce_columns(df, name, params, ser_par)


@overload_method(DataFrameType, 'prod')
def prod_overload(df, axis=None, skipna=None, level=None, numeric_only=None, min_count=0):
    """
       Pandas DataFrame method :meth:`pandas.DataFrame.prod` implementation.

       .. only:: developer

           Test: python -m sdc.runtests -k sdc.tests.test_dataframe.TestDataFrame.test_prod*

       Parameters
       -----------
       df: :class:`pandas.DataFrame`
           input arg
       axis:
           *unsupported*
       skipna:
           *unsupported*
       level:
           *unsupported*
       numeric_only:
           *unsupported*
       min_count:
            *unsupported*

       Returns
       -------
       :obj:`pandas.Series` or `pandas.DataFrame`
               return the product of the values for the requested axis.
       """

    name = 'prod'

    check_type(name, df, axis=axis, skipna=skipna, level=level, numeric_only=numeric_only, min_count=min_count)

    params = {'axis': None, 'skipna': None, 'level': None, 'numeric_only': None, 'min_count': 0}
    ser_par = {'skipna': 'skipna', 'level': 'level', 'min_count': 'min_count'}

    return sdc_pandas_dataframe_reduce_columns(df, name, params, ser_par)


@overload_method(DataFrameType, 'count')
def count_overload(df, axis=0, level=None, numeric_only=False):
    """
    Pandas DataFrame method :meth:`pandas.DataFrame.count` implementation.
    .. only:: developer
<<<<<<< HEAD

      Test: python -m sdc.runtests -k sdc.tests.test_dataframe.TestDataFrame.test_count*

=======
        Test: python -m sdc.runtests -k sdc.tests.test_dataframe.TestDataFrame.test_count*
>>>>>>> b83641fa
    Parameters
    -----------
    df: :class:`pandas.DataFrame`
      input arg
    axis:
      *unsupported*
    level:
      *unsupported*
    numeric_only:
<<<<<<< HEAD
      *unsupported*

=======
        *unsupported*
>>>>>>> b83641fa
    Returns
    -------
    :obj:`pandas.Series` or `pandas.DataFrame`
      for each column/row the number of non-NA/null entries. If level is specified returns a DataFrame.
    """

    name = 'count'

    ty_checker = TypeChecker('Method {}().'.format(name))
    ty_checker.check(df, DataFrameType)

    if not (isinstance(axis, types.Omitted) or axis == 0):
        ty_checker.raise_exc(axis, 'unsupported', 'axis')

    if not (isinstance(level, types.Omitted) or level is None):
        ty_checker.raise_exc(level, 'unsupported', 'level')

    if not (isinstance(numeric_only, types.Omitted) or numeric_only is False):
        ty_checker.raise_exc(numeric_only, 'unsupported', 'numeric_only')

    params = {'axis': 0, 'level': None, 'numeric_only': False}
    ser_par = {'level': 'level'}

    return sdc_pandas_dataframe_reduce_columns(df, name, params, ser_par)


@overload_method(DataFrameType, 'pct_change')
def pct_change_overload(df, periods=1, fill_method='pad', limit=None, freq=None):
    """
    Pandas DataFrame method :meth:`pandas.DataFrame.pct_change` implementation.

    .. only:: developer

      Test: python -m sdc.runtests -k sdc.tests.test_dataframe.TestDataFrame.test_pct_change*

    Parameters
    -----------
    df: :class:`pandas.DataFrame`
      input arg
    periods: :obj:`int`, default 1
        Periods to shift for forming percent change.
    fill_method: :obj:`str`, default 'pad'
        How to handle NAs before computing percent changes.
    limit:
      *unsupported*
    freq:
      *unsupported*

    Returns
    -------
    :obj:`pandas.Series` or `pandas.DataFrame`
      Percentage change between the current and a prior element.
    """

    name = 'pct_change'

    ty_checker = TypeChecker('Method {}().'.format(name))
    ty_checker.check(df, DataFrameType)

    if not isinstance(periods, (types.Integer, types.Omitted)):
        ty_checker.raise_exc(periods, 'int64', 'periods')

    if not isinstance(fill_method, (str, types.UnicodeType, types.StringLiteral, types.NoneType, types.Omitted)):
        ty_checker.raise_exc(fill_method, 'string', 'fill_method')

    if not isinstance(limit, (types.Omitted, types.NoneType)):
        ty_checker.raise_exc(limit, 'None', 'limit')

    if not isinstance(freq, (types.Omitted, types.NoneType)):
        ty_checker.raise_exc(freq, 'None', 'freq')

    params = {'periods': 1, 'fill_method': '"pad"', 'limit': None, 'freq': None}
    ser_par = {'periods': 'periods', 'fill_method': 'fill_method', 'limit': 'limit', 'freq': 'freq'}

    return sdc_pandas_dataframe_apply_columns(df, name, params, ser_par)<|MERGE_RESOLUTION|>--- conflicted
+++ resolved
@@ -669,13 +669,9 @@
     """
     Pandas DataFrame method :meth:`pandas.DataFrame.count` implementation.
     .. only:: developer
-<<<<<<< HEAD
 
       Test: python -m sdc.runtests -k sdc.tests.test_dataframe.TestDataFrame.test_count*
 
-=======
-        Test: python -m sdc.runtests -k sdc.tests.test_dataframe.TestDataFrame.test_count*
->>>>>>> b83641fa
     Parameters
     -----------
     df: :class:`pandas.DataFrame`
@@ -685,12 +681,8 @@
     level:
       *unsupported*
     numeric_only:
-<<<<<<< HEAD
       *unsupported*
 
-=======
-        *unsupported*
->>>>>>> b83641fa
     Returns
     -------
     :obj:`pandas.Series` or `pandas.DataFrame`
