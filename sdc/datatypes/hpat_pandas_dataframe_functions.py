# *****************************************************************************
# Copyright (c) 2019-2020, Intel Corporation All rights reserved.
#
# Redistribution and use in source and binary forms, with or without
# modification, are permitted provided that the following conditions are met:
#
#     Redistributions of source code must retain the above copyright notice,
#     this list of conditions and the following disclaimer.
#
#     Redistributions in binary form must reproduce the above copyright notice,
#     this list of conditions and the following disclaimer in the documentation
#     and/or other materials provided with the distribution.
#
# THIS SOFTWARE IS PROVIDED BY THE COPYRIGHT HOLDERS AND CONTRIBUTORS "AS IS"
# AND ANY EXPRESS OR IMPLIED WARRANTIES, INCLUDING, BUT NOT LIMITED TO,
# THE IMPLIED WARRANTIES OF MERCHANTABILITY AND FITNESS FOR A PARTICULAR
# PURPOSE ARE DISCLAIMED. IN NO EVENT SHALL THE COPYRIGHT HOLDER OR
# CONTRIBUTORS BE LIABLE FOR ANY DIRECT, INDIRECT, INCIDENTAL, SPECIAL,
# EXEMPLARY, OR CONSEQUENTIAL DAMAGES (INCLUDING, BUT NOT LIMITED TO,
# PROCUREMENT OF SUBSTITUTE GOODS OR SERVICES; LOSS OF USE, DATA, OR PROFITS;
# OR BUSINESS INTERRUPTION) HOWEVER CAUSED AND ON ANY THEORY OF LIABILITY,
# WHETHER IN CONTRACT, STRICT LIABILITY, OR TORT (INCLUDING NEGLIGENCE OR
# OTHERWISE) ARISING IN ANY WAY OUT OF THE USE OF THIS SOFTWARE,
# EVEN IF ADVISED OF THE POSSIBILITY OF SUCH DAMAGE.
# *****************************************************************************

'''
| :class:`pandas.DataFrame` functions and operators implementations in Intel SDC
| Also, it contains Numba internal operators which are required for DataFrame type handling
'''

import numba
import numpy
import operator
import pandas
import sdc

from pandas.core.indexing import IndexingError

from numba import types
from numba import literally
from numba.typed import List, Dict
from numba.core.errors import TypingError
from pandas.core.indexing import IndexingError

from sdc.hiframes.pd_dataframe_ext import DataFrameType
from sdc.hiframes.pd_series_type import SeriesType
from sdc.utilities.sdc_typing_utils import (TypeChecker, check_index_is_numeric,
                                            check_types_comparable, kwsparams2list,
                                            gen_impl_generator, find_common_dtype_from_numpy_dtypes)
from sdc.str_arr_ext import StringArrayType
from sdc.datatypes.range_index_type import RangeIndexType

from sdc.datatypes.hpat_pandas_dataframe_getitem_types import (DataFrameGetitemAccessorType,
                                                               dataframe_getitem_accessor_init)
from sdc.datatypes.common_functions import SDCLimitation
from sdc.datatypes.hpat_pandas_dataframe_rolling_types import _hpat_pandas_df_rolling_init
from sdc.datatypes.hpat_pandas_rolling_types import (
    gen_sdc_pandas_rolling_overload_body, sdc_pandas_rolling_docstring_tmpl)
from sdc.datatypes.hpat_pandas_groupby_functions import init_dataframe_groupby, merge_groupby_dicts_inplace
from sdc.hiframes.pd_dataframe_ext import get_dataframe_data
from sdc.utilities.utils import sdc_overload, sdc_overload_method, sdc_overload_attribute
from sdc.hiframes.api import isna
from sdc.functions.numpy_like import getitem_by_mask, find_idx
from sdc.datatypes.common_functions import _sdc_take, sdc_reindex_series
from sdc.utilities.prange_utils import parallel_chunks

@sdc_overload_attribute(DataFrameType, 'index')
def hpat_pandas_dataframe_index(df):
    """
    Intel Scalable Dataframe Compiler User Guide
    ********************************************
    Pandas API: pandas.DataFrame.index

    Examples
    --------
    .. literalinclude:: ../../../examples/dataframe/dataframe_index.py
        :language: python
        :lines: 27-
        :caption: The index (row labels) of the DataFrame.
        :name: ex_dataframe_index

    .. command-output:: python ./dataframe/dataframe_index.py
        :cwd: ../../../examples

    Intel Scalable Dataframe Compiler Developer Guide
    *************************************************
    Pandas DataFrame attribute :attr:`pandas.DataFrame.index` implementation.

    .. only:: developer
        Test: python -m sdc.runtests -k sdc.tests.test_dataframe.TestDataFrame.test_index*
    """

    ty_checker = TypeChecker('Attribute index.')
    ty_checker.check(df, DataFrameType)

    if isinstance(df.index, types.NoneType):
        empty_df = not df.columns

        def hpat_pandas_df_index_none_impl(df):
<<<<<<< HEAD
            if empty_df == True:  # noqa
                return numpy.arange(0)
            else:
                return pandas.RangeIndex(len(df._data[0]))
=======
            df_len = len(df._data[0][0]) if empty_df == False else 0  # noqa

            return numpy.arange(df_len)
>>>>>>> 20bbb0aa

        return hpat_pandas_df_index_none_impl
    else:

        def hpat_pandas_df_index_impl(df):
            return df._index

        return hpat_pandas_df_index_impl


def sdc_pandas_dataframe_values_codegen(self, numba_common_dtype):
    """
    Example of generated implementation:
        def sdc_pandas_dataframe_values_impl(self):
          length = len(self._data[0][0])
          col_data_0 = self._data[0][0]
          col_data_1 = self._data[1][0]
          col_data_2 = self._data[0][1]
          values = numpy.empty(length*3, numpy.dtype("float64"))
          for i in range(length):
            values[i*3+0] = col_data_0[i]
            values[i*3+1] = col_data_1[i]
            values[i*3+2] = col_data_2[i]
          return values.reshape(length, 3)
    """
    columns_data = []
    columns_num = len(self.columns)
    func_lines = [
        f'def sdc_pandas_dataframe_values_impl(self):',
        f'  length = {df_length_expr(self)}',
    ]
    for i, col in enumerate(self.columns):
        col_loc = self.column_loc[col]
        type_id, col_id = col_loc.type_id, col_loc.col_id
        func_lines += [
            f'  col_data_{i} = self._data[{type_id}][{col_id}]',
        ]
        columns_data.append(f'col_data_{i}')

    func_lines += [
        f'  values = numpy.empty(length*{columns_num}, numpy.dtype("{numba_common_dtype}"))',
        f'  for i in range(length):',
    ]
    func_lines += ['\n'.join([
        f'    values[i*{columns_num}+{j}] = {columns_data[j]}[i]',
    ]) for j in range(columns_num)]
    func_lines += [
        f'  return values.reshape(length, {columns_num})\n'
    ]
    func_text = '\n'.join(func_lines)
    global_vars = {'pandas': pandas, 'numpy': numpy}

    return func_text, global_vars


@sdc_overload_attribute(DataFrameType, 'values')
def hpat_pandas_dataframe_values(self):
    """
    Intel Scalable Dataframe Compiler User Guide
    ********************************************
    Pandas API: pandas.DataFrame.values

    Limitations
    -----------
    - Only numeric values supported as an output
    - The dtype will be a lower-common-denominator dtype (implicit upcasting);
    that is to say if the dtypes (even of numeric types) are mixed, the one that accommodates all will be chosen.
    Use this with care if you are not dealing with the blocks.
    e.g. If the dtypes are float16 and float32, dtype will be upcast to float32. If dtypes are int32 and uint8,
    dtype will be upcast to int32. By numpy.find_common_type() convention,
    mixing int64 and uint64 will result in a float64 dtype.

    Examples
    --------
    .. literalinclude:: ../../../examples/dataframe/dataframe_values.py
      :language: python
      :lines: 27-
      :caption: The values data of the DataFrame.
      :name: ex_dataframe_values

    .. command-output:: python ./dataframe/dataframe_values.py
       :cwd: ../../../examples

    .. seealso::

        :ref:`DataFrame.to_numpy <pandas.DataFrame.to_numpy>`
            Recommended alternative to this method.
        :ref:`DataFrame.index <pandas.DataFrame.index>`
            Retrieve the index labels.
        :ref:`DataFrame.columns <pandas.DataFrame.columns>`
            Retrieving the column names.

    Intel Scalable Dataframe Compiler Developer Guide
    *************************************************
    Pandas DataFrame attribute :attr:`pandas.DataFrame.values` implementation.

    .. only:: developer
        Test: python -m sdc.runtests -k sdc.tests.test_dataframe.TestDataFrame.test_df_values*
    """

    func_name = 'Attribute values.'
    ty_checker = TypeChecker(func_name)
    ty_checker.check(self, DataFrameType)

    # TODO: Handle StringArrayType
    for i, column in enumerate(self.data):
        if isinstance(column, StringArrayType):
            ty_checker.raise_exc(column, 'Numeric type', f'df.data["{self.columns[i]}"]')

    numba_common_dtype = find_common_dtype_from_numpy_dtypes([column.dtype for column in self.data], [])

    def hpat_pandas_df_values_impl(self, numba_common_dtype):
        loc_vars = {}
        func_text, global_vars = sdc_pandas_dataframe_values_codegen(self, numba_common_dtype)

        exec(func_text, global_vars, loc_vars)
        _values_impl = loc_vars['sdc_pandas_dataframe_values_impl']
        return _values_impl

    return hpat_pandas_df_values_impl(self, numba_common_dtype)


def sdc_pandas_dataframe_append_codegen(df, other, _func_name, ignore_index_value, indexes_comparable, args):
    """
    Example of generated implementation:
    def sdc_pandas_dataframe_append_impl(df, other, ignore_index=False, verify_integrity=False, sort=None):
        len_df = len(df._data[0][0])
        len_other = len(other._data[0][0])
        new_col_0_data_df = df._data[0][0]
        new_col_0_data_other = other._data[0][0]
        new_col_0 = init_series(new_col_0_data_df).append(init_series(new_col_0_data_other))._data
        new_col_1_data_df = df._data[0][1]
        new_col_1_data_other = other._data[0][1]
        new_col_1 = init_series(new_col_1_data_df).append(init_series(new_col_1_data_other))._data
        return pandas.DataFrame({"A": new_col_0, "B": new_col_1})
    """
    indent = 4 * ' '
    func_args = ['df', 'other'] + kwsparams2list(args)

    df_columns_indx = {col_name: i for i, col_name in enumerate(df.columns)}
    other_columns_indx = {col_name: i for i, col_name in enumerate(other.columns)}

    # Keep columns that are StringArrayType
    string_type_columns = set(col_name for typ, col_name in zip(df.data, df.columns)
                              if isinstance(typ, StringArrayType))

    for typ, col_name in zip(other.data, other.columns):
        if isinstance(typ, StringArrayType):
            string_type_columns.add(col_name)

    func_definition = [f'def sdc_pandas_dataframe_{_func_name}_impl({", ".join(func_args)}):']
    func_text = []
    column_list = []

    func_text.append(f'len_df = len(df._data[0][0])')
    func_text.append(f'len_other = len(other._data[0][0])')

    for col_name, idx in df_columns_indx.items():
        col_loc = df.column_loc[col_name]
        type_id, col_id = col_loc.type_id, col_loc.col_id
        func_text.append(f'new_col_{idx}_data_df = df._data[{type_id}][{col_id}]')
        if col_name in other_columns_indx:
            other_col_loc = other.column_loc[col_name]
            other_type_id, other_col_id = other_col_loc.type_id, other_col_loc.col_id
            func_text.append(f'new_col_{idx}_data_other = '
                             f'other._data[{other_type_id}][{other_col_id}]')
            s1 = f'init_series(new_col_{idx}_data_df)'
            s2 = f'init_series(new_col_{idx}_data_other)'
            func_text.append(f'new_col_{idx} = {s1}.append({s2})._data')
        else:
            func_text.append(f'new_col_{idx}_data = init_series(new_col_{idx}_data_df)._data')
            if col_name in string_type_columns:
                func_text.append(f'new_col_{idx} = fill_str_array(new_col_{idx}_data, len_df+len_other)')
            else:
                func_text.append(f'new_col_{idx} = fill_array(new_col_{idx}_data, len_df+len_other)')
        column_list.append((f'new_col_{idx}', col_name))

    for col_name, idx in other_columns_indx.items():
        if col_name not in df_columns_indx:
            other_col_loc = other.column_loc[col_name]
            other_type_id, other_col_id = other_col_loc.type_id, other_col_loc.col_id
            func_text.append(f'new_col_{idx}_data_other = other._data[{other_type_id}][{other_col_id}]')
            func_text.append(f'new_col_{idx}_data = init_series(new_col_{idx}_data_other)._data')
            if col_name in string_type_columns:
                func_text.append(
                    f'new_col_{idx}_other = '
                    f'fill_str_array(new_col_{idx}_data, len_df+len_other, push_back=False)')
            else:
                func_text.append(f'new_col_{idx}_other = '
                                 f'fill_array(new_col_{idx}_data, len_df+len_other, push_back=False)')
            column_list.append((f'new_col_{idx}_other', col_name))

    data = ', '.join(f'"{column_name}": {column}' for column, column_name in column_list)

    if ignore_index_value == True:  # noqa
        func_text.append(f'return pandas.DataFrame({{{data}}})\n')
    else:
        if indexes_comparable == False:  # noqa
            func_text.append(f'raise SDCLimitation("Indexes of dataframes are expected to have comparable '
                             f'(both Numeric or String) types if parameter ignore_index is set to False.")')
        else:
            func_text += [f'joined_index = hpat_arrays_append(df.index, other.index)\n',
                          f'return pandas.DataFrame({{{data}}}, index=joined_index)\n']

    func_definition.extend([indent + func_line for func_line in func_text])
    func_def = '\n'.join(func_definition)

    global_vars = {'pandas': pandas,
                   'init_series': sdc.hiframes.api.init_series,
                   'fill_array': sdc.datatypes.common_functions.fill_array,
                   'fill_str_array': sdc.datatypes.common_functions.fill_str_array,
                   'hpat_arrays_append': sdc.datatypes.common_functions.hpat_arrays_append,
                   'SDCLimitation': SDCLimitation}

    return func_def, global_vars


@sdc_overload_method(DataFrameType, 'append')
def sdc_pandas_dataframe_append(df, other, ignore_index=False, verify_integrity=False, sort=None):
    """
    Intel Scalable Dataframe Compiler User Guide
    ********************************************

    Pandas API: pandas.DataFrame.append

    Limitations
    -----------
    - Parameters ``verify_integrity`` and ``sort`` are unsupported.
    - Parameter ``other`` can be only :obj:`pandas.DataFrame`.
    - Indexes of dataframes are expected to have comparable (both Numeric or String) types if parameter ignore_index
    is set to False.
    - This function may reveal slower performance than Pandas* on user system. Users should exercise a tradeoff
    between staying in JIT-region with that function or going back to interpreter mode.

    Examples
    --------
    .. literalinclude:: ../../../examples/dataframe/dataframe_append.py
        :language: python
        :lines: 37-
        :caption: Appending rows of other to the end of caller, returning a new object. Columns in other that are not
                  in the caller are added as new columns.
        :name: ex_dataframe_append

    .. command-output:: python ./dataframe/dataframe_append.py
        :cwd: ../../../examples

    .. seealso::
        `pandas.concat <https://pandas.pydata.org/pandas-docs/stable/reference/api/pandas.concat.html>`_
            General function to concatenate DataFrame or Series objects.

    Intel Scalable Dataframe Compiler Developer Guide
    *************************************************
    Pandas DataFrame method :meth:`pandas.DataFrame.append` implementation.

    .. only:: developer
        Test: python -m sdc.runtests -k sdc.tests.test_dataframe.TestDataFrame.test_append*
    """

    _func_name = 'append'

    ty_checker = TypeChecker(f'Method {_func_name}().')
    ty_checker.check(df, DataFrameType)
    # TODO: support other array-like types
    ty_checker.check(other, DataFrameType)

    if not isinstance(verify_integrity, (bool, types.Boolean, types.Omitted)) and verify_integrity:
        ty_checker.raise_exc(verify_integrity, 'boolean', 'verify_integrity')

    if not isinstance(sort, (bool, types.Boolean, types.Omitted)) and sort is not None:
        ty_checker.raise_exc(sort, 'boolean, None', 'sort')

    if not isinstance(ignore_index, (bool, types.Boolean, types.Omitted)):
        ty_checker.raise_exc(ignore_index, 'boolean', 'ignore_index')

    none_or_numeric_indexes = ((isinstance(df.index, types.NoneType) or isinstance(df.index, types.Number)) and
                               (isinstance(other.index, types.NoneType) or isinstance(other.index, types.Number)))
    indexes_comparable = check_types_comparable(df.index, other.index) or none_or_numeric_indexes

    if isinstance(ignore_index, types.Literal):
        ignore_index = ignore_index.literal_value
    elif not (ignore_index is False or isinstance(ignore_index, types.Omitted)):
        raise SDCLimitation("Parameter ignore_index should be Literal")

    args = {'ignore_index': False, 'verify_integrity': False, 'sort': None}

    def sdc_pandas_dataframe_append_impl(df, other, _func_name, ignore_index, indexes_comparable, args):
        loc_vars = {}
        func_def, global_vars = sdc_pandas_dataframe_append_codegen(df, other, _func_name, ignore_index,
                                                                    indexes_comparable, args)
        exec(func_def, global_vars, loc_vars)
        _append_impl = loc_vars['sdc_pandas_dataframe_append_impl']
        return _append_impl

    return sdc_pandas_dataframe_append_impl(df, other, _func_name, ignore_index, indexes_comparable, args)

# Example func_text for func_name='count' columns=('A', 'B'):
#
#         def _df_count_impl(df, axis=0, level=None, numeric_only=False):
#           series_A = init_series(df._data[0])
#           result_A = series_A.count(level=level)
#           series_B = init_series(df._data[1])
#           result_B = series_B.count(level=level)
#           return pandas.Series([result_A, result_B], ['A', 'B'])


def _dataframe_reduce_columns_codegen(func_name, func_params, series_params, columns, column_loc):
    result_name_list = []
    joined = ', '.join(func_params)
    func_lines = [f'def _df_{func_name}_impl({joined}):']
    for i, c in enumerate(columns):
        col_loc = column_loc[c]
        type_id, col_id = col_loc.type_id, col_loc.col_id
        result_c = f'result_{i}'
        func_lines += [f'  series_{i} = pandas.Series({func_params[0]}._data[{type_id}][{col_id}])',
                       f'  {result_c} = series_{i}.{func_name}({series_params})']
        result_name_list.append(result_c)
    all_results = ', '.join(result_name_list)
    all_columns = ', '.join([f"'{c}'" for c in columns])

    func_lines += [f'  return pandas.Series([{all_results}], [{all_columns}])']
    func_text = '\n'.join(func_lines)

    global_vars = {'pandas': pandas}

    return func_text, global_vars


def sdc_pandas_dataframe_reduce_columns(df, func_name, params, ser_params):
    all_params = ['df']
    ser_par = []

    for key, value in params.items():
        all_params.append('{}={}'.format(key, value))
    for key, value in ser_params.items():
        ser_par.append('{}={}'.format(key, value))

    s_par = '{}'.format(', '.join(ser_par[:]))

    df_func_name = f'_df_{func_name}_impl'

    func_text, global_vars = _dataframe_reduce_columns_codegen(func_name, all_params, s_par, df.columns,
                                                               df.column_loc)
    loc_vars = {}
    exec(func_text, global_vars, loc_vars)
    _reduce_impl = loc_vars[df_func_name]

    return _reduce_impl


def _dataframe_reduce_columns_codegen_head(func_name, func_params, series_params, df):
    """
    Example func_text for func_name='head' columns=('float', 'string'):
        def _df_head_impl(df, n=5):
          data_0 = df._data[0][0]
          series_0 = pandas.Series(data_0)
          result_0 = series_0.head(n=n)
          data_1 = df._data[1][0]
          series_1 = pandas.Series(data_1)
          result_1 = series_1.head(n=n)
          return pandas.DataFrame({"float": result_0, "string": result_1}, index=df._index[:n])
    """
    results = []
    joined = ', '.join(func_params)
    func_lines = [f'def _df_{func_name}_impl(df, {joined}):']
    ind = df_index_codegen_head(df)
    for i, c in enumerate(df.columns):
        col_loc = df.column_loc[c]
        type_id, col_id = col_loc.type_id, col_loc.col_id
        result_c = f'result_{i}'
        func_lines += [f'  data_{i} = df._data[{type_id}][{col_id}]',
                       f'  series_{i} = pandas.Series(data_{i})',
                       f'  {result_c} = series_{i}.{func_name}({series_params})']
        results.append((df.columns[i], result_c))

    data = ', '.join(f'"{col}": {data}' for col, data in results)
    func_lines += [f'  return pandas.DataFrame({{{data}}}, {ind})']
    func_text = '\n'.join(func_lines)
    global_vars = {'pandas': pandas}

    return func_text, global_vars


def sdc_pandas_dataframe_head_codegen(df, func_name, params, ser_params):
    all_params = kwsparams2list(params)
    ser_par = kwsparams2list(ser_params)
    s_par = ', '.join(ser_par)

    df_func_name = f'_df_{func_name}_impl'
    func_text, global_vars = _dataframe_reduce_columns_codegen_head(func_name, all_params, s_par, df)
    loc_vars = {}
    exec(func_text, global_vars, loc_vars)
    _reduce_impl = loc_vars[df_func_name]

    return _reduce_impl


def df_index_codegen_head(self):
    # TODO: Rewrite when DF constructor will be fixed with index=None
    if isinstance(self.index, types.NoneType):
        return ''

    return 'index=df._index[:n]'


@sdc_overload_method(DataFrameType, 'head')
def head_overload(df, n=5):
    """
    Intel Scalable Dataframe Compiler User Guide
    ********************************************

    Pandas API: pandas.DataFrame.head

    Examples
    --------
    .. literalinclude:: ../../../examples/dataframe/dataframe_head.py
       :language: python
       :lines: 37-
       :caption: Return the first n rows.
       :name: ex_dataframe_head

    .. command-output:: python ./dataframe/dataframe_head.py
       :cwd: ../../../examples

    .. seealso::

        :ref:`DataFrame.tail <pandas.DataFrame.tail>`

    Intel Scalable Dataframe Compiler Developer Guide
    *************************************************
    Pandas Series method :meth:`pandas.Series.head` implementation.

    .. only:: developer
        Test: python -m sdc.runtests -k sdc.tests.test_dataframe.TestDataFrame.test_df_head*
    """
    name = 'head'

    if isinstance(n, types.Omitted):
        n = n.value

    params = {'n': 5}
    ser_par = {'n': 'n'}
    return sdc_pandas_dataframe_head_codegen(df, name, params, ser_par)


def _dataframe_codegen_copy(func_params, series_params, df):
    """
    Example func_text for func_name='copy' columns=('A', 'B'):
        def _df_copy_impl(df, deep=True):
          data_0 = df._data[0][0]
          series_0 = pandas.Series(data_0, name='A')
          result_0 = series_0.copy(deep=deep)
          data_1 = df._data[1][0]
          series_1 = pandas.Series(data_1, name='B')
          result_1 = series_1.copy(deep=deep)
          return pandas.DataFrame({"A": result_0, "B": result_1}, index=df._index)
    """
    results = []
    series_params_str = ', '.join(kwsparams2list(series_params))
    func_params_str = ', '.join(kwsparams2list(func_params))
    func_lines = [f"def _df_copy_impl(df, {func_params_str}):"]
    index = 'df._index'
    for i, c in enumerate(df.columns):
        col_loc = df.column_loc[c]
        type_id, col_id = col_loc.type_id, col_loc.col_id
        result_c = f"result_{i}"
        func_lines += [f"  data_{i} = df._data[{type_id}][{col_id}]",
                       f"  series_{i} = pandas.Series(data_{i}, name='{c}')",
                       f"  {result_c} = series_{i}.copy({series_params_str})"]
        results.append((c, result_c))

    data = ', '.join(f'"{col}": {data}' for col, data in results)
    func_lines += [f"  return pandas.DataFrame({{{data}}}, {index})"]
    func_text = '\n'.join(func_lines)
    global_vars = {'pandas': pandas}

    return func_text, global_vars


def sdc_pandas_dataframe_copy_codegen(df, params, series_params):
    func_text, global_vars = _dataframe_codegen_copy(params, series_params, df)
    loc_vars = {}
    exec(func_text, global_vars, loc_vars)
    _reduce_impl = loc_vars['_df_copy_impl']

    return _reduce_impl


@sdc_overload_method(DataFrameType, 'copy')
def copy_overload(df, deep=True):
    """
    Intel Scalable Dataframe Compiler User Guide
    ********************************************

    Pandas API: pandas.DataFrame.copy

    Limitations
    -----------
    - Parameter deep=False is currently unsupported for indexes by Intel Scalable Dataframe Compiler

    Examples
    --------
    .. literalinclude:: ../../../examples/dataframe/dataframe_copy.py
       :language: python
       :lines: 36-
       :caption: Make a copy of this object’s indices and data.
       :name: ex_dataframe_copy

    .. command-output:: python ./dataframe/dataframe_copy.py
       :cwd: ../../../examples

    Intel Scalable Dataframe Compiler Developer Guide
    *************************************************
    Pandas DataFrame method :meth:`pandas.Series.copy` implementation.

    .. only:: developer
        Test: python -m sdc.runtests -k sdc.tests.test_dataframe.TestDataFrame.test_df_copy*
    """
    ty_checker = TypeChecker("Method copy().")
    ty_checker.check(df, DataFrameType)

    if not (isinstance(deep, (types.Omitted, types.Boolean, types.NoneType)) or deep is True):
        ty_checker.raise_exc(deep, 'boolean', 'deep')

    params = {'deep': True}
    series_params = {'deep': 'deep'}
    return sdc_pandas_dataframe_copy_codegen(df, params, series_params)


def _dataframe_apply_columns_codegen(func_name, func_params, series_params, columns, column_loc):
    result_name = []
    joined = ', '.join(func_params)
    func_lines = [f'def _df_{func_name}_impl({joined}):']
    for i, c in enumerate(columns):
        col_loc = column_loc[c]
        type_id, col_id = col_loc.type_id, col_loc.col_id
        result_c = f'result_{i}'
        func_lines += [f'  series_{i} = pandas.Series({func_params[0]}._data[{type_id}][{col_id}])',
                       f'  {result_c} = series_{i}.{func_name}({series_params})']
        result_name.append((result_c, c))

    data = ', '.join(f'"{column_name}": {column}' for column, column_name in result_name)

    func_lines += [f'  return pandas.DataFrame({{{data}}})']
    func_text = '\n'.join(func_lines)

    global_vars = {'pandas': pandas}

    return func_text, global_vars


def sdc_pandas_dataframe_apply_columns(df, func_name, params, ser_params):
    all_params = ['df']
    ser_par = []

    for key, value in params.items():
        all_params.append('{}={}'.format(key, value))
    for key, value in ser_params.items():
        ser_par.append('{}={}'.format(key, value))

    s_par = ', '.join(ser_par)

    df_func_name = f'_df_{func_name}_impl'

    func_text, global_vars = _dataframe_apply_columns_codegen(func_name, all_params, s_par,
                                                              df.columns, df.column_loc)
    loc_vars = {}
    exec(func_text, global_vars, loc_vars)
    _reduce_impl = loc_vars[df_func_name]

    return _reduce_impl


def check_type(name, df, axis=None, skipna=None, level=None, numeric_only=None, ddof=1, min_count=0):
    ty_checker = TypeChecker('Method {}().'.format(name))
    ty_checker.check(df, DataFrameType)

    if not (isinstance(axis, types.Omitted) or axis is None):
        ty_checker.raise_exc(axis, 'unsupported', 'axis')

    if not (isinstance(skipna, (types.Omitted, types.NoneType, types.Boolean)) or skipna is None):
        ty_checker.raise_exc(skipna, 'bool', 'skipna')

    if not (isinstance(level, types.Omitted) or level is None):
        ty_checker.raise_exc(level, 'unsupported', 'level')

    if not (isinstance(numeric_only, types.Omitted) or numeric_only is None):
        ty_checker.raise_exc(numeric_only, 'unsupported', 'numeric_only')

    if not (isinstance(ddof, (types.Omitted, types.Integer)) or ddof == 1):
        ty_checker.raise_exc(ddof, 'int', 'ddof')

    if not (isinstance(min_count, types.Omitted) or min_count == 0):
        ty_checker.raise_exc(min_count, 'unsupported', 'min_count')


@sdc_overload_method(DataFrameType, 'median')
def median_overload(df, axis=None, skipna=None, level=None, numeric_only=None):
    """
    Intel Scalable Dataframe Compiler User Guide
    ********************************************

    Pandas API: pandas.DataFrame.median

    Limitations
    -----------
    Parameters ``axis``, ``level`` and ``numeric_only`` are unsupported.

    Examples
    --------
    .. literalinclude:: ../../../examples/dataframe/dataframe_median.py
       :language: python
       :lines: 35-
       :caption: Return the median of the values for the columns.
       :name: ex_dataframe_median

    .. command-output:: python ./dataframe/dataframe_median.py
       :cwd: ../../../examples

    .. seealso::
        :ref:`Series.median <pandas.Series.median>`
            Returns the median of the values for the Series.

    Intel Scalable Dataframe Compiler Developer Guide
    *************************************************

    Pandas DataFrame method :meth:`pandas.DataFrame.median` implementation.

    .. only:: developer

        Test: python -m sdc.runtests -k sdc.tests.test_dataframe.TestDataFrame.test_median*
    """

    name = 'median'

    check_type(name, df, axis=axis, skipna=skipna, level=level, numeric_only=numeric_only)

    params = {'axis': None, 'skipna': None, 'level': None, 'numeric_only': None}
    ser_par = {'skipna': 'skipna', 'level': 'level'}

    return sdc_pandas_dataframe_reduce_columns(df, name, params, ser_par)


@sdc_overload_method(DataFrameType, 'mean')
def mean_overload(df, axis=None, skipna=None, level=None, numeric_only=None):
    """
    Intel Scalable Dataframe Compiler User Guide
    ********************************************

    Pandas API: pandas.DataFrame.mean

    Limitations
    -----------
    Parameters ``axis``, ``level`` and ``numeric_only`` are unsupported.

    Examples
    --------
    .. literalinclude:: ../../../examples/dataframe/dataframe_mean.py
       :language: python
       :lines: 35-
       :caption: Return the mean of the values for the columns.
       :name: ex_dataframe_mean

    .. command-output:: python ./dataframe/dataframe_mean.py
       :cwd: ../../../examples

    .. seealso::
        :ref:`Series.mean <pandas.Series.mean>`
            Return the mean of the values for the Series.

    Intel Scalable Dataframe Compiler Developer Guide
    *************************************************

    Pandas DataFrame method :meth:`pandas.DataFrame.mean` implementation.

    .. only:: developer

        Test: python -m sdc.runtests -k sdc.tests.test_dataframe.TestDataFrame.test_mean*
    """

    name = 'mean'

    check_type(name, df, axis=axis, skipna=skipna, level=level, numeric_only=numeric_only)

    params = {'axis': None, 'skipna': None, 'level': None, 'numeric_only': None}
    ser_par = {'skipna': 'skipna', 'level': 'level'}

    return sdc_pandas_dataframe_reduce_columns(df, name, params, ser_par)


sdc_pandas_dataframe_rolling = sdc_overload_method(DataFrameType, 'rolling')(
    gen_sdc_pandas_rolling_overload_body(_hpat_pandas_df_rolling_init, DataFrameType))
sdc_pandas_dataframe_rolling.__doc__ = sdc_pandas_rolling_docstring_tmpl.format(
    ty='DataFrame', ty_lower='dataframe')


@sdc_overload_method(DataFrameType, 'std')
def std_overload(df, axis=None, skipna=None, level=None, ddof=1, numeric_only=None):
    """
    Intel Scalable Dataframe Compiler User Guide
    ********************************************

    Pandas API: pandas.DataFrame.std

    Limitations
    -----------
    Parameters ``axis``, ``level`` and ``numeric_only`` are unsupported.

    Examples
    --------
    .. literalinclude:: ../../../examples/dataframe/dataframe_std.py
       :language: python
       :lines: 35-
       :caption: Return sample standard deviation over columns.
       :name: ex_dataframe_std

    .. command-output:: python ./dataframe/dataframe_std.py
       :cwd: ../../../examples

    .. seealso::
        :ref:`Series.std <pandas.Series.std>`
            Returns sample standard deviation over Series.
        :ref:`Series.var <pandas.Series.var>`
            Returns unbiased variance over Series.
        :ref:`DataFrame.var <pandas.DataFrame.var>`
            Returns unbiased variance over DataFrame.

    Intel Scalable Dataframe Compiler Developer Guide
    *************************************************

    Pandas DataFrame method :meth:`pandas.DataFrame.std` implementation.

    .. only:: developer

        Test: python -m sdc.runtests -k sdc.tests.test_dataframe.TestDataFrame.test_std*
    """

    name = 'std'

    check_type(name, df, axis=axis, skipna=skipna, level=level, numeric_only=numeric_only, ddof=ddof)

    params = {'axis': None, 'skipna': None, 'level': None, 'ddof': 1, 'numeric_only': None}
    ser_par = {'skipna': 'skipna', 'level': 'level', 'ddof': 'ddof'}

    return sdc_pandas_dataframe_reduce_columns(df, name, params, ser_par)


@sdc_overload_method(DataFrameType, 'var')
def var_overload(df, axis=None, skipna=None, level=None, ddof=1, numeric_only=None):
    """
    Intel Scalable Dataframe Compiler User Guide
    ********************************************

    Pandas API: pandas.DataFrame.var

    Limitations
    -----------
    Parameters ``axis``, ``level`` and ``numeric_only`` are unsupported.

    Examples
    --------
    .. literalinclude:: ../../../examples/dataframe/dataframe_var.py
       :language: python
       :lines: 35-
       :caption: Return unbiased variance over requested axis.
       :name: ex_dataframe_var

    .. command-output:: python ./dataframe/dataframe_var.py
       :cwd: ../../../examples

    .. seealso::
        :ref:`Series.std <pandas.Series.std>`
            Returns sample standard deviation over Series.
        :ref:`Series.var<pandas.Series.var>`
            Returns unbiased variance over Series.
        :ref:`DataFrame.std <pandas.DataFrame.std>`
            Returns sample standard deviation over DataFrame.

    Intel Scalable Dataframe Compiler Developer Guide
    *************************************************

    Pandas DataFrame method :meth:`pandas.DataFrame.var` implementation.

    .. only:: developer

        Test: python -m sdc.runtests -k sdc.tests.test_dataframe.TestDataFrame.test_var*
    """

    name = 'var'

    check_type(name, df, axis=axis, skipna=skipna, level=level, numeric_only=numeric_only, ddof=ddof)

    params = {'axis': None, 'skipna': None, 'level': None, 'ddof': 1, 'numeric_only': None}
    ser_par = {'skipna': 'skipna', 'level': 'level', 'ddof': 'ddof'}

    return sdc_pandas_dataframe_reduce_columns(df, name, params, ser_par)


@sdc_overload_method(DataFrameType, 'max')
def max_overload(df, axis=None, skipna=None, level=None, numeric_only=None):
    """
    Intel Scalable Dataframe Compiler User Guide
    ********************************************

    Pandas API: pandas.DataFrame.max

    Limitations
    -----------
    Parameters ``axis``, ``level`` and  ``numeric_only`` are unsupported.

    Examples
    --------
    .. literalinclude:: ../../../examples/dataframe/dataframe_max.py
       :language: python
       :lines: 35-
       :caption: Return the maximum of the values for the columns.
       :name: ex_dataframe_max

    .. command-output:: python ./dataframe/dataframe_max.py
       :cwd: ../../../examples

    .. seealso::
        :ref:`Series.sum <pandas.Series.sum>`
            Return the sum.
        :ref:`Series.max <pandas.Series.max>`
            Return the maximum.
        :ref:`Series.idxmin <pandas.Series.idxmin>`
            Return the index of the minimum.
        :ref:`Series.idxmax <pandas.Series.idxmax>`
            Return the index of the maximum.
        :ref:`DataFrame.sum <pandas.DataFrame.sum>`
            Return the sum over the requested axis.
        :ref:`DataFrame.min <pandas.DataFrame.min>`
            Return the minimum over the requested axis.
        :ref:`DataFrame.idxmin <pandas.DataFrame.idxmin>`
            Return the index of the minimum over the requested axis.
        :ref:`DataFrame.idxmax <pandas.DataFrame.idxmax>`
            Return the index of the maximum over the requested axis.

    Intel Scalable Dataframe Compiler Developer Guide
    *************************************************

    Pandas DataFrame method :meth:`pandas.DataFrame.max` implementation.

    .. only:: developer

        Test: python -m sdc.runtests -k sdc.tests.test_dataframe.TestDataFrame.test_max*
    """

    name = 'max'

    check_type(name, df, axis=axis, skipna=skipna, level=level, numeric_only=numeric_only)

    params = {'axis': None, 'skipna': None, 'level': None, 'numeric_only': None}
    ser_par = {'skipna': 'skipna', 'level': 'level'}

    return sdc_pandas_dataframe_reduce_columns(df, name, params, ser_par)


@sdc_overload_method(DataFrameType, 'min')
def min_overload(df, axis=None, skipna=None, level=None, numeric_only=None):
    """
    Intel Scalable Dataframe Compiler User Guide
    ********************************************

    Pandas API: pandas.DataFrame.min

    Limitations
    -----------
    Parameters ``axis``, ``level`` and ``numeric_only`` are unsupported.

    Examples
    --------
    .. literalinclude:: ../../../examples/dataframe/dataframe_min.py
       :language: python
       :lines: 35-
       :caption: Return the minimum of the values for the columns.
       :name: ex_dataframe_min

    .. command-output:: python ./dataframe/dataframe_min.py
       :cwd: ../../../examples

    .. seealso::
        :ref:`Series.sum <pandas.Series.sum>`
            Return the sum.
        :ref:`Series.min <pandas.Series.min>`
            Return the minimum.
        :ref:`Series.max <pandas.Series.max>`
            Return the maximum.
        :ref:`Series.idxmin <pandas.Series.idxmin>`
            Return the index of the minimum.
        :ref:`Series.idxmax <pandas.Series.idxmax>`
            Return the index of the maximum.
        :ref:`DataFrame.sum <pandas.DataFrame.sum>`
            Return the sum over the requested axis.
        :ref:`DataFrame.min <pandas.DataFrame.min>`
            Return the minimum over the requested axis.
        :ref:`DataFrame.max <pandas.DataFrame.max>`
            Return the maximum over the requested axis.
        :ref:`DataFrame.idxmin <pandas.DataFrame.idxmin>`
            Return the index of the minimum over the requested axis.
        :ref:`DataFrame.idxmax <pandas.DataFrame.idxmax>`
            Return the index of the maximum over the requested axis.

    Intel Scalable Dataframe Compiler Developer Guide
    *************************************************

    Pandas DataFrame method :meth:`pandas.DataFrame.min` implementation.

    .. only:: developer

        Test: python -m sdc.runtests -k sdc.tests.test_dataframe.TestDataFrame.test_min*
    """

    name = 'min'

    check_type(name, df, axis=axis, skipna=skipna, level=level, numeric_only=numeric_only)

    params = {'axis': None, 'skipna': None, 'level': None, 'numeric_only': None}
    ser_par = {'skipna': 'skipna', 'level': 'level'}

    return sdc_pandas_dataframe_reduce_columns(df, name, params, ser_par)


@sdc_overload_method(DataFrameType, 'sum')
def sum_overload(df, axis=None, skipna=None, level=None, numeric_only=None, min_count=0):
    """
    Intel Scalable Dataframe Compiler User Guide
    ********************************************

    Pandas API: pandas.DataFrame.sum

    Limitations
    -----------
    Parameters ``axis``, ``level``, ``numeric_only`` and ``min_count`` are unsupported.

    Examples
    --------
    .. literalinclude:: ../../../examples/dataframe/dataframe_sum.py
       :language: python
       :lines: 35-
       :caption: Return the sum of the values for the columns.
       :name: ex_dataframe_sum

    .. command-output:: python ./dataframe/dataframe_sum.py
       :cwd: ../../../examples

    .. seealso::

        :ref:`Series.sum <pandas.Series.sum>`
            Return the sum.

        :ref:`Series.min <pandas.Series.min>`
            Return the minimum.

        :ref:`Series.max <pandas.Series.max>`
            Return the maximum.

        :ref:`Series.idxmin <pandas.Series.idxmin>`
            Return the index of the minimum.

        :ref:`Series.idxmax <pandas.Series.idxmax>`
            Return the index of the maximum.

        :ref:`DataFrame.sum <pandas.DataFrame.sum>`
            Return the sum over the requested axis.

        :ref:`DataFrame.min <pandas.DataFrame.min>`
            Return the minimum over the requested axis.

        :ref:`DataFrame.max <pandas.DataFrame.max>`
            Return the maximum over the requested axis.

        :ref:`DataFrame.idxmin <pandas.DataFrame.idxmin>`
            Return the index of the minimum over the requested axis.

        :ref:`DataFrame.idxmax <pandas.DataFrame.idxmax>`
            Return the index of the maximum over the requested axis.

    Intel Scalable Dataframe Compiler Developer Guide
    *************************************************

    Pandas DataFrame method :meth:`pandas.DataFrame.sum` implementation.

    .. only:: developer

        Test: python -m sdc.runtests -k sdc.tests.test_dataframe.TestDataFrame.test_sum*
    """

    name = 'sum'

    check_type(name, df, axis=axis, skipna=skipna, level=level, numeric_only=numeric_only, min_count=min_count)

    params = {'axis': None, 'skipna': None, 'level': None, 'numeric_only': None, 'min_count': 0}
    ser_par = {'skipna': 'skipna', 'level': 'level', 'min_count': 'min_count'}

    return sdc_pandas_dataframe_reduce_columns(df, name, params, ser_par)


@sdc_overload_method(DataFrameType, 'prod')
def prod_overload(df, axis=None, skipna=None, level=None, numeric_only=None, min_count=0):
    """
    Intel Scalable Dataframe Compiler User Guide
    ********************************************

    Pandas API: pandas.DataFrame.prod

    Limitations
    -----------
    Parameters ``axis``, ``level``, ``numeric_only`` and ``min_count`` are unsupported.

    Examples
    --------
    .. literalinclude:: ../../../examples/dataframe/dataframe_prod.py
       :language: python
       :lines: 35-
       :caption: Return the product of the values for the columns.
       :name: ex_dataframe_prod

    .. command-output:: python ./dataframe/dataframe_prod.py
       :cwd: ../../../examples

    .. seealso::
        :ref:`Series.prod <pandas.Series.prod>`
            Returns the product of the values for the Series.

    Intel Scalable Dataframe Compiler Developer Guide
    *************************************************

    Pandas DataFrame method :meth:`pandas.DataFrame.prod` implementation.

    .. only:: developer

        Test: python -m sdc.runtests -k sdc.tests.test_dataframe.TestDataFrame.test_prod*
    """

    name = 'prod'

    check_type(name, df, axis=axis, skipna=skipna, level=level, numeric_only=numeric_only, min_count=min_count)

    params = {'axis': None, 'skipna': None, 'level': None, 'numeric_only': None, 'min_count': 0}
    ser_par = {'skipna': 'skipna', 'level': 'level', 'min_count': 'min_count'}

    return sdc_pandas_dataframe_reduce_columns(df, name, params, ser_par)


@sdc_overload_method(DataFrameType, 'count')
def count_overload(df, axis=0, level=None, numeric_only=False):
    """
    Intel Scalable Dataframe Compiler User Guide
    ********************************************

    Pandas API: pandas.DataFrame.count

    Limitations
    -----------
    Parameters ``axis``, ``level`` and ``numeric_only`` are unsupported.

    Examples
    --------
    .. literalinclude:: ../../../examples/dataframe/dataframe_count.py
       :language: python
       :lines: 33-
       :caption: Count non-NA cells for each column or row.
       :name: ex_dataframe_count

    .. command-output:: python ./dataframe/dataframe_count.py
       :cwd: ../../../examples

    .. seealso::
        :ref:`Series.count <pandas.Series.count>`
            Number of non-NA elements in a Series.
        :ref:`DataFrame.shape <pandas.DataFrame.shape>`
            Number of DataFrame rows and columns (including NA elements).
        :ref:`DataFrame.isna <pandas.DataFrame.isna>`
            Boolean same-sized DataFrame showing places of NA elements.

    Intel Scalable Dataframe Compiler Developer Guide
    *************************************************

    Pandas DataFrame method :meth:`pandas.DataFrame.count` implementation.

        .. only:: developer

            Test: python -m sdc.runtests -k sdc.tests.test_dataframe.TestDataFrame.test_count*
    """

    name = 'count'

    ty_checker = TypeChecker('Method {}().'.format(name))
    ty_checker.check(df, DataFrameType)

    if not (isinstance(axis, types.Omitted) or axis == 0):
        ty_checker.raise_exc(axis, 'unsupported', 'axis')

    if not (isinstance(level, types.Omitted) or level is None):
        ty_checker.raise_exc(level, 'unsupported', 'level')

    if not (isinstance(numeric_only, types.Omitted) or numeric_only is False):
        ty_checker.raise_exc(numeric_only, 'unsupported', 'numeric_only')

    params = {'axis': 0, 'level': None, 'numeric_only': False}
    ser_par = {'level': 'level'}

    return sdc_pandas_dataframe_reduce_columns(df, name, params, ser_par)


def _dataframe_codegen_isna(func_name, columns, df):
    """
    Example if generated implementation
        def _df_isna_impl(df):
          data_0 = df._data[0][0]
          series_0 = pandas.Series(data_0)
          result_0 = series_0.isna()
          data_1 = df._data[1][0]
          series_1 = pandas.Series(data_1)
          result_1 = series_1.isna()
          return pandas.DataFrame({"A": result_0, "B": result_1}, index=df._index)
    """
    results = []
    func_lines = [f'def _df_{func_name}_impl(df):']
    index = 'df._index'
    for i, c in enumerate(columns):
        col_loc = df.column_loc[c]
        type_id, col_id = col_loc.type_id, col_loc.col_id
        result_c = f'result_{i}'
        func_lines += [f'  data_{i} = df._data[{type_id}][{col_id}]',
                       f'  series_{i} = pandas.Series(data_{i})',
                       f'  {result_c} = series_{i}.{func_name}()']
        results.append((columns[i], result_c))

    data = ', '.join(f'"{col}": {data}' for col, data in results)
    func_lines += [f'  return pandas.DataFrame({{{data}}}, {index})']
    func_text = '\n'.join(func_lines)
    global_vars = {'pandas': pandas}

    return func_text, global_vars


def sdc_pandas_dataframe_isna_codegen(df, func_name):
    df_func_name = f'_df_{func_name}_impl'
    func_text, global_vars = _dataframe_codegen_isna(func_name, df.columns, df)
    loc_vars = {}
    exec(func_text, global_vars, loc_vars)
    _reduce_impl = loc_vars[df_func_name]

    return _reduce_impl


@sdc_overload_method(DataFrameType, 'isna')
def isna_overload(df):
    """
    Intel Scalable Dataframe Compiler User Guide
    ********************************************

    Pandas API: pandas.DataFrame.isna

    Examples
    --------
    .. literalinclude:: ../../../examples/dataframe/dataframe_isna.py
       :language: python
       :lines: 35-
       :caption: Detect missing values.
       :name: ex_dataframe_isna

    .. command-output:: python ./dataframe/dataframe_isna.py
       :cwd: ../../../examples

    .. seealso::

        :ref:`DataFrame.isnull <pandas.DataFrame.isnull>`
            Alias of isna.

        :ref:`DataFrame.notna <pandas.DataFrame.notna>`
            Boolean inverse of isna.

        :ref:`DataFrame.dropna <pandas.DataFrame.dropna>`
            Omit axes labels with missing values.

        `pandas.isna <https://pandas.pydata.org/pandas-docs/stable/reference/api/pandas.isna.html#pandas.isna>`_
            Top-level isna.

    Intel Scalable Dataframe Compiler Developer Guide
    *************************************************
    Pandas DataFrame method :meth:`pandas.DataFrame.isna` implementation.

    .. only:: developer
        Test: python -m sdc.runtests -k sdc.tests.test_dataframe.TestDataFrame.test_df_isna*
    """

    return sdc_pandas_dataframe_isna_codegen(df, 'isna')


def sdc_pandas_dataframe_drop_codegen(func_name, func_args, df, drop_cols):
    """
    Example of generated implementation:
        def sdc_pandas_dataframe_drop_impl(df, labels=None, axis=0, index=None, columns=None,
                                           level=None, inplace=False, errors="raise"):
            new_col_0_data_df = df._data[1][0]
            new_col_1_data_df = df._data[0][1]
            return pandas.DataFrame({"B": new_col_0_data_df, "C": new_col_1_data_df}, index=df.index)
    """
    indent = 4 * ' '
    saved_df_columns = [column for column in df.columns if column not in drop_cols]
    func_definition = [f'def sdc_pandas_dataframe_{func_name}_impl({", ".join(func_args)}):']
    func_text = []
    column_list = []

    for label in drop_cols:
        if label not in df.columns:
            func_text.append(f'if errors == "raise":')
            func_text.append(indent + f'raise ValueError("The label {label} is not found in the selected axis")')
            break

    for column_id, column_name in enumerate(saved_df_columns):
        col_loc = df.column_loc[column_name]
        type_id, col_id = col_loc.type_id, col_loc.col_id
        func_text.append(f'new_col_{column_id}_data_df = df._data[{type_id}][{col_id}]')
        column_list.append((f'new_col_{column_id}_data_df', column_name))

    data = ', '.join(f'"{column_name}": {column}' for column, column_name in column_list)
    index = 'df.index'
    func_text.append(f"return pandas.DataFrame({{{data}}}, index={index})\n")
    func_definition.extend([indent + func_line for func_line in func_text])
    func_def = '\n'.join(func_definition)

    global_vars = {'pandas': pandas}

    return func_def, global_vars


@sdc_overload_method(DataFrameType, 'drop')
def sdc_pandas_dataframe_drop(df, labels=None, axis=0, index=None, columns=None, level=None, inplace=False,
                              errors='raise'):
    """
    Intel Scalable Dataframe Compiler User Guide
    ********************************************
    Pandas API: pandas.DataFrame.drop

    Limitations
    -----------
    - Parameters ``labels``, ``axis``, ``index``, ``level`` and ``inplace`` are currently unsupported.
    - Parameter ``columns`` is required and is expected to be a Literal value with one column name
    or Tuple with columns names.
    - Supported ``errors`` can be {``raise``, ``ignore``}, default ``raise``. If ``ignore``, suppress error and only
    existing labels are dropped.

    Examples
    --------
    .. literalinclude:: ../../../examples/dataframe/dataframe_drop.py
        :language: python
        :lines: 37-
        :caption: Drop specified columns from DataFrame.
        :name: ex_dataframe_drop

    .. command-output:: python ./dataframe/dataframe_drop.py
        :cwd: ../../../examples

    .. seealso::
        :ref:`DataFrame.loc <pandas.DataFrame.loc>`
            Label-location based indexer for selection by label.
        :ref:`DataFrame.dropna <pandas.DataFrame.dropna>`
            Return DataFrame with labels on given axis omitted where (all or any) data are missing.
        :ref:`DataFrame.drop_duplicates <pandas.DataFrame.drop_duplicates>`
            Return DataFrame with duplicate rows removed, optionally only considering certain columns.
        :ref:`Series.drop <pandas.Series.drop>`
            Return Series with specified index labels removed.

    Intel Scalable Dataframe Compiler Developer Guide
    *************************************************
    Pandas DataFrame method :meth:`pandas.DataFrame.drop` implementation.
    .. only:: developer
    Test: python -m sdc.runtests -k sdc.tests.test_dataframe.TestDataFrame.test_df_drop*

    """

    _func_name = 'drop'

    ty_checker = TypeChecker(f'Method {_func_name}().')
    ty_checker.check(df, DataFrameType)

    if not isinstance(labels, types.Omitted) and labels is not None:
        ty_checker.raise_exc(labels, 'None', 'labels')

    if not isinstance(axis, (int, types.Omitted)):
        ty_checker.raise_exc(axis, 'int', 'axis')

    if not isinstance(index, types.Omitted) and index is not None:
        ty_checker.raise_exc(index, 'None', 'index')

    if not isinstance(columns, (types.Omitted, types.Tuple, types.Literal)):
        ty_checker.raise_exc(columns, 'str, tuple of str', 'columns')

    if not isinstance(level, (types.Omitted, types.Literal)) and level is not None:
        ty_checker.raise_exc(level, 'None', 'level')

    if not isinstance(inplace, (bool, types.Omitted)) and inplace:
        ty_checker.raise_exc(inplace, 'bool', 'inplace')

    if not isinstance(errors, (str, types.Omitted, types.Literal)):
        ty_checker.raise_exc(errors, 'str', 'errors')

    args = {'labels': None, 'axis': 0, 'index': None, 'columns': None, 'level': None, 'inplace': False,
            'errors': f'"raise"'}

    def sdc_pandas_dataframe_drop_impl(df, _func_name, args, columns):
        func_args = ['df']
        for key, value in args.items():
            if key not in func_args:
                if isinstance(value, types.Literal):
                    value = value.literal_value
                func_args.append(f'{key}={value}')

        if isinstance(columns, types.StringLiteral):
            drop_cols = (columns.literal_value,)
        elif isinstance(columns, types.Tuple):
            drop_cols = tuple(column.literal_value for column in columns)
        else:
            raise ValueError('Only drop by one column or tuple of columns is currently supported in df.drop()')

        func_def, global_vars = sdc_pandas_dataframe_drop_codegen(_func_name, func_args, df, drop_cols)
        loc_vars = {}
        exec(func_def, global_vars, loc_vars)
        _drop_impl = loc_vars['sdc_pandas_dataframe_drop_impl']
        return _drop_impl

    return sdc_pandas_dataframe_drop_impl(df, _func_name, args, columns)


def df_length_expr(self):
    """Generate expression to get length of DF"""
    if self.columns:
        return 'len(self._data[0][0])'

    return '0'


def df_index_expr(self, length_expr=None, as_range=False):
    """Generate expression to get or create index of DF"""
    if isinstance(self.index, types.NoneType):
        if length_expr is None:
            length_expr = df_length_expr(self)

        if as_range:
            return f'range({length_expr})'
        else:
            return f'numpy.arange({length_expr})'

    return 'self._index'


def df_getitem_slice_idx_main_codelines(self, idx):
    """Generate main code lines for df.getitem with idx of slice"""
    results = []
<<<<<<< HEAD
    func_lines = [f'  res_index = self.index[idx]']
=======
    func_lines = [
        f'  self_index = {df_index_expr(self)}',
        f'  index = self_index[idx]',
    ]
>>>>>>> 20bbb0aa
    for i, col in enumerate(self.columns):
        col_loc = self.column_loc[col]
        type_id, col_id = col_loc.type_id, col_loc.col_id
        res_data = f'res_data_{i}'
        func_lines += [
<<<<<<< HEAD
            f'  {res_data} = pandas.Series((self._data[{i}])[idx], index=res_index, name="{col}")'
=======
            f'  data_{i} = self._data[{type_id}][{col_id}][idx]',
            f'  {res_data} = pandas.Series(data_{i}, index=index, name="{col}")',
>>>>>>> 20bbb0aa
        ]
        results.append((col, res_data))

    data = ', '.join(f'"{col}": {data}' for col, data in results)
<<<<<<< HEAD
    func_lines += [f'  return pandas.DataFrame({{{data}}}, index=res_index)']
=======
    func_lines += [f'  return pandas.DataFrame({{{data}}}, index=index)']
>>>>>>> 20bbb0aa

    return func_lines


def df_getitem_tuple_idx_main_codelines(self, literal_idx):
    """Generate main code lines for df.getitem with idx of tuple"""
    results = []
    func_lines = [f'  res_index = self.index']
    needed_cols = {col: i for i, col in enumerate(self.columns) if col in literal_idx}
    for col, i in needed_cols.items():
        col_loc = self.column_loc[col]
        type_id, col_id = col_loc.type_id, col_loc.col_id
        res_data = f'res_data_{i}'
        func_lines += [
            f'  data_{i} = self._data[{type_id}][{col_id}]',
            f'  {res_data} = pandas.Series(data_{i}, index=res_index, name="{col}")'
        ]
        results.append((col, res_data))

    data = ', '.join(f'"{col}": {data}' for col, data in results)
    func_lines += [f'  return pandas.DataFrame({{{data}}}, index=res_index)']

    return func_lines


def df_getitem_bool_series_idx_main_codelines(self, idx):
    """Generate main code lines for df.getitem"""
    length_expr = df_length_expr(self)

    # optimization for default indexes in df and idx when index alignment is trivial
<<<<<<< HEAD
    if (isinstance(self.index, types.NoneType) and isinstance(idx.index, types.NoneType)):
        func_lines = [f'  length = {df_length_expr(self)}',
                      f'  self_index = self.index',
                      f'  if length > len(idx):',
                      f'    msg = "Unalignable boolean Series provided as indexer " + \\',
                      f'          "(index of the boolean Series and of the indexed object do not match)."',
                      f'    raise IndexingError(msg)',
                      f'  # do not trim idx._data to length as getitem_by_mask handles such case',
                      f'  res_index = getitem_by_mask(self_index, idx._data)',
                      f'  # df index is default, same as positions so it can be used in take']
=======
    if isinstance(self.index, types.NoneType) and isinstance(idx.index, types.NoneType):
        func_lines = [
            f'  length = {length_expr}',
            f'  self_index = {df_index_expr(self, length_expr=length_expr, as_range=True)}',
            f'  if length > len(idx):',
            f'    msg = "Unalignable boolean Series provided as indexer " + \\',
            f'          "(index of the boolean Series and of the indexed object do not match)."',
            f'    raise IndexingError(msg)',
            f'  # do not trim idx._data to length as getitem_by_mask handles such case',
            f'  res_index = getitem_by_mask(self_index, idx._data)',
            f'  # df index is default, same as positions so it can be used in take'
        ]
>>>>>>> 20bbb0aa
        results = []
        for i, col in enumerate(self.columns):
            col_loc = self.column_loc[col]
            type_id, col_id = col_loc.type_id, col_loc.col_id
            res_data = f'res_data_{i}'
            func_lines += [
                f'  data_{i} = self._data[{type_id}][{col_id}]',
                f'  {res_data} = sdc_take(data_{i}, res_index)'
            ]
            results.append((col, res_data))

        data = ', '.join(f'"{col}": {data}' for col, data in results)
        func_lines += [
            f'  return pandas.DataFrame({{{data}}}, index=res_index)'
        ]
    else:
        func_lines = [
            f'  length = {length_expr}',
            f'  self_index = self.index',
            f'  reindexed_idx = sdc_reindex_series(idx._data, idx.index, idx._name, self_index)',
            f'  res_index = getitem_by_mask(self_index, reindexed_idx._data)',
            f'  selected_pos = getitem_by_mask(numpy.arange(length), reindexed_idx._data)'
        ]
        results = []
        for i, col in enumerate(self.columns):
            col_loc = self.column_loc[col]
            type_id, col_id = col_loc.type_id, col_loc.col_id
            res_data = f'res_data_{i}'
            func_lines += [
                f'  data_{i} = self._data[{type_id}][{col_id}]',
                f'  {res_data} = sdc_take(data_{i}, selected_pos)'
            ]
            results.append((col, res_data))

        data = ', '.join(f'"{col}": {data}' for col, data in results)
        func_lines += [
            f'  return pandas.DataFrame({{{data}}}, index=res_index)'
        ]

    return func_lines


def df_getitem_bool_array_idx_main_codelines(self, idx):
    """Generate main code lines for df.getitem"""

    func_lines = [f'  length = {df_length_expr(self)}',
                  f'  if length != len(idx):',
                  f'    raise ValueError("Item wrong length.")',
                  f'  self_index = self.index',
                  f'  taken_pos = getitem_by_mask(self_index, idx)',
                  f'  res_index = sdc_take(self_index, taken_pos)']
    results = []
    for i, col in enumerate(self.columns):
        col_loc = self.column_loc[col]
        type_id, col_id = col_loc.type_id, col_loc.col_id
        res_data = f'res_data_{i}'
        func_lines += [
            f'  data_{i} = self._data[{type_id}][{col_id}]',
            f'  {res_data} = sdc_take(data_{i}, taken_pos)'
        ]
        results.append((col, res_data))

    data = ', '.join(f'"{col}": {data}' for col, data in results)
    func_lines += [
        f'  return pandas.DataFrame({{{data}}}, index=res_index)'
    ]

    return func_lines


def df_getitem_key_error_codelines():
    """Generate code lines to raise KeyError"""
    return ['  raise KeyError("Column is not in the DataFrame")']


def df_getitem_slice_idx_codegen(self, idx):
    """
    Example of generated implementation with provided index:
        def _df_getitem_slice_idx_impl(self, idx):
          self_index = numpy.arange(len(self._data[0][0]))
          index = self_index[idx]
          data_0 = self._data[0][0][idx]
          res_data_0 = pandas.Series(data_0, index=index, name="A")
          data_1 = self._data[1][0][idx]
          return pandas.DataFrame({"A": res_data_0, "B": res_data_1}, index=index)
    """
    func_lines = ['def _df_getitem_slice_idx_impl(self, idx):']
    if self.columns:
        func_lines += df_getitem_slice_idx_main_codelines(self, idx)
    else:
        # raise KeyError if input DF is empty
        func_lines += df_getitem_key_error_codelines()
    func_text = '\n'.join(func_lines)
    global_vars = {'pandas': pandas, 'numpy': numpy}
    return func_text, global_vars


def df_getitem_tuple_idx_codegen(self, idx):
    """
    Example of generated implementation with provided index:
        def _df_getitem_tuple_idx_impl(self, idx):
          res_index = numpy.arange(len(self._data[0][0]))
          data_0 = self._data[0][0]
          res_data_0 = pandas.Series(data_0, index=res_index, name="A")
          data_2 = self._data[0][1]
          res_data_2 = pandas.Series(data_2, index=res_index, name="C")
          return pandas.DataFrame({"A": res_data_0, "C": res_data_2}, index=res_index)
    """
    func_lines = ['def _df_getitem_tuple_idx_impl(self, idx):']
    literal_idx = {col.literal_value for col in idx}
    key_error = any(i not in self.columns for i in literal_idx)

    if self.columns and not key_error:
        func_lines += df_getitem_tuple_idx_main_codelines(self, literal_idx)
    else:
        # raise KeyError if input DF is empty or idx is invalid
        func_lines += df_getitem_key_error_codelines()

    func_text = '\n'.join(func_lines)
    global_vars = {'pandas': pandas, 'numpy': numpy}

    return func_text, global_vars


def df_getitem_bool_series_idx_codegen(self, idx):
    """
    Example of generated implementation with provided index:
        def _df_getitem_bool_series_idx_impl(self, idx):
          length = len(self._data[0][0])
          self_index = range(len(self._data[0][0]))
          if length > len(idx):
            msg = "Unalignable boolean Series provided as indexer " + \
                  "(index of the boolean Series and of the indexed object do not match)."
            raise IndexingError(msg)
          # do not trim idx._data to length as getitem_by_mask handles such case
          res_index = getitem_by_mask(self_index, idx._data)
          # df index is default, same as positions so it can be used in take
          data_0 = self._data[0][0]
          res_data_0 = sdc_take(data_0, res_index)
          data_1 = self._data[1][0]
          res_data_1 = sdc_take(data_1, res_index)
          return pandas.DataFrame({"A": res_data_0, "B": res_data_1}, index=res_index)
    """
    func_lines = ['def _df_getitem_bool_series_idx_impl(self, idx):']
    func_lines += df_getitem_bool_series_idx_main_codelines(self, idx)
    func_text = '\n'.join(func_lines)
    global_vars = {'pandas': pandas, 'numpy': numpy,
                   'getitem_by_mask': getitem_by_mask,
                   'sdc_take': _sdc_take,
                   'sdc_reindex_series': sdc_reindex_series,
                   'IndexingError': IndexingError}

    return func_text, global_vars


def df_getitem_bool_array_idx_codegen(self, idx):
    """
    Example of generated implementation with provided index:
        def _df_getitem_bool_array_idx_impl(self, idx):
          length = len(self._data[0][0])
          if length != len(idx):
            raise ValueError("Item wrong length.")
          self_index = range(len(self._data[0][0]))
          taken_pos = getitem_by_mask(self_index, idx)
          res_index = sdc_take(self_index, taken_pos)
          data_0 = self._data[0][0]
          res_data_0 = sdc_take(data_0, taken_pos)
          data_1 = self._data[1][0]
          res_data_1 = sdc_take(data_1, taken_pos)
          return pandas.DataFrame({"A": res_data_0, "B": res_data_1}, index=res_index)
    """
    func_lines = ['def _df_getitem_bool_array_idx_impl(self, idx):']
    func_lines += df_getitem_bool_array_idx_main_codelines(self, idx)
    func_text = '\n'.join(func_lines)
    global_vars = {'pandas': pandas, 'numpy': numpy,
                   'getitem_by_mask': getitem_by_mask,
                   'sdc_take': _sdc_take}

    return func_text, global_vars


gen_df_getitem_slice_idx_impl = gen_impl_generator(
    df_getitem_slice_idx_codegen, '_df_getitem_slice_idx_impl')
gen_df_getitem_tuple_idx_impl = gen_impl_generator(
    df_getitem_tuple_idx_codegen, '_df_getitem_tuple_idx_impl')
gen_df_getitem_bool_series_idx_impl = gen_impl_generator(
    df_getitem_bool_series_idx_codegen, '_df_getitem_bool_series_idx_impl')
gen_df_getitem_bool_array_idx_impl = gen_impl_generator(
    df_getitem_bool_array_idx_codegen, '_df_getitem_bool_array_idx_impl')


@sdc_overload(operator.getitem)
def sdc_pandas_dataframe_getitem(self, idx):
    """
    Intel Scalable Dataframe Compiler User Guide
    ********************************************
    Pandas API: pandas.DataFrame.getitem

    Get data from a DataFrame by indexer.

    Limitations
    -----------
    Supported ``key`` can be one of the following:

    * String literal, e.g. :obj:`df['A']`
    * A slice, e.g. :obj:`df[2:5]`
    * A tuple of string, e.g. :obj:`df[('A', 'B')]`
    * An array of booleans, e.g. :obj:`df[True,False]`
    * A series of booleans, e.g. :obj:`df(series([True,False]))`

    Supported getting a column through getting attribute.

    Examples
    --------
    .. literalinclude:: ../../../examples/dataframe/getitem/df_getitem_attr.py
       :language: python
       :lines: 37-
       :caption: Getting Pandas DataFrame column through getting attribute.
       :name: ex_dataframe_getitem

    .. command-output:: python ./dataframe/getitem/df_getitem_attr.py
       :cwd: ../../../examples

    .. literalinclude:: ../../../examples/dataframe/getitem/df_getitem.py
       :language: python
       :lines: 37-
       :caption: Getting Pandas DataFrame column where key is a string.
       :name: ex_dataframe_getitem

    .. command-output:: python ./dataframe/getitem/df_getitem.py
       :cwd: ../../../examples

    .. literalinclude:: ../../../examples/dataframe/getitem/df_getitem_slice.py
       :language: python
       :lines: 34-
       :caption: Getting slice of Pandas DataFrame.
       :name: ex_dataframe_getitem

    .. command-output:: python ./dataframe/getitem/df_getitem_slice.py
       :cwd: ../../../examples

    .. literalinclude:: ../../../examples/dataframe/getitem/df_getitem_tuple.py
       :language: python
       :lines: 37-
       :caption: Getting Pandas DataFrame elements where key is a tuple of strings.
       :name: ex_dataframe_getitem

    .. command-output:: python ./dataframe/getitem/df_getitem_tuple.py
       :cwd: ../../../examples

    .. literalinclude:: ../../../examples/dataframe/getitem/df_getitem_array.py
       :language: python
       :lines: 34-
       :caption: Getting Pandas DataFrame elements where key is an array of booleans.
       :name: ex_dataframe_getitem

    .. command-output:: python ./dataframe/getitem/df_getitem_array.py
       :cwd: ../../../examples

    .. literalinclude:: ../../../examples/dataframe/getitem/df_getitem_series.py
       :language: python
       :lines: 34-
       :caption: Getting Pandas DataFrame elements where key is series of booleans.
       :name: ex_dataframe_getitem

    .. command-output:: python ./dataframe/getitem/df_getitem_series.py
       :cwd: ../../../examples

    .. seealso::
        :ref:`Series.getitem <pandas.Series.getitem>`
            Get value(s) of Series by key.
        :ref:`Series.setitem <pandas.Series.setitem>`
            Set value to Series by index
        :ref:`Series.loc <pandas.Series.loc>`
            Access a group of rows and columns by label(s) or a boolean array.
        :ref:`Series.iloc <pandas.Series.iloc>`
            Purely integer-location based indexing for selection by position.
        :ref:`Series.at <pandas.Series.at>`
            Access a single value for a row/column label pair.
        :ref:`Series.iat <pandas.Series.iat>`
            Access a single value for a row/column pair by integer position.
        :ref:`DataFrame.setitem <pandas.DataFrame.setitem>`
            Set value to DataFrame by index
        :ref:`DataFrame.loc <pandas.DataFrame.loc>`
            Access a group of rows and columns by label(s) or a boolean array.
        :ref:`DataFrame.iloc <pandas.DataFrame.iloc>`
            Purely integer-location based indexing for selection by position.
        :ref:`DataFrame.at <pandas.DataFrame.at>`
            Access a single value for a row/column label pair.
        :ref:`DataFrame.iat <pandas.DataFrame.iat>`
            Access a single value for a row/column pair by integer position.

    Intel Scalable Dataframe Compiler Developer Guide
    *************************************************

    Pandas DataFrame method :meth:`pandas.DataFrame.getitem` implementation.

    .. only:: developer

    Test: python -m sdc.runtests -k sdc.tests.test_dataframe.TestDataFrame.test_df_getitem*
    """
    ty_checker = TypeChecker('Operator getitem().')

    if not isinstance(self, DataFrameType):
        return None

    if isinstance(idx, types.StringLiteral):
        col_loc = self.column_loc.get(idx.literal_value)
        if col_loc is None:
            key_error = True
        else:
            type_id, col_id = col_loc.type_id, col_loc.col_id
            key_error = False

        def _df_getitem_str_literal_idx_impl(self, idx):
            if key_error == False:  # noqa
                data = self._data[type_id][col_id]
                return pandas.Series(data, index=self._index, name=idx)
            else:
                raise KeyError('Column is not in the DataFrame')

        return _df_getitem_str_literal_idx_impl

    if isinstance(idx, types.UnicodeType):

        def _df_getitem_unicode_idx_impl(self, idx):
            # http://numba.pydata.org/numba-doc/dev/developer/literal.html#specifying-for-literal-typing
            # literally raises special exception to call getitem with literal idx value got from unicode
            return literally(idx)

        return _df_getitem_unicode_idx_impl

    if isinstance(idx, types.Tuple):
        if all([isinstance(item, types.StringLiteral) for item in idx]):
            return gen_df_getitem_tuple_idx_impl(self, idx)

    if isinstance(idx, types.SliceType):
        return gen_df_getitem_slice_idx_impl(self, idx)

    if isinstance(idx, SeriesType) and isinstance(idx.dtype, types.Boolean):
        self_index_is_none = isinstance(self.index, types.NoneType)
        idx_index_is_none = isinstance(idx.index, types.NoneType)

        if self_index_is_none and not idx_index_is_none:
            if not check_index_is_numeric(idx):
                ty_checker.raise_exc(idx.index.dtype, 'number', 'idx.index.dtype')

        if not self_index_is_none and idx_index_is_none:
            if not check_index_is_numeric(self):
                ty_checker.raise_exc(idx.index.dtype, self.index.dtype, 'idx.index.dtype')

        if not self_index_is_none and not idx_index_is_none:
            if not check_types_comparable(self.index, idx.index):
                ty_checker.raise_exc(idx.index.dtype, self.index.dtype, 'idx.index.dtype')

        return gen_df_getitem_bool_series_idx_impl(self, idx)

    if isinstance(idx, types.Array) and isinstance(idx.dtype, types.Boolean):
        return gen_df_getitem_bool_array_idx_impl(self, idx)

    ty_checker = TypeChecker('Operator getitem().')
    expected_types = 'str, tuple(str), slice, series(bool), array(bool)'
    ty_checker.raise_exc(idx, expected_types, 'idx')


def df_getitem_tuple_at_codegen(self, row, col):
    """
    Example of generated implementation:
        def _df_getitem_tuple_at_impl(self, idx):
            row, _ = idx
            data = self._dataframe._data[1][0]
            res_data = pandas.Series(data, index=self._dataframe.index)
            return res_data.at[row]
    """
    func_lines = ['def _df_getitem_tuple_at_impl(self, idx):',
                  '  row, _ = idx']
    check = False
    for i in range(len(self.columns)):
        if self.columns[i] == col:
            col_loc = self.column_loc[col]
            type_id, col_id = col_loc.type_id, col_loc.col_id
            check = True
            func_lines += [
                f'  data = self._dataframe._data[{type_id}][{col_id}]',
                f'  res_data = pandas.Series(data, index=self._dataframe.index)',
                '  return res_data.at[row]',
            ]
    if check == False:  # noqa
        raise KeyError('Column is not in the DataFrame')

    func_text = '\n'.join(func_lines)
    global_vars = {'pandas': pandas}

    return func_text, global_vars


def df_getitem_single_label_loc_codegen(self, idx):
    """
    Example of generated implementation:
        def _df_getitem_single_label_loc_impl(self, idx):
            idx_list = find_idx(self._dataframe._index, idx)
            data_0 = _sdc_take(self._dataframe._data[0][0], idx_list)
            res_data_0 = pandas.Series(data_0)
            data_1 = _sdc_take(self._dataframe._data[1][0], idx_list)
            res_data_1 = pandas.Series(data_1)
            if len(idx_list) < 1:
                raise KeyError('Index is not in the DataFrame')
            new_index = _sdc_take(self._dataframe._index, idx_list)
            return pandas.DataFrame({"A": res_data_0, "B": res_data_1}, index=new_index)
    """
    if isinstance(self.index, types.NoneType):
        fill_list = ['  idx_list =  numpy.array([idx])']
        new_index = ['  new_index = numpy.array([idx])']

    else:
        fill_list = ['  idx_list = find_idx(self._dataframe._index, idx)']
        new_index = ['  new_index = _sdc_take(self._dataframe._index, idx_list)']

    fill_list_text = '\n'.join(fill_list)
    new_index_text = '\n'.join(new_index)
    func_lines = ['def _df_getitem_single_label_loc_impl(self, idx):',
                  f'{fill_list_text}']
    results = []
    for i, c in enumerate(self.columns):
        col_loc = self.column_loc[c]
        type_id, col_id = col_loc.type_id, col_loc.col_id
        data = f'data_{i}'
        res_data = f'res_data_{i}'
        func_lines += [f'  {data} = _sdc_take(self._dataframe._data[{type_id}][{col_id}], idx_list)',
                       f'  {res_data} = pandas.Series({data})']
        results.append((c, res_data))

    func_lines += ['  if len(idx_list) < 1:',
                   "    raise KeyError('Index is not in the DataFrame')"]

    data = ', '.join(f'"{col}": {data}' for col, data in results)
    func_lines += [f'{new_index_text}',
                   f'  return pandas.DataFrame({{{data}}}, index=new_index)']

    func_text = '\n'.join(func_lines)
    global_vars = {'pandas': pandas, 'numpy': numpy,
                   'numba': numba,
                   '_sdc_take': _sdc_take,
                   'find_idx': find_idx,
                   'KeyError': KeyError}

    return func_text, global_vars


def df_getitem_int_iloc_codegen(self, idx):
    """
    Example of generated implementation:
        def _df_getitem_int_iloc_impl(self, idx):
            if -1 < idx < len(self._dataframe.index):
                data_0 = pandas.Series(self._dataframe._data[0][0])
                result_0 = data_0.iat[idx]
                data_1 = pandas.Series(self._dataframe._data[0][1])
                result_1 = data_1.iat[idx]
                return pandas.Series(data=[result_0, result_1], index=['A', 'B'], name=str(idx))
            raise IndexingError('Index is out of bounds for axis')
    """
    func_lines = ['def _df_getitem_int_iloc_impl(self, idx):',
                  '  if -1 < idx < len(self._dataframe.index):']
    results = []
    index = []
    name = 'self._dataframe._index[idx]'
    if isinstance(self.index, types.NoneType):
        name = 'idx'
    for i, c in enumerate(self.columns):
        col_loc = self.column_loc[c]
        type_id, col_id = col_loc.type_id, col_loc.col_id
        result_c = f"result_{i}"
        func_lines += [f"    data_{i} = pandas.Series(self._dataframe._data[{type_id}][{col_id}])",
                       f"    {result_c} = data_{i}.iat[idx]"]
        results.append(result_c)
        index.append(c)
    data = ', '.join(col for col in results)
    func_lines += [f"    return pandas.Series(data=[{data}], index={index}, name=str({name}))",
                   f"  raise IndexingError('Index is out of bounds for axis')"]

    func_text = '\n'.join(func_lines)
    global_vars = {'pandas': pandas, 'numpy': numpy, 'IndexingError': IndexingError}

    return func_text, global_vars


def df_getitem_slice_iloc_codegen(self, idx):
    """
    Example of generated implementation:
        def _df_getitem_slice_iloc_impl(self, idx):
            data_0 = pandas.Series(self._dataframe._data[0][0])
            result_0 = data_0.iloc[idx]
            data_1 = pandas.Series(self._dataframe._data[1][0])
            result_1 = data_1.iloc[idx]
            return pandas.DataFrame(data={"A": result_0, "B": result_1}, index=self._dataframe.index[idx])
    """
    func_lines = ['def _df_getitem_slice_iloc_impl(self, idx):']
    results = []
    for i, c in enumerate(self.columns):
        col_loc = self.column_loc[c]
        type_id, col_id = col_loc.type_id, col_loc.col_id
        result_c = f"result_{i}"
        func_lines += [f"  data_{i} = pandas.Series(self._dataframe._data[{type_id}][{col_id}])",
                       f"  {result_c} = data_{i}.iloc[idx]"]
        results.append((c, result_c))
    data = ', '.join(f'"{col}": {data}' for col, data in results)
    func_lines += [f"  return pandas.DataFrame(data={{{data}}}, index=self._dataframe.index[idx])"]

    func_text = '\n'.join(func_lines)
    global_vars = {'pandas': pandas, 'numpy': numpy}

    return func_text, global_vars


def df_getitem_list_iloc_codegen(self, idx):
    """
    Example of generated implementation:
        def _df_getitem_list_iloc_impl(self, idx):
            check_idx = False
            for i in idx:
                if -1 < i < len(self._dataframe.index):
                    check_idx = True
            if check_idx == True:
                data_0 = pandas.Series(self._dataframe._data[0][0])
                result_0 = data_0.iloc[numpy.array(idx)]
                data_1 = pandas.Series(self._dataframe._data[1][0])
                result_1 = data_1.iloc[numpy.array(idx)]
                return pandas.DataFrame(data={"A": result_0, "B": result_1}, index=idx)
            raise IndexingError('Index is out of bounds for axis')
    """
    func_lines = ['def _df_getitem_list_iloc_impl(self, idx):',
                  '  check_idx = False',
                  '  for i in idx:',
                  '    if -1 < i < len(self._dataframe.index):',
                  '      check_idx = True',
                  '  if check_idx == True:']
    results = []
    index = '[self._dataframe._index[i] for i in idx]'
    if isinstance(self.index, types.NoneType):
        index = 'idx'
    for i, c in enumerate(self.columns):
        col_loc = self.column_loc[c]
        type_id, col_id = col_loc.type_id, col_loc.col_id
        result_c = f"result_{i}"
        func_lines += [f"    data_{i} = pandas.Series(self._dataframe._data[{type_id}][{col_id}])",
                       f"    {result_c} = data_{i}.iloc[numpy.array(idx)]"]
        results.append((c, result_c))
    data = ', '.join(f'"{col}": {data}' for col, data in results)
    func_lines += [f"    return pandas.DataFrame(data={{{data}}}, index={index})",
                   f"  raise IndexingError('Index is out of bounds for axis')"]

    func_text = '\n'.join(func_lines)
    global_vars = {'pandas': pandas, 'numpy': numpy, 'IndexingError': IndexingError}

    return func_text, global_vars


def df_getitem_list_bool_iloc_codegen(self, idx):
    """
    Example of generated implementation:
        def _df_getitem_list_bool_iloc_impl(self, idx):
            if len(self._dataframe.index) == len(idx):
                data_0 = self._dataframe._data[0][0]
                result_0 = pandas.Series(data_0[numpy.array(idx)])
                data_1 = self._dataframe._data[1][0]
                result_1 = pandas.Series(data_1[numpy.array(idx)])
                return pandas.DataFrame(data={"A": result_0, "B": result_1},
                    index=self._dataframe.index[numpy.array(idx)])
            raise IndexingError('Item wrong length')
    """
    func_lines = ['def _df_getitem_list_bool_iloc_impl(self, idx):']
    results = []
    index = 'self._dataframe.index[numpy.array(idx)]'
    func_lines += ['  if len(self._dataframe.index) == len(idx):']
    for i, c in enumerate(self.columns):
        col_loc = self.column_loc[c]
        type_id, col_id = col_loc.type_id, col_loc.col_id
        result_c = f"result_{i}"
        func_lines += [f"    data_{i} = self._dataframe._data[{type_id}][{col_id}]",
                       f"    {result_c} = pandas.Series(data_{i}[numpy.array(idx)])"]
        results.append((c, result_c))
    data = ', '.join(f'"{col}": {data}' for col, data in results)
    func_lines += [f"    return pandas.DataFrame(data={{{data}}}, index={index})",
                   f"  raise IndexingError('Item wrong length')"]

    func_text = '\n'.join(func_lines)
    global_vars = {'pandas': pandas, 'numpy': numpy, 'IndexingError': IndexingError}

    return func_text, global_vars


def gen_df_getitem_tuple_at_impl(self, row, col):
    func_text, global_vars = df_getitem_tuple_at_codegen(self, row, col)
    loc_vars = {}
    exec(func_text, global_vars, loc_vars)
    _reduce_impl = loc_vars['_df_getitem_tuple_at_impl']

    return _reduce_impl


gen_df_getitem_loc_single_label_impl = gen_impl_generator(
    df_getitem_single_label_loc_codegen, '_df_getitem_single_label_loc_impl')

gen_df_getitem_iloc_int_impl = gen_impl_generator(
    df_getitem_int_iloc_codegen, '_df_getitem_int_iloc_impl')

gen_df_getitem_iloc_slice_impl = gen_impl_generator(
    df_getitem_slice_iloc_codegen, '_df_getitem_slice_iloc_impl')

gen_df_getitem_iloc_list_impl = gen_impl_generator(
    df_getitem_list_iloc_codegen, '_df_getitem_list_iloc_impl')

gen_df_getitem_iloc_list_bool_impl = gen_impl_generator(
    df_getitem_list_bool_iloc_codegen, '_df_getitem_list_bool_iloc_impl')


@sdc_overload(operator.getitem)
def sdc_pandas_dataframe_accessor_getitem(self, idx):
    if not isinstance(self, DataFrameGetitemAccessorType):
        return None

    accessor = self.accessor.literal_value

    if accessor == 'at':
        num_idx = (isinstance(idx[0], types.Number)
            and isinstance(self.dataframe.index, (types.Array, types.NoneType, RangeIndexType)))
        str_idx = (isinstance(idx[0], (types.UnicodeType, types.StringLiteral))
                   and isinstance(self.dataframe.index, StringArrayType))
        if isinstance(idx, types.Tuple) and isinstance(idx[1], types.StringLiteral):
            if num_idx or str_idx:
                row = idx[0]
                col = idx[1].literal_value
                return gen_df_getitem_tuple_at_impl(self.dataframe, row, col)

            raise TypingError('Attribute at(). The row parameter type ({}) is different from the index type\
                              ({})'.format(type(idx[0]), type(self.dataframe.index)))

        raise TypingError('Attribute at(). The index must be a row and literal column. Given: {}'.format(idx))

    if accessor == 'loc':
        if isinstance(idx, (types.Integer, types.UnicodeType, types.StringLiteral)):
            return gen_df_getitem_loc_single_label_impl(self.dataframe, idx)

        ty_checker = TypeChecker('Attribute loc().')
        ty_checker.raise_exc(idx, 'int or str', 'idx')

    if accessor == 'iat':
        if isinstance(idx, types.Tuple) and isinstance(idx[1], types.Literal):
            col = idx[1].literal_value
            if -1 < col < len(self.dataframe.columns):
                col_loc = self.dataframe.column_loc[self.dataframe.columns[col]]
                type_id, col_id = col_loc.type_id, col_loc.col_id

                def df_getitem_iat_tuple_impl(self, idx):
                    row, _ = idx
                    if -1 < row < len(self._dataframe.index):
                        data = self._dataframe._data[type_id][col_id]
                        res_data = pandas.Series(data)
                        return res_data.iat[row]

                    raise IndexingError('Index is out of bounds for axis')

                return df_getitem_iat_tuple_impl

            raise IndexingError('Index is out of bounds for axis')

        raise TypingError('Operator getitem(). The index must be a row and literal column. Given: {}'.format(idx))

    if accessor == 'iloc':
        if isinstance(idx, types.SliceType):
            return gen_df_getitem_iloc_slice_impl(self.dataframe, idx)

        if (
            isinstance(idx, (types.List, types.Array)) and
            isinstance(idx.dtype, (types.Boolean, bool))
        ):
            return gen_df_getitem_iloc_list_bool_impl(self.dataframe, idx)

        if isinstance(idx, types.List):
            return gen_df_getitem_iloc_list_impl(self.dataframe, idx)

        if isinstance(idx, types.Integer):
            return gen_df_getitem_iloc_int_impl(self.dataframe, idx)

        if isinstance(idx, (types.Tuple, types.UniTuple)):
            def df_getitem_tuple_iat_impl(self, idx):
                return self._dataframe.iat[idx]

            return df_getitem_tuple_iat_impl

        raise TypingError('Attribute iloc(). The index must be an integer, a list or array of integers,\
                          a slice object with ints or a boolean array.\
                          Given: {}'.format(idx))

    raise TypingError('Operator getitem(). Unknown accessor. Only "loc", "iloc", "at", "iat" are supported.\
                      Given: {}'.format(accessor))


@sdc_overload_attribute(DataFrameType, 'iloc')
def sdc_pandas_dataframe_iloc(self):
    """
    Intel Scalable Dataframe Compiler User Guide
    ********************************************

    Pandas API: pandas.DataFrame.iloc

    Limitations
    -----------
    - Parameter ``'name'`` in new DataFrame can be String only
    - Column can be literal value only, in DataFrame.iloc[row, column]
    - Iloc works with basic cases only: an integer, a list or array of integers,
        a slice object with ints, a boolean array

    Examples
    --------
    .. literalinclude:: ../../../examples/dataframe/dataframe_iloc.py
       :language: python
       :lines: 36-
       :caption: Get value at specified index position.
       :name: ex_dataframe_iloc

    .. command-output:: python ./dataframe/dataframe_iloc.py
       :cwd: ../../../examples

    .. seealso::

        :ref:`DataFrame.iat <pandas.DataFrame.iat>`
            Fast integer location scalar accessor.

        :ref:`DataFrame.loc <pandas.DataFrame.loc>`
            Purely label-location based indexer for selection by label.

        :ref:`Series.iloc <pandas.Series.iloc>`
            Purely integer-location based indexing for selection by position.

    Intel Scalable Dataframe Compiler Developer Guide
    *************************************************
    Pandas DataFrame method :meth:`pandas.DataFrame.iloc` implementation.

    .. only:: developer
        Test: python -m sdc.runtests -k sdc.tests.test_dataframe.TestDataFrame.test_df_iloc*
    """

    ty_checker = TypeChecker('Attribute iloc().')
    ty_checker.check(self, DataFrameType)

    def sdc_pandas_dataframe_iloc_impl(self):
        return dataframe_getitem_accessor_init(self, 'iloc')

    return sdc_pandas_dataframe_iloc_impl


@sdc_overload_attribute(DataFrameType, 'iat')
def sdc_pandas_dataframe_iat(self):
    """
    Intel Scalable Dataframe Compiler User Guide
    ********************************************

    Pandas API: pandas.DataFrame.iat

    Examples
    --------
    .. literalinclude:: ../../../examples/dataframe/dataframe_iat.py
       :language: python
       :lines: 28-
       :caption: Get value at specified index position.
       :name: ex_dataframe_iat

    .. command-output:: python ./dataframe/dataframe_iat.py
       :cwd: ../../../examples

    .. seealso::

        :ref:`DataFrame.at <pandas.DataFrame.at>`
            Access a single value for a row/column label pair.

        :ref:`DataFrame.loc <pandas.DataFrame.loc>`
            Purely label-location based indexer for selection by label.

        :ref:`DataFrame.iloc <pandas.DataFrame.iloc>`
            Access group of rows and columns by integer position(s).

    Intel Scalable Dataframe Compiler Developer Guide
    *************************************************
    Pandas DataFrame method :meth:`pandas.DataFrame.iat` implementation.

    .. only:: developer
        Test: python -m sdc.runtests -k sdc.tests.test_dataframe.TestDataFrame.test_dataframe_iat*
    """

    ty_checker = TypeChecker('Attribute iat().')
    ty_checker.check(self, DataFrameType)

    def sdc_pandas_dataframe_iat_impl(self):
        return dataframe_getitem_accessor_init(self, 'iat')

    return sdc_pandas_dataframe_iat_impl


@sdc_overload_attribute(DataFrameType, 'at')
def sdc_pandas_dataframe_at(self):
    """
    Intel Scalable Dataframe Compiler User Guide
    ********************************************

    Limitations
    -----------
    - ``Dataframe.at`` always returns ``array``.
    - Parameter ``column`` in ``idx`` must be a literal value.

    Pandas API: pandas.DataFrame.at

    Examples
    --------
    .. literalinclude:: ../../../examples/dataframe/dataframe_at.py
       :language: python
       :lines: 28-
       :caption: Access a single value for a row/column label pair.
       :name: ex_dataframe_at

    .. command-output:: python ./dataframe/dataframe_at.py
       :cwd: ../../../examples

    .. seealso::

        :ref:`DataFrame.iat <pandas.DataFrame.iat>`
            Access a single value for a row/column pair by integer position.

        :ref:`DataFrame.loc <pandas.DataFrame.loc>`
            Access a group of rows and columns by label(s).

        :ref:`Series.at <pandas.Series.at>`
            Access a single value using a label.

    Intel Scalable Dataframe Compiler Developer Guide
    *************************************************
    Pandas DataFrame method :meth:`pandas.DataFrame.at` implementation.

    .. only:: developer
        Test: python -m sdc.runtests -k sdc.tests.test_dataframe.TestDataFrame.test_df_at*
    """

    ty_checker = TypeChecker('Attribute at().')
    ty_checker.check(self, DataFrameType)

    def sdc_pandas_dataframe_at_impl(self):
        return dataframe_getitem_accessor_init(self, 'at')

    return sdc_pandas_dataframe_at_impl


@sdc_overload_attribute(DataFrameType, 'loc')
def sdc_pandas_dataframe_loc(self):
    """
    Intel Scalable Dataframe Compiler User Guide
    ********************************************

    Pandas API: pandas.DataFrame.loc

    Limitations
    -----------
    - Loc always returns Dataframe.
    - Parameter ``idx`` is supported only to be a single value, e.g. :obj:`df.loc['A']`.

    Examples
    --------
    .. literalinclude:: ../../../examples/dataframe/dataframe_loc.py
       :language: python
       :lines: 36-
       :caption: Access a group of rows and columns by label(s) or a boolean array.
       :name: ex_dataframe_loc

    .. command-output:: python ./dataframe/dataframe_loc.py
       :cwd: ../../../examples

    .. seealso::
        :ref:`DataFrame.at <pandas.DataFrame.at>`
            Access a single value for a row/column label pair.
        :ref:`DataFrame.iloc <pandas.DataFrame.iloc>`
            Access group of rows and columns by integer position(s).
        :ref:`DataFrame.xs <pandas.DataFrame.xs>`
            Returns a cross-section (row(s) or column(s)) from the Series/DataFrame.
        :ref:`Series.loc <pandas.Series.loc>`
            Access group of values using labels.

    Intel Scalable Dataframe Compiler Developer Guide
    *************************************************
    Pandas DataFrame method :meth:`pandas.DataFrame.loc` implementation.

    .. only:: developer
        Test: python -m sdc.runtests -k sdc.tests.test_dataframe.TestDataFrame.test_df_loc*
    """

    ty_checker = TypeChecker('Attribute loc().')
    ty_checker.check(self, DataFrameType)

    def sdc_pandas_dataframe_loc_impl(self):
        return sdc.datatypes.hpat_pandas_dataframe_getitem_types.dataframe_getitem_accessor_init(self, 'loc')

    return sdc_pandas_dataframe_loc_impl


@sdc_overload_method(DataFrameType, 'pct_change')
def pct_change_overload(df, periods=1, fill_method='pad', limit=None, freq=None):
    """
    Intel Scalable Dataframe Compiler User Guide
    ********************************************

    Pandas API: pandas.DataFrame.pct_change

    Limitations
    -----------
    Parameters ``limit`` and ``freq`` are supported only with default value ``None``.

    Examples
    --------
    .. literalinclude:: ../../../examples/dataframe/dataframe_pct_change.py
        :language: python
        :lines: 36-
        :caption: Percentage change between the current and a prior element.
        :name: ex_dataframe_pct_change

    .. command-output:: python ./dataframe/dataframe_pct_change.py
        :cwd: ../../../examples

    .. seealso::

        :ref:`Series.diff <pandas.Series.diff>`
            Compute the difference of two elements in a Series.

        :ref:`DataFrame.diff <pandas.DataFrame.diff>`
            Compute the difference of two elements in a DataFrame.

        :ref:`Series.shift <pandas.Series.shift>`
            Shift the index by some number of periods.

        :ref:`DataFrame.shift <pandas.DataFrame.shift>`
            Shift the index by some number of periods.

    Intel Scalable Dataframe Compiler Developer Guide
    *************************************************
    Pandas DataFrame method :meth:`pandas.DataFrame.pct_change` implementation.

    .. only:: developer

      Test: python -m sdc.runtests -k sdc.tests.test_dataframe.TestDataFrame.test_pct_change*
    """

    name = 'pct_change'

    ty_checker = TypeChecker('Method {}().'.format(name))
    ty_checker.check(df, DataFrameType)

    if not isinstance(periods, (types.Integer, types.Omitted)) and periods != 1:
        ty_checker.raise_exc(periods, 'int64', 'periods')

    if not isinstance(fill_method, (str, types.UnicodeType, types.StringLiteral, types.NoneType, types.Omitted)):
        ty_checker.raise_exc(fill_method, 'string', 'fill_method')

    if not isinstance(limit, (types.Omitted, types.NoneType)) and limit is not None:
        ty_checker.raise_exc(limit, 'None', 'limit')

    if not isinstance(freq, (types.Omitted, types.NoneType)) and freq is not None:
        ty_checker.raise_exc(freq, 'None', 'freq')

    params = {'periods': 1, 'fill_method': '"pad"', 'limit': None, 'freq': None}
    ser_par = {'periods': 'periods', 'fill_method': 'fill_method', 'limit': 'limit', 'freq': 'freq'}

    return sdc_pandas_dataframe_apply_columns(df, name, params, ser_par)


@sdc_overload_method(DataFrameType, 'groupby')
def sdc_pandas_dataframe_groupby(self, by=None, axis=0, level=None, as_index=True, sort=True,
                                 group_keys=True, squeeze=False, observed=False):
    """
    Intel Scalable Dataframe Compiler User Guide
    ********************************************
    Pandas API: pandas.DataFrame.groupby

    Limitations
    -----------
    - Parameters ``axis``, ``level``, ``as_index``, ``group_keys``, ``squeeze`` and ``observed`` \
are currently unsupported by Intel Scalable Dataframe Compiler
    - Parameter ``by`` is supported as single literal column name only
    - Mutating the contents of a DataFrame between creating a groupby object and calling it's methods is unsupported

    Examples
    --------
    .. literalinclude:: ../../../examples/dataframe/groupby/dataframe_groupby_min.py
       :language: python
       :lines: 27-
       :caption: Groupby and calculate the minimum in each group.
       :name: ex_dataframe_groupby

    .. command-output:: python ./dataframe/groupby/dataframe_groupby_min.py
       :cwd: ../../../examples

    .. seealso::
        :ref:`resample <pandas.DataFrame.resample>`
            Resample time-series data.

    Intel Scalable Dataframe Compiler Developer Guide
    *************************************************

    Pandas DataFrame attribute :meth:`pandas.DataFrame.groupby` implementation
    .. only:: developer

    Test: python -m sdc.runtests -k sdc.tests.test_groupby.TestGroupBy.test_dataframe_groupby*

    Parameters
    ----------

    self: :obj:`pandas.DataFrame`
        Input DataFrame.
    by: :obj:`mapping`, :obj:`function`, :obj:`string` or :obj:`list`
        Used to determine the groups for the groupby.
    axis : :obj:`int` or :obj:`string`, default 0
        Split along rows (0) or columns (1).
    level : :obj:`int` or :obj:`str`, default None
        If the axis is a MultiIndex (hierarchical), group by a particular
        level or levels.
    as_index : :obj:`bool`, default True
        For aggregated output, return object with group labels as the
        index.
    sort : :obj:`bool`, default True
        Sort group keys. Get better performance by turning this off.
        Note this does not influence the order of observations within each
        group. Groupby preserves the order of rows within each group.
    group_keys : :obj:`bool`, default True
        When calling apply, add group keys to index to identify pieces.
    squeeze : :obj:`bool`, default False
        Reduce the dimensionality of the return type if possible,
        otherwise return a consistent type.
    observed : :obj:`bool`, default False
        This only applies if any of the groupers are Categoricals.
        If True: only show observed values for categorical groupers.
        If False: show all values for categorical groupers.

    Returns
    -------
    :class:`pandas.DataFrameGroupBy`
        Returns a groupby object that contains information about the groups.
"""

    if not isinstance(by, types.StringLiteral):
        return None

    column_id = self.columns.index(by.literal_value)
    list_type = types.ListType(types.int64)
    by_type = self.data[column_id].dtype

    col_loc = self.column_loc[by.literal_value]
    type_id, col_id = col_loc.type_id, col_loc.col_id

    def sdc_pandas_dataframe_groupby_impl(self, by=None, axis=0, level=None, as_index=True, sort=True,
                                          group_keys=True, squeeze=False, observed=False):

        by_column_data = self._data[type_id][col_id]
        chunks = parallel_chunks(len(by_column_data))
        dict_parts = [Dict.empty(by_type, list_type) for _ in range(len(chunks))]

        # filling separate dict of by_value -> positions for each chunk of initial array
        for i in numba.prange(len(chunks)):
            chunk = chunks[i]
            res = dict_parts[i]
            for j in range(chunk.start, chunk.stop):
                if isna(by_column_data, j):
                    continue
                value = by_column_data[j]
                group_list = res.get(value)
                if group_list is None:
                    new_group_list = List.empty_list(types.int64)
                    new_group_list.append(j)
                    res[value] = new_group_list
                else:
                    group_list.append(j)

        # merging all dict parts into a single resulting dict
        res_dict = dict_parts[0]
        for i in range(1, len(chunks)):
            res_dict = merge_groupby_dicts_inplace(res_dict, dict_parts[i])

        return init_dataframe_groupby(self, column_id, res_dict, sort)

    return sdc_pandas_dataframe_groupby_impl


def df_set_column_index_codelines(self):
    """Generate code lines with definition of resulting index for DF set_column"""
    func_lines = []
    if self.columns:
        func_lines += [
            f'  length = {df_length_expr(self)}',
            f'  if length == 0:',
            f'    raise SDCLimitation("Could not set item for DataFrame with empty columns")',
            f'  elif length != len(value):',
            f'    raise ValueError("Length of values does not match length of index")',
        ]
    else:
        func_lines += ['  length = len(value)']
    func_lines += [f'  res_index = {df_index_expr(self, length_expr="length")}']

    return func_lines


def df_add_column_codelines(self, key):
    """Generate code lines to add new column to DF"""
    func_lines = df_set_column_index_codelines(self)  # provide res_index = ...

    results = []
    for i, col in enumerate(self.columns):
        col_loc = self.column_loc[col]
        type_id, col_id = col_loc.type_id, col_loc.col_id
        res_data = f'res_data_{i}'
        func_lines += [
            f'  data_{i} = self._data[{type_id}][{col_id}]',
            f'  {res_data} = pandas.Series(data_{i}, index=res_index, name="{col}")',
        ]
        results.append((col, res_data))

    res_data = 'new_res_data'
    literal_key = key.literal_value
    func_lines += [f'  {res_data} = pandas.Series(value, index=res_index, name="{literal_key}")']
    results.append((literal_key, res_data))

    data = ', '.join(f'"{col}": {data}' for col, data in results)
    func_lines += [f'  return pandas.DataFrame({{{data}}}, index=res_index)']

    return func_lines


def df_replace_column_codelines(self, key):
    """Generate code lines to replace existing column in DF"""
    func_lines = df_set_column_index_codelines(self)  # provide res_index = ...

    results = []
    literal_key = key.literal_value
    for i, col in enumerate(self.columns):
        if literal_key == col:
            func_lines += [f'  data_{i} = value']
        else:
            col_loc = self.column_loc[col]
            type_id, col_id = col_loc.type_id, col_loc.col_id
            func_lines += [f'  data_{i} = self._data[{type_id}][{col_id}]']

        res_data = f'res_data_{i}'
        func_lines += [
            f'  {res_data} = pandas.Series(data_{i}, index=res_index, name="{col}")',
        ]
        results.append((col, res_data))

    data = ', '.join(f'"{col}": {data}' for col, data in results)
    func_lines += [f'  return pandas.DataFrame({{{data}}}, index=res_index)']

    return func_lines


def df_add_column_codegen(self, key):
    """
    Example of generated implementation:
    def _df_add_column_impl(self, key, value):
      length = len(self._data[0])
      if length == 0:
        raise SDCLimitation("Could not set item for empty DataFrame")
      elif length != len(value):
        raise ValueError("Length of values does not match length of index")
      res_index = numpy.arange(length)
      data_0 = self._data[0]
      res_data_0 = pandas.Series(data_0, index=res_index, name="A")
      data_1 = self._data[1]
      res_data_1 = pandas.Series(data_1, index=res_index, name="C")
      new_res_data = pandas.Series(value, index=res_index, name="B")
      return pandas.DataFrame({"A": res_data_0, "C": res_data_1, "B": new_res_data}, index=res_index)
    """
    func_lines = [f'def _df_add_column_impl(self, key, value):']
    func_lines += df_add_column_codelines(self, key)

    func_text = '\n'.join(func_lines)
    global_vars = {'pandas': pandas, 'numpy': numpy,
                   'SDCLimitation': SDCLimitation}

    return func_text, global_vars


def df_replace_column_codegen(self, key):
    """
    Example of generated implementation:
    def _df_replace_column_impl(self, key, value):
      length = len(self._data[0])
      if length == 0:
        raise SDCLimitation("Could not set item for DataFrame with empty columns")
      elif length != len(value):
        raise ValueError("Length of values does not match length of index")
      res_index = numpy.arange(length)
      data_0 = value
      res_data_0 = pandas.Series(data_0, index=res_index, name="A")
      data_1 = self._data[1]
      res_data_1 = pandas.Series(data_1, index=res_index, name="C")
      return pandas.DataFrame({"A": res_data_0, "C": res_data_1}, index=res_index)
    """
    func_lines = [f'def _df_replace_column_impl(self, key, value):']
    func_lines += df_replace_column_codelines(self, key)

    func_text = '\n'.join(func_lines)
    global_vars = {'pandas': pandas, 'numpy': numpy,
                   'SDCLimitation': SDCLimitation}

    return func_text, global_vars


gen_df_add_column_impl = gen_impl_generator(
    df_add_column_codegen, '_df_add_column_impl')
gen_df_replace_column_impl = gen_impl_generator(
    df_replace_column_codegen, '_df_replace_column_impl')


@sdc_overload_method(DataFrameType, '_set_column')
def df_set_column_overload(self, key, value):
    """
    Intel Scalable Dataframe Compiler User Guide
    ********************************************
    Pandas API: pandas.DataFrame.setitem

    Set data to a DataFrame by indexer.

    Limitations
    -----------
    - Supported setting a column in a DataFrame through private method ``df._set_column(key, value)``.
    - DataFrame passed into jit region as a parameter is not changed outside of the region.
    New DataFrame should be returned from the region in this case.
    - Supported setting a column in a non-empty DataFrame as a 1D array only.

    .. literalinclude:: ../../../examples/dataframe/setitem/df_set_new_column.py
       :language: python
       :lines: 37-
       :caption: Setting new column to the DataFrame.
       :name: ex_dataframe_set_new_column

    .. command-output:: python ./dataframe/setitem/df_set_new_column.py
       :cwd: ../../../examples

    .. literalinclude:: ../../../examples/dataframe/setitem/df_set_existing_column.py
       :language: python
       :lines: 37-
       :caption: Setting data to existing column of the DataFrame.
       :name: ex_dataframe_set_existing_column

    .. command-output:: python ./dataframe/setitem/df_set_existing_column.py
       :cwd: ../../../examples

    .. seealso::
        :ref:`Series.getitem <pandas.Series.getitem>`
            Get value(s) of Series by key.
        :ref:`Series.setitem <pandas.Series.setitem>`
            Set value to Series by index
        :ref:`Series.loc <pandas.Series.loc>`
            Access a group of rows and columns by label(s) or a boolean array.
        :ref:`Series.iloc <pandas.Series.iloc>`
            Purely integer-location based indexing for selection by position.
        :ref:`Series.at <pandas.Series.at>`
            Access a single value for a row/column label pair.
        :ref:`Series.iat <pandas.Series.iat>`
            Access a single value for a row/column pair by integer position.
        :ref:`DataFrame.getitem <pandas.DataFrame.getitem>`
            Set value to DataFrame by index
        :ref:`DataFrame.loc <pandas.DataFrame.loc>`
            Access a group of rows and columns by label(s) or a boolean array.
        :ref:`DataFrame.iloc <pandas.DataFrame.iloc>`
            Purely integer-location based indexing for selection by position.
        :ref:`DataFrame.at <pandas.DataFrame.at>`
            Access a single value for a row/column label pair.
        :ref:`DataFrame.iat <pandas.DataFrame.iat>`
            Access a single value for a row/column pair by integer position.

    Intel Scalable Dataframe Compiler Developer Guide
    *************************************************

    Test: python -m sdc.runtests -k sdc.tests.test_dataframe.TestDataFrame.test_df_add_column
    Test: python -m sdc.runtests -k sdc.tests.test_dataframe.TestDataFrame.test_df_replace_column
    """
    if not isinstance(self, DataFrameType):
        return None

    if isinstance(key, types.StringLiteral):
        try:
            self.columns.index(key.literal_value)
        except ValueError:
            return gen_df_add_column_impl(self, key)
        else:
            return gen_df_replace_column_impl(self, key)

    if isinstance(key, types.UnicodeType):

        def _df_set_column_unicode_key_impl(self, key, value):
            # http://numba.pydata.org/numba-doc/dev/developer/literal.html#specifying-for-literal-typing
            # literally raises special exception to call df._set_column with literal idx value got from unicode
            return literally(key)

        return _df_set_column_unicode_key_impl

    ty_checker = TypeChecker('Method _set_column().')
    ty_checker.raise_exc(key, 'str', 'key')


def sdc_pandas_dataframe_reset_index_codegen(drop, all_params, columns, column_loc):
    """
    Example of generated implementation:
        def _df_reset_index_impl(self, level=None, drop=False, inplace=False, col_level=0, col_fill=""):
          result_0 = self._data[0][0]
          result_1 = self._data[0][1]
          return pandas.DataFrame({"A": result_0, "B": result_1})
    """
    result_name = []
    all_params_str = ', '.join(all_params)
    func_lines = [f'def _df_reset_index_impl({all_params_str}):']
    if not drop:
        old_index = 'old_index'
        func_lines += [f'  {old_index} = self.index']
        result_name.append((old_index, 'index'))
    for i, c in enumerate(columns):
        col_loc = column_loc[c]
        type_id, col_id = col_loc.type_id, col_loc.col_id
        result_c = f'result_{i}'
        func_lines += [
            f'  result_{i} = self._data[{type_id}][{col_id}]'
        ]
        result_name.append((result_c, c))
    data = ', '.join(f'"{column_name}": {column}' for column, column_name in result_name)
    func_lines += [f'  return pandas.DataFrame({{{data}}})']
    func_text = '\n'.join(func_lines)

    global_vars = {'pandas': pandas,
                   'numpy': numpy}

    return func_text, global_vars


def sdc_pandas_dataframe_reset_index_impl(self, drop=False):
    all_params = ['self', 'level=None', 'drop=False', 'inplace=False', 'col_level=0', 'col_fill=""']
    func_text, global_vars = sdc_pandas_dataframe_reset_index_codegen(drop, all_params,
                                                                      self.columns, self.column_loc)
    loc_vars = {}
    exec(func_text, global_vars, loc_vars)
    _apply_impl = loc_vars[f'_df_reset_index_impl']

    return _apply_impl


@sdc_overload_method(DataFrameType, 'reset_index')
def sdc_pandas_dataframe_reset_index(self, level=None, drop=False, inplace=False, col_level=0, col_fill=''):
    """
    Intel Scalable Dataframe Compiler User Guide
    ********************************************
    Pandas API: pandas.DataFrame.reset_index

    Limitations
    -----------
    - Reset the index of the DataFrame, and use the default one instead.
    - Parameters level, inplacem col_level, col_fill unsupported.
    - Parameter drop can be only literal value or default value.

    Examples
    --------
    .. literalinclude:: ../../../examples/dataframe/dataframe_reset_index_drop_False.py
        :language: python
        :lines: 36-
        :caption: Reset the index of the DataFrame, and use the default one instead.
                  The old index becomes the first column.
        :name: ex_dataframe_reset_index

    .. command-output:: python ./dataframe/dataframe_reset_index_drop_False.py
        :cwd: ../../../examples

    .. literalinclude:: ../../../examples/dataframe/dataframe_reset_index_drop_True.py
        :language: python
        :lines: 36-
        :caption: Reset the index of the DataFrame, and use the default one instead.
        :name: ex_dataframe_reset_index

    .. command-output:: python ./dataframe/dataframe_reset_index_drop_True.py
        :cwd: ../../../examples

    Intel Scalable Dataframe Compiler Developer Guide
    *************************************************
    Pandas DataFrame method :meth:`pandas.DataFrame.reset_index` implementation.

   .. only:: developer

       Test: python -m sdc.runtests -k sdc.tests.test_dataframe.TestDataFrame.test_df_reset_index*
   """

    func_name = 'reset_index'

    ty_checker = TypeChecker('Method {}().'.format(func_name))
    ty_checker.check(self, DataFrameType)

    if not (level is None or isinstance(level, types.Omitted)):
        raise TypingError('{} Unsupported parameter level. Given: {}'.format(func_name, level))

    if not isinstance(drop, (types.Omitted, types.Boolean, bool)):
        ty_checker.raise_exc(drop, 'bool', 'drop')

    if not (inplace is False or isinstance(inplace, types.Omitted)):
        raise TypingError('{} Unsupported parameter inplace. Given: {}'.format(func_name, inplace))

    if not (col_level == 0 or isinstance(col_level, types.Omitted)):
        raise TypingError('{} Unsupported parameter col_level. Given: {}'.format(func_name, col_level))

    if not (col_fill == '' or isinstance(col_fill, types.Omitted)):
        raise TypingError('{} Unsupported parameter col_fill. Given: {}'.format(func_name, col_fill))

    if isinstance(drop, types.Literal):
        literal_drop = drop.literal_value
        return sdc_pandas_dataframe_reset_index_impl(self, drop=literal_drop)
    elif isinstance(drop, types.Omitted):
        return sdc_pandas_dataframe_reset_index_impl(self, drop=drop.value)
    elif isinstance(drop, bool):
        return sdc_pandas_dataframe_reset_index_impl(self, drop=drop)

    raise SDCLimitation('Method {}(). Parameter drop is only supported as a literal.'.format(func_name))
<|MERGE_RESOLUTION|>--- conflicted
+++ resolved
@@ -51,6 +51,7 @@
 from sdc.str_arr_ext import StringArrayType
 from sdc.datatypes.range_index_type import RangeIndexType
 
+from sdc.hiframes.pd_dataframe_type import DataFrameType
 from sdc.datatypes.hpat_pandas_dataframe_getitem_types import (DataFrameGetitemAccessorType,
                                                                dataframe_getitem_accessor_init)
 from sdc.datatypes.common_functions import SDCLimitation
@@ -65,6 +66,7 @@
 from sdc.datatypes.common_functions import _sdc_take, sdc_reindex_series
 from sdc.utilities.prange_utils import parallel_chunks
 
+
 @sdc_overload_attribute(DataFrameType, 'index')
 def hpat_pandas_dataframe_index(df):
     """
@@ -98,16 +100,10 @@
         empty_df = not df.columns
 
         def hpat_pandas_df_index_none_impl(df):
-<<<<<<< HEAD
             if empty_df == True:  # noqa
                 return numpy.arange(0)
             else:
-                return pandas.RangeIndex(len(df._data[0]))
-=======
-            df_len = len(df._data[0][0]) if empty_df == False else 0  # noqa
-
-            return numpy.arange(df_len)
->>>>>>> 20bbb0aa
+                return pandas.RangeIndex(len(df))
 
         return hpat_pandas_df_index_none_impl
     else:
@@ -1444,51 +1440,31 @@
     return '0'
 
 
-def df_index_expr(self, length_expr=None, as_range=False):
+def df_index_expr(self, length_expr=None):
     """Generate expression to get or create index of DF"""
     if isinstance(self.index, types.NoneType):
         if length_expr is None:
             length_expr = df_length_expr(self)
 
-        if as_range:
-            return f'range({length_expr})'
-        else:
-            return f'numpy.arange({length_expr})'
-
     return 'self._index'
 
 
 def df_getitem_slice_idx_main_codelines(self, idx):
     """Generate main code lines for df.getitem with idx of slice"""
     results = []
-<<<<<<< HEAD
     func_lines = [f'  res_index = self.index[idx]']
-=======
-    func_lines = [
-        f'  self_index = {df_index_expr(self)}',
-        f'  index = self_index[idx]',
-    ]
->>>>>>> 20bbb0aa
     for i, col in enumerate(self.columns):
         col_loc = self.column_loc[col]
         type_id, col_id = col_loc.type_id, col_loc.col_id
         res_data = f'res_data_{i}'
         func_lines += [
-<<<<<<< HEAD
-            f'  {res_data} = pandas.Series((self._data[{i}])[idx], index=res_index, name="{col}")'
-=======
             f'  data_{i} = self._data[{type_id}][{col_id}][idx]',
-            f'  {res_data} = pandas.Series(data_{i}, index=index, name="{col}")',
->>>>>>> 20bbb0aa
+            f'  {res_data} = pandas.Series(data_{i}, index=res_index, name="{col}")'
         ]
         results.append((col, res_data))
 
     data = ', '.join(f'"{col}": {data}' for col, data in results)
-<<<<<<< HEAD
     func_lines += [f'  return pandas.DataFrame({{{data}}}, index=res_index)']
-=======
-    func_lines += [f'  return pandas.DataFrame({{{data}}}, index=index)']
->>>>>>> 20bbb0aa
 
     return func_lines
 
@@ -1519,9 +1495,8 @@
     length_expr = df_length_expr(self)
 
     # optimization for default indexes in df and idx when index alignment is trivial
-<<<<<<< HEAD
     if (isinstance(self.index, types.NoneType) and isinstance(idx.index, types.NoneType)):
-        func_lines = [f'  length = {df_length_expr(self)}',
+        func_lines = [f'  length = {length_expr}',
                       f'  self_index = self.index',
                       f'  if length > len(idx):',
                       f'    msg = "Unalignable boolean Series provided as indexer " + \\',
@@ -1530,20 +1505,6 @@
                       f'  # do not trim idx._data to length as getitem_by_mask handles such case',
                       f'  res_index = getitem_by_mask(self_index, idx._data)',
                       f'  # df index is default, same as positions so it can be used in take']
-=======
-    if isinstance(self.index, types.NoneType) and isinstance(idx.index, types.NoneType):
-        func_lines = [
-            f'  length = {length_expr}',
-            f'  self_index = {df_index_expr(self, length_expr=length_expr, as_range=True)}',
-            f'  if length > len(idx):',
-            f'    msg = "Unalignable boolean Series provided as indexer " + \\',
-            f'          "(index of the boolean Series and of the indexed object do not match)."',
-            f'    raise IndexingError(msg)',
-            f'  # do not trim idx._data to length as getitem_by_mask handles such case',
-            f'  res_index = getitem_by_mask(self_index, idx._data)',
-            f'  # df index is default, same as positions so it can be used in take'
-        ]
->>>>>>> 20bbb0aa
         results = []
         for i, col in enumerate(self.columns):
             col_loc = self.column_loc[col]
@@ -1622,13 +1583,13 @@
 def df_getitem_slice_idx_codegen(self, idx):
     """
     Example of generated implementation with provided index:
-        def _df_getitem_slice_idx_impl(self, idx):
-          self_index = numpy.arange(len(self._data[0][0]))
-          index = self_index[idx]
-          data_0 = self._data[0][0][idx]
-          res_data_0 = pandas.Series(data_0, index=index, name="A")
-          data_1 = self._data[1][0][idx]
-          return pandas.DataFrame({"A": res_data_0, "B": res_data_1}, index=index)
+        def _df_getitem_slice_idx_impl(self, idx)
+          res_index = self._index
+          data_0 = self._data[0]
+          res_data_0 = pandas.Series(data_0[idx], index=res_index[idx], name="A")
+          data_1 = self._data [1]
+          res_data_1 = pandas.Series(data_1[idx], index=res_index, name="B")
+          return pandas.DataFrame({"A": res_data_0, "B": res_data_1}, index=res_index[idx])
     """
     func_lines = ['def _df_getitem_slice_idx_impl(self, idx):']
     if self.columns:
@@ -1638,19 +1599,20 @@
         func_lines += df_getitem_key_error_codelines()
     func_text = '\n'.join(func_lines)
     global_vars = {'pandas': pandas, 'numpy': numpy}
+
     return func_text, global_vars
 
 
 def df_getitem_tuple_idx_codegen(self, idx):
     """
     Example of generated implementation with provided index:
-        def _df_getitem_tuple_idx_impl(self, idx):
-          res_index = numpy.arange(len(self._data[0][0]))
-          data_0 = self._data[0][0]
-          res_data_0 = pandas.Series(data_0, index=res_index, name="A")
-          data_2 = self._data[0][1]
+        def _df_getitem_tuple_idx_impl(self, idx)
+          res_index = self._index
+          data_1 = self._data[1]
+          res_data_1 = pandas.Series(data_1, index=res_index, name="B")
+          data_2 = self._data[2]
           res_data_2 = pandas.Series(data_2, index=res_index, name="C")
-          return pandas.DataFrame({"A": res_data_0, "C": res_data_2}, index=res_index)
+          return pandas.DataFrame({"B": res_data_1, "C": res_data_2}, index=res_index)
     """
     func_lines = ['def _df_getitem_tuple_idx_impl(self, idx):']
     literal_idx = {col.literal_value for col in idx}
