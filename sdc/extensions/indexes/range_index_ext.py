--- conflicted
+++ resolved
@@ -25,7 +25,6 @@
 # EVEN IF ADVISED OF THE POSSIBILITY OF SUCH DAMAGE.
 # *****************************************************************************
 
-
 import numba
 import numpy as np
 import operator
@@ -33,16 +32,10 @@
 
 from numba import types
 from numba.core import cgutils
-<<<<<<< HEAD
 from numba.extending import (typeof_impl, NativeValue, intrinsic, box, unbox, lower_builtin, )
 
 from numba.core.typing.templates import signature
 from numba.core.imputils import impl_ret_untracked, call_getiter
-=======
-from numba.extending import (typeof_impl, NativeValue, intrinsic, box, unbox, lower_builtin)
-from numba.core.typing.templates import signature
-from numba.core.imputils import impl_ret_new_ref, impl_ret_untracked, iterator_impl
->>>>>>> 20bbb0aa
 
 from sdc.datatypes.range_index_type import RangeIndexType, RangeIndexDataType
 from sdc.datatypes.common_functions import SDCLimitation, _sdc_take
@@ -210,6 +203,7 @@
         name_obj = c.pyapi.object_getattr_string(val, "name")
         range_index.name = numba.cpython.unicode.unbox_unicode_str(
             types.unicode_type, name_obj, c).value
+        c.pyapi.decref(name_obj)
 
     c.pyapi.decref(start_obj)
     c.pyapi.decref(stop_obj)
