--- conflicted
+++ resolved
@@ -1,158 +1,154 @@
-# *****************************************************************************
-# Copyright (c) 2021, Intel Corporation All rights reserved.
-#
-# Redistribution and use in source and binary forms, with or without
-# modification, are permitted provided that the following conditions are met:
-#
-#     Redistributions of source code must retain the above copyright notice,
-#     this list of conditions and the following disclaimer.
-#
-#     Redistributions in binary form must reproduce the above copyright notice,
-#     this list of conditions and the following disclaimer in the documentation
-#     and/or other materials provided with the distribution.
-#
-# THIS SOFTWARE IS PROVIDED BY THE COPYRIGHT HOLDERS AND CONTRIBUTORS "AS IS"
-# AND ANY EXPRESS OR IMPLIED WARRANTIES, INCLUDING, BUT NOT LIMITED TO,
-# THE IMPLIED WARRANTIES OF MERCHANTABILITY AND FITNESS FOR A PARTICULAR
-# PURPOSE ARE DISCLAIMED. IN NO EVENT SHALL THE COPYRIGHT HOLDER OR
-# CONTRIBUTORS BE LIABLE FOR ANY DIRECT, INDIRECT, INCIDENTAL, SPECIAL,
-# EXEMPLARY, OR CONSEQUENTIAL DAMAGES (INCLUDING, BUT NOT LIMITED TO,
-# PROCUREMENT OF SUBSTITUTE GOODS OR SERVICES; LOSS OF USE, DATA, OR PROFITS;
-# OR BUSINESS INTERRUPTION) HOWEVER CAUSED AND ON ANY THEORY OF LIABILITY,
-# WHETHER IN CONTRACT, STRICT LIABILITY, OR TORT (INCLUDING NEGLIGENCE OR
-# OTHERWISE) ARISING IN ANY WAY OUT OF THE USE OF THIS SOFTWARE,
-# EVEN IF ADVISED OF THE POSSIBILITY OF SUCH DAMAGE.
-# *****************************************************************************
-
-from numba import types
-<<<<<<< HEAD
-from numba.extending import (models, register_model, make_attribute_wrapper, overload_method)
-=======
-from numba.core.types import IterableType, SimpleIterableType, SimpleIteratorType
-from numba.extending import (models, register_model, make_attribute_wrapper, )
->>>>>>> 8049dbab
-
-from collections.abc import MutableMapping
-
-
-class ConcDictIteratorType(SimpleIteratorType):
-    def __init__(self, iterable):
-        self.parent = iterable.parent
-        self.iterable = iterable
-        yield_type = iterable.yield_type
-        name = "iter[{}->{}],{}".format(
-            iterable.parent, yield_type, iterable.name
-        )
-        super(ConcDictIteratorType, self).__init__(name, yield_type)
-
-
-class ConcDictKeysIterableType(SimpleIterableType):
-    """Concurrent Dictionary iterable type for .keys()
-    """
-
-    def __init__(self, parent):
-        assert isinstance(parent, ConcurrentDictType)
-        self.parent = parent
-        self.yield_type = self.parent.key_type
-        name = "keys[{}]".format(self.parent.name)
-        self.name = name
-        iterator_type = ConcDictIteratorType(self)
-        super(ConcDictKeysIterableType, self).__init__(name, iterator_type)
-
-
-class ConcDictItemsIterableType(SimpleIterableType):
-    """Concurrent Dictionary iterable type for .items()
-    """
-
-    def __init__(self, parent):
-        assert isinstance(parent, ConcurrentDictType)
-        self.parent = parent
-        self.yield_type = self.parent.keyvalue_type
-        name = "items[{}]".format(self.parent.name)
-        self.name = name
-        iterator_type = ConcDictIteratorType(self)
-        super(ConcDictItemsIterableType, self).__init__(name, iterator_type)
-
-
-class ConcDictValuesIterableType(SimpleIterableType):
-    """Concurrent Dictionary iterable type for .values()
-    """
-
-    def __init__(self, parent):
-        assert isinstance(parent, ConcurrentDictType)
-        self.parent = parent
-        self.yield_type = self.parent.value_type
-        name = "values[{}]".format(self.parent.name)
-        self.name = name
-        iterator_type = ConcDictIteratorType(self)
-        super(ConcDictValuesIterableType, self).__init__(name, iterator_type)
-
-
-@register_model(ConcDictItemsIterableType)
-@register_model(ConcDictKeysIterableType)
-@register_model(ConcDictValuesIterableType)
-@register_model(ConcDictIteratorType)
-class ConcDictIterModel(models.StructModel):
-    def __init__(self, dmm, fe_type):
-        members = [
-            ('parent', fe_type.parent),  # reference to the dict
-            ('state', types.voidptr),    # iterator state in native code
-            ('meminfo', types.MemInfoPointer(types.voidptr)),   # meminfo for allocated iter state
-        ]
-        super(ConcDictIterModel, self).__init__(dmm, fe_type, members)
-
-
-class ConcurrentDictType(IterableType):
-    def __init__(self, keyty, valty):
-        self.key_type = keyty
-        self.value_type = valty
-        self.keyvalue_type = types.Tuple([keyty, valty])
-        super(ConcurrentDictType, self).__init__(
-            name='ConcurrentDictType({}, {})'.format(keyty, valty))
-
-    @property
-    def iterator_type(self):
-        return ConcDictKeysIterableType(self).iterator_type
-
-
-@register_model(ConcurrentDictType)
-class ConcurrentDictModel(models.StructModel):
-    def __init__(self, dmm, fe_type):
-
-        members = [
-            ('data_ptr', types.CPointer(types.uint8)),
-            ('meminfo', types.MemInfoPointer(types.voidptr)),
-        ]
-        models.StructModel.__init__(self, dmm, fe_type, members)
-
-
-make_attribute_wrapper(ConcurrentDictType, 'data_ptr', '_data_ptr')
-
-
-class ConcurrentDict(MutableMapping):
-    def __new__(cls, dcttype=None, meminfo=None):
-        return object.__new__(cls)
-
-    @classmethod
-    def empty(cls, key_type, value_type):
-        return cls(dcttype=ConcurrentDictType(key_type, value_type))
-
-    @classmethod
-    def from_arrays(cls, keys, values):
-        return cls(dcttype=ConcurrentDictType(keys.dtype, values.dtype))
-
-    @classmethod
-    def fromkeys(cls, keys, value):
-        return cls(dcttype=ConcurrentDictType(keys.dtype, value))
-
-    def __init__(self, **kwargs):
-        if kwargs:
-            self._dict_type, self._opaque = self._parse_arg(**kwargs)
-        else:
-            self._dict_type = None
-
-    @property
-    def _numba_type_(self):
-        if self._dict_type is None:
-            raise TypeError("invalid operation on untyped dictionary")
-        return self._dict_type
+# *****************************************************************************
+# Copyright (c) 2021, Intel Corporation All rights reserved.
+#
+# Redistribution and use in source and binary forms, with or without
+# modification, are permitted provided that the following conditions are met:
+#
+#     Redistributions of source code must retain the above copyright notice,
+#     this list of conditions and the following disclaimer.
+#
+#     Redistributions in binary form must reproduce the above copyright notice,
+#     this list of conditions and the following disclaimer in the documentation
+#     and/or other materials provided with the distribution.
+#
+# THIS SOFTWARE IS PROVIDED BY THE COPYRIGHT HOLDERS AND CONTRIBUTORS "AS IS"
+# AND ANY EXPRESS OR IMPLIED WARRANTIES, INCLUDING, BUT NOT LIMITED TO,
+# THE IMPLIED WARRANTIES OF MERCHANTABILITY AND FITNESS FOR A PARTICULAR
+# PURPOSE ARE DISCLAIMED. IN NO EVENT SHALL THE COPYRIGHT HOLDER OR
+# CONTRIBUTORS BE LIABLE FOR ANY DIRECT, INDIRECT, INCIDENTAL, SPECIAL,
+# EXEMPLARY, OR CONSEQUENTIAL DAMAGES (INCLUDING, BUT NOT LIMITED TO,
+# PROCUREMENT OF SUBSTITUTE GOODS OR SERVICES; LOSS OF USE, DATA, OR PROFITS;
+# OR BUSINESS INTERRUPTION) HOWEVER CAUSED AND ON ANY THEORY OF LIABILITY,
+# WHETHER IN CONTRACT, STRICT LIABILITY, OR TORT (INCLUDING NEGLIGENCE OR
+# OTHERWISE) ARISING IN ANY WAY OUT OF THE USE OF THIS SOFTWARE,
+# EVEN IF ADVISED OF THE POSSIBILITY OF SUCH DAMAGE.
+# *****************************************************************************
+
+from numba import types
+from numba.core.types import IterableType, SimpleIterableType, SimpleIteratorType
+from numba.extending import (models, register_model, make_attribute_wrapper, )
+
+from collections.abc import MutableMapping
+
+
+class ConcDictIteratorType(SimpleIteratorType):
+    def __init__(self, iterable):
+        self.parent = iterable.parent
+        self.iterable = iterable
+        yield_type = iterable.yield_type
+        name = "iter[{}->{}],{}".format(
+            iterable.parent, yield_type, iterable.name
+        )
+        super(ConcDictIteratorType, self).__init__(name, yield_type)
+
+
+class ConcDictKeysIterableType(SimpleIterableType):
+    """Concurrent Dictionary iterable type for .keys()
+    """
+
+    def __init__(self, parent):
+        assert isinstance(parent, ConcurrentDictType)
+        self.parent = parent
+        self.yield_type = self.parent.key_type
+        name = "keys[{}]".format(self.parent.name)
+        self.name = name
+        iterator_type = ConcDictIteratorType(self)
+        super(ConcDictKeysIterableType, self).__init__(name, iterator_type)
+
+
+class ConcDictItemsIterableType(SimpleIterableType):
+    """Concurrent Dictionary iterable type for .items()
+    """
+
+    def __init__(self, parent):
+        assert isinstance(parent, ConcurrentDictType)
+        self.parent = parent
+        self.yield_type = self.parent.keyvalue_type
+        name = "items[{}]".format(self.parent.name)
+        self.name = name
+        iterator_type = ConcDictIteratorType(self)
+        super(ConcDictItemsIterableType, self).__init__(name, iterator_type)
+
+
+class ConcDictValuesIterableType(SimpleIterableType):
+    """Concurrent Dictionary iterable type for .values()
+    """
+
+    def __init__(self, parent):
+        assert isinstance(parent, ConcurrentDictType)
+        self.parent = parent
+        self.yield_type = self.parent.value_type
+        name = "values[{}]".format(self.parent.name)
+        self.name = name
+        iterator_type = ConcDictIteratorType(self)
+        super(ConcDictValuesIterableType, self).__init__(name, iterator_type)
+
+
+@register_model(ConcDictItemsIterableType)
+@register_model(ConcDictKeysIterableType)
+@register_model(ConcDictValuesIterableType)
+@register_model(ConcDictIteratorType)
+class ConcDictIterModel(models.StructModel):
+    def __init__(self, dmm, fe_type):
+        members = [
+            ('parent', fe_type.parent),  # reference to the dict
+            ('state', types.voidptr),    # iterator state in native code
+            ('meminfo', types.MemInfoPointer(types.voidptr)),   # meminfo for allocated iter state
+        ]
+        super(ConcDictIterModel, self).__init__(dmm, fe_type, members)
+
+
+class ConcurrentDictType(IterableType):
+    def __init__(self, keyty, valty):
+        self.key_type = keyty
+        self.value_type = valty
+        self.keyvalue_type = types.Tuple([keyty, valty])
+        super(ConcurrentDictType, self).__init__(
+            name='ConcurrentDictType({}, {})'.format(keyty, valty))
+
+    @property
+    def iterator_type(self):
+        return ConcDictKeysIterableType(self).iterator_type
+
+
+@register_model(ConcurrentDictType)
+class ConcurrentDictModel(models.StructModel):
+    def __init__(self, dmm, fe_type):
+
+        members = [
+            ('data_ptr', types.CPointer(types.uint8)),
+            ('meminfo', types.MemInfoPointer(types.voidptr)),
+        ]
+        models.StructModel.__init__(self, dmm, fe_type, members)
+
+
+make_attribute_wrapper(ConcurrentDictType, 'data_ptr', '_data_ptr')
+
+
+class ConcurrentDict(MutableMapping):
+    def __new__(cls, dcttype=None, meminfo=None):
+        return object.__new__(cls)
+
+    @classmethod
+    def empty(cls, key_type, value_type):
+        return cls(dcttype=ConcurrentDictType(key_type, value_type))
+
+    @classmethod
+    def from_arrays(cls, keys, values):
+        return cls(dcttype=ConcurrentDictType(keys.dtype, values.dtype))
+
+    @classmethod
+    def fromkeys(cls, keys, value):
+        return cls(dcttype=ConcurrentDictType(keys.dtype, value))
+
+    def __init__(self, **kwargs):
+        if kwargs:
+            self._dict_type, self._opaque = self._parse_arg(**kwargs)
+        else:
+            self._dict_type = None
+
+    @property
+    def _numba_type_(self):
+        if self._dict_type is None:
+            raise TypeError("invalid operation on untyped dictionary")
+        return self._dict_type