# *****************************************************************************
# Copyright (c) 2019, Intel Corporation All rights reserved.
#
# Redistribution and use in source and binary forms, with or without
# modification, are permitted provided that the following conditions are met:
#
#     Redistributions of source code must retain the above copyright notice,
#     this list of conditions and the following disclaimer.
#
#     Redistributions in binary form must reproduce the above copyright notice,
#     this list of conditions and the following disclaimer in the documentation
#     and/or other materials provided with the distribution.
#
# THIS SOFTWARE IS PROVIDED BY THE COPYRIGHT HOLDERS AND CONTRIBUTORS "AS IS"
# AND ANY EXPRESS OR IMPLIED WARRANTIES, INCLUDING, BUT NOT LIMITED TO,
# THE IMPLIED WARRANTIES OF MERCHANTABILITY AND FITNESS FOR A PARTICULAR
# PURPOSE ARE DISCLAIMED. IN NO EVENT SHALL THE COPYRIGHT HOLDER OR
# CONTRIBUTORS BE LIABLE FOR ANY DIRECT, INDIRECT, INCIDENTAL, SPECIAL,
# EXEMPLARY, OR CONSEQUENTIAL DAMAGES (INCLUDING, BUT NOT LIMITED TO,
# PROCUREMENT OF SUBSTITUTE GOODS OR SERVICES; LOSS OF USE, DATA, OR PROFITS;
# OR BUSINESS INTERRUPTION) HOWEVER CAUSED AND ON ANY THEORY OF LIABILITY,
# WHETHER IN CONTRACT, STRICT LIABILITY, OR TORT (INCLUDING NEGLIGENCE OR
# OTHERWISE) ARISING IN ANY WAY OUT OF THE USE OF THIS SOFTWARE,
# EVEN IF ADVISED OF THE POSSIBILITY OF SUCH DAMAGE.
# *****************************************************************************


import operator
from collections import namedtuple
import pandas as pd
import numpy as np

import numba
from numba import types, cgutils
from numba.extending import (models, register_model, lower_cast, infer_getattr,
                             type_callable, infer, overload, make_attribute_wrapper, intrinsic,
                             lower_builtin, overload_method)
from numba.typing.templates import (infer_global, AbstractTemplate, signature,
                                    AttributeTemplate, bound_function)
from numba.targets.imputils import impl_ret_new_ref, impl_ret_borrowed

import sdc
from sdc.hiframes.pd_series_ext import SeriesType
from sdc.str_ext import string_type
from sdc.str_arr_ext import string_array_type


class DataFrameType(types.Type):  # TODO: IterableType over column names
    """Temporary type class for DataFrame objects.
    """

    def __init__(self, data=None, index=None, columns=None, has_parent=False):
        self.data = data
        if index is None:
            index = types.none
        self.index = index
        self.columns = columns
        # keeping whether it is unboxed from Python to enable reflection of new
        # columns
        self.has_parent = has_parent
        super(DataFrameType, self).__init__(
            name="dataframe({}, {}, {}, {})".format(data, index, columns, has_parent))

    def copy(self, index=None, has_parent=None):
        # XXX is copy necessary?
        if index is None:
            index = types.none if self.index == types.none else self.index.copy()
        data = tuple(a.copy() for a in self.data)
        if has_parent is None:
            has_parent = self.has_parent
        return DataFrameType(data, index, self.columns, has_parent)

    @property
    def key(self):
        # needed?
        return self.data, self.index, self.columns, self.has_parent

    def unify(self, typingctx, other):
        if (isinstance(other, DataFrameType)
                and len(other.data) == len(self.data)
                and other.columns == self.columns
                and other.has_parent == self.has_parent):
            new_index = types.none
            if self.index != types.none and other.index != types.none:
                new_index = self.index.unify(typingctx, other.index)
            elif other.index != types.none:
                new_index = other.index
            elif self.index != types.none:
                new_index = self.index

            data = tuple(a.unify(typingctx, b) for a, b in zip(self.data, other.data))
            return DataFrameType(data, new_index, self.columns, self.has_parent)

    def is_precise(self):
        return all(a.is_precise() for a in self.data) and self.index.is_precise()

@register_model(DataFrameType)
class DataFrameModel(models.StructModel):
    def __init__(self, dmm, fe_type):
        n_cols = len(fe_type.columns)
        members = [
            ('data', types.Tuple(fe_type.data)),
            ('index', fe_type.index),
            ('columns', types.UniTuple(string_type, n_cols)),
            # for lazy unboxing of df coming from Python (usually argument)
            # list of flags noting which columns and index are unboxed
            # index flag is last
            ('unboxed', types.UniTuple(types.int8, n_cols + 1)),
            ('parent', types.pyobject),
        ]
        super(DataFrameModel, self).__init__(dmm, fe_type, members)

make_attribute_wrapper(DataFrameType, 'data', '_data')
make_attribute_wrapper(DataFrameType, 'index', '_index')
make_attribute_wrapper(DataFrameType, 'columns', '_columns')
make_attribute_wrapper(DataFrameType, 'unboxed', '_unboxed')
make_attribute_wrapper(DataFrameType, 'parent', '_parent')

@infer_getattr
class DataFrameAttribute(AttributeTemplate):
    key = DataFrameType

    def resolve_shape(self, ary):
        return types.UniTuple(types.intp, 2)

    def resolve_iat(self, ary):
        return DataFrameIatType(ary)

    def resolve_iloc(self, ary):
        return DataFrameILocType(ary)

    def resolve_loc(self, ary):
        return DataFrameLocType(ary)

    def resolve_values(self, ary):
        # using np.stack(data, 1) for both typing and implementation
        stack_sig = self.context.resolve_function_type(
            np.stack, (types.Tuple(ary.data), types.IntegerLiteral(1)), {})
        return stack_sig.return_type

    @bound_function("df.apply")
    def resolve_apply(self, df, args, kws):
        kws = dict(kws)
        func = args[0] if len(args) > 0 else kws.get('func', None)
        # check axis
        axis = args[1] if len(args) > 1 else kws.get('axis', None)
        if (axis is None or not isinstance(axis, types.IntegerLiteral)
                or axis.literal_value != 1):
            raise ValueError("only apply() with axis=1 supported")

        # using NamedTuple instead of Series, TODO: pass Series
        Row = namedtuple('R', df.columns)

        # the data elements come from getitem of Series to perform conversion
        # e.g. dt64 to timestamp in TestDate.test_ts_map_date2
        dtypes = []
        for arr_typ in df.data:
            series_typ = SeriesType(arr_typ.dtype, arr_typ, df.index, True)
            el_typ = self.context.resolve_function_type(
                operator.getitem, (series_typ, types.int64), {}).return_type
            dtypes.append(el_typ)

        row_typ = types.NamedTuple(dtypes, Row)
        t = func.get_call_type(self.context, (row_typ,), {})
        return signature(SeriesType(t.return_type), *args)

    @bound_function("df.describe")
    def resolve_describe(self, df, args, kws):
        # TODO: use overload
        # TODO: return proper series output
        return signature(string_type, *args)

    def generic_resolve(self, df, attr):
        if attr in df.columns:
            ind = df.columns.index(attr)
            arr_typ = df.data[ind]
            return SeriesType(arr_typ.dtype, arr_typ, df.index, True)


@intrinsic
def init_dataframe(typingctx, *args):
    """Create a DataFrame with provided data, index and columns values.
    Used as a single constructor for DataFrame and assigning its data, so that
    optimization passes can look for init_dataframe() to see if underlying
    data has changed, and get the array variables from init_dataframe() args if
    not changed.
    """

    n_cols = len(args) // 2
    data_typs = tuple(args[:n_cols])
    index_typ = args[n_cols]
    column_names = tuple(a.literal_value for a in args[n_cols + 1:])

    def codegen(context, builder, signature, args):
        in_tup = args[0]
        data_arrs = [builder.extract_value(in_tup, i) for i in range(n_cols)]
        index = builder.extract_value(in_tup, n_cols)
        column_strs = [numba.unicode.make_string_from_constant(
            context, builder, string_type, c) for c in column_names]
        # create dataframe struct and store values
        dataframe = cgutils.create_struct_proxy(
            signature.return_type)(context, builder)

        data_tup = context.make_tuple(
            builder, types.Tuple(data_typs), data_arrs)
        column_tup = context.make_tuple(
            builder, types.UniTuple(string_type, n_cols), column_strs)
        zero = context.get_constant(types.int8, 0)
        unboxed_tup = context.make_tuple(
            builder, types.UniTuple(types.int8, n_cols + 1), [zero] * (n_cols + 1))

        dataframe.data = data_tup
        dataframe.index = index
        dataframe.columns = column_tup
        dataframe.unboxed = unboxed_tup
        dataframe.parent = context.get_constant_null(types.pyobject)

        # increase refcount of stored values
        if context.enable_nrt:
            context.nrt.incref(builder, index_typ, index)
            for var, typ in zip(data_arrs, data_typs):
                context.nrt.incref(builder, typ, var)
            for var in column_strs:
                context.nrt.incref(builder, string_type, var)

        return dataframe._getvalue()

    ret_typ = DataFrameType(data_typs, index_typ, column_names)
    sig = signature(ret_typ, types.Tuple(args))
    return sig, codegen


@intrinsic
def has_parent(typingctx, df=None):
    def codegen(context, builder, sig, args):
        dataframe = cgutils.create_struct_proxy(
            sig.args[0])(context, builder, value=args[0])
        return cgutils.is_not_null(builder, dataframe.parent)
    return signature(types.bool_, df), codegen


# TODO: alias analysis
# this function should be used for getting df._data for alias analysis to work
# no_cpython_wrapper since Array(DatetimeDate) cannot be boxed
@numba.generated_jit(nopython=True, no_cpython_wrapper=True)
def get_dataframe_data(df, i):

    def _impl(df, i):
        if has_parent(df) and df._unboxed[i] == 0:
            # TODO: make df refcounted to avoid repeated unboxing
            df = sdc.hiframes.boxing.unbox_dataframe_column(df, i)
        return df._data[i]

    return _impl


# TODO: use separate index type instead of just storing array
@numba.generated_jit(nopython=True, no_cpython_wrapper=True)
def get_dataframe_index(df):
    return lambda df: df._index


@intrinsic
def set_df_index(typingctx, df_t, index_t=None):
    """used in very limited cases like distributed to_csv() to create a new
    dataframe with index
    """
    # TODO: make inplace when dfs are full objects

    def codegen(context, builder, signature, args):
        in_df_arg = args[0]
        index = args[1]
        in_df = cgutils.create_struct_proxy(
            signature.args[0])(context, builder, value=in_df_arg)
        # create dataframe struct and store values
        dataframe = cgutils.create_struct_proxy(
            signature.return_type)(context, builder)

        dataframe.data = in_df.data
        dataframe.index = index
        dataframe.columns = in_df.columns
        dataframe.unboxed = in_df.unboxed
        dataframe.parent = in_df.parent

        # increase refcount of stored values
        if context.enable_nrt:
            context.nrt.incref(builder, index_t, index)
            # TODO: refcount
            context.nrt.incref(builder, types.Tuple(df_t.data), dataframe.data)
            context.nrt.incref(
                builder, types.UniTuple(string_type, len(df_t.columns)),
                dataframe.columns)

        return dataframe._getvalue()

    ret_typ = DataFrameType(df_t.data, index_t, df_t.columns)
    sig = signature(ret_typ, df_t, index_t)
    return sig, codegen


@intrinsic
def set_df_column_with_reflect(typingctx, df, cname, arr):
    """Set df column and reflect to parent Python object
    return a new df.
    """

    col_name = cname.literal_value
    n_cols = len(df.columns)
    new_n_cols = n_cols
    data_typs = df.data
    column_names = df.columns
    index_typ = df.index
    is_new_col = col_name not in df.columns
    col_ind = n_cols
    if is_new_col:
        data_typs += (arr,)
        column_names += (col_name,)
        new_n_cols += 1
    else:
        col_ind = df.columns.index(col_name)
        data_typs = tuple((arr if i == col_ind else data_typs[i])
                          for i in range(n_cols))

    def codegen(context, builder, signature, args):
        df_arg, _, arr_arg = args

        in_dataframe = cgutils.create_struct_proxy(df)(
            context, builder, value=df_arg)

        data_arrs = [builder.extract_value(in_dataframe.data, i)
                     if i != col_ind else arr_arg for i in range(n_cols)]
        if is_new_col:
            data_arrs.append(arr_arg)

        column_strs = [numba.unicode.make_string_from_constant(
            context, builder, string_type, c) for c in column_names]

        zero = context.get_constant(types.int8, 0)
        one = context.get_constant(types.int8, 1)
        unboxed_vals = [builder.extract_value(in_dataframe.unboxed, i)
                        if i != col_ind else one for i in range(n_cols)]

        if is_new_col:
            unboxed_vals.append(one)  # for new data array
        unboxed_vals.append(zero)  # for index

        index = in_dataframe.index
        # create dataframe struct and store values
        out_dataframe = cgutils.create_struct_proxy(
            signature.return_type)(context, builder)

        data_tup = context.make_tuple(
            builder, types.Tuple(data_typs), data_arrs)
        column_tup = context.make_tuple(
            builder, types.UniTuple(string_type, new_n_cols), column_strs)
        unboxed_tup = context.make_tuple(
            builder, types.UniTuple(types.int8, new_n_cols + 1), unboxed_vals)

        out_dataframe.data = data_tup
        out_dataframe.index = index
        out_dataframe.columns = column_tup
        out_dataframe.unboxed = unboxed_tup
        out_dataframe.parent = in_dataframe.parent  # TODO: refcount of parent?

        # increase refcount of stored values
        if context.enable_nrt:
            context.nrt.incref(builder, index_typ, index)
            for var, typ in zip(data_arrs, data_typs):
                context.nrt.incref(builder, typ, var)
            for var in column_strs:
                context.nrt.incref(builder, string_type, var)

        # set column of parent
        # get boxed array
        pyapi = context.get_python_api(builder)
        gil_state = pyapi.gil_ensure()  # acquire GIL
        env_manager = context.get_env_manager(builder)

        if context.enable_nrt:
            context.nrt.incref(builder, arr, arr_arg)

        # call boxing for array data
        # TODO: check complex data types possible for Series for dataframes set column here
        c = numba.pythonapi._BoxContext(context, builder, pyapi, env_manager)
        py_arr = sdc.hiframes.boxing._box_series_data(arr.dtype, arr, arr_arg, c)

        # get column as string obj
        cstr = context.insert_const_string(builder.module, col_name)
        cstr_obj = pyapi.string_from_string(cstr)

        # set column array
        pyapi.object_setitem(in_dataframe.parent, cstr_obj, py_arr)

        pyapi.decref(py_arr)
        pyapi.decref(cstr_obj)

        pyapi.gil_release(gil_state)    # release GIL

        return out_dataframe._getvalue()

    ret_typ = DataFrameType(data_typs, index_typ, column_names, True)
    sig = signature(ret_typ, df, cname, arr)
    return sig, codegen


@overload(len)  # TODO: avoid lowering?
def df_len_overload(df):
    if not isinstance(df, DataFrameType):
        return

    if len(df.columns) == 0:  # empty df
        return lambda df: 0
    return lambda df: len(df._data[0])


@overload(operator.getitem)  # TODO: avoid lowering?
def df_getitem_overload(df, ind):
    if isinstance(df, DataFrameType) and isinstance(ind, types.StringLiteral):
        index = df.columns.index(ind.literal_value)
        return lambda df, ind: sdc.hiframes.api.init_series(df._data[index])


@infer_global(operator.getitem)
class GetItemDataFrame(AbstractTemplate):
    key = operator.getitem

    def generic(self, args, kws):
        df, idx = args
        # df1 = df[df.A > .5]
        if (isinstance(df, DataFrameType)
                and isinstance(idx, (SeriesType, types.Array))
                and idx.dtype == types.bool_):
            return signature(df, *args)


@infer
class StaticGetItemDataFrame(AbstractTemplate):
    key = "static_getitem"

    def generic(self, args, kws):
        df, idx = args
        if (isinstance(df, DataFrameType) and isinstance(idx, list)
                and all(isinstance(c, str) for c in idx)):
            data_typs = tuple(df.data[df.columns.index(c)] for c in idx)
            columns = tuple(idx)
            ret_typ = DataFrameType(data_typs, df.index, columns)
            return signature(ret_typ, *args)


# handle getitem for Tuples because sometimes df._data[i] in
# get_dataframe_data() doesn't translate to 'static_getitem' which causes
# Numba to fail. See TestDataFrame.test_unbox1, TODO: find root cause in Numba
# adapted from typing/builtins.py
@infer_global(operator.getitem)
class GetItemTuple(AbstractTemplate):
    key = operator.getitem

    def generic(self, args, kws):
        tup, idx = args
        if (not isinstance(tup, types.BaseTuple) or not isinstance(idx, types.IntegerLiteral)):
            return
        idx_val = idx.literal_value
        if isinstance(idx_val, int):
            ret = tup.types[idx_val]
        elif isinstance(idx_val, slice):
            ret = types.BaseTuple.from_types(tup.types[idx_val])

        return signature(ret, *args)


# adapted from targets/tupleobj.py
@lower_builtin(operator.getitem, types.BaseTuple, types.IntegerLiteral)
@lower_builtin(operator.getitem, types.BaseTuple, types.SliceLiteral)
def getitem_tuple_lower(context, builder, sig, args):
    tupty, idx = sig.args
    idx = idx.literal_value
    tup, _ = args
    if isinstance(idx, int):
        if idx < 0:
            idx += len(tupty)
        if not 0 <= idx < len(tupty):
            raise IndexError("cannot index at %d in %s" % (idx, tupty))
        res = builder.extract_value(tup, idx)
    elif isinstance(idx, slice):
        items = cgutils.unpack_tuple(builder, tup)[idx]
        res = context.make_tuple(builder, sig.return_type, items)
    else:
        raise NotImplementedError("unexpected index %r for %s" % (idx, sig.args[0]))
    return impl_ret_borrowed(context, builder, sig.return_type, res)


# TODO: handle dataframe pass
# df.ia[] type
class DataFrameIatType(types.Type):
    def __init__(self, df_type):
        self.df_type = df_type
        name = "DataFrameIatType({})".format(df_type)
        super(DataFrameIatType, self).__init__(name)

# df.iloc[] type


class DataFrameILocType(types.Type):
    def __init__(self, df_type):
        self.df_type = df_type
        name = "DataFrameILocType({})".format(df_type)
        super(DataFrameILocType, self).__init__(name)

# df.loc[] type


class DataFrameLocType(types.Type):
    def __init__(self, df_type):
        self.df_type = df_type
        name = "DataFrameLocType({})".format(df_type)
        super(DataFrameLocType, self).__init__(name)


@infer
class StaticGetItemDataFrameIat(AbstractTemplate):
    key = 'static_getitem'

    def generic(self, args, kws):
        df, idx = args
        # TODO: handle df.at[]
        if isinstance(df, DataFrameIatType):
            # df.iat[3,1]
            if (isinstance(idx, tuple) and len(idx) == 2
                    and isinstance(idx[0], int)
                    and isinstance(idx[1], int)):
                col_no = idx[1]
                data_typ = df.df_type.data[col_no]
                return signature(data_typ.dtype, *args)


@infer_global(operator.getitem)
class GetItemDataFrameIat(AbstractTemplate):
    key = operator.getitem

    def generic(self, args, kws):
        df, idx = args
        # TODO: handle df.at[]
        if isinstance(df, DataFrameIatType):
            # df.iat[n,1]
            if (isinstance(idx, types.Tuple) and len(idx) == 2
                    and isinstance(idx.types[1], types.IntegerLiteral)):
                col_no = idx.types[1].literal_value
                data_typ = df.df_type.data[col_no]
                return signature(data_typ.dtype, *args)


@infer_global(operator.setitem)
class SetItemDataFrameIat(AbstractTemplate):
    key = operator.setitem

    def generic(self, args, kws):
        df, idx, val = args
        # TODO: handle df.at[]
        if isinstance(df, DataFrameIatType):
            # df.iat[n,1] = 3
            if (isinstance(idx, types.Tuple) and len(idx) == 2
                    and isinstance(idx.types[1], types.IntegerLiteral)):
                col_no = idx.types[1].literal_value
                data_typ = df.df_type.data[col_no]
                return signature(types.none, data_typ, idx.types[0], val)


@infer_global(operator.getitem)
class GetItemDataFrameLoc(AbstractTemplate):
    key = operator.getitem

    def generic(self, args, kws):
        df, idx = args
        # handling df.loc similar to df.iloc as temporary hack
        # TODO: handle proper labeled indexes
        if isinstance(df, DataFrameLocType):
            # df1 = df.loc[df.A > .5], df1 = df.loc[np.array([1,2,3])]
            if (isinstance(idx, (SeriesType, types.Array, types.List))
                    and (idx.dtype == types.bool_
                         or isinstance(idx.dtype, types.Integer))):
                return signature(df.df_type, *args)
            # df.loc[1:n]
            if isinstance(idx, types.SliceType):
                return signature(df.df_type, *args)
            # df.loc[1:n,'A']
            if (isinstance(idx, types.Tuple) and len(idx) == 2
                    and isinstance(idx.types[1], types.StringLiteral)):
                col_name = idx.types[1].literal_value
                col_no = df.df_type.columns.index(col_name)
                data_typ = df.df_type.data[col_no]
                # TODO: index
                ret_typ = SeriesType(data_typ.dtype, None, True)
                return signature(ret_typ, *args)


@infer_global(operator.getitem)
class GetItemDataFrameILoc(AbstractTemplate):
    key = operator.getitem

    def generic(self, args, kws):
        df, idx = args
        if isinstance(df, DataFrameILocType):
            # df1 = df.iloc[df.A > .5], df1 = df.iloc[np.array([1,2,3])]
            if (isinstance(idx, (SeriesType, types.Array, types.List))
                    and (idx.dtype == types.bool_
                         or isinstance(idx.dtype, types.Integer))):
                return signature(df.df_type, *args)
            # df.iloc[1:n]
            if isinstance(idx, types.SliceType):
                return signature(df.df_type, *args)
            # df.iloc[1:n,0]
            if (isinstance(idx, types.Tuple) and len(idx) == 2
                    and isinstance(idx.types[1], types.IntegerLiteral)):
                col_no = idx.types[1].literal_value
                data_typ = df.df_type.data[col_no]
                # TODO: index
                ret_typ = SeriesType(data_typ.dtype, None, True)
                return signature(ret_typ, *args)


@overload_method(DataFrameType, 'merge')
@overload(pd.merge)
def merge_overload(left, right, how='inner', on=None, left_on=None,
                   right_on=None, left_index=False, right_index=False, sort=False,
                   suffixes=('_x', '_y'), copy=True, indicator=False, validate=None):

    # check if on's inferred type is NoneType and store the result,
    # use it later to branch based on the value available at compile time
    onHasNoneType = isinstance(numba.typeof(on), types.NoneType)

    def _impl(left, right, how='inner', on=None, left_on=None,
              right_on=None, left_index=False, right_index=False, sort=False,
              suffixes=('_x', '_y'), copy=True, indicator=False, validate=None):
        if not onHasNoneType:
            left_on = right_on = on

        return sdc.hiframes.api.join_dummy(left, right, left_on, right_on, how)

    return _impl


@overload(pd.merge_asof)
def merge_asof_overload(left, right, on=None, left_on=None, right_on=None,
                        left_index=False, right_index=False, by=None, left_by=None,
                        right_by=None, suffixes=('_x', '_y'), tolerance=None,
                        allow_exact_matches=True, direction='backward'):

    # check if on's inferred type is NoneType and store the result,
    # use it later to branch based on the value available at compile time
    onHasNoneType = isinstance(numba.typeof(on), types.NoneType)

    def _impl(left, right, on=None, left_on=None, right_on=None,
              left_index=False, right_index=False, by=None, left_by=None,
              right_by=None, suffixes=('_x', '_y'), tolerance=None,
              allow_exact_matches=True, direction='backward'):
        if not onHasNoneType:
            left_on = right_on = on

        return sdc.hiframes.api.join_dummy(left, right, left_on, right_on, 'asof')

    return _impl


@overload_method(DataFrameType, 'pivot_table')
def pivot_table_overload(df, values=None, index=None, columns=None, aggfunc='mean',
                         fill_value=None, margins=False, dropna=True, margins_name='All',
                         _pivot_values=None):

    def _impl(df, values=None, index=None, columns=None, aggfunc='mean',
              fill_value=None, margins=False, dropna=True, margins_name='All',
              _pivot_values=None):

        return sdc.hiframes.pd_groupby_ext.pivot_table_dummy(
            df, values, index, columns, aggfunc, _pivot_values)

    return _impl


@overload(pd.crosstab)
def crosstab_overload(index, columns, values=None, rownames=None, colnames=None,
                      aggfunc=None, margins=False, margins_name='All', dropna=True,
                      normalize=False, _pivot_values=None):
    # TODO: hanlde multiple keys (index args)
    # TODO: handle values and aggfunc options
    def _impl(index, columns, values=None, rownames=None, colnames=None,
              aggfunc=None, margins=False, margins_name='All', dropna=True,
              normalize=False, _pivot_values=None):
        return sdc.hiframes.pd_groupby_ext.crosstab_dummy(
            index, columns, _pivot_values)
    return _impl


@overload(pd.concat)
def concat_overload(objs, axis=0, join='outer', join_axes=None,
                    ignore_index=False, keys=None, levels=None, names=None,
                    verify_integrity=False, sort=None, copy=True):
    # TODO: handle options
    return (lambda objs, axis=0, join='outer', join_axes=None,
            ignore_index=False, keys=None, levels=None, names=None,
            verify_integrity=False, sort=None, copy=True:
            sdc.hiframes.pd_dataframe_ext.concat_dummy(objs, axis))


def concat_dummy(objs):
    return pd.concat(objs)


@infer_global(concat_dummy)
class ConcatDummyTyper(AbstractTemplate):
    def generic(self, args, kws):
        assert not kws
        objs = args[0]
        axis = 0

        if isinstance(args[1], types.IntegerLiteral):
            axis = args[1].literal_value

        if isinstance(objs, types.List):
            assert axis == 0
            assert isinstance(objs.dtype, (SeriesType, DataFrameType))
            ret_typ = objs.dtype.copy()
            if isinstance(ret_typ, DataFrameType):
                ret_typ = ret_typ.copy(has_parent=False)
            return signature(ret_typ, *args)

        if not isinstance(objs, types.BaseTuple):
            raise ValueError("Tuple argument for pd.concat expected")
        assert len(objs.types) > 0

        if axis == 1:
            data = []
            names = []
            col_no = 0
            for obj in objs.types:
                assert isinstance(obj, (SeriesType, DataFrameType))
                if isinstance(obj, SeriesType):
                    # TODO: handle names of SeriesTypes
                    data.append(obj.data)
                    names.append(str(col_no))
                    col_no += 1
                else:  # DataFrameType
                    # TODO: test
                    data.extend(obj.data)
                    names.extend(obj.columns)

            ret_typ = DataFrameType(tuple(data), None, tuple(names))
            return signature(ret_typ, *args)

        assert axis == 0
        # dataframe case
        if isinstance(objs.types[0], DataFrameType):
            assert all(isinstance(t, DataFrameType) for t in objs.types)
            # get output column names
            all_colnames = []
            for df in objs.types:
                all_colnames.extend(df.columns)
            # TODO: verify how Pandas sorts column names
            all_colnames = sorted(set(all_colnames))

            # get output data types
            all_data = []
            for cname in all_colnames:
                # arguments to the generated function
                arr_args = [df.data[df.columns.index(cname)]
                            for df in objs.types if cname in df.columns]
                # XXX we add arrays of float64 NaNs if a column is missing
                # so add a dummy array of float64 for accurate typing
                # e.g. int to float conversion
                # TODO: fix NA column additions for other types
                if len(arr_args) < len(objs.types):
                    arr_args.append(types.Array(types.float64, 1, 'C'))
                # use sdc.hiframes.api.concat() typer
                concat_typ = sdc.hiframes.api.ConcatType(
                    self.context).generic((types.Tuple(arr_args),), {})
                all_data.append(concat_typ.return_type)

            ret_typ = DataFrameType(tuple(all_data), None, tuple(all_colnames))
            return signature(ret_typ, *args)

        # series case
        elif isinstance(objs.types[0], SeriesType):
            assert all(isinstance(t, SeriesType) for t in objs.types)
            arr_args = [S.data for S in objs.types]
            concat_typ = sdc.hiframes.api.ConcatType(
                self.context).generic((types.Tuple(arr_args),), {})
            ret_typ = SeriesType(concat_typ.return_type.dtype)
            return signature(ret_typ, *args)
        # TODO: handle other iterables like arrays, lists, ...


# dummy lowering to avoid overload errors, remove after overload inline PR
# is merged
@lower_builtin(concat_dummy, types.VarArg(types.Any))
def lower_concat_dummy(context, builder, sig, args):
    out_obj = cgutils.create_struct_proxy(
        sig.return_type)(context, builder)
    return out_obj._getvalue()


@overload_method(DataFrameType, 'sort_values')
def sort_values_overload(df, by, axis=0, ascending=True, inplace=False,
                         kind='quicksort', na_position='last'):

    def _impl(df, by, axis=0, ascending=True, inplace=False, kind='quicksort',
              na_position='last'):

        return sdc.hiframes.pd_dataframe_ext.sort_values_dummy(
            df, by, ascending, inplace)

    return _impl


def sort_values_dummy(df, by, ascending, inplace):
    return df.sort_values(by, ascending=ascending, inplace=inplace)


@infer_global(sort_values_dummy)
class SortDummyTyper(AbstractTemplate):
    def generic(self, args, kws):
        assert not kws
        df, by, ascending, inplace = args

        # inplace value
        if isinstance(inplace, sdc.utils.BooleanLiteral):
            inplace = inplace.literal_value
        else:
            # XXX inplace type is just bool when value not passed. Therefore,
            # we assume the default False value.
            # TODO: more robust fix or just check
            inplace = False

        ret_typ = df.copy()
        if inplace:
            ret_typ = types.none
        return signature(ret_typ, *args)


# dummy lowering to avoid overload errors, remove after overload inline PR
# is merged
@lower_builtin(sort_values_dummy, types.VarArg(types.Any))
def lower_sort_values_dummy(context, builder, sig, args):
    if sig.return_type == types.none:
        return

    out_obj = cgutils.create_struct_proxy(
        sig.return_type)(context, builder)
    return out_obj._getvalue()


# dummy function to change the df type to have set_parent=True
# used in sort_values(inplace=True) hack
def set_parent_dummy(df):
    return df


@infer_global(set_parent_dummy)
class ParentDummyTyper(AbstractTemplate):
    def generic(self, args, kws):
        assert not kws
        df, = args
        ret = DataFrameType(df.data, df.index, df.columns, True)
        return signature(ret, *args)


@lower_builtin(set_parent_dummy, types.VarArg(types.Any))
def lower_set_parent_dummy(context, builder, sig, args):
    return impl_ret_borrowed(context, builder, sig.return_type, args[0])


# TODO: jitoptions for overload_method and infer_global
# (no_cpython_wrapper to avoid error for iterator object)
@overload_method(DataFrameType, 'itertuples')
def itertuples_overload(df, index=True, name='Pandas'):

    def _impl(df, index=True, name='Pandas'):
        return sdc.hiframes.pd_dataframe_ext.itertuples_dummy(df)

    return _impl


def itertuples_dummy(df):
    return df


@infer_global(itertuples_dummy)
class ItertuplesDummyTyper(AbstractTemplate):
    def generic(self, args, kws):
        assert not kws
        df, = args
        # XXX index handling, assuming implicit index
        assert "Index" not in df.columns
        columns = ('Index',) + df.columns
        arr_types = (types.Array(types.int64, 1, 'C'),) + df.data
        iter_typ = sdc.hiframes.api.DataFrameTupleIterator(columns, arr_types)
        return signature(iter_typ, *args)


@lower_builtin(itertuples_dummy, types.VarArg(types.Any))
def lower_itertuples_dummy(context, builder, sig, args):
    out_obj = cgutils.create_struct_proxy(
        sig.return_type)(context, builder)
    return out_obj._getvalue()


@overload_method(DataFrameType, 'head')
def head_overload(df, n=5):

    # TODO: avoid dummy and generate func here when inlining is possible
    def _impl(df, n=5):
        return sdc.hiframes.pd_dataframe_ext.head_dummy(df, n)

    return _impl


def head_dummy(df, n):
    return df


@infer_global(head_dummy)
class HeadDummyTyper(AbstractTemplate):
    def generic(self, args, kws):
        df = args[0]
        # copy type to sethas_parent False, TODO: data always copied?
        out_df = DataFrameType(df.data, df.index, df.columns)
        return signature(out_df, *args)


@lower_builtin(head_dummy, types.VarArg(types.Any))
def lower_head_dummy(context, builder, sig, args):
    out_obj = cgutils.create_struct_proxy(
        sig.return_type)(context, builder)
    return out_obj._getvalue()


@overload_method(DataFrameType, 'fillna')
def fillna_overload(df, value=None, method=None, axis=None, inplace=False,
                    limit=None, downcast=None):
    # TODO: handle possible **kwargs options?

    # TODO: avoid dummy and generate func here when inlining is possible
    # TODO: inplace of df with parent that has a string column (reflection)
    def _impl(df, value=None, method=None, axis=None, inplace=False,
              limit=None, downcast=None):
        return sdc.hiframes.pd_dataframe_ext.fillna_dummy(df, value, inplace)

    return _impl


def fillna_dummy(df, n):
    return df


@infer_global(fillna_dummy)
class FillnaDummyTyper(AbstractTemplate):
    def generic(self, args, kws):
        df, value, inplace = args
        # inplace value
        if isinstance(inplace, sdc.utils.BooleanLiteral):
            inplace = inplace.literal_value
        else:
            # XXX inplace type is just bool when value not passed. Therefore,
            # we assume the default False value.
            # TODO: more robust fix or just check
            inplace = False

        if not inplace:
            # copy type to sethas_parent False, TODO: data always copied?
            out_df = DataFrameType(df.data, df.index, df.columns)
            return signature(out_df, *args)
        return signature(types.none, *args)


@lower_builtin(fillna_dummy, types.VarArg(types.Any))
def lower_fillna_dummy(context, builder, sig, args):
    out_obj = cgutils.create_struct_proxy(
        sig.return_type)(context, builder)
    return out_obj._getvalue()


@overload_method(DataFrameType, 'reset_index')
def reset_index_overload(df, level=None, drop=False, inplace=False,
                         col_level=0, col_fill=''):

    # TODO: avoid dummy and generate func here when inlining is possible
    # TODO: inplace of df with parent (reflection)
    def _impl(df, level=None, drop=False, inplace=False,
              col_level=0, col_fill=''):
        return sdc.hiframes.pd_dataframe_ext.reset_index_dummy(df, inplace)

    return _impl


def reset_index_dummy(df, n):
    return df


@infer_global(reset_index_dummy)
class ResetIndexDummyTyper(AbstractTemplate):
    def generic(self, args, kws):
        df, inplace = args
        # inplace value
        if isinstance(inplace, sdc.utils.BooleanLiteral):
            inplace = inplace.literal_value
        else:
            # XXX inplace type is just bool when value not passed. Therefore,
            # we assume the default False value.
            # TODO: more robust fix or just check
            inplace = False

        if not inplace:
            out_df = DataFrameType(df.data, None, df.columns)
            return signature(out_df, *args)
        return signature(types.none, *args)


@lower_builtin(reset_index_dummy, types.VarArg(types.Any))
def lower_reset_index_dummy(context, builder, sig, args):
    out_obj = cgutils.create_struct_proxy(
        sig.return_type)(context, builder)
    return out_obj._getvalue()


@overload_method(DataFrameType, 'dropna')
def dropna_overload(df, axis=0, how='any', thresh=None, subset=None,
                    inplace=False):

    # TODO: avoid dummy and generate func here when inlining is possible
    # TODO: inplace of df with parent (reflection)
    def _impl(df, axis=0, how='any', thresh=None, subset=None, inplace=False):
        return sdc.hiframes.pd_dataframe_ext.dropna_dummy(df, inplace)

    return _impl


def dropna_dummy(df, n):
    return df


@infer_global(dropna_dummy)
class DropnaDummyTyper(AbstractTemplate):
    def generic(self, args, kws):
        df, inplace = args
        # inplace value
        if isinstance(inplace, sdc.utils.BooleanLiteral):
            inplace = inplace.literal_value
        else:
            # XXX inplace type is just bool when value not passed. Therefore,
            # we assume the default False value.
            # TODO: more robust fix or just check
            inplace = False

        if not inplace:
            # copy type to set has_parent False
            out_df = DataFrameType(df.data, df.index, df.columns)
            return signature(out_df, *args)
        return signature(types.none, *args)


@lower_builtin(dropna_dummy, types.VarArg(types.Any))
def lower_dropna_dummy(context, builder, sig, args):
    out_obj = cgutils.create_struct_proxy(
        sig.return_type)(context, builder)
    return out_obj._getvalue()


@overload_method(DataFrameType, 'drop')
def drop_overload(df, labels=None, axis=0, index=None, columns=None,
                  level=None, inplace=False, errors='raise'):

    # TODO: avoid dummy and generate func here when inlining is possible
    # TODO: inplace of df with parent (reflection)
    def _impl(df, labels=None, axis=0, index=None, columns=None,
              level=None, inplace=False, errors='raise'):
        return sdc.hiframes.pd_dataframe_ext.drop_dummy(
            df, labels, axis, columns, inplace)

    return _impl


def drop_dummy(df, labels, axis, columns, inplace):
    return df


@infer_global(drop_dummy)
class DropDummyTyper(AbstractTemplate):
    def generic(self, args, kws):
        df, labels, axis, columns, inplace = args

        if labels != types.none:
            if not isinstance(axis, types.IntegerLiteral) or not axis.literal_value == 1:
                raise ValueError("only axis=1 supported for df.drop()")
            if isinstance(labels, types.StringLiteral):
                drop_cols = (labels.literal_value,)
            elif hasattr(labels, 'consts'):
                drop_cols = labels.consts
            else:
                raise ValueError(
                    "constant list of columns expected for labels in df.drop()")
        else:
            assert columns != types.none
            if isinstance(columns, types.StringLiteral):
                drop_cols = (columns.literal_value,)
            elif hasattr(columns, 'consts'):
                drop_cols = columns.consts
            else:
                raise ValueError(
                    "constant list of columns expected for labels in df.drop()")

        assert all(c in df.columns for c in drop_cols)
        new_cols = tuple(c for c in df.columns if c not in drop_cols)
        new_data = tuple(df.data[df.columns.index(c)] for c in new_cols)

        # inplace value
        if isinstance(inplace, sdc.utils.BooleanLiteral):
            inplace = inplace.literal_value
        else:
            # XXX inplace type is just bool when value not passed. Therefore,
            # we assume the default False value.
            # TODO: more robust fix or just check
            inplace = False

        # TODO: reflection
        has_parent = False  # df.has_parent
        # if not inplace:
        #     has_parent = False  # data is copied

        out_df = DataFrameType(new_data, df.index, new_cols, has_parent)
        return signature(out_df, *args)


@lower_builtin(drop_dummy, types.VarArg(types.Any))
def lower_drop_dummy(context, builder, sig, args):
    out_obj = cgutils.create_struct_proxy(
        sig.return_type)(context, builder)
    return out_obj._getvalue()


@overload_method(DataFrameType, 'isna')
def isna_overload(df):

    def _impl(df):
        return sdc.hiframes.pd_dataframe_ext.isna_dummy(df)

    return _impl


def isna_dummy(df):
    return df


@infer_global(isna_dummy)
class IsnaDummyTyper(AbstractTemplate):
    def generic(self, args, kws):
        assert not kws
        df, = args
        bool_arr = types.Array(types.bool_, 1, 'C')
        n_cols = len(df.columns)
        out_df = DataFrameType((bool_arr,) * n_cols, df.index, df.columns)
        return signature(out_df, *args)


@lower_builtin(isna_dummy, types.VarArg(types.Any))
def lower_isna_dummy(context, builder, sig, args):
    out_obj = cgutils.create_struct_proxy(
        sig.return_type)(context, builder)
    return out_obj._getvalue()


@overload_method(DataFrameType, 'astype')
def astype_overload(df, dtype, copy=True, errors='raise'):

    def _impl(df, dtype, copy=True, errors='raise'):
        return sdc.hiframes.pd_dataframe_ext.astype_dummy(df, dtype, copy, errors)

    return _impl


def astype_dummy(df, dtype, copy, errors):
    return df


@infer_global(astype_dummy)
class AstypeDummyTyper(AbstractTemplate):
    def generic(self, args, kws):
        df, dtype, copy, errors = args

        if isinstance(dtype, types.Function) and dtype.typing_key == str:
            out_arr = string_array_type
        else:
            out_arr = types.Array(dtype.dtype, 1, 'C')

        n_cols = len(df.columns)
        out_df = DataFrameType((out_arr,) * n_cols, df.index, df.columns)
        return signature(out_df, *args)


@lower_builtin(astype_dummy, types.VarArg(types.Any))
def lower_astype_dummy(context, builder, sig, args):
    out_obj = cgutils.create_struct_proxy(
        sig.return_type)(context, builder)
    return out_obj._getvalue()


@overload_method(DataFrameType, 'isin')
def isin_overload(df, values):

    def _impl(df, values):
        return sdc.hiframes.pd_dataframe_ext.isin_dummy(df, values)

    return _impl


def isin_dummy(df, labels, axis, columns, inplace):
    return df


@infer_global(isin_dummy)
class IsinDummyTyper(AbstractTemplate):
    def generic(self, args, kws):
        df, values = args

        bool_arr = types.Array(types.bool_, 1, 'C')
        n_cols = len(df.columns)
        out_df = DataFrameType((bool_arr,) * n_cols, df.index, df.columns)
        return signature(out_df, *args)


@lower_builtin(isin_dummy, types.VarArg(types.Any))
def lower_isin_dummy(context, builder, sig, args):
    out_obj = cgutils.create_struct_proxy(
        sig.return_type)(context, builder)
    return out_obj._getvalue()


@overload_method(DataFrameType, 'append')
def append_overload(df, other, ignore_index=False, verify_integrity=False,
                    sort=None):
    if isinstance(other, DataFrameType):
        return (lambda df, other, ignore_index=False, verify_integrity=False,
                sort=None: pd.concat((df, other)))

    # TODO: tuple case
    # TODO: non-homogenous build_list case
    if isinstance(other, types.List) and isinstance(other.dtype, DataFrameType):
        return (lambda df, other, ignore_index=False, verify_integrity=False,
                sort=None: pd.concat([df] + other))

    raise ValueError("invalid df.append() input. Only dataframe and list"
                     " of dataframes supported")


@overload_method(DataFrameType, 'pct_change')
def pct_change_overload(df, periods=1, fill_method='pad', limit=None, freq=None):
    # TODO: kwargs
    # TODO: avoid dummy and generate func here when inlining is possible
    def _impl(df, periods=1, fill_method='pad', limit=None, freq=None):
        return sdc.hiframes.pd_dataframe_ext.pct_change_dummy(df, periods)

    return _impl


def pct_change_dummy(df, n):
    return df


@infer_global(pct_change_dummy)
class PctChangeDummyTyper(AbstractTemplate):
    def generic(self, args, kws):
        df = args[0]
        float_arr = types.Array(types.float64, 1, 'C')
        data = tuple(float_arr if isinstance(ary.dtype, types.Integer) else ary
                     for ary in df.data)
        out_df = DataFrameType(data, df.index, df.columns)
        return signature(out_df, *args)


@lower_builtin(pct_change_dummy, types.VarArg(types.Any))
def lower_pct_change_dummy(context, builder, sig, args):
    out_obj = cgutils.create_struct_proxy(
        sig.return_type)(context, builder)
    return out_obj._getvalue()


@overload_method(DataFrameType, 'mean')
def mean_overload(df, axis=None, skipna=None, level=None, numeric_only=None):
    # TODO: kwargs
    # TODO: avoid dummy and generate func here when inlining is possible
    def _impl(df, axis=None, skipna=None, level=None, numeric_only=None):
        return sdc.hiframes.pd_dataframe_ext.mean_dummy(df)

    return _impl


def mean_dummy(df, n):
    return df


@infer_global(mean_dummy)
class MeanDummyTyper(AbstractTemplate):
    def generic(self, args, kws):
        df = args[0]
        # TODO: ignore non-numerics
        # output is float64 series with column names as string index
        out = SeriesType(
            types.float64, types.Array(types.float64, 1, 'C'),
            string_array_type)
        return signature(out, *args)


@lower_builtin(mean_dummy, types.VarArg(types.Any))
def lower_mean_dummy(context, builder, sig, args):
    out_obj = cgutils.create_struct_proxy(
        sig.return_type)(context, builder)
    return out_obj._getvalue()


@overload_method(DataFrameType, 'median')
def median_overload(df, axis=None, skipna=None, level=None, numeric_only=None):
    # TODO: kwargs
    # TODO: avoid dummy and generate func here when inlining is possible
    def _impl(df, axis=None, skipna=None, level=None, numeric_only=None):
        return sdc.hiframes.pd_dataframe_ext.median_dummy(df)

    return _impl


def median_dummy(df, n):
    return df


@infer_global(median_dummy)
class MedianDummyTyper(AbstractTemplate):
    def generic(self, args, kws):
        df = args[0]
        # TODO: ignore non-numerics
        # output is float64 series with column names as string index
        out = SeriesType(
            types.float64, types.Array(types.float64, 1, 'C'),
            string_array_type)
        return signature(out, *args)


@lower_builtin(median_dummy, types.VarArg(types.Any))
def lower_median_dummy(context, builder, sig, args):
    out_obj = cgutils.create_struct_proxy(
        sig.return_type)(context, builder)
    return out_obj._getvalue()


@overload_method(DataFrameType, 'std')
def std_overload(df, axis=None, skipna=None, level=None, ddof=1, numeric_only=None):
    # TODO: kwargs
    # TODO: avoid dummy and generate func here when inlining is possible
    # TODO: support ddof
    def _impl(df, axis=None, skipna=None, level=None, ddof=1, numeric_only=None):
        return sdc.hiframes.pd_dataframe_ext.std_dummy(df)

    return _impl


def std_dummy(df, n):
    return df


@infer_global(std_dummy)
class StdDummyTyper(AbstractTemplate):
    def generic(self, args, kws):
        df = args[0]
        # TODO: ignore non-numerics
        # output is float64 series with column names as string index
        out = SeriesType(
            types.float64, types.Array(types.float64, 1, 'C'),
            string_array_type)
        return signature(out, *args)


@lower_builtin(std_dummy, types.VarArg(types.Any))
def lower_std_dummy(context, builder, sig, args):
    out_obj = cgutils.create_struct_proxy(
        sig.return_type)(context, builder)
    return out_obj._getvalue()


@overload_method(DataFrameType, 'var')
def var_overload(df, axis=None, skipna=None, level=None, ddof=1, numeric_only=None):
    # TODO: kwargs
    # TODO: avoid dummy and generate func here when inlining is possible
    # TODO: support ddof
    def _impl(df, axis=None, skipna=None, level=None, ddof=1, numeric_only=None):
        return sdc.hiframes.pd_dataframe_ext.var_dummy(df)

    return _impl


def var_dummy(df, n):
    return df


@infer_global(var_dummy)
class VarDummyTyper(AbstractTemplate):
    def generic(self, args, kws):
        df = args[0]
        # TODO: ignore non-numerics
        # output is float64 series with column names as string index
        out = SeriesType(
            types.float64, types.Array(types.float64, 1, 'C'),
            string_array_type)
        return signature(out, *args)


@lower_builtin(var_dummy, types.VarArg(types.Any))
def lower_var_dummy(context, builder, sig, args):
    out_obj = cgutils.create_struct_proxy(
        sig.return_type)(context, builder)
    return out_obj._getvalue()


@overload_method(DataFrameType, 'max')
def max_overload(df, axis=None, skipna=None, level=None, numeric_only=None):
    # TODO: kwargs
    # TODO: avoid dummy and generate func here when inlining is possible
    def _impl(df, axis=None, skipna=None, level=None, numeric_only=None):
        return sdc.hiframes.pd_dataframe_ext.max_dummy(df)

    return _impl


def max_dummy(df, n):
    return df


@infer_global(max_dummy)
class MaxDummyTyper(AbstractTemplate):
    def generic(self, args, kws):
        df = args[0]
        # TODO: ignore non-numerics
        # output is series with column names as string index
        # unify types for output series, TODO: check Pandas unify rules
        dtype = self.context.unify_types(*tuple(d.dtype for d in df.data))
        out = SeriesType(dtype, types.Array(dtype, 1, 'C'), string_array_type)
        return signature(out, *args)


@lower_builtin(max_dummy, types.VarArg(types.Any))
def lower_max_dummy(context, builder, sig, args):
    out_obj = cgutils.create_struct_proxy(
        sig.return_type)(context, builder)
    return out_obj._getvalue()

# TODO: refactor since copy of max
@overload_method(DataFrameType, 'min')
def min_overload(df, axis=None, skipna=None, level=None, numeric_only=None):
    # TODO: kwargs
    # TODO: avoid dummy and generate func here when inlining is possible
    def _impl(df, axis=None, skipna=None, level=None, numeric_only=None):
        return sdc.hiframes.pd_dataframe_ext.min_dummy(df)

    return _impl


def min_dummy(df, n):
    return df


@infer_global(min_dummy)
class MinDummyTyper(AbstractTemplate):
    def generic(self, args, kws):
        df = args[0]
        # TODO: ignore non-numerics
        # output is series with column names as string index
        # unify types for output series, TODO: check Pandas unify rules
        dtype = self.context.unify_types(*tuple(d.dtype for d in df.data))
        out = SeriesType(dtype, types.Array(dtype, 1, 'C'), string_array_type)
        return signature(out, *args)


@lower_builtin(min_dummy, types.VarArg(types.Any))
def lower_min_dummy(context, builder, sig, args):
    out_obj = cgutils.create_struct_proxy(
        sig.return_type)(context, builder)
    return out_obj._getvalue()


@overload_method(DataFrameType, 'sum')
def sum_overload(df, axis=None, skipna=None, level=None, numeric_only=None,
                 min_count=0):
    # TODO: kwargs
    # TODO: avoid dummy and generate func here when inlining is possible
    def _impl(df, axis=None, skipna=None, level=None, numeric_only=None,
              min_count=0):
        return sdc.hiframes.pd_dataframe_ext.sum_dummy(df)

    return _impl


def sum_dummy(df, n):
    return df


@infer_global(sum_dummy)
class SumDummyTyper(AbstractTemplate):
    def generic(self, args, kws):
        df = args[0]
        # TODO: ignore non-numerics
        # get series sum output types
        dtypes = tuple(numba.typing.arraydecl.ArrayAttribute.resolve_sum(
            self, SeriesType(d.dtype)).get_call_type(self, (), {}).return_type
            for d in df.data)

        # output is series with column names as string index
        # unify types for output series, TODO: check Pandas unify rules
        dtype = self.context.unify_types(*dtypes)
        out = SeriesType(dtype, types.Array(dtype, 1, 'C'), string_array_type)
        return signature(out, *args)


@lower_builtin(sum_dummy, types.VarArg(types.Any))
def lower_sum_dummy(context, builder, sig, args):
    out_obj = cgutils.create_struct_proxy(
        sig.return_type)(context, builder)
    return out_obj._getvalue()


@overload_method(DataFrameType, 'prod')
def prod_overload(df, axis=None, skipna=None, level=None, numeric_only=None,
                  min_count=0):
    # TODO: kwargs
    # TODO: avoid dummy and generate func here when inlining is possible
    def _impl(df, axis=None, skipna=None, level=None, numeric_only=None,
              min_count=0):
        return sdc.hiframes.pd_dataframe_ext.prod_dummy(df)

    return _impl


def prod_dummy(df, n):
    return df


@infer_global(prod_dummy)
class ProdDummyTyper(AbstractTemplate):
    def generic(self, args, kws):
        df = args[0]
        # TODO: ignore non-numerics
        # get series prod output types
        dtypes = tuple(numba.typing.arraydecl.ArrayAttribute.resolve_prod(
            self, SeriesType(d.dtype)).get_call_type(self, (), {}).return_type
            for d in df.data)

        # output is series with column names as string index
        # unify types for output series, TODO: check Pandas unify rules
        dtype = self.context.unify_types(*dtypes)
        out = SeriesType(dtype, types.Array(dtype, 1, 'C'), string_array_type)
        return signature(out, *args)


@lower_builtin(prod_dummy, types.VarArg(types.Any))
def lower_prod_dummy(context, builder, sig, args):
    out_obj = cgutils.create_struct_proxy(
        sig.return_type)(context, builder)
    return out_obj._getvalue()


@overload_method(DataFrameType, 'count')
def count_overload(df, axis=0, level=None, numeric_only=False):
    # TODO: avoid dummy and generate func here when inlining is possible
    def _impl(df, axis=0, level=None, numeric_only=False):
        return sdc.hiframes.pd_dataframe_ext.count_dummy(df)

    return _impl


def count_dummy(df, n):
    return df


@infer_global(count_dummy)
class CountDummyTyper(AbstractTemplate):
    def generic(self, args, kws):
        dtype = types.intp
        out = SeriesType(dtype, types.Array(dtype, 1, 'C'), string_array_type)
        return signature(out, *args)


@lower_builtin(count_dummy, types.VarArg(types.Any))
def lower_count_dummy(context, builder, sig, args):
    out_obj = cgutils.create_struct_proxy(
        sig.return_type)(context, builder)
    return out_obj._getvalue()

# TODO: other Pandas versions (0.24 defaults are different than 0.23)
@overload_method(DataFrameType, 'to_csv')
def to_csv_overload(df, path_or_buf=None, sep=',', na_rep='', float_format=None,
                    columns=None, header=True, index=True, index_label=None, mode='w',
                    encoding=None, compression='infer', quoting=None, quotechar='"',
                    line_terminator=None, chunksize=None, tupleize_cols=None,
                    date_format=None, doublequote=True, escapechar=None, decimal='.'):

    # TODO: refactor when objmode() can understand global string constant
    # String output case
    if path_or_buf is None or path_or_buf == types.none:
        def _impl(df, path_or_buf=None, sep=',', na_rep='', float_format=None,
                  columns=None, header=True, index=True, index_label=None,
                  mode='w', encoding=None, compression='infer', quoting=None,
                  quotechar='"', line_terminator=None, chunksize=None,
                  tupleize_cols=None, date_format=None, doublequote=True,
                  escapechar=None, decimal='.'):
            with numba.objmode(D='unicode_type'):
                D = df.to_csv(path_or_buf, sep, na_rep, float_format,
                              columns, header, index, index_label, mode,
                              encoding, compression, quoting, quotechar,
                              line_terminator, chunksize, tupleize_cols,
                              date_format, doublequote, escapechar, decimal)
            return D

        return _impl

    def _impl(df, path_or_buf=None, sep=',', na_rep='', float_format=None,
              columns=None, header=True, index=True, index_label=None, mode='w',
              encoding=None, compression='infer', quoting=None, quotechar='"',
              line_terminator=None, chunksize=None, tupleize_cols=None,
              date_format=None, doublequote=True, escapechar=None, decimal='.'):
        with numba.objmode:
            df.to_csv(path_or_buf, sep, na_rep, float_format,
                      columns, header, index, index_label, mode,
                      encoding, compression, quoting, quotechar,
                      line_terminator, chunksize, tupleize_cols,
                      date_format, doublequote, escapechar, decimal)

    return _impl


<<<<<<< HEAD
from sdc.datatypes.hpat_pandas_dataframe_functions import *
=======
if not sdc.config.config_pipeline_hpat_default:
    from sdc.datatypes.hpat_pandas_dataframe_functions import *
>>>>>>> 3782e014
<|MERGE_RESOLUTION|>--- conflicted
+++ resolved
@@ -1630,9 +1630,5 @@
     return _impl
 
 
-<<<<<<< HEAD
-from sdc.datatypes.hpat_pandas_dataframe_functions import *
-=======
 if not sdc.config.config_pipeline_hpat_default:
-    from sdc.datatypes.hpat_pandas_dataframe_functions import *
->>>>>>> 3782e014
+    from sdc.datatypes.hpat_pandas_dataframe_functions import *