--- conflicted
+++ resolved
@@ -331,10 +331,7 @@
     if len(df.columns) == 0:  # empty df
         return lambda df: 0
     return lambda df: len(get_dataframe_data(df, 0))
-<<<<<<< HEAD
-
-=======
->>>>>>> a5ecb088
+
 
 if sdc.config.config_pipeline_hpat_default:
     @overload(operator.getitem)  # TODO: avoid lowering?
