--- conflicted
+++ resolved
@@ -79,95 +79,6 @@
     return column_loc, data_typs_map, types_order
 
 
-<<<<<<< HEAD
-@intrinsic
-def init_dataframe(typingctx, *args):
-    """Create a DataFrame with provided data, index and columns values.
-    Used as a single constructor for DataFrame and assigning its data, so that
-    optimization passes can look for init_dataframe() to see if underlying
-    data has changed, and get the array variables from init_dataframe() args if
-    not changed.
-    """
-
-    n_cols = len(args) // 2
-    data_typs = tuple(args[:n_cols])
-    index_typ = args[n_cols]
-    column_names = tuple(a.literal_value for a in args[n_cols + 1:])
-
-    column_loc, data_typs_map, types_order = get_structure_maps(data_typs, column_names)
-
-    def codegen(context, builder, signature, args):
-        in_tup = args[0]
-        data_arrs = [builder.extract_value(in_tup, i) for i in range(n_cols)]
-        index = builder.extract_value(in_tup, n_cols)
-        column_strs = [numba.cpython.unicode.make_string_from_constant(
-            context, builder, string_type, c) for c in column_names]
-        # create dataframe struct and store values
-        dataframe = cgutils.create_struct_proxy(
-            signature.return_type)(context, builder)
-
-        data_list_type = [types.List(typ) for typ in types_order]
-
-        data_lists = []
-        for typ_id, typ in enumerate(types_order):
-            data_list_typ = context.build_list(builder, data_list_type[typ_id],
-                                               [data_arrs[data_id] for data_id in data_typs_map[typ][1]])
-            data_lists.append(data_list_typ)
-
-        data_tup = context.make_tuple(
-            builder, types.Tuple(data_list_type), data_lists)
-
-        col_list_type = types.List(string_type)
-        column_list = context.build_list(builder, col_list_type, column_strs)
-
-        dataframe.data = data_tup
-        dataframe.index = index
-        dataframe.columns = column_list
-        dataframe.parent = context.get_constant_null(types.pyobject)
-
-        # increase refcount of stored values
-        if context.enable_nrt:
-            context.nrt.incref(builder, index_typ, index)
-            for var, typ in zip(data_arrs, data_typs):
-                context.nrt.incref(builder, typ, var)
-            for var in column_strs:
-                context.nrt.incref(builder, string_type, var)
-
-        return dataframe._getvalue()
-
-    ret_typ = DataFrameType(data_typs, index_typ, column_names, column_loc=column_loc)
-    sig = signature(ret_typ, types.Tuple(args))
-    return sig, codegen
-
-
-@intrinsic
-def _internal_init_dataframe(typingctx, data, index, df_type):
-
-    ret_type = df_type.instance_type
-
-    def codegen(context, builder, sig, args):
-        data_val, index_val = args[:2]
-
-        dataframe = cgutils.create_struct_proxy(
-            sig.return_type)(context, builder)
-
-        dataframe.data = data_val
-        dataframe.index = index_val
-        dataframe.parent = context.get_constant_null(types.pyobject)
-
-        # increase refcount of stored values
-        if context.enable_nrt:
-            context.nrt.incref(builder, sig.args[0], data_val)
-            context.nrt.incref(builder, sig.args[1], index_val)
-
-        return dataframe._getvalue()
-
-    sig = signature(ret_type, data, index, df_type)
-    return sig, codegen
-
-
-=======
->>>>>>> 70b5ae81
 # TODO: alias analysis
 # this function should be used for getting df._data for alias analysis to work
 # no_cpython_wrapper since Array(DatetimeDate) cannot be boxed
