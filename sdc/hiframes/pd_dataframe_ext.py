# *****************************************************************************
# Copyright (c) 2019-2020, Intel Corporation All rights reserved.
#
# Redistribution and use in source and binary forms, with or without
# modification, are permitted provided that the following conditions are met:
#
#     Redistributions of source code must retain the above copyright notice,
#     this list of conditions and the following disclaimer.
#
#     Redistributions in binary form must reproduce the above copyright notice,
#     this list of conditions and the following disclaimer in the documentation
#     and/or other materials provided with the distribution.
#
# THIS SOFTWARE IS PROVIDED BY THE COPYRIGHT HOLDERS AND CONTRIBUTORS "AS IS"
# AND ANY EXPRESS OR IMPLIED WARRANTIES, INCLUDING, BUT NOT LIMITED TO,
# THE IMPLIED WARRANTIES OF MERCHANTABILITY AND FITNESS FOR A PARTICULAR
# PURPOSE ARE DISCLAIMED. IN NO EVENT SHALL THE COPYRIGHT HOLDER OR
# CONTRIBUTORS BE LIABLE FOR ANY DIRECT, INDIRECT, INCIDENTAL, SPECIAL,
# EXEMPLARY, OR CONSEQUENTIAL DAMAGES (INCLUDING, BUT NOT LIMITED TO,
# PROCUREMENT OF SUBSTITUTE GOODS OR SERVICES; LOSS OF USE, DATA, OR PROFITS;
# OR BUSINESS INTERRUPTION) HOWEVER CAUSED AND ON ANY THEORY OF LIABILITY,
# WHETHER IN CONTRACT, STRICT LIABILITY, OR TORT (INCLUDING NEGLIGENCE OR
# OTHERWISE) ARISING IN ANY WAY OUT OF THE USE OF THIS SOFTWARE,
# EVEN IF ADVISED OF THE POSSIBILITY OF SUCH DAMAGE.
# *****************************************************************************


import operator

import numba
<<<<<<< HEAD
from typing import NamedTuple
from numba import types, cgutils
=======
from numba import types
from numba.core import cgutils
>>>>>>> e87095a5
from numba.extending import (models, register_model, lower_cast, infer_getattr,
                             type_callable, infer, overload, intrinsic,
                             lower_builtin, overload_method)
from numba.core.typing.templates import (infer_global, AbstractTemplate, signature,
                                    AttributeTemplate, bound_function)
from numba.core.imputils import impl_ret_new_ref, impl_ret_borrowed

from sdc.hiframes.pd_series_ext import SeriesType
from sdc.hiframes.pd_dataframe_type import DataFrameType
from sdc.str_ext import string_type


@infer_getattr
class DataFrameAttribute(AttributeTemplate):
    key = DataFrameType

    def generic_resolve(self, df, attr):
        if attr in df.columns:
            ind = df.columns.index(attr)
            arr_typ = df.data[ind]
            return SeriesType(arr_typ.dtype, arr_typ, df.index, True)


class ColumnId(NamedTuple):
    type_id: int
    col_type_id: int


@intrinsic
def init_dataframe(typingctx, *args):
    """Create a DataFrame with provided data, index and columns values.
    Used as a single constructor for DataFrame and assigning its data, so that
    optimization passes can look for init_dataframe() to see if underlying
    data has changed, and get the array variables from init_dataframe() args if
    not changed.
    """

    n_cols = len(args) // 2
    data_typs = tuple(args[:n_cols])
    index_typ = args[n_cols]
    column_names = tuple(a.literal_value for a in args[n_cols + 1:])

    # Define df structure, map column name to column position ex. {'A': (0,0), 'B': (1,0), 'C': (0,1)}
    df_structure = {}
    # Store unique types of columns ex. {'int64': (0, [0, 2]), 'float64': (1, [1])}
    data_typs_map = {}
    types_order = []
    type_id = 0
    for col_id, col_typ in enumerate(data_typs):
        col_name = column_names[col_id]

        if col_typ not in data_typs_map:
            data_typs_map[col_typ] = (type_id, [col_id])
            # The first column in each type always has 0 index
            df_structure[col_name] = ColumnId(type_id, 0)
            types_order.append(col_typ)
            type_id += 1
        else:
            # Get index of column in list of types
            type_idx, col_indices = data_typs_map[col_typ]
            col_idx_list = len(col_indices)
            df_structure[col_name] = ColumnId(type_idx, col_idx_list)
            col_indices.append(col_id)

    def codegen(context, builder, signature, args):
        in_tup = args[0]
        data_arrs = [builder.extract_value(in_tup, i) for i in range(n_cols)]
        index = builder.extract_value(in_tup, n_cols)
        column_strs = [numba.cpython.unicode.make_string_from_constant(
            context, builder, string_type, c) for c in column_names]
        # create dataframe struct and store values
        dataframe = cgutils.create_struct_proxy(
            signature.return_type)(context, builder)

        data_list_type = [types.List(typ) for typ in types_order]

        data_lists = []
        for typ_id, typ in enumerate(types_order):
            data_list_typ = context.build_list(builder, data_list_type[typ_id],
                                               [data_arrs[data_id] for data_id in data_typs_map[typ][1]])
            data_lists.append(data_list_typ)

        data_tup = context.make_tuple(
            builder, types.Tuple(data_list_type), data_lists)

        col_list_type = types.List(string_type)
        column_list = context.build_list(builder, col_list_type, column_strs)

        dataframe.data = data_tup
        dataframe.index = index
        dataframe.columns = column_list
        dataframe.parent = context.get_constant_null(types.pyobject)

        # increase refcount of stored values
        if context.enable_nrt:
            context.nrt.incref(builder, index_typ, index)
            for var, typ in zip(data_arrs, data_typs):
                context.nrt.incref(builder, typ, var)
            for var in column_strs:
                context.nrt.incref(builder, string_type, var)

        return dataframe._getvalue()

    ret_typ = DataFrameType(data_typs, index_typ, column_names, df_structure=df_structure)
    sig = signature(ret_typ, types.Tuple(args))
    return sig, codegen


# TODO: alias analysis
# this function should be used for getting df._data for alias analysis to work
# no_cpython_wrapper since Array(DatetimeDate) cannot be boxed
@numba.njit(no_cpython_wrapper=True, inline='always')
def get_dataframe_data(df, i):
    return df._data[i]


@overload(len)  # TODO: avoid lowering?
def df_len_overload(df):
    if not isinstance(df, DataFrameType):
        return

    if len(df.columns) == 0:  # empty df
        return lambda df: 0
    return lambda df: len(df._data[0])


# handle getitem for Tuples because sometimes df._data[i] in
# get_dataframe_data() doesn't translate to 'static_getitem' which causes
# Numba to fail. See TestDataFrame.test_unbox1, TODO: find root cause in Numba
# adapted from typing/builtins.py
@infer_global(operator.getitem)
class GetItemTuple(AbstractTemplate):
    key = operator.getitem

    def generic(self, args, kws):
        tup, idx = args
        if (not isinstance(tup, types.BaseTuple) or not isinstance(idx, types.IntegerLiteral)):
            return
        idx_val = idx.literal_value
        if isinstance(idx_val, int):
            ret = tup.types[idx_val]
        elif isinstance(idx_val, slice):
            ret = types.BaseTuple.from_types(tup.types[idx_val])

        return signature(ret, *args)


# adapted from targets/tupleobj.py
@lower_builtin(operator.getitem, types.BaseTuple, types.IntegerLiteral)
@lower_builtin(operator.getitem, types.BaseTuple, types.SliceLiteral)
def getitem_tuple_lower(context, builder, sig, args):
    tupty, idx = sig.args
    idx = idx.literal_value
    tup, _ = args
    if isinstance(idx, int):
        if idx < 0:
            idx += len(tupty)
        if not 0 <= idx < len(tupty):
            raise IndexError("cannot index at %d in %s" % (idx, tupty))
        res = builder.extract_value(tup, idx)
    elif isinstance(idx, slice):
        items = cgutils.unpack_tuple(builder, tup)[idx]
        res = context.make_tuple(builder, sig.return_type, items)
    else:
        raise NotImplementedError("unexpected index %r for %s" % (idx, sig.args[0]))
    return impl_ret_borrowed(context, builder, sig.return_type, res)<|MERGE_RESOLUTION|>--- conflicted
+++ resolved
@@ -26,15 +26,11 @@
 
 
 import operator
+from typing import NamedTuple
 
 import numba
-<<<<<<< HEAD
-from typing import NamedTuple
-from numba import types, cgutils
-=======
 from numba import types
 from numba.core import cgutils
->>>>>>> e87095a5
 from numba.extending import (models, register_model, lower_cast, infer_getattr,
                              type_callable, infer, overload, intrinsic,
                              lower_builtin, overload_method)
