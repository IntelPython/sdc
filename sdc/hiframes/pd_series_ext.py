--- conflicted
+++ resolved
@@ -759,13 +759,8 @@
 """
 
 str2str_methods_excluded = [
-<<<<<<< HEAD
-    'upper', 'center', 'endswith', 'find', 'isupper', 'len',
-    'lower', 'lstrip', 'rstrip', 'startswith', 'strip', 'zfill'
-=======
     'upper', 'center', 'endswith', 'find', 'isupper', 'len', 'ljust',
-    'lower', 'lstrip', 'rjust', 'rstrip', 'startswith', 'strip'
->>>>>>> bdcfe145
+    'lower', 'lstrip', 'rjust', 'rstrip', 'startswith', 'strip', 'zfill'
 ]
 """
     Functions which are used from Numba directly by calling from StringMethodsType
