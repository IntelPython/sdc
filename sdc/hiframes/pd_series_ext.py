--- conflicted
+++ resolved
@@ -1022,13 +1022,8 @@
 _non_hpat_pipeline_attrs = [
     'resolve_append', 'resolve_combine', 'resolve_corr', 'resolve_cov',
     'resolve_dropna', 'resolve_fillna', 'resolve_head', 'resolve_nlargest',
-<<<<<<< HEAD
     'resolve_nsmallest', 'resolve_pct_change', 'resolve_loc', 'resolve_iloc',
-    'resolve_iat', 'resolve_rolling'
-=======
-    'resolve_nsmallest', 'resolve_pct_change', 'resolve_rolling', 'resolve_loc',
-    'resolve_value_counts'
->>>>>>> 9f0d976c
+    'resolve_iat', 'resolve_rolling', 'resolve_value_counts'
 ]
 
 # use ArrayAttribute for attributes not defined in SeriesAttribute
