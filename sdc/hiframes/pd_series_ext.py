--- conflicted
+++ resolved
@@ -68,149 +68,8 @@
     StringArrayType,
     GetItemStringArray)
 from sdc.str_ext import string_type, list_string_array_type
-<<<<<<< HEAD
-from sdc.config import config_pipeline_hpat_default
-
-
-class SeriesType(types.IterableType):
-    """Temporary type class for Series objects.
-    """
-
-    def __init__(self, dtype, data=None, index=None, is_named=False):
-        # keeping data array in type since operators can make changes such
-        # as making array unaligned etc.
-        data = _get_series_array_type(dtype) if data is None else data
-        # convert Record to tuple (for tuple output of map)
-        # TODO: handle actual Record objects in Series?
-        self.dtype = (types.Tuple(list(dict(dtype.members).values()))
-                      if isinstance(dtype, types.Record) else dtype)
-        self.data = data
-        if index is None:
-            index = types.none
-        self.index = index
-        # keep is_named in type to enable boxing
-        self.is_named = is_named
-        super(SeriesType, self).__init__(
-            name="series({}, {}, {}, {})".format(dtype, data, index, is_named))
-
-    def copy(self, dtype=None):
-        # XXX is copy necessary?
-        index = types.none if self.index == types.none else self.index.copy()
-        dtype = dtype if dtype is not None else self.dtype
-        data = _get_series_array_type(dtype)
-        return SeriesType(dtype, data, index)
-
-    @property
-    def key(self):
-        # needed?
-        return self.dtype, self.data, self.index, self.is_named
-
-    @property
-    def ndim(self):
-        return self.data.ndim
-
-    def unify(self, typingctx, other):
-        if isinstance(other, SeriesType):
-            new_index = types.none
-            if self.index != types.none and other.index != types.none:
-                new_index = self.index.unify(typingctx, other.index)
-            elif other.index != types.none:
-                new_index = other.index
-            elif self.index != types.none:
-                new_index = self.index
-
-            # If dtype matches or other.dtype is undefined (inferred)
-            if other.dtype == self.dtype or not other.dtype.is_precise():
-                return SeriesType(
-                    self.dtype,
-                    self.data.unify(typingctx, other.data),
-                    new_index)
-
-        # XXX: unify Series/Array as Array
-        return super(SeriesType, self).unify(typingctx, other)
-
-    def can_convert_to(self, typingctx, other):
-        # same as types.Array
-        if (isinstance(other, SeriesType) and other.dtype == self.dtype):
-            # called for overload selection sometimes
-            # TODO: fix index
-            if self.index == types.none and other.index == types.none:
-                return self.data.can_convert_to(typingctx, other.data)
-            if self.index != types.none and other.index != types.none:
-                return max(self.data.can_convert_to(typingctx, other.data),
-                           self.index.can_convert_to(typingctx, other.index))
-
-    def is_precise(self):
-        # same as types.Array
-        return self.dtype.is_precise()
-
-    @property
-    def iterator_type(self):
-        # TODO: fix timestamp
-        return SeriesIterator(self)
-
-
-class SeriesIterator(types.SimpleIteratorType):
-    """
-    Type class for iterator over dataframe series.
-    """
-
-    def __init__(self, series_type):
-        self.series_type = series_type
-        self.array_type = series_type.data
-
-        name = f'iter({self.series_type.data})'
-        yield_type = series_type.dtype
-        super(SeriesIterator, self).__init__(name, yield_type)
-
-    @property
-    def _iternext(self):
-        if isinstance(self.array_type, StringArrayType):
-            return iternext_str_array
-        elif isinstance(self.array_type, types.Array):
-            return iternext_series_array
-
-
-@register_model(SeriesIterator)
-class SeriesIteratorModel(models.StructModel):
-    def __init__(self, dmm, fe_type):
-        members = [('index', types.EphemeralPointer(types.uintp)),
-                   ('array', fe_type.series_type.data)]
-
-        models.StructModel.__init__(self, dmm, fe_type, members)
-
-
-def _get_series_array_type(dtype):
-    """get underlying default array type of series based on its dtype
-    """
-    # list(list(str))
-    if dtype == types.List(string_type):
-        # default data layout is list but split view is used if possible
-        return list_string_array_type
-    # string array
-    elif dtype == string_type:
-        return string_array_type
-
-    # categorical
-    if isinstance(dtype, PDCategoricalDtype):
-        return CategoricalArray(dtype)
-
-    # use recarray data layout for series of tuples
-    if isinstance(dtype, types.BaseTuple):
-        if any(not isinstance(t, types.Number) for t in dtype.types):
-            # TODO: support more types. what types can be in recarrays?
-            raise ValueError("series tuple dtype {} includes non-numerics".format(dtype))
-        np_dtype = np.dtype(
-            ','.join(str(t) for t in dtype.types), align=True)
-        dtype = numba.numpy_support.from_dtype(np_dtype)
-
-    # TODO: other types?
-    # regular numpy array
-    return types.Array(dtype, 1, 'C')
-=======
+
 from sdc.hiframes.pd_series_type import (SeriesType, _get_series_array_type)
->>>>>>> 68881364
-
 
 def is_str_series_typ(t):
     return isinstance(t, SeriesType) and t.dtype == string_type
@@ -514,7 +373,7 @@
         return self._resolve_cov_func(ary, args, kws)
 
 # PR135. This needs to be commented out
-    if config_pipeline_hpat_default:
+    if sdc.config.config_pipeline_hpat_default:
         @bound_function("series.append")
         def resolve_append(self, ary, args, kws):
             # TODO: ignore_index
