--- conflicted
+++ resolved
@@ -36,11 +36,7 @@
 from numba.core import cgutils
 from numba.np import numpy_support
 from numba.core.typing import signature
-<<<<<<< HEAD
-from numba.core.boxing import box_array, unbox_array, box_list
-=======
 from numba.core.boxing import box_array, unbox_array, box_list, unbox_none
->>>>>>> 4c855983
 from numba.core.boxing import _NumbaTypeHelper
 from numba.cpython import listobj
 
@@ -267,24 +263,6 @@
         name_str = context.insert_const_string(c.builder.module, cname)
         cname_obj = pyapi.string_from_string(name_str)
 
-<<<<<<< HEAD
-        if dtype == string_type:
-            arr_obj = box_str_arr(arr_typ, arr, c)
-        elif isinstance(dtype, PDCategoricalDtype):
-            arr_obj = box_categorical_array(arr_typ, arr, c)
-            # context.nrt.incref(builder, arr_typ, arr)
-        elif dtype == types.List(string_type):
-            arr_obj = box_list(list_string_array_type, arr, c)
-            # context.nrt.incref(builder, arr_typ, arr)  # TODO required?
-            # pyapi.print_object(arr_obj)
-        else:
-            arr_obj = box_array(arr_typ, arr, c)
-            # TODO: is incref required?
-            # context.nrt.incref(builder, arr_typ, arr)
-        pyapi.dict_setitem(df_dict, cname_obj, arr_obj)
-
-        pyapi.decref(arr_obj)
-=======
         col_loc = typ.column_loc[cname]
         type_id, col_id = col_loc.type_id, col_loc.col_id
 
@@ -303,7 +281,6 @@
         arr_obj = pyapi.list_getitem(arrays_list_obj, col_id)
         pyapi.dict_setitem(df_dict, cname_obj, arr_obj)
 
->>>>>>> 4c855983
         pyapi.decref(cname_obj)
 
     df_obj = pyapi.call_method(class_obj, "DataFrame", (df_dict,))
@@ -311,18 +288,12 @@
 
     # set df.index if necessary
     if typ.index != types.none:
-<<<<<<< HEAD
-        arr_obj = _box_series_data(typ.index.dtype, typ.index, dataframe.index, c)
-        pyapi.object_setattr_string(df_obj, 'index', arr_obj)
-        pyapi.decref(arr_obj)
-=======
         index_obj = _box_index_data(typ.index, dataframe.index, c)
         pyapi.object_setattr_string(df_obj, 'index', index_obj)
         pyapi.decref(index_obj)
 
     for arrays_list_obj in arrays_list_objs.values():
         pyapi.decref(arrays_list_obj)
->>>>>>> 4c855983
 
     pyapi.decref(class_obj)
     # pyapi.gil_release(gil_state)    # release GIL
