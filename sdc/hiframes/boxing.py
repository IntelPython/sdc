# *****************************************************************************
# Copyright (c) 2019-2020, Intel Corporation All rights reserved.
#
# Redistribution and use in source and binary forms, with or without
# modification, are permitted provided that the following conditions are met:
#
#     Redistributions of source code must retain the above copyright notice,
#     this list of conditions and the following disclaimer.
#
#     Redistributions in binary form must reproduce the above copyright notice,
#     this list of conditions and the following disclaimer in the documentation
#     and/or other materials provided with the distribution.
#
# THIS SOFTWARE IS PROVIDED BY THE COPYRIGHT HOLDERS AND CONTRIBUTORS "AS IS"
# AND ANY EXPRESS OR IMPLIED WARRANTIES, INCLUDING, BUT NOT LIMITED TO,
# THE IMPLIED WARRANTIES OF MERCHANTABILITY AND FITNESS FOR A PARTICULAR
# PURPOSE ARE DISCLAIMED. IN NO EVENT SHALL THE COPYRIGHT HOLDER OR
# CONTRIBUTORS BE LIABLE FOR ANY DIRECT, INDIRECT, INCIDENTAL, SPECIAL,
# EXEMPLARY, OR CONSEQUENTIAL DAMAGES (INCLUDING, BUT NOT LIMITED TO,
# PROCUREMENT OF SUBSTITUTE GOODS OR SERVICES; LOSS OF USE, DATA, OR PROFITS;
# OR BUSINESS INTERRUPTION) HOWEVER CAUSED AND ON ANY THEORY OF LIABILITY,
# WHETHER IN CONTRACT, STRICT LIABILITY, OR TORT (INCLUDING NEGLIGENCE OR
# OTHERWISE) ARISING IN ANY WAY OUT OF THE USE OF THIS SOFTWARE,
# EVEN IF ADVISED OF THE POSSIBILITY OF SUCH DAMAGE.
# *****************************************************************************



import pandas as pd
import pandas.api.types
import numpy as np
import numba
from numba.extending import (typeof_impl, unbox, register_model, models,
                             NativeValue, box, intrinsic)
from numba import types
from numba.core import cgutils
from numba.np import numpy_support
from numba.core.typing import signature
from numba.core.boxing import box_array, unbox_array, box_list, unbox_none
from numba.core.boxing import _NumbaTypeHelper
from numba.cpython import listobj

from sdc.hiframes.pd_dataframe_type import DataFrameType
from sdc.str_ext import string_type, list_string_array_type
from sdc.str_arr_ext import (string_array_type, unbox_str_series, box_str_arr)
from sdc.datatypes.categorical.types import CategoricalDtypeType, Categorical
from sdc.datatypes.categorical.boxing import unbox_Categorical, box_Categorical
from sdc.hiframes.pd_series_ext import SeriesType
from sdc.hiframes.pd_series_type import _get_series_array_type

from sdc.hiframes.pd_dataframe_ext import get_structure_maps

from .. import hstr_ext
import llvmlite.binding as ll
from llvmlite import ir as lir
from llvmlite.llvmpy.core import Type as LLType
from sdc.datatypes.range_index_type import RangeIndexType
from sdc.extensions.indexes.range_index_ext import box_range_index, unbox_range_index
from sdc.str_arr_type import StringArrayType
ll.add_symbol('array_size', hstr_ext.array_size)
ll.add_symbol('array_getptr1', hstr_ext.array_getptr1)


@typeof_impl.register(pd.DataFrame)
def typeof_pd_dataframe(val, c):

    col_names = tuple(val.columns.tolist())
    # TODO: support other types like string and timestamp
    col_types = get_hiframes_dtypes(val)
    index_type = _infer_index_type(val.index)
    column_loc, _, _ = get_structure_maps(col_types, col_names)

    return DataFrameType(col_types, index_type, col_names, True, column_loc=column_loc)


# register series types for import
@typeof_impl.register(pd.Series)
def typeof_pd_series(val, c):
    index_type = _infer_index_type(val.index)
    is_named = val.name is not None
    return SeriesType(
        _infer_series_dtype(val), index=index_type, is_named=is_named)


@unbox(DataFrameType)
def unbox_dataframe(typ, val, c):
    """unbox dataframe to an empty DataFrame struct
    columns will be extracted later if necessary.
    """
    n_cols = len(typ.columns)
    column_strs = [numba.cpython.unicode.make_string_from_constant(
        c.context, c.builder, string_type, a) for a in typ.columns]
    # create dataframe struct and store values
    dataframe = cgutils.create_struct_proxy(typ)(c.context, c.builder)

    errorptr = cgutils.alloca_once_value(c.builder, cgutils.false_bit)

    col_list_type = types.List(string_type)
    ok, inst = listobj.ListInstance.allocate_ex(c.context, c.builder, col_list_type, n_cols)

    with c.builder.if_else(ok, likely=True) as (if_ok, if_not_ok):
        with if_ok:
            inst.size = c.context.get_constant(types.intp, n_cols)
            for i, column_str in enumerate(column_strs):
                inst.setitem(c.context.get_constant(types.intp, i), column_str, incref=False)
            dataframe.columns = inst.value

        with if_not_ok:
            c.builder.store(cgutils.true_bit, errorptr)

    # If an error occurred, drop the whole native list
    with c.builder.if_then(c.builder.load(errorptr)):
        c.context.nrt.decref(c.builder, col_list_type, inst.value)

    _, data_typs_map, types_order = get_structure_maps(typ.data, typ.columns)

    for col_typ in types_order:
        type_id, col_indices = data_typs_map[col_typ]
        n_type_cols = len(col_indices)
        list_type = types.List(col_typ)
        ok, inst = listobj.ListInstance.allocate_ex(c.context, c.builder, list_type, n_type_cols)

        with c.builder.if_else(ok, likely=True) as (if_ok, if_not_ok):
            with if_ok:
                inst.size = c.context.get_constant(types.intp, n_type_cols)
                for i, col_idx in enumerate(col_indices):
                    series_obj = c.pyapi.object_getattr_string(val, typ.columns[col_idx])
                    arr_obj = c.pyapi.object_getattr_string(series_obj, "values")
                    ty_series = typ.data[col_idx]
                    if isinstance(ty_series, types.Array):
                        native_val = unbox_array(typ.data[col_idx], arr_obj, c)
                    elif ty_series == string_array_type:
                        native_val = unbox_str_series(string_array_type, series_obj, c)

                    inst.setitem(c.context.get_constant(types.intp, i), native_val.value, incref=False)

                dataframe.data = c.builder.insert_value(dataframe.data, inst.value, type_id)

            with if_not_ok:
                c.builder.store(cgutils.true_bit, errorptr)

        # If an error occurred, drop the whole native list
        with c.builder.if_then(c.builder.load(errorptr)):
            c.context.nrt.decref(c.builder, list_type, inst.value)

    index_obj = c.pyapi.object_getattr_string(val, "index")
    dataframe.index = _unbox_index_data(typ.index, index_obj, c).value

    dataframe.parent = val

    # increase refcount of stored values
    if c.context.enable_nrt:
        # TODO: other objects?
        for var in column_strs:
            c.context.nrt.incref(c.builder, string_type, var)

    return NativeValue(dataframe._getvalue(), is_error=c.builder.load(errorptr))


def get_hiframes_dtypes(df):
    """get hiframe data types for a pandas dataframe
    """
    col_names = df.columns.tolist()
    hi_typs = [_get_series_array_type(_infer_series_dtype(df[cname]))
               for cname in col_names]
    return tuple(hi_typs)


def _infer_series_dtype(S):
    if S.dtype == np.dtype('O'):
        # XXX assuming the whole column is strings if 1st val is string
        # TODO: handle NA as 1st value
        i = 0
        while i < len(S) and (S.iloc[i] is np.nan or S.iloc[i] is None):
            i += 1
        if i == len(S):
            raise ValueError(
                "object dtype infer out of bounds for {}".format(S.name))

        first_val = S.iloc[i]
        if isinstance(first_val, list):
            return _infer_series_list_dtype(S)
        elif isinstance(first_val, str):
            return string_type
        else:
            raise ValueError(
                "object dtype infer: data type for column {} not supported".format(S.name))
    elif isinstance(S.dtype, pd.CategoricalDtype):
        return numba.typeof(S.dtype)
    # regular numpy types
    try:
        return numpy_support.from_dtype(S.dtype)
    except NotImplementedError:
        raise ValueError("np dtype infer: data type for column {} not supported".format(S.name))


def _infer_series_list_dtype(S):
    for i in range(len(S)):
        first_val = S.iloc[i]
        if not isinstance(first_val, list):
            raise ValueError(
                "data type for column {} not supported".format(S.name))
        if len(first_val) > 0:
            # TODO: support more types
            if isinstance(first_val[0], str):
                return types.List(string_type)
            else:
                raise ValueError(
                    "data type for column {} not supported".format(S.name))
    raise ValueError(
        "data type for column {} not supported".format(S.name))


def _infer_index_type(index):
    """ Deduces native Numba type used to represent index Python object """
    if isinstance(index, pd.RangeIndex):
        # depending on actual index value unbox to diff types: none-index if it matches
        # positions or to RangeIndexType in general case
        if (index.start == 0 and index.step == 1 and index.name is None):
            return types.none
        else:
            if index.name is None:
                return RangeIndexType()
            else:
                return RangeIndexType(is_named=True)

    # for unsupported pandas indexes we explicitly unbox to None
    if isinstance(index, pd.DatetimeIndex):
        return types.none
    if index.dtype == np.dtype('O'):
        # TO-DO: should we check that all elements are strings?
        if len(index) > 0 and isinstance(index[0], str):
            return string_array_type
        else:
            return types.none

    numba_index_type = numpy_support.from_dtype(index.dtype)
    return types.Array(numba_index_type, 1, 'C')


@box(DataFrameType)
def box_dataframe(typ, val, c):
    context = c.context
    builder = c.builder

    col_names = typ.columns
    arr_typs = typ.data

    dataframe = cgutils.create_struct_proxy(typ)(context, builder, value=val)

    pyapi = c.pyapi
    # gil_state = pyapi.gil_ensure()  # acquire GIL

    mod_name = context.insert_const_string(c.builder.module, "pandas")
    class_obj = pyapi.import_module_noblock(mod_name)
    df_dict = pyapi.dict_new()

    arrays_list_objs = {}
    for cname, arr_typ in zip(col_names, arr_typs):
        # df['cname'] = boxed_arr
        # TODO: datetime.date, DatetimeIndex?
        name_str = context.insert_const_string(c.builder.module, cname)
        cname_obj = pyapi.string_from_string(name_str)

        col_loc = typ.column_loc[cname]
        type_id, col_id = col_loc.type_id, col_loc.col_id

        # dataframe.data looks like a tuple(list(array))
        # e.g. ([array(int64, 1d, C), array(int64, 1d, C)], [array(float64, 1d, C)])
        arrays_list_obj = arrays_list_objs.get(type_id)
        if arrays_list_obj is None:
            list_typ = types.List(arr_typ)
            # extracting list from the tuple
            list_val = builder.extract_value(dataframe.data, type_id)
            # getting array from the list to box it then
            arrays_list_obj = box_list(list_typ, list_val, c)
            arrays_list_objs[type_id] = arrays_list_obj

        # PyList_GetItem returns borrowed reference
        arr_obj = pyapi.list_getitem(arrays_list_obj, col_id)
        pyapi.dict_setitem(df_dict, cname_obj, arr_obj)

        pyapi.decref(cname_obj)

    df_obj = pyapi.call_method(class_obj, "DataFrame", (df_dict,))
    pyapi.decref(df_dict)

    # set df.index if necessary
    if typ.index != types.none:
        index_obj = _box_index_data(typ.index, dataframe.index, c)
        pyapi.object_setattr_string(df_obj, 'index', index_obj)
        pyapi.decref(index_obj)

    for arrays_list_obj in arrays_list_objs.values():
        pyapi.decref(arrays_list_obj)

    pyapi.decref(class_obj)
    # pyapi.gil_release(gil_state)    # release GIL
    return df_obj


@intrinsic
def unbox_dataframe_column(typingctx, df, i=None):

    def codegen(context, builder, sig, args):
        pyapi = context.get_python_api(builder)
        c = numba.pythonapi._UnboxContext(context, builder, pyapi)

        df_typ = sig.args[0]
        col_ind = sig.args[1].literal_value
        data_typ = df_typ.data[col_ind]
        col_name = df_typ.columns[col_ind]
        # TODO: refcounts?

        dataframe = cgutils.create_struct_proxy(
            sig.args[0])(context, builder, value=args[0])
        series_obj = c.pyapi.object_getattr_string(dataframe.parent, col_name)
        arr_obj = c.pyapi.object_getattr_string(series_obj, "values")

        # TODO: support column of tuples?
        native_val = _unbox_series_data(
            data_typ.dtype, data_typ, arr_obj, c)

        c.pyapi.decref(series_obj)
        c.pyapi.decref(arr_obj)
        c.context.nrt.incref(builder, df_typ.index, dataframe.index)

        # assign array and set unboxed flag
        dataframe.data = builder.insert_value(
            dataframe.data, native_val.value, col_ind)
        return dataframe._getvalue()

    return signature(df, df, i), codegen


def _unbox_index_data(index_typ, index_obj, c):
    """ Unboxes Pandas index object basing on the native type inferred previously.
        Params:
            index_typ: native Numba type the object is to be unboxed into
            index_obj: Python object to be unboxed
            c: LLVM context object
        Returns: LLVM instructions to generate native value
    """
    if isinstance(index_typ, RangeIndexType):
        return unbox_range_index(index_typ, index_obj, c)

    if index_typ == string_array_type:
        return unbox_str_series(index_typ, index_obj, c)

    if isinstance(index_typ, types.Array):
        index_data = c.pyapi.object_getattr_string(index_obj, "_data")
        res = unbox_array(index_typ, index_data, c)
        c.pyapi.decref(index_data)
        return res

    if isinstance(index_typ, types.NoneType):
        return unbox_none(index_typ, index_obj, c)

    assert False, f"_unbox_index_data: unexpected index type({index_typ}) while unboxing"


@unbox(SeriesType)
def unbox_series(typ, val, c):
    arr_obj = c.pyapi.object_getattr_string(val, "values")
    series = cgutils.create_struct_proxy(typ)(c.context, c.builder)
    series.data = _unbox_series_data(typ.dtype, typ.data, arr_obj, c).value
<<<<<<< HEAD

    index_obj = c.pyapi.object_getattr_string(val, "index")
    series.index = _unbox_index_data(typ.index, index_obj, c).value
=======
    # TODO: other indices
    if typ.index == string_array_type:
        index_obj = c.pyapi.object_getattr_string(val, "index")
        series.index = unbox_str_series(string_array_type, index_obj, c).value
        c.pyapi.decref(index_obj)

    if isinstance(typ.index, types.Array):
        index_obj = c.pyapi.object_getattr_string(val, "index")
        index_data = c.pyapi.object_getattr_string(index_obj, "_data")
        series.index = unbox_array(typ.index, index_data, c).value
        c.pyapi.decref(index_obj)
        c.pyapi.decref(index_data)
>>>>>>> 4cf1deb8

    if typ.is_named:
        name_obj = c.pyapi.object_getattr_string(val, "name")
        series.name = numba.unicode.unbox_unicode_str(
            string_type, name_obj, c).value
        c.pyapi.decref(name_obj)

<<<<<<< HEAD
=======
    # TODO: handle index and name
>>>>>>> 4cf1deb8
    c.pyapi.decref(arr_obj)
    c.pyapi.decref(index_obj)
    return NativeValue(series._getvalue())


def _unbox_series_data(dtype, data_typ, arr_obj, c):
    if data_typ == string_array_type:
        return unbox_str_series(string_array_type, arr_obj, c)
    elif data_typ == list_string_array_type:
        return _unbox_array_list_str(arr_obj, c)
    elif isinstance(dtype, CategoricalDtypeType):
        return unbox_Categorical(data_typ, arr_obj, c)

    # TODO: error handling like Numba callwrappers.py
    return unbox_array(data_typ, arr_obj, c)


@box(SeriesType)
def box_series(typ, val, c):
    """
    """
    mod_name = c.context.insert_const_string(c.builder.module, "pandas")
    pd_class_obj = c.pyapi.import_module_noblock(mod_name)
    dtype = typ.dtype

    series = cgutils.create_struct_proxy(
        typ)(c.context, c.builder, val)

    arr = _box_series_data(dtype, typ.data, series.data, c)

    if typ.index is types.none:
        index = c.pyapi.make_none()
    else:
        index = _box_index_data(typ.index, series.index, c)

    if typ.is_named:
        name = c.pyapi.from_native_value(string_type, series.name)
    else:
        name = c.pyapi.make_none()

    dtype = c.pyapi.make_none()  # TODO: dtype
    res = c.pyapi.call_method(
        pd_class_obj, "Series", (arr, index, dtype, name))

    c.pyapi.decref(arr)
    c.pyapi.decref(index)
    c.pyapi.decref(dtype)
    c.pyapi.decref(name)
    c.pyapi.decref(pd_class_obj)
    return res


def _box_series_data(dtype, data_typ, val, c):

    if isinstance(dtype, types.BaseTuple):
        np_dtype = np.dtype(
            ','.join(str(t) for t in dtype.types), align=True)
        dtype = numba.np.numpy_support.from_dtype(np_dtype)

    if dtype == string_type:
        arr = box_str_arr(string_array_type, val, c)
    elif isinstance(dtype, CategoricalDtypeType):
        arr = box_Categorical(data_typ, val, c)
    elif dtype == types.List(string_type):
        arr = box_list(list_string_array_type, val, c)
    else:
        arr = box_array(data_typ, val, c)

    if isinstance(dtype, types.Record):
        o_str = c.context.insert_const_string(c.builder.module, "O")
        o_str = c.pyapi.string_from_string(o_str)
        arr = c.pyapi.call_method(arr, "astype", (o_str,))

    return arr


def _box_index_data(index_typ, val, c):
    """ Boxes native value used to represent Pandas index into appropriate Python object.
        Params:
            index_typ: Numba type of native value
            val: native value
            c: LLVM context object
        Returns: Python object native value is boxed into
    """
    assert isinstance(index_typ, (RangeIndexType, StringArrayType, types.Array, types.NoneType))

    if isinstance(index_typ, RangeIndexType):
        index = box_range_index(index_typ, val, c)
    elif isinstance(index_typ, types.Array):
        index = box_array(index_typ, val, c)
    elif isinstance(index_typ, StringArrayType):
        index = box_str_arr(string_array_type, val, c)
    else:  # index_typ is types.none
        index = c.pyapi.make_none()

    return index


def _unbox_array_list_str(obj, c):
    #
    typ = list_string_array_type
    # from unbox_list
    errorptr = cgutils.alloca_once_value(c.builder, cgutils.false_bit)
    listptr = cgutils.alloca_once(c.builder, c.context.get_value_type(typ))

    # get size of array
    arr_size_fnty = LLType.function(c.pyapi.py_ssize_t, [c.pyapi.pyobj])
    arr_size_fn = c.pyapi._get_function(arr_size_fnty, name="array_size")
    size = c.builder.call(arr_size_fn, [obj])
    # cgutils.printf(c.builder, 'size %d\n', size)

    _python_array_obj_to_native_list(typ, obj, c, size, listptr, errorptr)

    return NativeValue(c.builder.load(listptr),
                       is_error=c.builder.load(errorptr))


def _python_array_obj_to_native_list(typ, obj, c, size, listptr, errorptr):
    """
    Construct a new native list from a Python array of objects.
    copied from _python_list_to_native but list_getitem is converted to array
    getitem.
    """
    def check_element_type(nth, itemobj, expected_typobj):
        typobj = nth.typeof(itemobj)
        # Check if *typobj* is NULL
        with c.builder.if_then(
                cgutils.is_null(c.builder, typobj),
                likely=False,
        ):
            c.builder.store(cgutils.true_bit, errorptr)
            loop.do_break()
        # Mandate that objects all have the same exact type
        type_mismatch = c.builder.icmp_signed('!=', typobj, expected_typobj)

        with c.builder.if_then(type_mismatch, likely=False):
            c.builder.store(cgutils.true_bit, errorptr)
            c.pyapi.err_format(
                "PyExc_TypeError",
                "can't unbox heterogeneous list: %S != %S",
                expected_typobj, typobj,
            )
            c.pyapi.decref(typobj)
            loop.do_break()
        c.pyapi.decref(typobj)

    # Allocate a new native list
    ok, list = listobj.ListInstance.allocate_ex(c.context, c.builder, typ, size)
    # Array getitem call
    arr_get_fnty = LLType.function(LLType.pointer(c.pyapi.pyobj), [c.pyapi.pyobj, c.pyapi.py_ssize_t])
    arr_get_fn = c.pyapi._get_function(arr_get_fnty, name="array_getptr1")

    with c.builder.if_else(ok, likely=True) as (if_ok, if_not_ok):
        with if_ok:
            list.size = size
            zero = lir.Constant(size.type, 0)
            with c.builder.if_then(c.builder.icmp_signed('>', size, zero),
                                   likely=True):
                # Traverse Python list and unbox objects into native list
                with _NumbaTypeHelper(c) as nth:
                    # Note: *expected_typobj* can't be NULL
                    # TODO: enable type checking when emty list item in
                    # list(list(str)) case can be handled
                    # expected_typobj = nth.typeof(c.builder.load(
                    #                 c.builder.call(arr_get_fn, [obj, zero])))
                    with cgutils.for_range(c.builder, size) as loop:
                        itemobj = c.builder.call(arr_get_fn, [obj, loop.index])
                        # extra load since we have ptr to object
                        itemobj = c.builder.load(itemobj)
                        # c.pyapi.print_object(itemobj)
                        # check_element_type(nth, itemobj, expected_typobj)
                        # XXX we don't call native cleanup for each
                        # list element, since that would require keeping
                        # of which unboxings have been successful.
                        native = c.unbox(typ.dtype, itemobj)
                        with c.builder.if_then(native.is_error, likely=False):
                            c.builder.store(cgutils.true_bit, errorptr)
                            loop.do_break()
                        # The object (e.g. string) is stored so incref=True
                        list.setitem(loop.index, native.value, incref=True)
                    # c.pyapi.decref(expected_typobj)
            if typ.reflected:
                list.parent = obj
            # Stuff meminfo pointer into the Python object for
            # later reuse.
            with c.builder.if_then(c.builder.not_(c.builder.load(errorptr)),
                                   likely=False):
                c.pyapi.object_set_private_data(obj, list.meminfo)
            list.set_dirty(False)
            c.builder.store(list.value, listptr)

        with if_not_ok:
            c.builder.store(cgutils.true_bit, errorptr)

    # If an error occurred, drop the whole native list
    with c.builder.if_then(c.builder.load(errorptr)):
        c.context.nrt.decref(c.builder, typ, list.value)<|MERGE_RESOLUTION|>--- conflicted
+++ resolved
@@ -145,6 +145,7 @@
 
     index_obj = c.pyapi.object_getattr_string(val, "index")
     dataframe.index = _unbox_index_data(typ.index, index_obj, c).value
+    c.pyapi.decref(index_obj)
 
     dataframe.parent = val
 
@@ -364,35 +365,16 @@
     arr_obj = c.pyapi.object_getattr_string(val, "values")
     series = cgutils.create_struct_proxy(typ)(c.context, c.builder)
     series.data = _unbox_series_data(typ.dtype, typ.data, arr_obj, c).value
-<<<<<<< HEAD
 
     index_obj = c.pyapi.object_getattr_string(val, "index")
     series.index = _unbox_index_data(typ.index, index_obj, c).value
-=======
-    # TODO: other indices
-    if typ.index == string_array_type:
-        index_obj = c.pyapi.object_getattr_string(val, "index")
-        series.index = unbox_str_series(string_array_type, index_obj, c).value
-        c.pyapi.decref(index_obj)
-
-    if isinstance(typ.index, types.Array):
-        index_obj = c.pyapi.object_getattr_string(val, "index")
-        index_data = c.pyapi.object_getattr_string(index_obj, "_data")
-        series.index = unbox_array(typ.index, index_data, c).value
-        c.pyapi.decref(index_obj)
-        c.pyapi.decref(index_data)
->>>>>>> 4cf1deb8
 
     if typ.is_named:
         name_obj = c.pyapi.object_getattr_string(val, "name")
-        series.name = numba.unicode.unbox_unicode_str(
+        series.name = numba.cpython.unicode.unbox_unicode_str(
             string_type, name_obj, c).value
         c.pyapi.decref(name_obj)
 
-<<<<<<< HEAD
-=======
-    # TODO: handle index and name
->>>>>>> 4cf1deb8
     c.pyapi.decref(arr_obj)
     c.pyapi.decref(index_obj)
     return NativeValue(series._getvalue())
