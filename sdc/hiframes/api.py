# *****************************************************************************
# Copyright (c) 2020, Intel Corporation All rights reserved.
#
# Redistribution and use in source and binary forms, with or without
# modification, are permitted provided that the following conditions are met:
#
#     Redistributions of source code must retain the above copyright notice,
#     this list of conditions and the following disclaimer.
#
#     Redistributions in binary form must reproduce the above copyright notice,
#     this list of conditions and the following disclaimer in the documentation
#     and/or other materials provided with the distribution.
#
# THIS SOFTWARE IS PROVIDED BY THE COPYRIGHT HOLDERS AND CONTRIBUTORS "AS IS"
# AND ANY EXPRESS OR IMPLIED WARRANTIES, INCLUDING, BUT NOT LIMITED TO,
# THE IMPLIED WARRANTIES OF MERCHANTABILITY AND FITNESS FOR A PARTICULAR
# PURPOSE ARE DISCLAIMED. IN NO EVENT SHALL THE COPYRIGHT HOLDER OR
# CONTRIBUTORS BE LIABLE FOR ANY DIRECT, INDIRECT, INCIDENTAL, SPECIAL,
# EXEMPLARY, OR CONSEQUENTIAL DAMAGES (INCLUDING, BUT NOT LIMITED TO,
# PROCUREMENT OF SUBSTITUTE GOODS OR SERVICES; LOSS OF USE, DATA, OR PROFITS;
# OR BUSINESS INTERRUPTION) HOWEVER CAUSED AND ON ANY THEORY OF LIABILITY,
# WHETHER IN CONTRACT, STRICT LIABILITY, OR TORT (INCLUDING NEGLIGENCE OR
# OTHERWISE) ARISING IN ANY WAY OUT OF THE USE OF THIS SOFTWARE,
# EVEN IF ADVISED OF THE POSSIBILITY OF SUCH DAMAGE.
# *****************************************************************************


import numpy as np
import pandas as pd

import numba
from numba.core import cgutils, types
<<<<<<< HEAD
from numba.parfors import array_analysis
=======
>>>>>>> 4c855983
from numba.core.typing import signature
from numba.core.typing.templates import infer_global, AbstractTemplate, CallableTemplate
from numba.extending import overload, intrinsic
from numba.core.imputils import (lower_builtin, impl_ret_borrowed)

import sdc
from sdc.str_ext import string_type, list_string_array_type
from sdc.str_arr_ext import (StringArrayType, string_array_type)
from sdc.datatypes.range_index_type import RangeIndexType
from sdc.hiframes.pd_series_ext import (
    SeriesType,
    if_series_to_array_type)
from numba.core.errors import TypingError


def isna(arr, i):
    return False


@overload(isna)
def isna_overload(arr, i):
    if arr == string_array_type:
        return lambda arr, i: sdc.str_arr_ext.str_arr_is_na(arr, i)
    # TODO: support NaN in list(list(str))
    if arr == list_string_array_type:
        return lambda arr, i: False
    # TODO: extend to other types
    assert isinstance(arr, types.Array) or isinstance(arr, types.List)
    dtype = arr.dtype
    if isinstance(dtype, types.Float):
        return lambda arr, i: np.isnan(arr[i])

    # NaT for dt64
    if isinstance(dtype, (types.NPDatetime, types.NPTimedelta)):
        nat = dtype('NaT')
        # TODO: replace with np.isnat
        return lambda arr, i: arr[i] == nat

    # XXX integers don't have nans, extend to boolean
    return lambda arr, i: False


def get_nan_mask(arr):
    return np.zeros(len(arr), np.bool_)


@overload(get_nan_mask)
def get_nan_mask_overload(arr):

    _func_name = "Function: get_nan_mask"
    def get_nan_mask_via_isna_impl(arr):
        len_arr = len(arr)
        res = np.empty(len_arr, dtype=np.bool_)
        for i in numba.prange(len_arr):
            res[i] = isna(arr, i)
        return res

    if isinstance(arr, types.Array):
        dtype = arr.dtype
        if isinstance(dtype, types.Float):
            return lambda arr: np.isnan(arr)
        elif isinstance(dtype, (types.Boolean, types.Integer)):
            return lambda arr: np.zeros(len(arr), np.bool_)
        elif isinstance(dtype, (types.NPDatetime, types.NPTimedelta)):
            return get_nan_mask_via_isna_impl
        else:
            raise TypingError('{} Not implemented for arrays with dtype: {}'.format(_func_name, dtype))
    else:
        # for StringArrayType and other cases rely on isna implementation
        return get_nan_mask_via_isna_impl


# the same as fix_df_array but can be parallel
@numba.generated_jit(nopython=True)
def parallel_fix_df_array(c):  # pragma: no cover
    return lambda c: fix_df_array(c)


def fix_rolling_array(c):  # pragma: no cover
    return c


def dummy_unbox_series(arr):
    return arr


@infer_global(dummy_unbox_series)
class DummyToSeriesType(AbstractTemplate):
    def generic(self, args, kws):
        assert not kws
        assert len(args) == 1
        arr = if_series_to_array_type(args[0], True)
        return signature(arr, *args)


@lower_builtin(dummy_unbox_series, types.Any)
def dummy_unbox_series_impl(context, builder, sig, args):
    return impl_ret_borrowed(context, builder, sig.return_type, args[0])


# this function should be used for getting S._data for alias analysis to work
# no_cpython_wrapper since Array(DatetimeDate) cannot be boxed
@numba.generated_jit(nopython=True, no_cpython_wrapper=True)
def get_series_data(S):
    return lambda S: S._data


def fix_df_array(column):
    return column


@overload(fix_df_array)
def fix_df_array_overload(column):

    if (isinstance(column, types.List)):
        dtype = column.dtype
        if isinstance(dtype, (types.Number, types.Boolean)):
            def fix_df_array_list_impl(column):
                return np.array(column)
            return fix_df_array_list_impl

        if (dtype == string_type or isinstance(dtype, types.Optional) and dtype.type == string_type):
            def fix_df_array_list_str_impl(column):  # pragma: no cover
                return sdc.str_arr_ext.StringArray(column)
            return fix_df_array_list_str_impl

    if isinstance(column, SeriesType):
        return lambda column: column._data

    if isinstance(column, RangeIndexType):
        return lambda column: np.array(column)

    if isinstance(column, (types.Array, StringArrayType)):
        return lambda column: column


def fix_df_index(index, *columns):
    return index


@overload(fix_df_index)
def fix_df_index_overload(index, *columns):

    # TO-DO: replace types.none index with separate type, e.g. DefaultIndex
    if (index is None or isinstance(index, types.NoneType)):
        def fix_df_index_impl(index, *columns):
            return None

    elif isinstance(index, RangeIndexType):
        def fix_df_index_impl(index, *columns):
            return index

    else:
        # default case, transform index the same as df data
        def fix_df_index_impl(index, *columns):
            return fix_df_array(index)

    return fix_df_index_impl


@infer_global(fix_rolling_array)
class FixDfRollingArrayType(AbstractTemplate):
    def generic(self, args, kws):
        assert not kws
        assert len(args) == 1
        column = args[0]
        dtype = column.dtype
        ret_typ = column
        if dtype == types.boolean or isinstance(dtype, types.Integer):
            ret_typ = types.Array(types.float64, 1, 'C')
        # TODO: add other types
        return signature(ret_typ, column)


@lower_builtin(fix_rolling_array, types.Any)  # TODO: replace Any with types
def lower_fix_rolling_array(context, builder, sig, args):
    func = fix_rolling_array_overload(sig.args[0])
    res = context.compile_internal(builder, func, sig, args)
    return impl_ret_borrowed(context, builder, sig.return_type, res)


def fix_rolling_array_overload(column):
    assert isinstance(column, types.Array)
    dtype = column.dtype
    # convert bool and integer to float64
    if dtype == types.boolean or isinstance(dtype, types.Integer):
        def fix_rolling_array_impl(column):  # pragma: no cover
            return column.astype(np.float64)
    else:
        def fix_rolling_array_impl(column):  # pragma: no cover
            return column
    return fix_rolling_array_impl


@intrinsic
def init_series(typingctx, data, index=None, name=None):
    """Create a Series with provided data, index and name values.
    Used as a single constructor for Series and assigning its data, so that
    optimization passes can look for init_series() to see if underlying
    data has changed, and get the array variables from init_series() args if
    not changed.
    """

    index = types.none if index is None else index
    name = types.none if name is None else name
    is_named = False if name is types.none else True

    def codegen(context, builder, signature, args):
        data_val, index_val, name_val = args
        # create series struct and store values
        series = cgutils.create_struct_proxy(
            signature.return_type)(context, builder)
        series.data = data_val
        series.index = index_val
        if is_named:
            if isinstance(name, types.StringLiteral):
                series.name = numba.cpython.unicode.make_string_from_constant(
                    context, builder, string_type, name.literal_value)
            else:
                series.name = name_val

        # increase refcount of stored values
        if context.enable_nrt:
            context.nrt.incref(builder, signature.args[0], data_val)
            context.nrt.incref(builder, signature.args[1], index_val)
            if is_named:
                context.nrt.incref(builder, signature.args[2], name_val)

        return series._getvalue()

    dtype = data.dtype
    # XXX pd.DataFrame() calls init_series for even Series since it's untyped
    data = if_series_to_array_type(data)
    ret_typ = SeriesType(dtype, data, index, is_named)
    sig = signature(ret_typ, data, index, name)
    return sig, codegen<|MERGE_RESOLUTION|>--- conflicted
+++ resolved
@@ -30,10 +30,6 @@
 
 import numba
 from numba.core import cgutils, types
-<<<<<<< HEAD
-from numba.parfors import array_analysis
-=======
->>>>>>> 4c855983
 from numba.core.typing import signature
 from numba.core.typing.templates import infer_global, AbstractTemplate, CallableTemplate
 from numba.extending import overload, intrinsic
