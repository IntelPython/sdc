# -*- coding: utf-8 -*-
# *****************************************************************************
# Copyright (c) 2020, Intel Corporation All rights reserved.
#
# Redistribution and use in source and binary forms, with or without
# modification, are permitted provided that the following conditions are met:
#
#     Redistributions of source code must retain the above copyright notice,
#     this list of conditions and the following disclaimer.
#
#     Redistributions in binary form must reproduce the above copyright notice,
#     this list of conditions and the following disclaimer in the documentation
#     and/or other materials provided with the distribution.
#
# THIS SOFTWARE IS PROVIDED BY THE COPYRIGHT HOLDERS AND CONTRIBUTORS "AS IS"
# AND ANY EXPRESS OR IMPLIED WARRANTIES, INCLUDING, BUT NOT LIMITED TO,
# THE IMPLIED WARRANTIES OF MERCHANTABILITY AND FITNESS FOR A PARTICULAR
# PURPOSE ARE DISCLAIMED. IN NO EVENT SHALL THE COPYRIGHT HOLDER OR
# CONTRIBUTORS BE LIABLE FOR ANY DIRECT, INDIRECT, INCIDENTAL, SPECIAL,
# EXEMPLARY, OR CONSEQUENTIAL DAMAGES (INCLUDING, BUT NOT LIMITED TO,
# PROCUREMENT OF SUBSTITUTE GOODS OR SERVICES; LOSS OF USE, DATA, OR PROFITS;
# OR BUSINESS INTERRUPTION) HOWEVER CAUSED AND ON ANY THEORY OF LIABILITY,
# WHETHER IN CONTRACT, STRICT LIABILITY, OR TORT (INCLUDING NEGLIGENCE OR
# OTHERWISE) ARISING IN ANY WAY OUT OF THE USE OF THIS SOFTWARE,
# EVEN IF ADVISED OF THE POSSIBILITY OF SUCH DAMAGE.
# *****************************************************************************

"""

| This file contains SDC numpy modified functions, rewritten according to concurrency

"""

import numba
import numpy

from numba import types, jit, prange, numpy_support, literally
from numba.errors import TypingError
from numba.targets.arraymath import get_isnan

import sdc
from sdc.utilities.sdc_typing_utils import TypeChecker
from sdc.str_arr_ext import (StringArrayType, pre_alloc_string_array, get_utf8_size, str_arr_is_na)
from sdc.utilities.utils import sdc_overload, sdc_register_jitable


def astype(self, dtype):
    pass


def isnan(self):
    pass


def notnan(self):
    pass


def sum(self):
    pass


def nansum(self):
    pass


@sdc_overload(astype)
def sdc_astype_overload(self, dtype):
    """
    Intel Scalable Dataframe Compiler Developer Guide
    *************************************************
    Parallel replacement of numpy.astype.

    .. only:: developer
       Test: python -m sdc.runtests sdc.tests.test_sdc_numpy -k astype

    """

    ty_checker = TypeChecker("numpy-like 'astype'")
    if not isinstance(self, types.Array):
        return None

    if not isinstance(dtype, (types.functions.NumberClass, types.Function, types.Literal)):
        def impl(self, dtype):
            return astype(self, literally(dtype))

        return impl

    if not isinstance(dtype, (types.StringLiteral, types.UnicodeType, types.Function, types.functions.NumberClass)):
        ty_checker.raise_exc(dtype, 'string or type', 'dtype')

    if (
        (isinstance(dtype, types.Function) and dtype.typing_key == str) or
        (isinstance(dtype, types.StringLiteral) and dtype.literal_value == 'str')
    ):
        def sdc_astype_number_to_string_impl(self, dtype):
            num_bytes = 0
            arr_len = len(self)

            # Get total bytes for new array
            for i in prange(arr_len):
                item = self[i]
                num_bytes += get_utf8_size(str(item))

            data = pre_alloc_string_array(arr_len, num_bytes)

            for i in range(arr_len):
                item = self[i]
                data[i] = str(item)  # TODO: check NA

            return data

        return sdc_astype_number_to_string_impl

    if (isinstance(self, types.Array) and isinstance(dtype, (types.StringLiteral, types.functions.NumberClass))):
        def sdc_astype_number_impl(self, dtype):
            arr = numpy.empty(len(self), dtype=numpy.dtype(dtype))
            for i in numba.prange(len(self)):
                arr[i] = self[i]

            return arr

        return sdc_astype_number_impl

    ty_checker.raise_exc(self.dtype, 'str or type', 'self.dtype')


@sdc_overload(notnan)
def sdc_isnan_overload(self):
    """
    Intel Scalable Dataframe Compiler Developer Guide
    *************************************************
    Parallel replacement of numpy.notnan.
    .. only:: developer
       Test: python -m sdc.runtests sdc.tests.test_sdc_numpy -k notnan
    """

    if not isinstance(self, types.Array):
        return None

    dtype = self.dtype
    isnan = get_isnan(dtype)
    if isinstance(dtype, types.Integer):
        def sdc_notnan_int_impl(self):
            length = len(self)
            res = numpy.ones(shape=length, dtype=numpy.bool_)

            return res

        return sdc_notnan_int_impl

    if isinstance(dtype, types.Float):
        def sdc_notnan_float_impl(self):
            length = len(self)
            res = numpy.empty(shape=length, dtype=numpy.bool_)
            for i in prange(length):
                res[i] = not isnan(self[i])

            return res

        return sdc_notnan_float_impl

    ty_checker.raise_exc(dtype, 'int or float', 'self.dtype')


@sdc_overload(isnan)
def sdc_isnan_overload(self):
    """
    Intel Scalable Dataframe Compiler Developer Guide
    *************************************************
    Parallel replacement of numpy.isnan.
    .. only:: developer
       Test: python -m sdc.runtests sdc.tests.test_sdc_numpy -k isnan
    """

    if not isinstance(self, types.Array):
        return None

    dtype = self.dtype
    isnan = get_isnan(dtype)
    if isinstance(dtype, types.Integer):
        def sdc_isnan_int_impl(self):
            length = len(self)
            res = numpy.zeros(shape=length, dtype=numpy.bool_)

            return res

        return sdc_isnan_int_impl

    if isinstance(dtype, types.Float):
        def sdc_isnan_float_impl(self):
            length = len(self)
            res = numpy.empty(shape=length, dtype=numpy.bool_)
            for i in prange(length):
                res[i] = isnan(self[i])

            return res

        return sdc_isnan_float_impl

    ty_checker.raise_exc(dtype, 'int or float', 'self.dtype')


@sdc_overload(sum)
def sdc_sum_overload(self):
    """
    Intel Scalable Dataframe Compiler Developer Guide
    *************************************************
    Parallel replacement of numpy.sum.
    .. only:: developer
       Test: python -m sdc.runtests sdc.tests.test_sdc_numpy -k sum
    """

    dtype = self.dtype
    isnan = get_isnan(dtype)
    if not isinstance(self, types.Array):
        return None

    if isinstance(dtype, types.Number):
        def sdc_sum_number_impl(self):
            length = len(self)
            result = 0
            for i in prange(length):
                if not isnan(self[i]):
                    result += self[i]
                else:
                    return numpy.nan

            return result

        return sdc_sum_number_impl

    if isinstance(dtype, (types.Boolean, bool)):
        def sdc_sum_number_impl(self):
            length = len(self)
            result = 0
            for i in prange(length):
                if self[i]:
                    result += self[i]

            return result

        return sdc_sum_number_impl


@sdc_overload(nansum)
def sdc_nansum_overload(self):
    """
    Intel Scalable Dataframe Compiler Developer Guide
    *************************************************
    Parallel replacement of numpy.nansum.
    .. only:: developer
       Test: python -m sdc.runtests sdc.tests.test_sdc_numpy -k nansum
    """

    dtype = self.dtype
    isnan = get_isnan(dtype)
    if not isinstance(self, types.Array):
        return None

    if isinstance(dtype, types.Number):
        def sdc_nansum_number_impl(self):
            length = len(self)
            result = 0
            for i in prange(length):
                if not numpy.isnan(self[i]):
                    result += self[i]

            return result

        return sdc_nansum_number_impl

<<<<<<< HEAD
    if isinstance(dtype, (types.Boolean, bool)):
        def sdc_nansum_number_impl(self):
            length = len(self)
            result = 0
            for i in prange(length):
                if self[i]:
                    result += self[i]

            return result

        return sdc_nansum_number_impl
=======

def nanmin(a):
    pass


def nanmax(a):
    pass


def nan_min_max_overload_factory(reduce_op):
    def ov_impl(a):
        if not isinstance(a, types.Array):
            return

        if isinstance(a.dtype, (types.Float, types.Complex)):
            isnan = get_isnan(a.dtype)
            initial_result = {
                min: numpy.inf,
                max: -numpy.inf,
            }[reduce_op]

            def impl(a):
                result = initial_result
                nan_count = 0
                length = len(a)
                for i in prange(length):
                    v = a[i]
                    if not isnan(v):
                        result = reduce_op(result, v)
                    else:
                        nan_count += 1

                if nan_count == length:
                    return numpy.nan

                return result
            return impl
        else:
            def impl(a):
                result = a[0]
                for i in prange(len(a) - 1):
                    result = reduce_op(result, a[i + 1])
                return result
            return impl

    return ov_impl


sdc_overload(nanmin)(nan_min_max_overload_factory(min))
sdc_overload(nanmax)(nan_min_max_overload_factory(max))
>>>>>>> fd2e97a3
<|MERGE_RESOLUTION|>--- conflicted
+++ resolved
@@ -270,7 +270,6 @@
 
         return sdc_nansum_number_impl
 
-<<<<<<< HEAD
     if isinstance(dtype, (types.Boolean, bool)):
         def sdc_nansum_number_impl(self):
             length = len(self)
@@ -282,7 +281,7 @@
             return result
 
         return sdc_nansum_number_impl
-=======
+
 
 def nanmin(a):
     pass
@@ -332,5 +331,4 @@
 
 
 sdc_overload(nanmin)(nan_min_max_overload_factory(min))
-sdc_overload(nanmax)(nan_min_max_overload_factory(max))
->>>>>>> fd2e97a3
+sdc_overload(nanmax)(nan_min_max_overload_factory(max))