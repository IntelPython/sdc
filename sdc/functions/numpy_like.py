# -*- coding: utf-8 -*-
# *****************************************************************************
# Copyright (c) 2020, Intel Corporation All rights reserved.
#
# Redistribution and use in source and binary forms, with or without
# modification, are permitted provided that the following conditions are met:
#
#     Redistributions of source code must retain the above copyright notice,
#     this list of conditions and the following disclaimer.
#
#     Redistributions in binary form must reproduce the above copyright notice,
#     this list of conditions and the following disclaimer in the documentation
#     and/or other materials provided with the distribution.
#
# THIS SOFTWARE IS PROVIDED BY THE COPYRIGHT HOLDERS AND CONTRIBUTORS "AS IS"
# AND ANY EXPRESS OR IMPLIED WARRANTIES, INCLUDING, BUT NOT LIMITED TO,
# THE IMPLIED WARRANTIES OF MERCHANTABILITY AND FITNESS FOR A PARTICULAR
# PURPOSE ARE DISCLAIMED. IN NO EVENT SHALL THE COPYRIGHT HOLDER OR
# CONTRIBUTORS BE LIABLE FOR ANY DIRECT, INDIRECT, INCIDENTAL, SPECIAL,
# EXEMPLARY, OR CONSEQUENTIAL DAMAGES (INCLUDING, BUT NOT LIMITED TO,
# PROCUREMENT OF SUBSTITUTE GOODS OR SERVICES; LOSS OF USE, DATA, OR PROFITS;
# OR BUSINESS INTERRUPTION) HOWEVER CAUSED AND ON ANY THEORY OF LIABILITY,
# WHETHER IN CONTRACT, STRICT LIABILITY, OR TORT (INCLUDING NEGLIGENCE OR
# OTHERWISE) ARISING IN ANY WAY OUT OF THE USE OF THIS SOFTWARE,
# EVEN IF ADVISED OF THE POSSIBILITY OF SUCH DAMAGE.
# *****************************************************************************

"""

| This file contains SDC numpy modified functions, rewritten according to concurrency

"""

import numba
import numpy

from numba import types, jit, prange, numpy_support, literally
from numba.errors import TypingError
from numba.targets.arraymath import get_isnan

import sdc
from sdc.utilities.sdc_typing_utils import TypeChecker
from sdc.str_arr_ext import (StringArrayType, pre_alloc_string_array, get_utf8_size, str_arr_is_na)
from sdc.utilities.utils import sdc_overload, sdc_register_jitable


def astype(self, dtype):
    pass


def copy(self):
    pass


def isnan(self):
    pass


def notnan(self):
    pass


def sum(self):
    pass


def nansum(self):
    pass


@sdc_overload(astype)
def sdc_astype_overload(self, dtype):
    """
    Intel Scalable Dataframe Compiler Developer Guide
    *************************************************
    Parallel replacement of numpy.astype.

    .. only:: developer
       Test: python -m sdc.runtests sdc.tests.test_sdc_numpy -k astype

    """

    ty_checker = TypeChecker("numpy-like 'astype'")
    if not isinstance(self, types.Array):
        return None

    if not isinstance(dtype, (types.functions.NumberClass, types.Function, types.Literal)):
        def impl(self, dtype):
            return astype(self, literally(dtype))

        return impl

    if not isinstance(dtype, (types.StringLiteral, types.UnicodeType, types.Function, types.functions.NumberClass)):
        ty_checker.raise_exc(dtype, 'string or type', 'dtype')

    if (
        (isinstance(dtype, types.Function) and dtype.typing_key == str) or
        (isinstance(dtype, types.StringLiteral) and dtype.literal_value == 'str')
    ):
        def sdc_astype_number_to_string_impl(self, dtype):
            num_bytes = 0
            arr_len = len(self)

            # Get total bytes for new array
            for i in prange(arr_len):
                item = self[i]
                num_bytes += get_utf8_size(str(item))

            data = pre_alloc_string_array(arr_len, num_bytes)

            for i in range(arr_len):
                item = self[i]
                data[i] = str(item)  # TODO: check NA

            return data

        return sdc_astype_number_to_string_impl

    if (isinstance(self, types.Array) and isinstance(dtype, (types.StringLiteral, types.functions.NumberClass))):
        def sdc_astype_number_impl(self, dtype):
            arr = numpy.empty(len(self), dtype=numpy.dtype(dtype))
            for i in numba.prange(len(self)):
                arr[i] = self[i]

            return arr

        return sdc_astype_number_impl

    ty_checker.raise_exc(self.dtype, 'str or type', 'self.dtype')


@sdc_overload(copy)
def sdc_copy_overload(self):
    """
    Intel Scalable Dataframe Compiler Developer Guide
    *************************************************
    Parallel replacement of numpy.copy.

    .. only:: developer
       Test: python -m sdc.runtests sdc.tests.test_sdc_numpy -k copy
    """

<<<<<<< HEAD
    if not isinstance(self, (types.Array, StringArrayType)):
=======
    if not isinstance(self, types.Array):
>>>>>>> f78c4b2b
        return None

    dtype = self.dtype
    if isinstance(dtype, (types.Number, types.Boolean, bool)):
        def sdc_copy_number_impl(self):
            length = len(self)
            res = numpy.empty(length, dtype=dtype)
            for i in prange(length):
                res[i] = self[i]

            return res

        return sdc_copy_number_impl

<<<<<<< HEAD
    if isinstance(dtype, (types.npytypes.UnicodeCharSeq, types.UnicodeType, types.StringLiteral)):
=======
    if isinstance(dtype, types.npytypes.UnicodeCharSeq):
>>>>>>> f78c4b2b
        def sdc_copy_string_impl(self):
            return self.copy()

        return sdc_copy_string_impl


@sdc_overload(notnan)
def sdc_isnan_overload(self):
    """
    Intel Scalable Dataframe Compiler Developer Guide
    *************************************************
    Parallel replacement of numpy.notnan.
    .. only:: developer
       Test: python -m sdc.runtests sdc.tests.test_sdc_numpy -k notnan
    """

    if not isinstance(self, types.Array):
        return None

    dtype = self.dtype
    isnan = get_isnan(dtype)
    if isinstance(dtype, types.Integer):
        def sdc_notnan_int_impl(self):
            length = len(self)
            res = numpy.ones(shape=length, dtype=numpy.bool_)

            return res

        return sdc_notnan_int_impl

    if isinstance(dtype, types.Float):
        def sdc_notnan_float_impl(self):
            length = len(self)
            res = numpy.empty(shape=length, dtype=numpy.bool_)
            for i in prange(length):
                res[i] = not isnan(self[i])

            return res

        return sdc_notnan_float_impl

    ty_checker.raise_exc(dtype, 'int or float', 'self.dtype')


@sdc_overload(isnan)
def sdc_isnan_overload(self):
    """
    Intel Scalable Dataframe Compiler Developer Guide
    *************************************************
    Parallel replacement of numpy.isnan.
    .. only:: developer
       Test: python -m sdc.runtests sdc.tests.test_sdc_numpy -k isnan
    """

    if not isinstance(self, types.Array):
        return None

    dtype = self.dtype
    isnan = get_isnan(dtype)
    if isinstance(dtype, types.Integer):
        def sdc_isnan_int_impl(self):
            length = len(self)
            res = numpy.zeros(shape=length, dtype=numpy.bool_)

            return res

        return sdc_isnan_int_impl

    if isinstance(dtype, types.Float):
        def sdc_isnan_float_impl(self):
            length = len(self)
            res = numpy.empty(shape=length, dtype=numpy.bool_)
            for i in prange(length):
                res[i] = isnan(self[i])

            return res

        return sdc_isnan_float_impl

    ty_checker.raise_exc(dtype, 'int or float', 'self.dtype')


def gen_sum_bool_impl():
    """Generate sum bool implementation."""
    def _sum_bool_impl(self):
        length = len(self)
        result = 0
        for i in prange(length):
            result += self[i]

        return result

    return _sum_bool_impl


@sdc_overload(sum)
def sdc_sum_overload(self):
    """
    Intel Scalable Dataframe Compiler Developer Guide
    *************************************************
    Parallel replacement of numpy.sum.
    .. only:: developer
       Test: python -m sdc.runtests sdc.tests.test_sdc_numpy -k sum
    """

    dtype = self.dtype
    isnan = get_isnan(dtype)
    if not isinstance(self, types.Array):
        return None

    if isinstance(dtype, types.Number):
        def sdc_sum_number_impl(self):
            length = len(self)
            result = 0
            for i in prange(length):
                if not isnan(self[i]):
                    result += self[i]
                else:
                    return numpy.nan

            return result

        return sdc_sum_number_impl

    if isinstance(dtype, (types.Boolean, bool)):
        return gen_sum_bool_impl()


@sdc_overload(nansum)
def sdc_nansum_overload(self):
    """
    Intel Scalable Dataframe Compiler Developer Guide
    *************************************************
    Parallel replacement of numpy.nansum.
    .. only:: developer
       Test: python -m sdc.runtests sdc.tests.test_sdc_numpy -k nansum
    """

    dtype = self.dtype
    isnan = get_isnan(dtype)
    if not isinstance(self, types.Array):
        return None

    if isinstance(dtype, types.Number):
        def sdc_nansum_number_impl(self):
            length = len(self)
            result = 0
            for i in prange(length):
                if not numpy.isnan(self[i]):
                    result += self[i]

            return result

        return sdc_nansum_number_impl

    if isinstance(dtype, (types.Boolean, bool)):
        return gen_sum_bool_impl()


def nanmin(a):
    pass


def nanmax(a):
    pass


def nan_min_max_overload_factory(reduce_op):
    def ov_impl(a):
        if not isinstance(a, types.Array):
            return

        if isinstance(a.dtype, (types.Float, types.Complex)):
            isnan = get_isnan(a.dtype)
            initial_result = {
                min: numpy.inf,
                max: -numpy.inf,
            }[reduce_op]

            def impl(a):
                result = initial_result
                nan_count = 0
                length = len(a)
                for i in prange(length):
                    v = a[i]
                    if not isnan(v):
                        result = reduce_op(result, v)
                    else:
                        nan_count += 1

                if nan_count == length:
                    return numpy.nan

                return result
            return impl
        else:
            def impl(a):
                result = a[0]
                for i in prange(len(a) - 1):
                    result = reduce_op(result, a[i + 1])
                return result
            return impl

    return ov_impl


sdc_overload(nanmin)(nan_min_max_overload_factory(min))
sdc_overload(nanmax)(nan_min_max_overload_factory(max))<|MERGE_RESOLUTION|>--- conflicted
+++ resolved
@@ -140,11 +140,7 @@
        Test: python -m sdc.runtests sdc.tests.test_sdc_numpy -k copy
     """
 
-<<<<<<< HEAD
     if not isinstance(self, (types.Array, StringArrayType)):
-=======
-    if not isinstance(self, types.Array):
->>>>>>> f78c4b2b
         return None
 
     dtype = self.dtype
@@ -159,11 +155,7 @@
 
         return sdc_copy_number_impl
 
-<<<<<<< HEAD
     if isinstance(dtype, (types.npytypes.UnicodeCharSeq, types.UnicodeType, types.StringLiteral)):
-=======
-    if isinstance(dtype, types.npytypes.UnicodeCharSeq):
->>>>>>> f78c4b2b
         def sdc_copy_string_impl(self):
             return self.copy()
 
