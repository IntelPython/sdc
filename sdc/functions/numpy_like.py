# -*- coding: utf-8 -*-
# *****************************************************************************
# Copyright (c) 2020, Intel Corporation All rights reserved.
#
# Redistribution and use in source and binary forms, with or without
# modification, are permitted provided that the following conditions are met:
#
#     Redistributions of source code must retain the above copyright notice,
#     this list of conditions and the following disclaimer.
#
#     Redistributions in binary form must reproduce the above copyright notice,
#     this list of conditions and the following disclaimer in the documentation
#     and/or other materials provided with the distribution.
#
# THIS SOFTWARE IS PROVIDED BY THE COPYRIGHT HOLDERS AND CONTRIBUTORS "AS IS"
# AND ANY EXPRESS OR IMPLIED WARRANTIES, INCLUDING, BUT NOT LIMITED TO,
# THE IMPLIED WARRANTIES OF MERCHANTABILITY AND FITNESS FOR A PARTICULAR
# PURPOSE ARE DISCLAIMED. IN NO EVENT SHALL THE COPYRIGHT HOLDER OR
# CONTRIBUTORS BE LIABLE FOR ANY DIRECT, INDIRECT, INCIDENTAL, SPECIAL,
# EXEMPLARY, OR CONSEQUENTIAL DAMAGES (INCLUDING, BUT NOT LIMITED TO,
# PROCUREMENT OF SUBSTITUTE GOODS OR SERVICES; LOSS OF USE, DATA, OR PROFITS;
# OR BUSINESS INTERRUPTION) HOWEVER CAUSED AND ON ANY THEORY OF LIABILITY,
# WHETHER IN CONTRACT, STRICT LIABILITY, OR TORT (INCLUDING NEGLIGENCE OR
# OTHERWISE) ARISING IN ANY WAY OUT OF THE USE OF THIS SOFTWARE,
# EVEN IF ADVISED OF THE POSSIBILITY OF SUCH DAMAGE.
# *****************************************************************************

"""

| This file contains SDC numpy modified functions, rewritten according to concurrency

"""

import numba
import numpy

from numba import types, jit, prange, numpy_support, literally
from numba.errors import TypingError
from numba.targets.arraymath import get_isnan

import sdc
from sdc.utilities.sdc_typing_utils import TypeChecker
from sdc.str_arr_ext import (StringArrayType, pre_alloc_string_array, get_utf8_size, str_arr_is_na)
from sdc.utilities.utils import sdc_overload, sdc_register_jitable


def astype(self, dtype):
    pass


<<<<<<< HEAD
def copy(self):
=======
def isnan(self):
    pass


def notnan(self):
>>>>>>> 12745a12
    pass


def sum(self):
    pass


def nansum(self):
    pass


@sdc_overload(astype)
def sdc_astype_overload(self, dtype):
    """
    Intel Scalable Dataframe Compiler Developer Guide
    *************************************************
    Parallel replacement of numpy.astype.

    .. only:: developer
       Test: python -m sdc.runtests sdc.tests.test_sdc_numpy -k astype

    """

    ty_checker = TypeChecker("numpy-like 'astype'")
    if not isinstance(self, types.Array):
        return None

    if not isinstance(dtype, (types.functions.NumberClass, types.Function, types.Literal)):
        def impl(self, dtype):
            return astype(self, literally(dtype))

        return impl

    if not isinstance(dtype, (types.StringLiteral, types.UnicodeType, types.Function, types.functions.NumberClass)):
        ty_checker.raise_exc(dtype, 'string or type', 'dtype')

    if (
        (isinstance(dtype, types.Function) and dtype.typing_key == str) or
        (isinstance(dtype, types.StringLiteral) and dtype.literal_value == 'str')
    ):
        def sdc_astype_number_to_string_impl(self, dtype):
            num_bytes = 0
            arr_len = len(self)

            # Get total bytes for new array
            for i in prange(arr_len):
                item = self[i]
                num_bytes += get_utf8_size(str(item))

            data = pre_alloc_string_array(arr_len, num_bytes)

            for i in range(arr_len):
                item = self[i]
                data[i] = str(item)  # TODO: check NA

            return data

        return sdc_astype_number_to_string_impl

    if (isinstance(self, types.Array) and isinstance(dtype, (types.StringLiteral, types.functions.NumberClass))):
        def sdc_astype_number_impl(self, dtype):
            arr = numpy.empty(len(self), dtype=numpy.dtype(dtype))
            for i in numba.prange(len(self)):
                arr[i] = self[i]

            return arr

        return sdc_astype_number_impl

    ty_checker.raise_exc(self.dtype, 'str or type', 'self.dtype')


<<<<<<< HEAD
@sdc_overload(copy)
def sdc_copy_overload(self):
    """
    Intel Scalable Dataframe Compiler Developer Guide
    *************************************************
    Parallel replacement of numpy.copy.

    .. only:: developer
       Test: python -m sdc.runtests sdc.tests.test_sdc_numpy -k copy

=======
@sdc_overload(notnan)
def sdc_isnan_overload(self):
    """
    Intel Scalable Dataframe Compiler Developer Guide
    *************************************************
    Parallel replacement of numpy.notnan.
    .. only:: developer
       Test: python -m sdc.runtests sdc.tests.test_sdc_numpy -k notnan
>>>>>>> 12745a12
    """

    if not isinstance(self, types.Array):
        return None

    dtype = self.dtype
<<<<<<< HEAD
    if isinstance(dtype, (types.Number, types.Boolean, bool)):
        def sdc_copy_number_impl(self):
            length = len(self)
            res = numpy.empty(length, dtype=dtype)
            for i in prange(length):
                res[i] = self[i]

            return res

        return sdc_copy_number_impl

    if isinstance(dtype, types.npytypes.UnicodeCharSeq):
        def sdc_copy_string_impl(self):
            return self.copy()

        return sdc_copy_string_impl
=======
    isnan = get_isnan(dtype)
    if isinstance(dtype, types.Integer):
        def sdc_notnan_int_impl(self):
            length = len(self)
            res = numpy.ones(shape=length, dtype=numpy.bool_)

            return res

        return sdc_notnan_int_impl

    if isinstance(dtype, types.Float):
        def sdc_notnan_float_impl(self):
            length = len(self)
            res = numpy.empty(shape=length, dtype=numpy.bool_)
            for i in prange(length):
                res[i] = not isnan(self[i])

            return res

        return sdc_notnan_float_impl

    ty_checker.raise_exc(dtype, 'int or float', 'self.dtype')


@sdc_overload(isnan)
def sdc_isnan_overload(self):
    """
    Intel Scalable Dataframe Compiler Developer Guide
    *************************************************
    Parallel replacement of numpy.isnan.
    .. only:: developer
       Test: python -m sdc.runtests sdc.tests.test_sdc_numpy -k isnan
    """

    if not isinstance(self, types.Array):
        return None

    dtype = self.dtype
    isnan = get_isnan(dtype)
    if isinstance(dtype, types.Integer):
        def sdc_isnan_int_impl(self):
            length = len(self)
            res = numpy.zeros(shape=length, dtype=numpy.bool_)

            return res

        return sdc_isnan_int_impl

    if isinstance(dtype, types.Float):
        def sdc_isnan_float_impl(self):
            length = len(self)
            res = numpy.empty(shape=length, dtype=numpy.bool_)
            for i in prange(length):
                res[i] = isnan(self[i])

            return res

        return sdc_isnan_float_impl

    ty_checker.raise_exc(dtype, 'int or float', 'self.dtype')
>>>>>>> 12745a12


@sdc_overload(sum)
def sdc_sum_overload(self):
    """
    Intel Scalable Dataframe Compiler Developer Guide
    *************************************************
    Parallel replacement of numpy.sum.
    .. only:: developer
       Test: python -m sdc.runtests sdc.tests.test_sdc_numpy -k sum
    """

    dtype = self.dtype
    isnan = get_isnan(dtype)
    if not isinstance(self, types.Array):
        return None

    if isinstance(dtype, types.Number):
        def sdc_sum_number_impl(self):
            length = len(self)
            result = 0
            for i in prange(length):
                if not isnan(self[i]):
                    result += self[i]
                else:
                    return numpy.nan

            return result

        return sdc_sum_number_impl


@sdc_overload(nansum)
def sdc_sum_overload(self):
    """
    Intel Scalable Dataframe Compiler Developer Guide
    *************************************************
    Parallel replacement of numpy.nansum.
    .. only:: developer
       Test: python -m sdc.runtests sdc.tests.test_sdc_numpy -k nansum
    """

    dtype = self.dtype
    isnan = get_isnan(dtype)
    if not isinstance(self, types.Array):
        return None

    if isinstance(dtype, types.Number):
        def sdc_nansum_number_impl(self):
            length = len(self)
            result = 0
            for i in prange(length):
                if not numpy.isnan(self[i]):
                    result += self[i]

            return result

        return sdc_nansum_number_impl<|MERGE_RESOLUTION|>--- conflicted
+++ resolved
@@ -48,15 +48,15 @@
     pass
 
 
-<<<<<<< HEAD
 def copy(self):
-=======
+    pass
+
+
 def isnan(self):
     pass
 
 
 def notnan(self):
->>>>>>> 12745a12
     pass
 
 
@@ -129,7 +129,6 @@
     ty_checker.raise_exc(self.dtype, 'str or type', 'self.dtype')
 
 
-<<<<<<< HEAD
 @sdc_overload(copy)
 def sdc_copy_overload(self):
     """
@@ -139,24 +138,12 @@
 
     .. only:: developer
        Test: python -m sdc.runtests sdc.tests.test_sdc_numpy -k copy
-
-=======
-@sdc_overload(notnan)
-def sdc_isnan_overload(self):
-    """
-    Intel Scalable Dataframe Compiler Developer Guide
-    *************************************************
-    Parallel replacement of numpy.notnan.
-    .. only:: developer
-       Test: python -m sdc.runtests sdc.tests.test_sdc_numpy -k notnan
->>>>>>> 12745a12
-    """
-
-    if not isinstance(self, types.Array):
-        return None
-
-    dtype = self.dtype
-<<<<<<< HEAD
+    """
+
+    if not isinstance(self, types.Array):
+        return None
+
+    dtype = self.dtype
     if isinstance(dtype, (types.Number, types.Boolean, bool)):
         def sdc_copy_number_impl(self):
             length = len(self)
@@ -173,7 +160,22 @@
             return self.copy()
 
         return sdc_copy_string_impl
-=======
+
+
+@sdc_overload(notnan)
+def sdc_isnan_overload(self):
+    """
+    Intel Scalable Dataframe Compiler Developer Guide
+    *************************************************
+    Parallel replacement of numpy.notnan.
+    .. only:: developer
+       Test: python -m sdc.runtests sdc.tests.test_sdc_numpy -k notnan
+    """
+
+    if not isinstance(self, types.Array):
+        return None
+
+    dtype = self.dtype
     isnan = get_isnan(dtype)
     if isinstance(dtype, types.Integer):
         def sdc_notnan_int_impl(self):
@@ -234,7 +236,6 @@
         return sdc_isnan_float_impl
 
     ty_checker.raise_exc(dtype, 'int or float', 'self.dtype')
->>>>>>> 12745a12
 
 
 @sdc_overload(sum)
