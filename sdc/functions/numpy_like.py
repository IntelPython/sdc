--- conflicted
+++ resolved
@@ -504,7 +504,6 @@
     return nanmean_impl
 
 
-<<<<<<< HEAD
 def corr(self, other, method='pearson', min_periods=None):
     pass
 
@@ -572,7 +571,8 @@
         return a / numpy.sqrt(b1 * b2)
 
     return corr_impl
-=======
+
+
 def nanvar(a):
     pass
 
@@ -599,5 +599,4 @@
         # np.divide() doesn't raise ZeroDivisionError
         return np.divide(ssd, count)
 
-    return nanvar_impl
->>>>>>> 4efe6b0f
+    return nanvar_impl