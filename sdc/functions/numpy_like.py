# -*- coding: utf-8 -*-
# *****************************************************************************
# Copyright (c) 2020, Intel Corporation All rights reserved.
#
# Redistribution and use in source and binary forms, with or without
# modification, are permitted provided that the following conditions are met:
#
#     Redistributions of source code must retain the above copyright notice,
#     this list of conditions and the following disclaimer.
#
#     Redistributions in binary form must reproduce the above copyright notice,
#     this list of conditions and the following disclaimer in the documentation
#     and/or other materials provided with the distribution.
#
# THIS SOFTWARE IS PROVIDED BY THE COPYRIGHT HOLDERS AND CONTRIBUTORS "AS IS"
# AND ANY EXPRESS OR IMPLIED WARRANTIES, INCLUDING, BUT NOT LIMITED TO,
# THE IMPLIED WARRANTIES OF MERCHANTABILITY AND FITNESS FOR A PARTICULAR
# PURPOSE ARE DISCLAIMED. IN NO EVENT SHALL THE COPYRIGHT HOLDER OR
# CONTRIBUTORS BE LIABLE FOR ANY DIRECT, INDIRECT, INCIDENTAL, SPECIAL,
# EXEMPLARY, OR CONSEQUENTIAL DAMAGES (INCLUDING, BUT NOT LIMITED TO,
# PROCUREMENT OF SUBSTITUTE GOODS OR SERVICES; LOSS OF USE, DATA, OR PROFITS;
# OR BUSINESS INTERRUPTION) HOWEVER CAUSED AND ON ANY THEORY OF LIABILITY,
# WHETHER IN CONTRACT, STRICT LIABILITY, OR TORT (INCLUDING NEGLIGENCE OR
# OTHERWISE) ARISING IN ANY WAY OUT OF THE USE OF THIS SOFTWARE,
# EVEN IF ADVISED OF THE POSSIBILITY OF SUCH DAMAGE.
# *****************************************************************************

"""

| This file contains SDC numpy modified functions, rewritten according to concurrency

"""

import numba
import numpy

from numba import types, jit, prange, numpy_support, literally
from numba.errors import TypingError

import sdc
from sdc.utilities.sdc_typing_utils import TypeChecker
from sdc.str_arr_ext import (StringArrayType, pre_alloc_string_array, get_utf8_size)
from sdc.utilities.utils import sdc_overload, sdc_register_jitable


def astype(self, dtype):
    pass


def copy(self):
    pass


@sdc_overload(astype)
def sdc_astype_overload(self, dtype):
    """
    Intel Scalable Dataframe Compiler Developer Guide
    *************************************************
    Parallel replacement of numpy.astype.

    .. only:: developer
       Test: python -m sdc.runtests sdc.tests.test_sdc_numpy -k astype

    """

    ty_checker = TypeChecker("numpy-like 'astype'")
    if not isinstance(self, types.Array):
        return None

    if not isinstance(dtype, (types.functions.NumberClass, types.Function, types.Literal)):
        def impl(self, dtype):
            return astype(self, literally(dtype))

        return impl

    if not isinstance(dtype, (types.StringLiteral, types.UnicodeType, types.Function, types.functions.NumberClass)):
        ty_checker.raise_exc(dtype, 'string or type', 'dtype')

    if (
        (isinstance(dtype, types.Function) and dtype.typing_key == str) or
        (isinstance(dtype, types.StringLiteral) and dtype.literal_value == 'str')
    ):
        def sdc_astype_number_to_string_impl(self, dtype):
            num_bytes = 0
            arr_len = len(self)

            # Get total bytes for new array
            for i in prange(arr_len):
                item = self[i]
                num_bytes += get_utf8_size(str(item))

            data = pre_alloc_string_array(arr_len, num_bytes)

            for i in range(arr_len):
                item = self[i]
                data[i] = str(item)  # TODO: check NA

            return data

        return sdc_astype_number_to_string_impl

    if (isinstance(self, types.Array) and isinstance(dtype, (types.StringLiteral, types.functions.NumberClass))):
        def sdc_astype_number_impl(self, dtype):
            arr = numpy.empty(len(self), dtype=numpy.dtype(dtype))
            for i in numba.prange(len(self)):
                arr[i] = self[i]

            return arr

        return sdc_astype_number_impl

<<<<<<< HEAD

@sdc_overload(copy)
def sdc_copy_overload(self):
    """
    Intel Scalable Dataframe Compiler Developer Guide
    *************************************************
    Parallel replacement of numpy.copy.

    .. only:: developer
       Test: python -m sdc.runtests sdc.tests.test_sdc_numpy -k copy

    """

    dtype = self.dtype
    if not isinstance(self, types.Array):
        return None

    if isinstance(dtype, types.Number):
        def sdc_copy_number_impl(self):
            length = len(self)
            res = numpy.empty(length, dtype=dtype)
            for i in prange(length):
                res[i] = self[i]

            return res

        return sdc_copy_number_impl

    if isinstance(self.dtype, (types.Boolean, bool)):
        def sdc_copy_bool_impl(self):
            length = len(self)
            res = numpy.empty(length, dtype=numpy.bool_)
            for i in prange(length):
                res[i] = self[i]

            return res

        return sdc_copy_bool_impl

    if isinstance(self.dtype, types.npytypes.UnicodeCharSeq):
        def sdc_copy_string_impl(self):
            return self.copy()

        return sdc_copy_string_impl
=======
    ty_checker.raise_exc(self.dtype, 'str or type', 'self.dtype')
>>>>>>> e8ffa056
<|MERGE_RESOLUTION|>--- conflicted
+++ resolved
@@ -109,7 +109,8 @@
 
         return sdc_astype_number_impl
 
-<<<<<<< HEAD
+    ty_checker.raise_exc(self.dtype, 'str or type', 'self.dtype')
+
 
 @sdc_overload(copy)
 def sdc_copy_overload(self):
@@ -153,7 +154,4 @@
         def sdc_copy_string_impl(self):
             return self.copy()
 
-        return sdc_copy_string_impl
-=======
-    ty_checker.raise_exc(self.dtype, 'str or type', 'self.dtype')
->>>>>>> e8ffa056
+        return sdc_copy_string_impl