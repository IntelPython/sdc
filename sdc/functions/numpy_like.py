--- conflicted
+++ resolved
@@ -33,11 +33,8 @@
 
 import numba
 import numpy
-<<<<<<< HEAD
 import sys
-=======
 import numpy as np
->>>>>>> cfbebc6b
 
 from numba import types, jit, prange, numpy_support, literally
 from numba.errors import TypingError
