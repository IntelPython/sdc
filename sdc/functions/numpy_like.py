# -*- coding: utf-8 -*-
# *****************************************************************************
# Copyright (c) 2020, Intel Corporation All rights reserved.
#
# Redistribution and use in source and binary forms, with or without
# modification, are permitted provided that the following conditions are met:
#
#     Redistributions of source code must retain the above copyright notice,
#     this list of conditions and the following disclaimer.
#
#     Redistributions in binary form must reproduce the above copyright notice,
#     this list of conditions and the following disclaimer in the documentation
#     and/or other materials provided with the distribution.
#
# THIS SOFTWARE IS PROVIDED BY THE COPYRIGHT HOLDERS AND CONTRIBUTORS "AS IS"
# AND ANY EXPRESS OR IMPLIED WARRANTIES, INCLUDING, BUT NOT LIMITED TO,
# THE IMPLIED WARRANTIES OF MERCHANTABILITY AND FITNESS FOR A PARTICULAR
# PURPOSE ARE DISCLAIMED. IN NO EVENT SHALL THE COPYRIGHT HOLDER OR
# CONTRIBUTORS BE LIABLE FOR ANY DIRECT, INDIRECT, INCIDENTAL, SPECIAL,
# EXEMPLARY, OR CONSEQUENTIAL DAMAGES (INCLUDING, BUT NOT LIMITED TO,
# PROCUREMENT OF SUBSTITUTE GOODS OR SERVICES; LOSS OF USE, DATA, OR PROFITS;
# OR BUSINESS INTERRUPTION) HOWEVER CAUSED AND ON ANY THEORY OF LIABILITY,
# WHETHER IN CONTRACT, STRICT LIABILITY, OR TORT (INCLUDING NEGLIGENCE OR
# OTHERWISE) ARISING IN ANY WAY OUT OF THE USE OF THIS SOFTWARE,
# EVEN IF ADVISED OF THE POSSIBILITY OF SUCH DAMAGE.
# *****************************************************************************

"""

| This file contains SDC numpy modified functions, rewritten according to concurrency

"""

import numba
import numpy

from numba import types, jit, prange, numpy_support, literally
from numba.errors import TypingError
from numba.targets.arraymath import get_isnan

import sdc
from sdc.utilities.sdc_typing_utils import TypeChecker
<<<<<<< HEAD
from sdc.str_arr_ext import (StringArrayType, pre_alloc_string_array, get_utf8_size)
from sdc.utilities.utils import (sdc_overload, sdc_register_jitable,
                                 min_dtype_int_val, max_dtype_int_val, min_dtype_float_val,
                                 max_dtype_float_val)
=======
from sdc.str_arr_ext import (StringArrayType, pre_alloc_string_array, get_utf8_size, str_arr_is_na)
from sdc.utilities.utils import sdc_overload, sdc_register_jitable
>>>>>>> 43f658e2


def astype(self, dtype):
    pass


<<<<<<< HEAD
def argmin(self):
    pass


def argmax(self):
    pass


def nanargmin(self):
    pass


def nanargmax(self):
=======
def fillna(self, inplace=False, value=None):
    pass


def copy(self):
    pass


def isnan(self):
    pass


def notnan(self):
    pass


def sum(self):
    pass


def nansum(self):
>>>>>>> 43f658e2
    pass


@sdc_overload(astype)
def sdc_astype_overload(self, dtype):
    """
    Intel Scalable Dataframe Compiler Developer Guide
    *************************************************
    Parallel replacement of numpy.astype.

    .. only:: developer
       Test: python -m sdc.runtests sdc.tests.test_sdc_numpy -k astype

    """

    ty_checker = TypeChecker("numpy-like 'astype'")
    if not isinstance(self, types.Array):
        return None

    if not isinstance(dtype, (types.functions.NumberClass, types.Function, types.Literal)):
        def impl(self, dtype):
            return astype(self, literally(dtype))

        return impl

    if not isinstance(dtype, (types.StringLiteral, types.UnicodeType, types.Function, types.functions.NumberClass)):
        ty_checker.raise_exc(dtype, 'string or type', 'dtype')

    if (
        (isinstance(dtype, types.Function) and dtype.typing_key == str) or
        (isinstance(dtype, types.StringLiteral) and dtype.literal_value == 'str')
    ):
        def sdc_astype_number_to_string_impl(self, dtype):
            num_bytes = 0
            arr_len = len(self)

            # Get total bytes for new array
            for i in prange(arr_len):
                item = self[i]
                num_bytes += get_utf8_size(str(item))

            data = pre_alloc_string_array(arr_len, num_bytes)

            for i in range(arr_len):
                item = self[i]
                data[i] = str(item)  # TODO: check NA

            return data

        return sdc_astype_number_to_string_impl

    if (isinstance(self, types.Array) and isinstance(dtype, (types.StringLiteral, types.functions.NumberClass))):
        def sdc_astype_number_impl(self, dtype):
            arr = numpy.empty(len(self), dtype=numpy.dtype(dtype))
            for i in numba.prange(len(self)):
                arr[i] = self[i]

            return arr

        return sdc_astype_number_impl

<<<<<<< HEAD

@sdc_overload(nanargmin)
def sdc_nanargmin_overload(self):
    """
    Intel Scalable Dataframe Compiler Developer Guide
    *************************************************
    Parallel replacement of numpy.nanargmin.

    .. only:: developer
       Test: python -m sdc.runtests sdc.tests.test_sdc_numpy -k nanargmin

    """

    ty_checker = TypeChecker("numpy-like 'nanargmin'")
    dtype = self.dtype
    isnan = get_isnan(dtype)
    max_int64 = max_dtype_int_val(numpy_support.from_dtype(numpy.int64))
    if isinstance(dtype, types.Integer):
        max_ref = max_dtype_int_val(dtype)

    if isinstance(dtype, types.Float):
        max_ref = max_dtype_float_val(dtype)
=======
    ty_checker.raise_exc(self.dtype, 'str or type', 'self.dtype')


@sdc_overload(copy)
def sdc_copy_overload(self):
    """
    Intel Scalable Dataframe Compiler Developer Guide
    *************************************************
    Parallel replacement of numpy.copy.

    .. only:: developer
       Test: python -m sdc.runtests sdc.tests.test_sdc_numpy -k copy
    """

    if not isinstance(self, (types.Array, StringArrayType)):
        return None

    dtype = self.dtype
    if isinstance(dtype, (types.Number, types.Boolean, bool)):
        def sdc_copy_number_impl(self):
            length = len(self)
            res = numpy.empty(length, dtype=dtype)
            for i in prange(length):
                res[i] = self[i]

            return res

        return sdc_copy_number_impl

    if isinstance(dtype, (types.npytypes.UnicodeCharSeq, types.UnicodeType, types.StringLiteral)):
        def sdc_copy_string_impl(self):
            return self.copy()

        return sdc_copy_string_impl


@sdc_overload(notnan)
def sdc_notnan_overload(self):
    """
    Intel Scalable Dataframe Compiler Developer Guide
    *************************************************
    Parallel replacement of numpy.notnan.
    .. only:: developer
       Test: python -m sdc.runtests sdc.tests.test_sdc_numpy -k notnan
    """
>>>>>>> 43f658e2

    if not isinstance(self, types.Array):
        return None

<<<<<<< HEAD
    if isinstance(dtype, types.Number):
        def sdc_nanargmin_impl(self):
            res = max_ref
            position = max_int64
            length = len(self)
            for i in prange(length):
                if min(res, self[i]) == self[i]:
                    if not isnan(self[i]):
                        if res == self[i]:
                            position = min(position, i)
                        else:
                            position = i
                        res = self[i]
            return position

        return sdc_nanargmin_impl

    ty_checker.raise_exc(dtype, 'number', 'self.dtype')


@sdc_overload(nanargmax)
def sdc_nanargmax_overload(self):
    """
    Intel Scalable Dataframe Compiler Developer Guide
    *************************************************
    Parallel replacement of numpy.nanargmax.

    .. only:: developer
       Test: python -m sdc.runtests sdc.tests.test_sdc_numpy -k nanargmax

    """

    ty_checker = TypeChecker("numpy-like 'nanargmax'")
    dtype = self.dtype
    isnan = get_isnan(dtype)
    max_int64 = max_dtype_int_val(numpy_support.from_dtype(numpy.int64))
    if isinstance(dtype, types.Integer):
        min_ref = min_dtype_int_val(dtype)

    if isinstance(dtype, types.Float):
        min_ref = min_dtype_float_val(dtype)

=======
    dtype = self.dtype
    isnan = get_isnan(dtype)
    if isinstance(dtype, (types.Integer, types.Boolean, bool)):
        def sdc_notnan_int_impl(self):
            length = len(self)
            res = numpy.ones(shape=length, dtype=numpy.bool_)

            return res

        return sdc_notnan_int_impl

    if isinstance(dtype, types.Float):
        def sdc_notnan_float_impl(self):
            length = len(self)
            res = numpy.empty(shape=length, dtype=numpy.bool_)
            for i in prange(length):
                res[i] = not isnan(self[i])

            return res

        return sdc_notnan_float_impl

    ty_checker.raise_exc(dtype, 'int or float', 'self.dtype')


@sdc_overload(isnan)
def sdc_isnan_overload(self):
    """
    Intel Scalable Dataframe Compiler Developer Guide
    *************************************************
    Parallel replacement of numpy.isnan.
    .. only:: developer
       Test: python -m sdc.runtests sdc.tests.test_sdc_numpy -k isnan
    """

    if not isinstance(self, types.Array):
        return None

    dtype = self.dtype
    isnan = get_isnan(dtype)
    if isinstance(dtype, (types.Integer, types.Boolean, bool)):
        def sdc_isnan_int_impl(self):
            length = len(self)
            res = numpy.zeros(shape=length, dtype=numpy.bool_)

            return res

        return sdc_isnan_int_impl

    if isinstance(dtype, types.Float):
        def sdc_isnan_float_impl(self):
            length = len(self)
            res = numpy.empty(shape=length, dtype=numpy.bool_)
            for i in prange(length):
                res[i] = isnan(self[i])

            return res

        return sdc_isnan_float_impl

    ty_checker.raise_exc(dtype, 'int or float', 'self.dtype')


def gen_sum_bool_impl():
    """Generate sum bool implementation."""
    def _sum_bool_impl(self):
        length = len(self)
        result = 0
        for i in prange(length):
            result += self[i]

        return result

    return _sum_bool_impl


@sdc_overload(sum)
def sdc_sum_overload(self):
    """
    Intel Scalable Dataframe Compiler Developer Guide
    *************************************************
    Parallel replacement of numpy.sum.
    .. only:: developer
       Test: python -m sdc.runtests sdc.tests.test_sdc_numpy -k sum
    """

    dtype = self.dtype
    isnan = get_isnan(dtype)
>>>>>>> 43f658e2
    if not isinstance(self, types.Array):
        return None

    if isinstance(dtype, types.Number):
<<<<<<< HEAD
        def sdc_nanargmax_impl(self):
            res = min_ref
            position = max_int64
            length = len(self)
            for i in prange(length):
                if max(res, self[i]) == self[i]:
                    if not isnan(self[i]):
                        if res == self[i]:
                            position = min(position, i)
                        else:
                            position = i
                        res = self[i]
            return position

        return sdc_nanargmax_impl

    ty_checker.raise_exc(dtype, 'number', 'self.dtype')


@sdc_overload(argmin)
def sdc_argmin_overload(self):
    """
    Intel Scalable Dataframe Compiler Developer Guide
    *************************************************
    Parallel replacement of numpy.argmin.

    .. only:: developer
       Test: python -m sdc.runtests sdc.tests.test_sdc_numpy -k argmin

    """

    ty_checker = TypeChecker("numpy-like 'argmin'")
    dtype = self.dtype
    isnan = get_isnan(dtype)
    max_int64 = max_dtype_int_val(numpy_support.from_dtype(numpy.int64))
    if isinstance(dtype, types.Integer):
        max_ref = max_dtype_int_val(dtype)

    if isinstance(dtype, types.Float):
        max_ref = max_dtype_float_val(dtype)

=======
        def sdc_sum_number_impl(self):
            length = len(self)
            result = 0
            for i in prange(length):
                if not isnan(self[i]):
                    result += self[i]
                else:
                    return numpy.nan

            return result

        return sdc_sum_number_impl

    if isinstance(dtype, (types.Boolean, bool)):
        return gen_sum_bool_impl()


@sdc_overload(nansum)
def sdc_nansum_overload(self):
    """
    Intel Scalable Dataframe Compiler Developer Guide
    *************************************************
    Parallel replacement of numpy.nansum.
    .. only:: developer
       Test: python -m sdc.runtests sdc.tests.test_sdc_numpy -k nansum
    """

    dtype = self.dtype
    isnan = get_isnan(dtype)
>>>>>>> 43f658e2
    if not isinstance(self, types.Array):
        return None

    if isinstance(dtype, types.Number):
<<<<<<< HEAD
        def sdc_argmin_impl(self):
            res = max_ref
            position = max_int64
            length = len(self)
            for i in prange(length):
                if not isnan(self[i]):
                    if min(res, self[i]) == self[i]:
                        if res == self[i]:
                            position = min(position, i)
                        else:
                            position = i
                        res = self[i]
                else:
                    if numpy.isnan(res):
                        position = min(position, i)
                    else:
                        res = self[i]
                        position = i

            return position

        return sdc_argmin_impl

    ty_checker.raise_exc(dtype, 'number', 'self.dtype')


@sdc_overload(argmax)
def sdc_argmax_overload(self):
    """
    Intel Scalable Dataframe Compiler Developer Guide
    *************************************************
    Parallel replacement of numpy.argmax.

    .. only:: developer
       Test: python -m sdc.runtests sdc.tests.test_sdc_numpy -k argmax

    """

    ty_checker = TypeChecker("numpy-like 'argmax'")
    dtype = self.dtype
    isnan = get_isnan(dtype)
    max_int64 = max_dtype_int_val(numpy_support.from_dtype(numpy.int64))
    if isinstance(dtype, types.Integer):
        min_ref = min_dtype_int_val(dtype)

    if isinstance(dtype, types.Float):
        min_ref = min_dtype_float_val(dtype)

    if not isinstance(self, types.Array):
        return None

    if isinstance(dtype, types.Number):
        def sdc_argmax_impl(self):
            res = min_ref
            position = max_int64
            length = len(self)
            for i in prange(length):
                if not isnan(self[i]):
                    if max(res, self[i]) == self[i]:
                        if res == self[i]:
                            position = min(position, i)
                        else:
                            position = i
                        res = self[i]
                else:
                    if numpy.isnan(res):
                        position = min(position, i)
                    else:
                        res = self[i]
                        position = i

            return position

        return sdc_argmax_impl

    ty_checker.raise_exc(dtype, 'number', 'self.dtype')
=======
        def sdc_nansum_number_impl(self):
            length = len(self)
            result = 0
            for i in prange(length):
                if not numpy.isnan(self[i]):
                    result += self[i]

            return result

        return sdc_nansum_number_impl

    if isinstance(dtype, (types.Boolean, bool)):
        return gen_sum_bool_impl()


@sdc_overload(fillna)
def sdc_fillna_overload(self, inplace=False, value=None):
    """
    Intel Scalable Dataframe Compiler Developer Guide
    *************************************************
    Parallel replacement of fillna.
    .. only:: developer
       Test: python -m sdc.runtests sdc.tests.test_sdc_numpy -k fillna
    """
    if not isinstance(self, (types.Array, StringArrayType)):
        return None

    dtype = self.dtype
    isnan = get_isnan(dtype)
    if (
        (isinstance(inplace, types.Literal) and inplace.literal_value == True) or  # noqa
        (isinstance(inplace, bool) and inplace == True)  # noqa
    ):
        if isinstance(dtype, (types.Integer, types.Boolean)):
            def sdc_fillna_inplace_int_impl(self, inplace=False, value=None):
                return None

            return sdc_fillna_inplace_int_impl

        def sdc_fillna_inplace_float_impl(self, inplace=False, value=None):
            length = len(self)
            for i in prange(length):
                if isnan(self[i]):
                    self[i] = value
            return None

        return sdc_fillna_inplace_float_impl

    else:
        if isinstance(self.dtype, types.UnicodeType):
            def sdc_fillna_str_impl(self, inplace=False, value=None):
                n = len(self)
                num_chars = 0
                # get total chars in new array
                for i in prange(n):
                    s = self[i]
                    if sdc.hiframes.api.isna(self, i):
                        num_chars += len(value)
                    else:
                        num_chars += len(s)

                filled_data = pre_alloc_string_array(n, num_chars)
                for i in prange(n):
                    if sdc.hiframes.api.isna(self, i):
                        filled_data[i] = value
                    else:
                        filled_data[i] = self[i]
                return filled_data

            return sdc_fillna_str_impl

        if isinstance(dtype, (types.Integer, types.Boolean)):
            def sdc_fillna_int_impl(self, inplace=False, value=None):
                return copy(self)

            return sdc_fillna_int_impl

        def sdc_fillna_impl(self, inplace=False, value=None):
            length = len(self)
            filled_data = numpy.empty(length, dtype=dtype)
            for i in prange(length):
                if isnan(self[i]):
                    filled_data[i] = value
                else:
                    filled_data[i] = self[i]
            return filled_data

        return sdc_fillna_impl


def nanmin(a):
    pass


def nanmax(a):
    pass


def nan_min_max_overload_factory(reduce_op):
    def ov_impl(a):
        if not isinstance(a, types.Array):
            return

        if isinstance(a.dtype, (types.Float, types.Complex)):
            isnan = get_isnan(a.dtype)
            initial_result = {
                min: numpy.inf,
                max: -numpy.inf,
            }[reduce_op]

            def impl(a):
                result = initial_result
                nan_count = 0
                length = len(a)
                for i in prange(length):
                    v = a[i]
                    if not isnan(v):
                        result = reduce_op(result, v)
                    else:
                        nan_count += 1

                if nan_count == length:
                    return numpy.nan

                return result
            return impl
        else:
            def impl(a):
                result = a[0]
                for i in prange(len(a) - 1):
                    result = reduce_op(result, a[i + 1])
                return result
            return impl

    return ov_impl


sdc_overload(nanmin)(nan_min_max_overload_factory(min))
sdc_overload(nanmax)(nan_min_max_overload_factory(max))


def nanprod(a):
    pass


@sdc_overload(nanprod)
def np_nanprod(a):
    """
    Reimplemented with parfor from numba.targets.arraymath.
    """
    if not isinstance(a, types.Array):
        return
    if isinstance(a.dtype, types.Integer):
        retty = types.intp
    else:
        retty = a.dtype
    one = retty(1)
    isnan = get_isnan(a.dtype)

    def nanprod_impl(a):
        c = one
        for i in prange(len(a)):
            v = a[i]
            if not isnan(v):
                c *= v
        return c

    return nanprod_impl
>>>>>>> 43f658e2
<|MERGE_RESOLUTION|>--- conflicted
+++ resolved
@@ -40,22 +40,16 @@
 
 import sdc
 from sdc.utilities.sdc_typing_utils import TypeChecker
-<<<<<<< HEAD
-from sdc.str_arr_ext import (StringArrayType, pre_alloc_string_array, get_utf8_size)
 from sdc.utilities.utils import (sdc_overload, sdc_register_jitable,
                                  min_dtype_int_val, max_dtype_int_val, min_dtype_float_val,
                                  max_dtype_float_val)
-=======
 from sdc.str_arr_ext import (StringArrayType, pre_alloc_string_array, get_utf8_size, str_arr_is_na)
-from sdc.utilities.utils import sdc_overload, sdc_register_jitable
->>>>>>> 43f658e2
 
 
 def astype(self, dtype):
     pass
 
 
-<<<<<<< HEAD
 def argmin(self):
     pass
 
@@ -69,7 +63,9 @@
 
 
 def nanargmax(self):
-=======
+    pass
+
+
 def fillna(self, inplace=False, value=None):
     pass
 
@@ -91,7 +87,6 @@
 
 
 def nansum(self):
->>>>>>> 43f658e2
     pass
 
 
@@ -153,7 +148,6 @@
 
         return sdc_astype_number_impl
 
-<<<<<<< HEAD
 
 @sdc_overload(nanargmin)
 def sdc_nanargmin_overload(self):
@@ -176,58 +170,10 @@
 
     if isinstance(dtype, types.Float):
         max_ref = max_dtype_float_val(dtype)
-=======
-    ty_checker.raise_exc(self.dtype, 'str or type', 'self.dtype')
-
-
-@sdc_overload(copy)
-def sdc_copy_overload(self):
-    """
-    Intel Scalable Dataframe Compiler Developer Guide
-    *************************************************
-    Parallel replacement of numpy.copy.
-
-    .. only:: developer
-       Test: python -m sdc.runtests sdc.tests.test_sdc_numpy -k copy
-    """
-
-    if not isinstance(self, (types.Array, StringArrayType)):
-        return None
-
-    dtype = self.dtype
-    if isinstance(dtype, (types.Number, types.Boolean, bool)):
-        def sdc_copy_number_impl(self):
-            length = len(self)
-            res = numpy.empty(length, dtype=dtype)
-            for i in prange(length):
-                res[i] = self[i]
-
-            return res
-
-        return sdc_copy_number_impl
-
-    if isinstance(dtype, (types.npytypes.UnicodeCharSeq, types.UnicodeType, types.StringLiteral)):
-        def sdc_copy_string_impl(self):
-            return self.copy()
-
-        return sdc_copy_string_impl
-
-
-@sdc_overload(notnan)
-def sdc_notnan_overload(self):
-    """
-    Intel Scalable Dataframe Compiler Developer Guide
-    *************************************************
-    Parallel replacement of numpy.notnan.
-    .. only:: developer
-       Test: python -m sdc.runtests sdc.tests.test_sdc_numpy -k notnan
-    """
->>>>>>> 43f658e2
-
-    if not isinstance(self, types.Array):
-        return None
-
-<<<<<<< HEAD
+
+    if not isinstance(self, types.Array):
+        return None
+
     if isinstance(dtype, types.Number):
         def sdc_nanargmin_impl(self):
             res = max_ref
@@ -270,101 +216,10 @@
     if isinstance(dtype, types.Float):
         min_ref = min_dtype_float_val(dtype)
 
-=======
-    dtype = self.dtype
-    isnan = get_isnan(dtype)
-    if isinstance(dtype, (types.Integer, types.Boolean, bool)):
-        def sdc_notnan_int_impl(self):
-            length = len(self)
-            res = numpy.ones(shape=length, dtype=numpy.bool_)
-
-            return res
-
-        return sdc_notnan_int_impl
-
-    if isinstance(dtype, types.Float):
-        def sdc_notnan_float_impl(self):
-            length = len(self)
-            res = numpy.empty(shape=length, dtype=numpy.bool_)
-            for i in prange(length):
-                res[i] = not isnan(self[i])
-
-            return res
-
-        return sdc_notnan_float_impl
-
-    ty_checker.raise_exc(dtype, 'int or float', 'self.dtype')
-
-
-@sdc_overload(isnan)
-def sdc_isnan_overload(self):
-    """
-    Intel Scalable Dataframe Compiler Developer Guide
-    *************************************************
-    Parallel replacement of numpy.isnan.
-    .. only:: developer
-       Test: python -m sdc.runtests sdc.tests.test_sdc_numpy -k isnan
-    """
-
-    if not isinstance(self, types.Array):
-        return None
-
-    dtype = self.dtype
-    isnan = get_isnan(dtype)
-    if isinstance(dtype, (types.Integer, types.Boolean, bool)):
-        def sdc_isnan_int_impl(self):
-            length = len(self)
-            res = numpy.zeros(shape=length, dtype=numpy.bool_)
-
-            return res
-
-        return sdc_isnan_int_impl
-
-    if isinstance(dtype, types.Float):
-        def sdc_isnan_float_impl(self):
-            length = len(self)
-            res = numpy.empty(shape=length, dtype=numpy.bool_)
-            for i in prange(length):
-                res[i] = isnan(self[i])
-
-            return res
-
-        return sdc_isnan_float_impl
-
-    ty_checker.raise_exc(dtype, 'int or float', 'self.dtype')
-
-
-def gen_sum_bool_impl():
-    """Generate sum bool implementation."""
-    def _sum_bool_impl(self):
-        length = len(self)
-        result = 0
-        for i in prange(length):
-            result += self[i]
-
-        return result
-
-    return _sum_bool_impl
-
-
-@sdc_overload(sum)
-def sdc_sum_overload(self):
-    """
-    Intel Scalable Dataframe Compiler Developer Guide
-    *************************************************
-    Parallel replacement of numpy.sum.
-    .. only:: developer
-       Test: python -m sdc.runtests sdc.tests.test_sdc_numpy -k sum
-    """
-
-    dtype = self.dtype
-    isnan = get_isnan(dtype)
->>>>>>> 43f658e2
     if not isinstance(self, types.Array):
         return None
 
     if isinstance(dtype, types.Number):
-<<<<<<< HEAD
         def sdc_nanargmax_impl(self):
             res = min_ref
             position = max_int64
@@ -406,42 +261,10 @@
     if isinstance(dtype, types.Float):
         max_ref = max_dtype_float_val(dtype)
 
-=======
-        def sdc_sum_number_impl(self):
-            length = len(self)
-            result = 0
-            for i in prange(length):
-                if not isnan(self[i]):
-                    result += self[i]
-                else:
-                    return numpy.nan
-
-            return result
-
-        return sdc_sum_number_impl
-
-    if isinstance(dtype, (types.Boolean, bool)):
-        return gen_sum_bool_impl()
-
-
-@sdc_overload(nansum)
-def sdc_nansum_overload(self):
-    """
-    Intel Scalable Dataframe Compiler Developer Guide
-    *************************************************
-    Parallel replacement of numpy.nansum.
-    .. only:: developer
-       Test: python -m sdc.runtests sdc.tests.test_sdc_numpy -k nansum
-    """
-
-    dtype = self.dtype
-    isnan = get_isnan(dtype)
->>>>>>> 43f658e2
     if not isinstance(self, types.Array):
         return None
 
     if isinstance(dtype, types.Number):
-<<<<<<< HEAD
         def sdc_argmin_impl(self):
             res = max_ref
             position = max_int64
@@ -518,7 +341,179 @@
         return sdc_argmax_impl
 
     ty_checker.raise_exc(dtype, 'number', 'self.dtype')
-=======
+
+
+@sdc_overload(copy)
+def sdc_copy_overload(self):
+    """
+    Intel Scalable Dataframe Compiler Developer Guide
+    *************************************************
+    Parallel replacement of numpy.copy.
+
+    .. only:: developer
+       Test: python -m sdc.runtests sdc.tests.test_sdc_numpy -k copy
+    """
+
+    if not isinstance(self, (types.Array, StringArrayType)):
+        return None
+
+    dtype = self.dtype
+    if isinstance(dtype, (types.Number, types.Boolean, bool)):
+        def sdc_copy_number_impl(self):
+            length = len(self)
+            res = numpy.empty(length, dtype=dtype)
+            for i in prange(length):
+                res[i] = self[i]
+
+            return res
+
+        return sdc_copy_number_impl
+
+    if isinstance(dtype, (types.npytypes.UnicodeCharSeq, types.UnicodeType, types.StringLiteral)):
+        def sdc_copy_string_impl(self):
+            return self.copy()
+
+        return sdc_copy_string_impl
+
+
+@sdc_overload(notnan)
+def sdc_notnan_overload(self):
+    """
+    Intel Scalable Dataframe Compiler Developer Guide
+    *************************************************
+    Parallel replacement of numpy.notnan.
+    .. only:: developer
+       Test: python -m sdc.runtests sdc.tests.test_sdc_numpy -k notnan
+    """
+
+    if not isinstance(self, types.Array):
+        return None
+
+    dtype = self.dtype
+    isnan = get_isnan(dtype)
+    if isinstance(dtype, (types.Integer, types.Boolean, bool)):
+        def sdc_notnan_int_impl(self):
+            length = len(self)
+            res = numpy.ones(shape=length, dtype=numpy.bool_)
+
+            return res
+
+        return sdc_notnan_int_impl
+
+    if isinstance(dtype, types.Float):
+        def sdc_notnan_float_impl(self):
+            length = len(self)
+            res = numpy.empty(shape=length, dtype=numpy.bool_)
+            for i in prange(length):
+                res[i] = not isnan(self[i])
+
+            return res
+
+        return sdc_notnan_float_impl
+
+    ty_checker.raise_exc(dtype, 'int or float', 'self.dtype')
+
+
+@sdc_overload(isnan)
+def sdc_isnan_overload(self):
+    """
+    Intel Scalable Dataframe Compiler Developer Guide
+    *************************************************
+    Parallel replacement of numpy.isnan.
+    .. only:: developer
+       Test: python -m sdc.runtests sdc.tests.test_sdc_numpy -k isnan
+    """
+
+    if not isinstance(self, types.Array):
+        return None
+
+    dtype = self.dtype
+    isnan = get_isnan(dtype)
+    if isinstance(dtype, (types.Integer, types.Boolean, bool)):
+        def sdc_isnan_int_impl(self):
+            length = len(self)
+            res = numpy.zeros(shape=length, dtype=numpy.bool_)
+
+            return res
+
+        return sdc_isnan_int_impl
+
+    if isinstance(dtype, types.Float):
+        def sdc_isnan_float_impl(self):
+            length = len(self)
+            res = numpy.empty(shape=length, dtype=numpy.bool_)
+            for i in prange(length):
+                res[i] = isnan(self[i])
+
+            return res
+
+        return sdc_isnan_float_impl
+
+    ty_checker.raise_exc(dtype, 'int or float', 'self.dtype')
+
+
+def gen_sum_bool_impl():
+    """Generate sum bool implementation."""
+    def _sum_bool_impl(self):
+        length = len(self)
+        result = 0
+        for i in prange(length):
+            result += self[i]
+
+        return result
+
+    return _sum_bool_impl
+
+
+@sdc_overload(sum)
+def sdc_sum_overload(self):
+    """
+    Intel Scalable Dataframe Compiler Developer Guide
+    *************************************************
+    Parallel replacement of numpy.sum.
+    .. only:: developer
+       Test: python -m sdc.runtests sdc.tests.test_sdc_numpy -k sum
+    """
+
+    dtype = self.dtype
+    isnan = get_isnan(dtype)
+    if not isinstance(self, types.Array):
+        return None
+
+    if isinstance(dtype, types.Number):
+        def sdc_sum_number_impl(self):
+            length = len(self)
+            result = 0
+            for i in prange(length):
+                if not isnan(self[i]):
+                    result += self[i]
+                else:
+                    return numpy.nan
+
+            return result
+
+        return sdc_sum_number_impl
+
+    if isinstance(dtype, (types.Boolean, bool)):
+        return gen_sum_bool_impl()
+
+
+@sdc_overload(nansum)
+def sdc_nansum_overload(self):
+    """
+    Intel Scalable Dataframe Compiler Developer Guide
+    *************************************************
+    Parallel replacement of numpy.nansum.
+    .. only:: developer
+       Test: python -m sdc.runtests sdc.tests.test_sdc_numpy -k nansum
+    """
+
+    dtype = self.dtype
+    isnan = get_isnan(dtype)
+    if not isinstance(self, types.Array):
+        return None
+
+    if isinstance(dtype, types.Number):
         def sdc_nansum_number_impl(self):
             length = len(self)
             result = 0
@@ -686,5 +681,4 @@
                 c *= v
         return c
 
-    return nanprod_impl
->>>>>>> 43f658e2
+    return nanprod_impl