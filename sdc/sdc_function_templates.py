--- conflicted
+++ resolved
@@ -81,10 +81,6 @@
     """
 
     _func_name = 'Method binop().'
-<<<<<<< HEAD
-
-=======
->>>>>>> 3fe23f52
     ty_checker = TypeChecker(_func_name)
     self_is_series, other_is_series = isinstance(self, SeriesType), isinstance(other, SeriesType)
     if not (self_is_series or other_is_series):
@@ -186,27 +182,15 @@
                 numba_index_common_dtype = self_index_dtype
 
             def _series_binop_common_impl(self, other, level=None, fill_value=None, axis=0):
-<<<<<<< HEAD
-
-                _fill_value = numpy.nan if fill_value_is_none == True else fill_value  # noqa
-                if not (fill_value is None or numpy.isnan(fill_value)):
-                    numpy_like.fillna(self._data, inplace=True, value=fill_value)
-                    numpy_like.fillna(other._data, inplace=True, value=fill_value)
-
                 left_index, right_index = self.index, other.index
+                numpy_like.fillna(self._data, inplace=True, value=fill_value)
+                numpy_like.fillna(other._data, inplace=True, value=fill_value)
                 if check_index_equal == True:  # noqa
                     equal_indexes = numpy_like.array_equal(left_index, right_index)
                 else:
                     equal_indexes = False
 
                 if (left_index is right_index or equal_indexes):
-=======
-                left_index, right_index = self.index, other.index
-                numpy_like.fillna(self._data, inplace=True, value=fill_value)
-                numpy_like.fillna(other._data, inplace=True, value=fill_value)
-                # check if indexes are equal and series don't have to be aligned
-                if sdc_check_indexes_equal(left_index, right_index):
->>>>>>> 3fe23f52
                     result_data = numpy.empty(len(self._data), dtype=numpy.float64)
                     result_data[:] = self._data + other._data
                     if index_dtypes_match == False:  # noqa
@@ -338,17 +322,10 @@
                 numba_index_common_dtype = self.index.dtype
 
             def _series_comp_binop_common_impl(self, other, level=None, fill_value=None, axis=0):
-<<<<<<< HEAD
-                if not (fill_value is None or numpy.isnan(fill_value)):
-                    numpy_like.fillna(self._data, inplace=True, value=fill_value)
-                    numpy_like.fillna(other._data, inplace=True, value=fill_value)
-=======
                 numpy_like.fillna(self._data, inplace=True, value=fill_value)
                 numpy_like.fillna(other._data, inplace=True, value=fill_value)
                 left_index, right_index = self.index, other.index
->>>>>>> 3fe23f52
-
-                left_index, right_index = self.index, other.index
+
                 if (left_index is right_index or numpy_like.array_equal(left_index, right_index)):
                     if index_dtypes_match == False:  # noqa
                         new_index = numpy_like.astype(left_index, numba_index_common_dtype)
@@ -390,11 +367,7 @@
         The result of the operation
     """
 
-<<<<<<< HEAD
-    _func_name = 'Method comp_binop().'
-=======
     _func_name = 'Operator binop().'
->>>>>>> 3fe23f52
     ty_checker = TypeChecker(_func_name)
     self_is_series, other_is_series = isinstance(self, SeriesType), isinstance(other, SeriesType)
     if not (self_is_series or other_is_series):
