--- conflicted
+++ resolved
@@ -60,15 +60,9 @@
     TODO: Needs to detect 'import Pandas' and align initialization according to it
     """
 
-<<<<<<< HEAD
     sdc.config.numba_compiler_define_nopython_pipeline_orig = numba.compiler.DefaultPassBuilder.define_nopython_pipeline
     # numba.compiler.DefaultPassBuilder.define_nopython_pipeline = sdc.datatypes.hpat_pandas_dataframe_pass.sdc_nopython_pipeline_lite_register
-=======
-    # sdc.config.numba_compiler_define_nopython_pipeline_orig = \
-    #     numba.compiler.DefaultPassBuilder.define_nopython_pipeline
-    # numba.compiler.DefaultPassBuilder.define_nopython_pipeline = \
-    #     sdc.datatypes.hpat_pandas_dataframe_pass.sdc_nopython_pipeline_lite_register
->>>>>>> 9f0d976c
+
 
 def _init_extension():
     '''Register Pandas classes and functions with Numba.
