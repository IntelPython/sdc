# *****************************************************************************
# Copyright (c) 2020, Intel Corporation All rights reserved.
#
# Redistribution and use in source and binary forms, with or without
# modification, are permitted provided that the following conditions are met:
#
#     Redistributions of source code must retain the above copyright notice,
#     this list of conditions and the following disclaimer.
#
#     Redistributions in binary form must reproduce the above copyright notice,
#     this list of conditions and the following disclaimer in the documentation
#     and/or other materials provided with the distribution.
#
# THIS SOFTWARE IS PROVIDED BY THE COPYRIGHT HOLDERS AND CONTRIBUTORS "AS IS"
# AND ANY EXPRESS OR IMPLIED WARRANTIES, INCLUDING, BUT NOT LIMITED TO,
# THE IMPLIED WARRANTIES OF MERCHANTABILITY AND FITNESS FOR A PARTICULAR
# PURPOSE ARE DISCLAIMED. IN NO EVENT SHALL THE COPYRIGHT HOLDER OR
# CONTRIBUTORS BE LIABLE FOR ANY DIRECT, INDIRECT, INCIDENTAL, SPECIAL,
# EXEMPLARY, OR CONSEQUENTIAL DAMAGES (INCLUDING, BUT NOT LIMITED TO,
# PROCUREMENT OF SUBSTITUTE GOODS OR SERVICES; LOSS OF USE, DATA, OR PROFITS;
# OR BUSINESS INTERRUPTION) HOWEVER CAUSED AND ON ANY THEORY OF LIABILITY,
# WHETHER IN CONTRACT, STRICT LIABILITY, OR TORT (INCLUDING NEGLIGENCE OR
# OTHERWISE) ARISING IN ANY WAY OUT OF THE USE OF THIS SOFTWARE,
# EVEN IF ADVISED OF THE POSSIBILITY OF SUCH DAMAGE.
# *****************************************************************************

from numba.core.rewrites import register_rewrite, Rewrite
<<<<<<< HEAD
from numba.core.ir_utils import find_callname, guard, mk_unique_var
from numba import errors
from numba.core import ir
from numba.core import consts
=======
from numba.core.ir_utils import guard, get_definition
from numba import errors
from numba.core import ir
>>>>>>> 4c855983

from sdc.rewrites.ir_utils import find_operations

<<<<<<< HEAD

def find_build_sequence(func_ir, var):
    """Reimplemented from numba.core.ir_utils.find_build_sequence
    Added 'build_map' to build_ops list.
    """
    from numba.core.ir_utils import (require, get_definition)

    require(isinstance(var, ir.Var))
    var_def = get_definition(func_ir, var)
    require(isinstance(var_def, ir.Expr))
    build_ops = ['build_tuple', 'build_list', 'build_set', 'build_map']
    require(var_def.op in build_ops)
    return var_def.items, var_def.op


class ConstantInference(consts.ConstantInference):

    def _infer_expr(self, expr):
        if expr.op == 'build_map':
            def inf_const(value):
                return self.infer_constant(value.name, loc=expr.loc)
            return {inf_const(k): inf_const(v) for k, v in expr.items}
        return super()._infer_expr(expr)
=======
import pandas as pd
>>>>>>> 4c855983


@register_rewrite('before-inference')
class RewriteReadCsv(Rewrite):
    """
    Searches for calls to Pandas read_csv() and replace its arguments with tuples.
    """

    _read_csv_const_args = ('names', 'dtype', 'usecols')

    def match(self, func_ir, block, typemap, calltypes):
        # TODO: check that vars are used only in read_csv

        self.block = block
        self.args = args = []

        # Find all assignments with a right-hand read_csv() call
        for inst in find_operations(block=block, op_name='call'):
            expr = inst.value
            try:
                callee = func_ir.infer_constant(expr.func)
            except errors.ConstantInferenceError:
                continue
            if callee is not pd.read_csv:
                continue
            # collect arguments with list, set and dict
            # in order to replace with tuple
            for key, var in expr.kws:
                if key in self._read_csv_const_args:
                    arg_def = guard(get_definition, func_ir, var)
                    ops = ['build_list', 'build_set', 'build_map']
                    if arg_def.op in ops:
                        args.append(arg_def)

        return len(args) > 0

    def apply(self):
        """
        Replace list, set and dict expressions with tuple.
        """
        block = self.block
        for inst in block.body:
            if isinstance(inst, ir.Assign) and inst.value in self.args:
                if inst.value.op == 'build_map':
                    inst.value.items = sum(map(list, inst.value.items), [])
                inst.value.op = 'build_tuple'
        return block<|MERGE_RESOLUTION|>--- conflicted
+++ resolved
@@ -25,46 +25,13 @@
 # *****************************************************************************
 
 from numba.core.rewrites import register_rewrite, Rewrite
-<<<<<<< HEAD
-from numba.core.ir_utils import find_callname, guard, mk_unique_var
-from numba import errors
-from numba.core import ir
-from numba.core import consts
-=======
 from numba.core.ir_utils import guard, get_definition
 from numba import errors
 from numba.core import ir
->>>>>>> 4c855983
 
 from sdc.rewrites.ir_utils import find_operations
 
-<<<<<<< HEAD
-
-def find_build_sequence(func_ir, var):
-    """Reimplemented from numba.core.ir_utils.find_build_sequence
-    Added 'build_map' to build_ops list.
-    """
-    from numba.core.ir_utils import (require, get_definition)
-
-    require(isinstance(var, ir.Var))
-    var_def = get_definition(func_ir, var)
-    require(isinstance(var_def, ir.Expr))
-    build_ops = ['build_tuple', 'build_list', 'build_set', 'build_map']
-    require(var_def.op in build_ops)
-    return var_def.items, var_def.op
-
-
-class ConstantInference(consts.ConstantInference):
-
-    def _infer_expr(self, expr):
-        if expr.op == 'build_map':
-            def inf_const(value):
-                return self.infer_constant(value.name, loc=expr.loc)
-            return {inf_const(k): inf_const(v) for k, v in expr.items}
-        return super()._infer_expr(expr)
-=======
 import pandas as pd
->>>>>>> 4c855983
 
 
 @register_rewrite('before-inference')
